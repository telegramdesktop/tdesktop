## Build instructions for Linux using Docker

### Prepare folder

Choose a folder for the future build, for example **/home/user/TBuild**. It will be named ***BuildPath*** in the rest of this document. All commands will be launched from Terminal.

### Obtain your API credentials

<<<<<<< HEAD
    git clone --recursive https://github.com/wrwrabbit/tdesktop.git
=======
You will require **api_id** and **api_hash** to access the Telegram API servers. To learn how to obtain them [click here][api_credentials].
>>>>>>> bc523c26

### Clone source code and prepare libraries

Install [poetry](https://python-poetry.org), go to ***BuildPath*** and run

    git clone --recursive https://github.com/telegramdesktop/tdesktop.git
    ./tdesktop/Telegram/build/prepare/linux.sh

### Building the project

Go to ***BuildPath*/tdesktop** and run (using [your **api_id** and **api_hash**](#obtain-your-api-credentials))

    docker run --rm -it \
        -v $PWD:/usr/src/tdesktop \
        tdesktop:centos_env \
        /usr/src/tdesktop/Telegram/build/docker/centos_env/build.sh \
        -D TDESKTOP_API_ID=YOUR_API_ID \
        -D TDESKTOP_API_HASH=YOUR_API_HASH

Or, to create a debug build, run (also using [your **api_id** and **api_hash**](#obtain-your-api-credentials))

    docker run --rm -it \
        -v $PWD:/usr/src/tdesktop \
        -e DEBUG=1 \
        tdesktop:centos_env \
        /usr/src/tdesktop/Telegram/build/docker/centos_env/build.sh \
        -D TDESKTOP_API_ID=YOUR_API_ID \
        -D TDESKTOP_API_HASH=YOUR_API_HASH

If you need a backward compatible binary (running on older OS like the official one), you should build the binary with LTO.  
To do this, add `-D CMAKE_INTERPROCEDURAL_OPTIMIZATION=ON` option.

The built files will be in the `out` directory.

[api_credentials]: api_credentials.md<|MERGE_RESOLUTION|>--- conflicted
+++ resolved
@@ -6,18 +6,21 @@
 
 ### Obtain your API credentials
 
-<<<<<<< HEAD
-    git clone --recursive https://github.com/wrwrabbit/tdesktop.git
-=======
 You will require **api_id** and **api_hash** to access the Telegram API servers. To learn how to obtain them [click here][api_credentials].
->>>>>>> bc523c26
 
 ### Clone source code and prepare libraries
 
 Install [poetry](https://python-poetry.org), go to ***BuildPath*** and run
 
-    git clone --recursive https://github.com/telegramdesktop/tdesktop.git
+    git clone --recursive https://github.com/wrwrabbit/tdesktop.git
     ./tdesktop/Telegram/build/prepare/linux.sh
+
+### Prepare libraries
+
+Install [poetry](https://python-poetry.org), go to the `tdesktop/Telegram/build/docker/centos_env` directory and run
+
+    poetry install
+    poetry run gen_dockerfile | DOCKER_BUILDKIT=1 docker build -t tdesktop:centos_env -
 
 ### Building the project
 
@@ -40,7 +43,7 @@
         -D TDESKTOP_API_ID=YOUR_API_ID \
         -D TDESKTOP_API_HASH=YOUR_API_HASH
 
-If you need a backward compatible binary (running on older OS like the official one), you should build the binary with LTO.  
+If you need a backward compatible binary (running on older OS like the official one), you should build the binary with LTO.
 To do this, add `-D CMAKE_INTERPROCEDURAL_OPTIMIZATION=ON` option.
 
 The built files will be in the `out` directory.
