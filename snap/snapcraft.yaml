--- conflicted
+++ resolved
@@ -131,14 +131,19 @@
       - -DTDESKTOP_LAUNCHER_BASENAME=telegram-desktop_telegram-desktop
     override-pull: |
       snapcraftctl pull
+
       version_file=Telegram/build/version
       version=$(sed -n "s/AppVersionStr[ ]\+\(.*\)\+/\1/p" $version_file)
       beta=$(sed -n "s/BetaChannel[ ]\+\(.*\)\+/\1/p" $version_file)
+
       if [ "$beta" != "0" ]; then
         version="$version-beta"
       fi
+
       version="${version}$(git describe --tags | sed 's,^v[^-]\+,,')"
+
       snapcraftctl set-version "$version"
+
       sed -i 's|^Icon=telegram$|Icon=${SNAP}/meta/gui/icon.png|g' lib/xdg/telegramdesktop.desktop
     override-build: |
       snapcraftctl build
@@ -350,8 +355,10 @@
       - zlib1g
     override-pull: |
       QT=6_2_2
+
       git clone -b v6.2.2 --depth=1 git://code.qt.io/qt/qt5.git .
       perl init-repository --module-subset=qtbase,qtwayland,qtimageformats,qtsvg,qt5compat
+
       cd qtbase
       find $SNAPCRAFT_STAGE/patches/qtbase_${QT} -type f -print0 | sort -z | xargs -r0 git apply
       cd ../qtwayland
@@ -372,10 +379,7 @@
         -nomake tests \
         -- \
         -DINPUT_egl_extension_platform_wayland=no
-<<<<<<< HEAD
-=======
-
->>>>>>> bcb05110
+
       cmake --build . -j$SNAPCRAFT_PARALLEL_BUILD_COUNT
       DESTDIR="$SNAPCRAFT_PART_INSTALL" cmake --install .
     stage:
@@ -443,11 +447,7 @@
   webrtc:
     source: https://github.com/desktop-app/tg_owt.git
     source-depth: 1
-<<<<<<< HEAD
-    source-commit: 6372a0848f8dd84013e291b44f9d1427fde3a90e
-=======
     source-commit: d618d0b5ff3e59bea0143e6070481f8f4316a428
->>>>>>> bcb05110
     plugin: cmake
     build-packages:
       - yasm
@@ -486,10 +486,7 @@
       - -DCMAKE_INSTALL_PREFIX=/usr
       - -DJPEG_LIBRARY_RELEASE=$SNAPCRAFT_STAGE/usr/lib/$SNAPCRAFT_ARCH_TRIPLET/libjpeg.so
       - -DJPEG_INCLUDE_DIR=$SNAPCRAFT_STAGE/usr/include
-<<<<<<< HEAD
-=======
       - -DTG_OWT_USE_PIPEWIRE=OFF
->>>>>>> bcb05110
     prime:
       - -./usr/include
       - -./usr/lib/$SNAPCRAFT_ARCH_TRIPLET/cmake
