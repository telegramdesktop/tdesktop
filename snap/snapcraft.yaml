--- conflicted
+++ resolved
@@ -7,20 +7,11 @@
 confinement: strict
 compression: lzo
 
-<<<<<<< HEAD
-architectures:
-  - build-on: amd64
-  - build-on: arm64
-  - build-on: armhf
-  - build-on: ppc64el
-
 plugs:
   shmem:
     interface: shared-memory
     private: true
 
-=======
->>>>>>> 0cf33256
 apps:
   telegram-desktop:
     command: usr/bin/telegram-desktop
@@ -38,13 +29,7 @@
       - network-bind
       - network-status
       - removable-media
-<<<<<<< HEAD
       - shmem
-      - unity7
-      - wayland
-      - x11
-=======
->>>>>>> 0cf33256
     slots:
       - mpris
 
