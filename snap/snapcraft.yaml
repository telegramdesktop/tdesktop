name: telegram-desktop
adopt-info: telegram
icon: Telegram/Resources/art/icon512@2x.png

base: core22
grade: stable
confinement: strict
compression: lzo

architectures:
  - build-on: amd64
  - build-on: arm64
  - build-on: armhf
  - build-on: ppc64el

apps:
  telegram-desktop:
    command: bin/desktop-launch telegram-desktop
    common-id: org.telegram.desktop
    desktop: usr/share/applications/telegram-desktop_telegram-desktop.desktop
    environment:
      # Tell glib to use portals on file associations handling.
      GTK_USE_PORTAL: 1
      # Use sandboxed ibus api
      IBUS_USE_PORTAL: 1
    plugs:
      - alsa
      - audio-playback
      - audio-record
      - camera
      - desktop
      - desktop-legacy
      - hardware-observe
      - home
      - network
      - network-status
      - opengl
      - removable-media
      - unity7
      - wayland
      - x11
    slots:
      - tdesktop-mpris

hooks:
  configure:
    command-chain:
      - bin/hooks-configure-desktop
    plugs:
      - desktop

plugs:
  desktop:
    mount-host-font-cache: false
  # Support for common GTK themes
  # https://forum.snapcraft.io/t/how-to-use-the-system-gtk-theme-via-the-gtk-common-themes-snap/6235
  gsettings:
  gtk-3-themes:
    interface: content
    target: $SNAP/data-dir/themes
    default-provider: gtk-common-themes
  icon-themes:
    interface: content
    target: $SNAP/data-dir/icons
    default-provider: gtk-common-themes
  sound-themes:
    interface: content
    target: $SNAP/data-dir/sounds
    default-provider: gtk-common-themes

slots:
  tdesktop-mpris:
    interface: mpris
    name: tdesktop

layout:
  /usr/share/alsa:
    bind: $SNAP/usr/share/alsa
  /usr/share/X11:
    bind: $SNAP/usr/share/X11
  /usr/lib/$CRAFT_ARCH_TRIPLET/webkit2gtk-4.1:
    bind: $SNAP/usr/lib/$CRAFT_ARCH_TRIPLET/webkit2gtk-4.1

parts:
  telegram:
    plugin: cmake
    source: .
    source-type: git
    parse-info: [usr/share/metainfo/telegram-desktop_telegram-desktop.metainfo.xml]
    build-environment:
      - LD_LIBRARY_PATH: $CRAFT_STAGE/usr/lib/$CRAFT_ARCH_TRIPLET${LD_LIBRARY_PATH:+:$LD_LIBRARY_PATH}
    build-packages:
      - clang
      - python3
      - libasound2-dev
      - libglib2.0-dev
      - libglibmm-2.4-dev
      - libopus-dev
      - libpulse-dev
      - libwayland-dev
      - libxcb1-dev
      - libxcb-keysyms1-dev
      - libxcb-record0-dev
      - libxcb-screensaver0-dev
      - zlib1g-dev
    stage-packages:
      - libasound2
      - libglib2.0-0
      - libglibmm-2.4-1v5
      - libopus0
      - libpulse0
      - libwayland-client0
      - libwebkit2gtk-4.1-0
      - libxcb1
      - libxcb-keysyms1
      - libxcb-record0
      - libxcb-screensaver0
      - zlib1g
      - glib-networking
      - systemd
    cmake-generator: Ninja
    cmake-parameters:
      - -DCMAKE_BUILD_TYPE=Release
      - -DCMAKE_INSTALL_PREFIX=/usr
      - -DCMAKE_LIBRARY_PATH=$CRAFT_STAGE/usr/lib/$CRAFT_ARCH_TRIPLET
      - -DCMAKE_INCLUDE_PATH=$CRAFT_STAGE/usr/include
      - -DTDESKTOP_API_ID=$API_ID
      - -DTDESKTOP_API_HASH=$API_HASH
      - -DDESKTOP_APP_USE_PACKAGED_LAZY=ON
      - -DTDESKTOP_LAUNCHER_BASENAME=telegram-desktop_telegram-desktop
    override-pull: |
      craftctl default

      version_file=Telegram/build/version
      version=$(sed -n "s/AppVersionStr[ ]\+\(.*\)\+/\1/p" $version_file)
      beta=$(sed -n "s/BetaChannel[ ]\+\(.*\)\+/\1/p" $version_file)

      if [ "$beta" != "0" ]; then
        version="$version-beta"
      fi

      version="${version}$(git describe --tags | sed 's,^v[^-]\+,,')"

      craftctl set version="$version"

      sed -i 's|^Icon=telegram$|Icon=${SNAP}/meta/gui/icon.png|g' lib/xdg/telegramdesktop.desktop
    override-build: |
      craftctl default
      rm -rf "$CRAFT_PART_INSTALL/usr/share/icons"
    stage:
      - -./usr/lib/$CRAFT_ARCH_TRIPLET/libjpeg.so.8.2.2
    prime:
      - -./lib/systemd
    after:
      - desktop-qt
      - ffmpeg
      - kcoreaddons
      - mozjpeg
      - openal
      - openssl
      - rnnoise
      - webrtc

  patches:
    source: https://github.com/desktop-app/patches.git
    source-depth: 1
    plugin: dump
    override-pull: |
      craftctl default
      cp -r . "$CRAFT_STAGE/patches"
    override-stage: |
      rm -rf patches
    stage: [-./*]

  desktop-qt:
    source: https://github.com/desktop-app/snapcraft-desktop-helpers.git
    source-subdir: qt
    plugin: make
    make-parameters: ["FLAVOR=qt5"]
    build-packages:
      - build-essential
      - dpkg-dev
    stage-packages:
      - libxkbcommon0
      - fonts-ubuntu
      - dmz-cursor-theme
      - light-themes
      - adwaita-icon-theme
      - gnome-themes-standard
      - shared-mime-info
      - libgdk-pixbuf2.0-0
      - locales-all
      - xdg-user-dirs
    stage:
      - -./usr/lib/$CRAFT_ARCH_TRIPLET/libjpeg.so.8.2.2
    after:
      - mozjpeg
      - qt

  extra-cmake-modules:
    source: https://github.com/KDE/extra-cmake-modules.git
    source-depth: 1
    source-tag: v5.97.0
    plugin: cmake
    cmake-parameters:
      - -DCMAKE_BUILD_TYPE=Release
      - -DCMAKE_INSTALL_PREFIX=/usr
      - -DBUILD_TESTING=OFF
    prime: [-./*]

  ffmpeg:
    plugin: nil
    build-packages:
      - libavcodec-dev
      - libavformat-dev
      - libavutil-dev
      - libswresample-dev
      - libswscale-dev
    stage-packages:
      - libavcodec58
      - libavformat58
      - libavutil56
      - libswresample3
      - libswscale5
    stage:
      - -./usr/lib/$CRAFT_ARCH_TRIPLET/libjpeg.so.8.2.2
    after:
      - mozjpeg

  kcoreaddons:
    source: https://github.com/KDE/kcoreaddons.git
    source-depth: 1
    source-tag: v5.97.0
    plugin: cmake
    cmake-parameters:
      - -DCMAKE_BUILD_TYPE=Release
      - -DCMAKE_INSTALL_PREFIX=/usr
      - -DBUILD_TESTING=OFF
      - -DBUILD_WITH_QT6=ON
      - -DEXCLUDE_DEPRECATED_BEFORE_AND_AT=5.78.0
    prime:
      - -./usr/bin
      - -./usr/include
      - -./usr/lib/$SNAPCRAFT_ARCH_TRIPLET/cmake
      - -./usr/lib/$SNAPCRAFT_ARCH_TRIPLET/*.so
      - -./usr/mkspecs
    after:
      - extra-cmake-modules
      - desktop-qt
      - qttools

  mozjpeg:
    source: https://github.com/mozilla/mozjpeg.git
    source-depth: 1
    source-tag: v4.0.3
    plugin: cmake
    cmake-generator: Ninja
    cmake-parameters:
      - -DCMAKE_BUILD_TYPE=Release
      - -DCMAKE_INSTALL_PREFIX=/usr
      - -DENABLE_STATIC=OFF
      - -DWITH_JPEG8=ON
      - -DPNG_SUPPORTED=OFF
    prime:
      - -./usr/bin
      - -./usr/include
      - -./usr/lib/$CRAFT_ARCH_TRIPLET/pkgconfig
      - -./usr/lib/$CRAFT_ARCH_TRIPLET/*.so
      - -./usr/share

  openal:
    source: https://github.com/kcat/openal-soft.git
    source-depth: 1
    source-tag: 1.22.2
    plugin: cmake
    build-packages:
      - libasound2-dev
      - libdbus-1-dev
      - libpipewire-0.3-dev
      - libpulse-dev
    stage-packages:
      - libasound2
      - libdbus-1-3
      - libpipewire-0.3-0
      - libpulse0
    cmake-generator: Ninja
    cmake-parameters:
      - -DCMAKE_BUILD_TYPE=Release
      - -DCMAKE_INSTALL_PREFIX=/usr
      - -DALSOFT_EXAMPLES=OFF
      - -DALSOFT_UTILS=OFF
      - -DALSOFT_INSTALL_CONFIG=OFF
    prime:
      - -./usr/include
      - -./usr/lib/$CRAFT_ARCH_TRIPLET/cmake
      - -./usr/lib/$CRAFT_ARCH_TRIPLET/pkgconfig
      - -./usr/lib/$CRAFT_ARCH_TRIPLET/*.so

  openssl:
    source: https://github.com/openssl/openssl.git
    source-depth: 1
    source-branch: OpenSSL_1_1_1-stable
    plugin: make
    override-build: |
      ./config \
        shared \
        --prefix=/usr \
        --openssldir=/usr/lib/ssl \
        --libdir=lib/$CRAFT_ARCH_TRIPLET \
        no-tests
      craftctl default
    prime:
      - -./usr/bin
      - -./usr/include
      - -./usr/lib/$CRAFT_ARCH_TRIPLET/pkgconfig
      - -./usr/lib/$CRAFT_ARCH_TRIPLET/*.a
      - -./usr/lib/$CRAFT_ARCH_TRIPLET/*.so
      - -./usr/share

  qt:
    plugin: nil
    build-packages:
      - libdbus-1-dev
      - libegl-dev
      - libfontconfig1-dev
      - libfreetype-dev
      - libglib2.0-dev
      - libglx-dev
      - libgtk-3-dev
      - libharfbuzz-dev
      - libice-dev
      - libicu-dev
      - libopengl-dev
      - libpcre2-dev
      - libpng-dev
      - libsm-dev
      - libvulkan-dev
      - libwayland-dev
      - libx11-dev
      - libx11-xcb-dev
      - libxcb1-dev
      - libxcb-glx0-dev
      - libxcb-icccm4-dev
      - libxcb-image0-dev
      - libxcb-keysyms1-dev
      - libxcb-randr0-dev
      - libxcb-render0-dev
      - libxcb-render-util0-dev
      - libxcb-shape0-dev
      - libxcb-shm0-dev
      - libxcb-sync-dev
      - libxcb-util-dev
      - libxcb-xfixes0-dev
      - libxcb-xkb-dev
      - libxcursor-dev
      - libxkbcommon-dev
      - libxkbcommon-x11-dev
      - zlib1g-dev
    stage-packages:
      - libdbus-1-3
      - libegl1
      - libfontconfig1
      - libfreetype6
      - libglib2.0-0
      - libglx0
      - libgtk-3-0
      - libharfbuzz0b
      - libice6
      - libicu70
      - libopengl0
      - libpcre2-16-0
      - libpng16-16
      - libsm6
      - libvulkan1
      - libwayland-client0
      - libwayland-cursor0
      - libwayland-egl1
      - libx11-6
      - libx11-xcb1
      - libxcb1
      - libxcb-glx0
      - libxcb-icccm4
      - libxcb-image0
      - libxcb-keysyms1
      - libxcb-randr0
      - libxcb-render0
      - libxcb-render-util0
      - libxcb-shape0
      - libxcb-shm0
      - libxcb-sync1
      - libxcb-util1
      - libxcb-xfixes0
      - libxcb-xkb1
      - libxcursor1
      - libxkbcommon0
      - libxkbcommon-x11-0
      - zlib1g
    override-pull: |
      QT=6_4_0

      git clone -b v6.4.0-rc1 --depth=1 git://code.qt.io/qt/qt5.git .
      perl init-repository --module-subset=qtbase,qtwayland,qtimageformats,qtsvg,qt5compat

      cd qtbase
      find $CRAFT_STAGE/patches/qtbase_${QT} -type f -print0 | sort -z | xargs -r0 git apply
      cd ..
    override-build: |
      ./configure \
        -prefix /usr \
        -libdir /usr/lib/$CRAFT_ARCH_TRIPLET \
        -release \
        -opensource \
        -confirm-license \
        -no-feature-getentropy \
        -no-feature-renameat2 \
        -no-feature-statx \
        -no-feature-egl-extension-platform-wayland \
        -no-feature-wayland-server \
        -no-feature-highdpiscaling \
        -openssl-linked \
        -nomake examples \
        -nomake tests

      cmake --build . -j$CRAFT_PARALLEL_BUILD_COUNT
      DESTDIR="$CRAFT_PART_INSTALL" cmake --install .
    stage:
      - -./usr/lib/$CRAFT_ARCH_TRIPLET/libjpeg.so.8.2.2
    prime:
      - -./usr/bin
      - -./usr/doc
      - -./usr/include
      - -./usr/lib/$CRAFT_ARCH_TRIPLET/cmake
      - -./usr/lib/$CRAFT_ARCH_TRIPLET/metatypes
      - -./usr/lib/$CRAFT_ARCH_TRIPLET/*.a
      - -./usr/lib/$CRAFT_ARCH_TRIPLET/*.la
      - -./usr/lib/$CRAFT_ARCH_TRIPLET/*.prl
      - -./usr/lib/$CRAFT_ARCH_TRIPLET/*.so
      - -./usr/libexec
      - -./usr/mkspecs
      - -./usr/modules
    after:
      - mozjpeg
      - openssl
      - patches

  qttools:
    source: git://code.qt.io/qt/qttools.git
    source-depth: 1
<<<<<<< HEAD
    source-tag: v6.3.1
=======
    source-tag: v6.4.0-rc1
>>>>>>> 645ae692
    plugin: cmake
    build-packages:
      - clang
      - libclang-dev
      - llvm-dev
    cmake-parameters:
      - -DCMAKE_BUILD_TYPE=Release
      - -DCMAKE_INSTALL_PREFIX=/usr
    prime: [-./*]
    after:
      - qt

  rnnoise:
    source: https://gitlab.xiph.org/xiph/rnnoise.git
    source-depth: 1
    source-commit: 7f449bf8bd3b933891d12c30112268c4090e4d59
    plugin: autotools
    autotools-configure-parameters:
      - --prefix=/usr
      - --libdir=\${exec_prefix}/lib/$CRAFT_ARCH_TRIPLET
      - --disable-static
      - --disable-examples
      - --disable-doc
    prime:
      - -./usr/include
      - -./usr/lib/$CRAFT_ARCH_TRIPLET/pkgconfig
      - -./usr/lib/$CRAFT_ARCH_TRIPLET/*.la
      - -./usr/lib/$CRAFT_ARCH_TRIPLET/*.so
      - -./usr/share

  webrtc:
    source: https://github.com/desktop-app/tg_owt.git
    source-depth: 1
    source-commit: 10d5f4bf77333ef6b43516f90d2ce13273255f41
    plugin: cmake
    build-packages:
      - yasm
      - libdrm-dev
      - libegl-dev
      - libgbm-dev
      - libgl-dev
      - libglib2.0-dev
      - libopenh264-dev
      - libopus-dev
      - libpipewire-0.3-dev
      - libvpx-dev
      - libx11-dev
      - libxcomposite-dev
      - libxdamage-dev
      - libxext-dev
      - libxfixes-dev
      - libxrender-dev
      - libxrandr-dev
      - libxtst-dev
    stage-packages:
      - libdrm2
      - libegl1
      - libgbm1
      - libgl1
      - libglib2.0-0
      - libopenh264-6
      - libopus0
      - libpipewire-0.3-0
      - libvpx7
      - libx11-6
      - libxcomposite1
      - libxdamage1
      - libxext6
      - libxfixes3
      - libxrender1
      - libxrandr2
      - libxtst6
    cmake-generator: Ninja
    cmake-parameters:
      - -DCMAKE_BUILD_TYPE=Release
      - -DCMAKE_INSTALL_PREFIX=/usr
      - -DCMAKE_LIBRARY_PATH=$CRAFT_STAGE/usr/lib/$CRAFT_ARCH_TRIPLET
      - -DCMAKE_INCLUDE_PATH=$CRAFT_STAGE/usr/include
    prime:
      - -./usr/include
      - -./usr/lib/$CRAFT_ARCH_TRIPLET/cmake
      - -./usr/lib/$CRAFT_ARCH_TRIPLET/*.a
    after:
      - ffmpeg
      - mozjpeg
      - openssl<|MERGE_RESOLUTION|>--- conflicted
+++ resolved
@@ -446,11 +446,7 @@
   qttools:
     source: git://code.qt.io/qt/qttools.git
     source-depth: 1
-<<<<<<< HEAD
-    source-tag: v6.3.1
-=======
     source-tag: v6.4.0-rc1
->>>>>>> 645ae692
     plugin: cmake
     build-packages:
       - clang
