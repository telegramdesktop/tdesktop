--- conflicted
+++ resolved
@@ -126,15 +126,10 @@
     cmake-parameters:
       - -DCMAKE_BUILD_TYPE=Release
       - -DCMAKE_INSTALL_PREFIX=/usr
-<<<<<<< HEAD
       - -DCMAKE_LIBRARY_PATH=$CRAFT_STAGE/usr/lib/$CRAFT_ARCH_TRIPLET
       - -DCMAKE_INCLUDE_PATH=$CRAFT_STAGE/usr/include
       - -DTDESKTOP_API_ID=$API_ID
       - -DTDESKTOP_API_HASH=$API_HASH
-=======
-      - -DTDESKTOP_API_ID=611335
-      - -DTDESKTOP_API_HASH=d524b414d21f4d37f08684c1df41ac9c
->>>>>>> 1350fa64
       - -DDESKTOP_APP_USE_PACKAGED_LAZY=ON
       - -DTDESKTOP_LAUNCHER_BASENAME=telegram-desktop_telegram-desktop
     override-pull: |
