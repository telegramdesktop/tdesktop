// Microsoft Visual C++ generated resource script.
//

#define APSTUDIO_READONLY_SYMBOLS
/////////////////////////////////////////////////////////////////////////////
//
// Generated from the TEXTINCLUDE 2 resource.
//
#if defined(__MINGW64__) || defined(__MINGW32__)
	// MinGW-w64, MinGW
	#if defined(__has_include) && __has_include(<winres.h>)
		#include <winres.h>
	#else
		#include <afxres.h>
		#include <winresrc.h>
	#endif
#else
	// MSVC, Windows SDK
	#include <winres.h>
#endif

/////////////////////////////////////////////////////////////////////////////
#undef APSTUDIO_READONLY_SYMBOLS

/////////////////////////////////////////////////////////////////////////////
// English (United States) resources

#if !defined(AFX_RESOURCE_DLL) || defined(AFX_TARG_ENU)
LANGUAGE LANG_ENGLISH, SUBLANG_ENGLISH_US
#pragma code_page(1252)

/////////////////////////////////////////////////////////////////////////////
//
// Version
//

VS_VERSION_INFO VERSIONINFO
 FILEVERSION 3,4,3,0
 PRODUCTVERSION 3,4,3,0
 FILEFLAGSMASK 0x3fL
#ifdef _DEBUG
 FILEFLAGS 0x1L
#else
 FILEFLAGS 0x0L
#endif
 FILEOS 0x40004L
 FILETYPE 0x0L
 FILESUBTYPE 0x0L
BEGIN
    BLOCK "StringFileInfo"
    BEGIN
        BLOCK "040904b0"
        BEGIN
            VALUE "CompanyName", "Telegram FZ-LLC"
            VALUE "FileDescription", "Telegram Desktop Updater"
<<<<<<< HEAD
            VALUE "FileVersion", "3.1.9.0"
            VALUE "LegalCopyright", "Copyright (C) 2014-2022"
=======
            VALUE "FileVersion", "3.4.3.0"
            VALUE "LegalCopyright", "Copyright (C) 2014-2021"
>>>>>>> 5c9c8368
            VALUE "ProductName", "Telegram Desktop"
            VALUE "ProductVersion", "3.4.3.0"
        END
    END
    BLOCK "VarFileInfo"
    BEGIN
        VALUE "Translation", 0x409, 1200
    END
END

#endif    // English (United States) resources
/////////////////////////////////////////////////////////////////////////////<|MERGE_RESOLUTION|>--- conflicted
+++ resolved
@@ -53,13 +53,8 @@
         BEGIN
             VALUE "CompanyName", "Telegram FZ-LLC"
             VALUE "FileDescription", "Telegram Desktop Updater"
-<<<<<<< HEAD
-            VALUE "FileVersion", "3.1.9.0"
-            VALUE "LegalCopyright", "Copyright (C) 2014-2022"
-=======
             VALUE "FileVersion", "3.4.3.0"
             VALUE "LegalCopyright", "Copyright (C) 2014-2021"
->>>>>>> 5c9c8368
             VALUE "ProductName", "Telegram Desktop"
             VALUE "ProductVersion", "3.4.3.0"
         END
