--- conflicted
+++ resolved
@@ -51,21 +51,12 @@
     BEGIN
         BLOCK "040904b0"
         BEGIN
-<<<<<<< HEAD
             VALUE "CompanyName", "64Gram"
             VALUE "FileDescription", "64Gram Desktop Updater"
-            VALUE "FileVersion", "2.7.2.0"
+            VALUE "FileVersion", "2.7.3.0"
             VALUE "LegalCopyright", "Copyright (C) 2014-2021"
             VALUE "ProductName", "64Gram Desktop"
-            VALUE "ProductVersion", "2.7.2.0"
-=======
-            VALUE "CompanyName", "Telegram FZ-LLC"
-            VALUE "FileDescription", "Telegram Desktop Updater"
-            VALUE "FileVersion", "2.7.3.0"
-            VALUE "LegalCopyright", "Copyright (C) 2014-2021"
-            VALUE "ProductName", "Telegram Desktop"
             VALUE "ProductVersion", "2.7.3.0"
->>>>>>> d984c592
         END
     END
     BLOCK "VarFileInfo"
