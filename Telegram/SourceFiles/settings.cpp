--- conflicted
+++ resolved
@@ -181,19 +181,13 @@
 
 void settingsParseArgs(int argc, char *argv[]) {
 #ifdef Q_OS_MAC
-<<<<<<< HEAD
-	gIsElCapitan = false;//(QSysInfo::macVersion() >= QSysInfo::MV_10_11);
-	if (QSysInfo::macVersion() < QSysInfo::MV_10_8) {
-		gUpdateURL = QUrl(qsl("http://tdesktop.com/mac32/tupdates/current"));
-=======
-	if (QSysInfo::macVersion() >= QSysInfo::MV_10_11) {
+	if (false) {
 		gIsElCapitan = true;
 	} else if (QSysInfo::macVersion() < QSysInfo::MV_10_8) {
->>>>>>> 3e136262
 		gPlatform = dbipMacOld;
 	}
 #endif
-	
+
 	switch (cPlatform()) {
 	case dbipWindows:
 		gUpdateURL = QUrl(qsl("http://tdesktop.com/win/tupdates/current"));
