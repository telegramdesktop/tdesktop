--- conflicted
+++ resolved
@@ -242,11 +242,7 @@
 				destroy();
 				return false;
 			}
-<<<<<<< HEAD
 			SetWindowLongPtr(hwnds[i], GWLP_HWNDPARENT, (intptr_t)hwnd);
-=======
-			SetWindowLongPtr(hwnds[i], GWLP_HWNDPARENT, (LONG)hwnd);
->>>>>>> 66a3e360
 
 			dcs[i] = CreateCompatibleDC(screenDC);
 			if (!dcs[i]) {
@@ -743,11 +739,7 @@
 		psSetupTrayIcon();
 		HWND psOwner = (HWND)GetWindowLongPtr(ps_hWnd, GWLP_HWNDPARENT);
 		if (!psOwner) {
-<<<<<<< HEAD
 			SetWindowLongPtr(ps_hWnd, GWLP_HWNDPARENT, (intptr_t)ps_tbHider_hWnd);
-=======
-			SetWindowLongPtr(ps_hWnd, GWLP_HWNDPARENT, (LONG)ps_tbHider_hWnd);
->>>>>>> 66a3e360
 		}
 	} break;
 
