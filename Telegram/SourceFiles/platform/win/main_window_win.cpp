/*
This file is part of Telegram Desktop,
the official desktop application for the Telegram messaging service.

For license and copyright information please follow this link:
https://github.com/telegramdesktop/tdesktop/blob/master/LEGAL
*/
#include "platform/win/main_window_win.h"

#include "styles/style_window.h"
#include "platform/platform_notifications_manager.h"
#include "platform/win/windows_dlls.h"
#include "platform/win/windows_event_filter.h"
#include "window/notifications_manager.h"
#include "mainwindow.h"
#include "base/crc32hash.h"
#include "core/application.h"
#include "lang/lang_keys.h"
#include "storage/localstorage.h"
#include "ui/widgets/popup_menu.h"
#include "window/themes/window_theme.h"
#include "history/history.h"
#include "app.h"

#include <QtWidgets/QDesktopWidget>
#include <QtWidgets/QStyleFactory>
#include <QtWidgets/QApplication>
#include <QtGui/QWindow>
#include <qpa/qplatformnativeinterface.h>

#include <Shobjidl.h>
#include <shellapi.h>
#include <WtsApi32.h>

#include <roapi.h>
#include <wrl/client.h>

#include <Windowsx.h>
#include <VersionHelpers.h>

HICON qt_pixmapToWinHICON(const QPixmap &);

using namespace Microsoft::WRL;

Q_DECLARE_METATYPE(QMargins);

namespace Platform {
namespace {

HICON createHIconFromQIcon(const QIcon &icon, int xSize, int ySize) {
	if (!icon.isNull()) {
		const QPixmap pm = icon.pixmap(icon.actualSize(QSize(xSize, ySize)));
		if (!pm.isNull()) {
			return qt_pixmapToWinHICON(pm);
		}
	}
	return nullptr;
}

HWND createTaskbarHider() {
	HINSTANCE appinst = (HINSTANCE)GetModuleHandle(0);
	HWND hWnd = 0;

	QString cn = QString("TelegramTaskbarHider");
	LPCWSTR _cn = (LPCWSTR)cn.utf16();
	WNDCLASSEX wc;

	wc.cbSize = sizeof(wc);
	wc.style = 0;
	wc.lpfnWndProc = DefWindowProc;
	wc.cbClsExtra = 0;
	wc.cbWndExtra = 0;
	wc.hInstance = appinst;
	wc.hIcon = 0;
	wc.hCursor = 0;
	wc.hbrBackground = 0;
	wc.lpszMenuName = NULL;
	wc.lpszClassName = _cn;
	wc.hIconSm = 0;
	if (!RegisterClassEx(&wc)) {
		DEBUG_LOG(("Application Error: could not register taskbar hider window class, error: %1").arg(GetLastError()));
		return hWnd;
	}

	hWnd = CreateWindowEx(WS_EX_TOOLWINDOW, _cn, 0, WS_POPUP, 0, 0, 0, 0, 0, 0, appinst, 0);
	if (!hWnd) {
		DEBUG_LOG(("Application Error: could not create taskbar hider window class, error: %1").arg(GetLastError()));
		return hWnd;
	}
	return hWnd;
}

<<<<<<< HEAD
enum {
	_PsInitHor = 0x01,
	_PsInitVer = 0x02,
};

int32 _psSize = 0;
class _PsShadowWindows {
public:

	using Change = MainWindow::ShadowsChange;
	using Changes = MainWindow::ShadowsChanges;

	_PsShadowWindows() : screenDC(0), noKeyColor(RGB(255, 255, 255)) {
		for (int i = 0; i < 4; ++i) {
			dcs[i] = 0;
			bitmaps[i] = 0;
			hwnds[i] = 0;
		}
	}

	void setColor(QColor c) {
		r = c.red();
		g = c.green();
		b = c.blue();

		if (!hwnds[0]) return;
		Gdiplus::SolidBrush brush(Gdiplus::Color(_alphas[0], r, g, b));
		for (int i = 0; i < 4; ++i) {
			Gdiplus::Graphics graphics(dcs[i]);
			graphics.SetCompositingMode(Gdiplus::CompositingModeSourceCopy);
			if ((i % 2) && _h || !(i % 2) && _w) {
				graphics.FillRectangle(&brush, 0, 0, (i % 2) ? _size : _w, (i % 2) ? _h : _size);
			}
		}
		initCorners();

		_x = _y = _w = _h = 0;
		update(Change::Moved | Change::Resized);
	}

	bool init(not_null<MainWindow*> window, QColor c) {
		_window = window;
		_fullsize = st::windowShadow.width();
		_shift = st::windowShadowShift;
		auto cornersImage = QImage(_fullsize, _fullsize, QImage::Format_ARGB32_Premultiplied);
		{
			Painter p(&cornersImage);
			p.setCompositionMode(QPainter::CompositionMode_Source);
			st::windowShadow.paint(p, 0, 0, _fullsize, QColor(0, 0, 0));
		}
		if (rtl()) cornersImage = cornersImage.mirrored(true, false);

		_metaSize = _fullsize + 2 * _shift;
		_alphas.reserve(_metaSize);
		_colors.reserve(_metaSize * _metaSize);
		for (int32 j = 0; j < _metaSize; ++j) {
			for (int32 i = 0; i < _metaSize; ++i) {
				_colors.push_back((i < 2 * _shift || j < 2 * _shift) ? 1 : qMax(BYTE(1), BYTE(cornersImage.pixel(QPoint(i - 2 * _shift, j - 2 * _shift)) >> 24)));
			}
		}
		uchar prev = 0;
		for (int32 i = 0; i < _metaSize; ++i) {
			uchar a = _colors[(_metaSize - 1) * _metaSize + i];
			if (a < prev) break;

			_alphas.push_back(a);
			prev = a;
		}
		_psSize = _size = _alphas.size() - 2 * _shift;

		setColor(c);

		Gdiplus::GdiplusStartupInput gdiplusStartupInput;
		ULONG_PTR gdiplusToken;
		Gdiplus::Status gdiRes = Gdiplus::GdiplusStartup(&gdiplusToken, &gdiplusStartupInput, NULL);

		if (gdiRes != Gdiplus::Ok) {
			LOG(("Application Error: could not init GDI+, error: %1").arg((int)gdiRes));
			return false;
		}
		blend.AlphaFormat = AC_SRC_ALPHA;
		blend.SourceConstantAlpha = 255;
		blend.BlendFlags = 0;
		blend.BlendOp = AC_SRC_OVER;

		screenDC = GetDC(0);
		if (!screenDC) {
			LOG(("Application Error: could not GetDC(0), error: %2").arg(GetLastError()));
			return false;
		}

		const auto avail = QApplication::desktop()->availableGeometry();
		max_w = avail.width();
		accumulate_max(max_w, st::windowMinWidth);
		max_h = avail.height();
		accumulate_max(max_h, st::defaultWindowTitle.height + st::windowMinHeight);

		HINSTANCE appinst = (HINSTANCE)GetModuleHandle(0);
		HWND hwnd = _window ? _window->psHwnd() : nullptr;

		for (int i = 0; i < 4; ++i) {
			QString cn = QString("TelegramShadow%1").arg(i);
			LPCWSTR _cn = (LPCWSTR)cn.utf16();
			WNDCLASSEX wc;

			wc.cbSize = sizeof(wc);
			wc.style = 0;
			wc.lpfnWndProc = wndProc;
			wc.cbClsExtra = 0;
			wc.cbWndExtra = 0;
			wc.hInstance = appinst;
			wc.hIcon = 0;
			wc.hCursor = 0;
			wc.hbrBackground = 0;
			wc.lpszMenuName = NULL;
			wc.lpszClassName = _cn;
			wc.hIconSm = 0;
			if (!RegisterClassEx(&wc)) {
				LOG(("Application Error: could not register shadow window class %1, error: %2").arg(i).arg(GetLastError()));
				destroy();
				return false;
			}

			hwnds[i] = CreateWindowEx(WS_EX_LAYERED | WS_EX_TOOLWINDOW, _cn, 0, WS_POPUP, 0, 0, 0, 0, 0, 0, appinst, 0);
			if (!hwnds[i]) {
				LOG(("Application Error: could not create shadow window class %1, error: %2").arg(i).arg(GetLastError()));
				destroy();
				return false;
			}
			SetWindowLongPtr(hwnds[i], GWLP_HWNDPARENT, (intptr_t)hwnd);

			dcs[i] = CreateCompatibleDC(screenDC);
			if (!dcs[i]) {
				LOG(("Application Error: could not create dc for shadow window class %1, error: %2").arg(i).arg(GetLastError()));
				destroy();
				return false;
			}

			bitmaps[i] = CreateCompatibleBitmap(screenDC, (i % 2) ? _size : max_w, (i % 2) ? max_h : _size);
			if (!bitmaps[i]) {
				LOG(("Application Error: could not create bitmap for shadow window class %1, error: %2").arg(i).arg(GetLastError()));
				destroy();
				return false;
			}

			SelectObject(dcs[i], bitmaps[i]);
		}

		QStringList alphasForLog;
		for_const (auto alpha, _alphas) {
			alphasForLog.append(QString::number(alpha));
		}
		LOG(("Window Shadow: %1").arg(alphasForLog.join(", ")));

		initCorners();
		return true;
	}

	void initCorners(int directions = (_PsInitHor | _PsInitVer)) {
		bool hor = (directions & _PsInitHor), ver = (directions & _PsInitVer);
		Gdiplus::Graphics graphics0(dcs[0]), graphics1(dcs[1]), graphics2(dcs[2]), graphics3(dcs[3]);
		graphics0.SetCompositingMode(Gdiplus::CompositingModeSourceCopy);
		graphics1.SetCompositingMode(Gdiplus::CompositingModeSourceCopy);
		graphics2.SetCompositingMode(Gdiplus::CompositingModeSourceCopy);
		graphics3.SetCompositingMode(Gdiplus::CompositingModeSourceCopy);

		Gdiplus::SolidBrush brush(Gdiplus::Color(_alphas[0], r, g, b));
		if (hor) graphics0.FillRectangle(&brush, 0, 0, _fullsize - (_size - _shift), 2 * _shift);

		if (ver) {
			graphics1.FillRectangle(&brush, 0, 0, _size, 2 * _shift);
			graphics3.FillRectangle(&brush, 0, 0, _size, 2 * _shift);
			graphics1.FillRectangle(&brush, _size - _shift, 2 * _shift, _shift, _fullsize);
			graphics3.FillRectangle(&brush, 0, 2 * _shift, _shift, _fullsize);
		}

		if (hor) {
			for (int j = 2 * _shift; j < _size; ++j) {
				for (int k = 0; k < _fullsize - (_size - _shift); ++k) {
					brush.SetColor(Gdiplus::Color(_colors[j * _metaSize + k + (_size + _shift)], r, g, b));
					graphics0.FillRectangle(&brush, k, j, 1, 1);
					graphics2.FillRectangle(&brush, k, _size - (j - 2 * _shift) - 1, 1, 1);
				}
			}
			for (int j = _size; j < _size + 2 * _shift; ++j) {
				for (int k = 0; k < _fullsize - (_size - _shift); ++k) {
					brush.SetColor(Gdiplus::Color(_colors[j * _metaSize + k + (_size + _shift)], r, g, b));
					graphics2.FillRectangle(&brush, k, _size - (j - 2 * _shift) - 1, 1, 1);
				}
			}
		}
		if (ver) {
			for (int j = 2 * _shift; j < _fullsize + 2 * _shift; ++j) {
				for (int k = _shift; k < _size; ++k) {
					brush.SetColor(Gdiplus::Color(_colors[j * _metaSize + (k + _shift)], r, g, b));
					graphics1.FillRectangle(&brush, _size - k - 1, j, 1, 1);
					graphics3.FillRectangle(&brush, k, j, 1, 1);
				}
			}
		}
	}
	void verCorners(int h, Gdiplus::Graphics *pgraphics1, Gdiplus::Graphics *pgraphics3) {
		Gdiplus::SolidBrush brush(Gdiplus::Color(_alphas[0], r, g, b));
		pgraphics1->FillRectangle(&brush, _size - _shift, h - _fullsize, _shift, _fullsize);
		pgraphics3->FillRectangle(&brush, 0, h - _fullsize, _shift, _fullsize);
		for (int j = 0; j < _fullsize; ++j) {
			for (int k = _shift; k < _size; ++k) {
				brush.SetColor(Gdiplus::Color(_colors[(j + 2 * _shift) * _metaSize + k + _shift], r, g, b));
				pgraphics1->FillRectangle(&brush, _size - k - 1, h - j - 1, 1, 1);
				pgraphics3->FillRectangle(&brush, k, h - j - 1, 1, 1);
			}
		}
	}
	void horCorners(int w, Gdiplus::Graphics *pgraphics0, Gdiplus::Graphics *pgraphics2) {
		Gdiplus::SolidBrush brush(Gdiplus::Color(_alphas[0], r, g, b));
		pgraphics0->FillRectangle(&brush, w - 2 * _size - (_fullsize - (_size - _shift)), 0, _fullsize - (_size - _shift), 2 * _shift);
		for (int j = 2 * _shift; j < _size; ++j) {
			for (int k = 0; k < _fullsize - (_size - _shift); ++k) {
				brush.SetColor(Gdiplus::Color(_colors[j * _metaSize + k + (_size + _shift)], r, g, b));
				pgraphics0->FillRectangle(&brush, w - 2 * _size - k - 1, j, 1, 1);
				pgraphics2->FillRectangle(&brush, w - 2 * _size - k - 1, _size - (j - 2 * _shift) - 1, 1, 1);
			}
		}
		for (int j = _size; j < _size + 2 * _shift; ++j) {
			for (int k = 0; k < _fullsize - (_size - _shift); ++k) {
				brush.SetColor(Gdiplus::Color(_colors[j * _metaSize + k + (_size + _shift)], r, g, b));
				pgraphics2->FillRectangle(&brush, w - 2 * _size - k - 1, _size - (j - 2 * _shift) - 1, 1, 1);
			}
		}
	}

	void update(Changes changes, WINDOWPOS *pos = 0) {
		HWND hwnd = _window ? _window->psHwnd() : 0;
		if (!hwnd || !hwnds[0]) return;

		if (changes == Changes(Change::Activate)) {
			for (int i = 0; i < 4; ++i) {
				SetWindowPos(hwnds[i], hwnd, 0, 0, 0, 0, SWP_NOMOVE | SWP_NOSIZE | SWP_NOACTIVATE);
			}
			return;
		}

		if (changes & Change::Hidden) {
			if (!hidden) {
				for (int i = 0; i < 4; ++i) {
					hidden = true;
					ShowWindow(hwnds[i], SW_HIDE);
				}
			}
			return;
		}
		if (!_window->positionInited()) return;

		int x = _x, y = _y, w = _w, h = _h;
		if (pos && (!(pos->flags & SWP_NOMOVE) || !(pos->flags & SWP_NOSIZE) || !(pos->flags & SWP_NOREPOSITION))) {
			if (!(pos->flags & SWP_NOMOVE)) {
				x = pos->x - _size;
				y = pos->y - _size;
			} else if (pos->flags & SWP_NOSIZE) {
				for (int i = 0; i < 4; ++i) {
					SetWindowPos(hwnds[i], hwnd, 0, 0, 0, 0, SWP_NOMOVE | SWP_NOSIZE | SWP_NOACTIVATE);
				}
				return;
			}
			if (!(pos->flags & SWP_NOSIZE)) {
				w = pos->cx + 2 * _size;
				h = pos->cy + 2 * _size;
			}
		} else {
			RECT r;
			GetWindowRect(hwnd, &r);
			x = r.left - _size;
			y = r.top - _size;
			w = r.right + _size - x;
			h = r.bottom + _size - y;
		}
		if (h < 2 * _fullsize + 2 * _shift) {
			h = 2 * _fullsize + 2 * _shift;
		}
		if (w < 2 * (_fullsize + _shift)) {
			w = 2 * (_fullsize + _shift);
		}

		if (w != _w) {
			int from = (_w > 2 * (_fullsize + _shift)) ? (_w - _size - _fullsize - _shift) : (_fullsize - (_size - _shift));
			int to = w - _size - _fullsize - _shift;
			if (w > max_w) {
				from = _fullsize - (_size - _shift);
				max_w *= 2;
				for (int i = 0; i < 4; i += 2) {
					DeleteObject(bitmaps[i]);
					bitmaps[i] = CreateCompatibleBitmap(screenDC, max_w, _size);
					SelectObject(dcs[i], bitmaps[i]);
				}
				initCorners(_PsInitHor);
			}
			Gdiplus::Graphics graphics0(dcs[0]), graphics2(dcs[2]);
			graphics0.SetCompositingMode(Gdiplus::CompositingModeSourceCopy);
			graphics2.SetCompositingMode(Gdiplus::CompositingModeSourceCopy);
			Gdiplus::SolidBrush brush(Gdiplus::Color(_alphas[0], r, g, b));
			if (to > from) {
				graphics0.FillRectangle(&brush, from, 0, to - from, 2 * _shift);
				for (int i = 2 * _shift; i < _size; ++i) {
					Gdiplus::Pen pen(Gdiplus::Color(_alphas[i], r, g, b));
					graphics0.DrawLine(&pen, from, i, to, i);
					graphics2.DrawLine(&pen, from, _size - (i - 2 * _shift) - 1, to, _size - (i - 2 * _shift) - 1);
				}
				for (int i = _size; i < _size + 2 * _shift; ++i) {
					Gdiplus::Pen pen(Gdiplus::Color(_alphas[i], r, g, b));
					graphics2.DrawLine(&pen, from, _size - (i - 2 * _shift) - 1, to, _size - (i - 2 * _shift) - 1);
				}
			}
			if (_w > w) {
				graphics0.FillRectangle(&brush, w - _size - _fullsize - _shift, 0, _fullsize - (_size - _shift), _size);
				graphics2.FillRectangle(&brush, w - _size - _fullsize - _shift, 0, _fullsize - (_size - _shift), _size);
			}
			horCorners(w, &graphics0, &graphics2);
			POINT p0 = { x + _size, y }, p2 = { x + _size, y + h - _size }, f = { 0, 0 };
			SIZE s = { w - 2 * _size, _size };
			updateWindow(0, &p0, &s);
			updateWindow(2, &p2, &s);
		} else if (x != _x || y != _y) {
			POINT p0 = { x + _size, y }, p2 = { x + _size, y + h - _size };
			updateWindow(0, &p0);
			updateWindow(2, &p2);
		} else if (h != _h) {
			POINT p2 = { x + _size, y + h - _size };
			updateWindow(2, &p2);
		}

		if (h != _h) {
			int from = (_h > 2 * _fullsize + 2 * _shift) ? (_h - _fullsize) : (_fullsize + 2 * _shift);
			int to = h - _fullsize;
			if (h > max_h) {
				from = (_fullsize + 2 * _shift);
				max_h *= 2;
				for (int i = 1; i < 4; i += 2) {
					DeleteObject(bitmaps[i]);
					bitmaps[i] = CreateCompatibleBitmap(dcs[i], _size, max_h);
					SelectObject(dcs[i], bitmaps[i]);
				}
				initCorners(_PsInitVer);
			}
			Gdiplus::Graphics graphics1(dcs[1]), graphics3(dcs[3]);
			graphics1.SetCompositingMode(Gdiplus::CompositingModeSourceCopy);
			graphics3.SetCompositingMode(Gdiplus::CompositingModeSourceCopy);

			Gdiplus::SolidBrush brush(Gdiplus::Color(_alphas[0], r, g, b));
			if (to > from) {
				graphics1.FillRectangle(&brush, _size - _shift, from, _shift, to - from);
				graphics3.FillRectangle(&brush, 0, from, _shift, to - from);
				for (int i = 2 * _shift; i < _size + _shift; ++i) {
					Gdiplus::Pen pen(Gdiplus::Color(_alphas[i], r, g, b));
					graphics1.DrawLine(&pen, _size + _shift - i - 1, from, _size + _shift - i - 1, to);
					graphics3.DrawLine(&pen, i - _shift, from, i - _shift, to);
				}
			}
			if (_h > h) {
				graphics1.FillRectangle(&brush, 0, h - _fullsize, _size, _fullsize);
				graphics3.FillRectangle(&brush, 0, h - _fullsize, _size, _fullsize);
			}
			verCorners(h, &graphics1, &graphics3);

			POINT p1 = { x + w - _size, y }, p3 = { x, y }, f = { 0, 0 };
			SIZE s = { _size, h };
			updateWindow(1, &p1, &s);
			updateWindow(3, &p3, &s);
		} else if (x != _x || y != _y) {
			POINT p1 = { x + w - _size, y }, p3 = { x, y };
			updateWindow(1, &p1);
			updateWindow(3, &p3);
		} else if (w != _w) {
			POINT p1 = { x + w - _size, y };
			updateWindow(1, &p1);
		}
		_x = x;
		_y = y;
		_w = w;
		_h = h;

		if (hidden && (changes & Change::Shown)) {
			for (int i = 0; i < 4; ++i) {
				SetWindowPos(hwnds[i], hwnd, 0, 0, 0, 0, SWP_NOMOVE | SWP_NOSIZE | SWP_SHOWWINDOW | SWP_NOACTIVATE);
			}
			hidden = false;
		}
	}

	void updateWindow(int i, POINT *p, SIZE *s = 0) {
		static POINT f = { 0, 0 };
		if (s) {
			UpdateLayeredWindow(hwnds[i], (s ? screenDC : 0), p, s, (s ? dcs[i] : 0), (s ? (&f) : 0), noKeyColor, &blend, ULW_ALPHA);
		} else {
			SetWindowPos(hwnds[i], 0, p->x, p->y, 0, 0, SWP_NOACTIVATE | SWP_NOSIZE | SWP_NOZORDER);
		}
	}

	void destroy() {
		for (int i = 0; i < 4; ++i) {
			if (dcs[i]) DeleteDC(dcs[i]);
			if (bitmaps[i]) DeleteObject(bitmaps[i]);
			if (hwnds[i]) DestroyWindow(hwnds[i]);
			dcs[i] = 0;
			bitmaps[i] = 0;
			hwnds[i] = 0;
		}
		if (screenDC) ReleaseDC(0, screenDC);
	}

	MainWindow *window() const {
		return _window;
	}

private:

	int _x = 0, _y = 0, _w = 0, _h = 0;
	int _metaSize = 0, _fullsize = 0, _size = 0, _shift = 0;
	QVector<BYTE> _alphas, _colors;

	MainWindow *_window = nullptr;
	bool hidden = true;

	HWND hwnds[4];
	HDC dcs[4], screenDC;
	HBITMAP bitmaps[4];
	int max_w = 0, max_h = 0;
	BLENDFUNCTION blend;

	BYTE r = 0, g = 0, b = 0;
	COLORREF noKeyColor;

	static LRESULT CALLBACK wndProc(HWND hwnd, UINT msg, WPARAM wParam, LPARAM lParam);

};
_PsShadowWindows _psShadowWindows;

LRESULT CALLBACK _PsShadowWindows::wndProc(HWND hwnd, UINT msg, WPARAM wParam, LPARAM lParam) {
	const auto window = _psShadowWindows.window();
	if (!window || !window->shadowsWorking()) {
		return DefWindowProc(hwnd, msg, wParam, lParam);
	}

	int i;
	for (i = 0; i < 4; ++i) {
		if (_psShadowWindows.hwnds[i] && hwnd == _psShadowWindows.hwnds[i]) {
			break;
		}
	}
	if (i == 4) return DefWindowProc(hwnd, msg, wParam, lParam);

	switch (msg) {
	case WM_CLOSE:
		window->close();
	break;

	case WM_NCHITTEST: {
		int32 xPos = GET_X_LPARAM(lParam), yPos = GET_Y_LPARAM(lParam);
		switch (i) {
		case 0: return HTTOP;
		case 1: return (yPos < _psShadowWindows._y + _psSize) ? HTTOPRIGHT : ((yPos >= _psShadowWindows._y + _psShadowWindows._h - _psSize) ? HTBOTTOMRIGHT : HTRIGHT);
		case 2: return HTBOTTOM;
		case 3: return (yPos < _psShadowWindows._y + _psSize) ? HTTOPLEFT : ((yPos >= _psShadowWindows._y + _psShadowWindows._h - _psSize) ? HTBOTTOMLEFT : HTLEFT);
		}
		return HTTRANSPARENT;
	} break;

	case WM_NCACTIVATE: return DefWindowProc(hwnd, msg, wParam, lParam);
	case WM_NCLBUTTONDOWN:
	case WM_NCLBUTTONUP:
	case WM_NCLBUTTONDBLCLK:
	case WM_NCMBUTTONDOWN:
	case WM_NCMBUTTONUP:
	case WM_NCMBUTTONDBLCLK:
	case WM_NCRBUTTONDOWN:
	case WM_NCRBUTTONUP:
	case WM_NCRBUTTONDBLCLK:
	case WM_NCXBUTTONDOWN:
	case WM_NCXBUTTONUP:
	case WM_NCXBUTTONDBLCLK:
	case WM_NCMOUSEHOVER:
	case WM_NCMOUSELEAVE:
	case WM_NCMOUSEMOVE:
	case WM_NCPOINTERUPDATE:
	case WM_NCPOINTERDOWN:
	case WM_NCPOINTERUP:
	if (window && window->psHwnd()) {
		if (msg == WM_NCLBUTTONDOWN) {
			::SetForegroundWindow(window->psHwnd());
		}
		LRESULT res = SendMessage(window->psHwnd(), msg, wParam, lParam);
		return res;
	}
	return 0;
	break;
	case WM_ACTIVATE:
	if (window && window->psHwnd() && wParam == WA_ACTIVE) {
		if ((HWND)lParam != window->psHwnd()) {
			::SetForegroundWindow(hwnd);
			::SetWindowPos(window->psHwnd(), hwnd, 0, 0, 0, 0, SWP_NOMOVE | SWP_NOSIZE);
		}
	}
	return DefWindowProc(hwnd, msg, wParam, lParam);
	break;
	default:
	return DefWindowProc(hwnd, msg, wParam, lParam);
	}
	return 0;
}

=======
>>>>>>> c3f5de30
ComPtr<ITaskbarList3> taskbarList;

bool handleSessionNotification = false;

} // namespace

UINT MainWindow::_taskbarCreatedMsgId = 0;

MainWindow::MainWindow(not_null<Window::Controller*> controller)
: Window::MainWindow(controller)
, ps_tbHider_hWnd(createTaskbarHider()) {
	QCoreApplication::instance()->installNativeEventFilter(
		EventFilter::CreateInstance(this));

	if (!_taskbarCreatedMsgId) {
		_taskbarCreatedMsgId = RegisterWindowMessage(L"TaskbarButtonCreated");
	}
	subscribe(Window::Theme::Background(), [this](const Window::Theme::BackgroundUpdate &update) {
		if (_shadow && update.paletteChanged()) {
			_shadow->setColor(st::windowShadowFg->c);
		}
	});
	Core::App().settings().nativeWindowFrameChanges(
	) | rpl::start_with_next([=] {
		initShadows();
		validateWindowTheme();
		fixMaximizedWindow();
	}, lifetime());
}

void MainWindow::TaskbarCreated() {
	HRESULT hr = CoCreateInstance(CLSID_TaskbarList, nullptr, CLSCTX_ALL, IID_PPV_ARGS(&taskbarList));
	if (!SUCCEEDED(hr)) {
		taskbarList.Reset();
	}
}

void MainWindow::shadowsUpdate(
		Ui::Platform::WindowShadow::Changes changes,
		WINDOWPOS *position) {
	if (_shadow) {
		_shadow->update(changes, position);
	}
}

void MainWindow::shadowsActivate() {
//	_shadow->setColor(_shActive);
	shadowsUpdate(Ui::Platform::WindowShadow::Change::Activate);
}

void MainWindow::shadowsDeactivate() {
//	_shadow->setColor(_shInactive);
}

void MainWindow::psShowTrayMenu() {
	trayIconMenu->popup(QCursor::pos());
}

int32 MainWindow::screenNameChecksum(const QString &name) const {
	constexpr int DeviceNameSize = base::array_size(MONITORINFOEX().szDevice);
	wchar_t buffer[DeviceNameSize] = { 0 };
	if (name.size() < DeviceNameSize) {
		name.toWCharArray(buffer);
	} else {
		memcpy(buffer, name.toStdWString().data(), sizeof(buffer));
	}
	return base::crc32(buffer, sizeof(buffer));
}

void MainWindow::psRefreshTaskbarIcon() {
	const auto refresher = std::make_unique<QWidget>(this);
	refresher->setWindowFlags(static_cast<Qt::WindowFlags>(Qt::Tool) | Qt::FramelessWindowHint);
	refresher->setGeometry(x() + 1, y() + 1, 1, 1);
	auto palette = refresher->palette();
	palette.setColor(QPalette::Background, (isActiveWindow() ? st::titleBgActive : st::titleBg)->c);
	refresher->setPalette(palette);
	refresher->show();
	refresher->activateWindow();

	updateIconCounters();
}

void MainWindow::psTrayMenuUpdated() {
}

void MainWindow::psSetupTrayIcon() {
	if (!trayIcon) {
		trayIcon = new QSystemTrayIcon(this);

		auto icon = QIcon(App::pixmapFromImageInPlace(Core::App().logoNoMargin()));

		trayIcon->setIcon(icon);
		connect(trayIcon, SIGNAL(messageClicked()), this, SLOT(showFromTray()));
		attachToTrayIcon(trayIcon);
	}
	updateIconCounters();

	trayIcon->show();
}

void MainWindow::showTrayTooltip() {
	if (trayIcon && !cSeenTrayTooltip()) {
		trayIcon->showMessage(
			AppName.utf16(),
			tr::lng_tray_icon_text(tr::now),
			QSystemTrayIcon::Information,
			10000);
		cSetSeenTrayTooltip(true);
		Local::writeSettings();
	}
}

void MainWindow::workmodeUpdated(DBIWorkMode mode) {
	switch (mode) {
	case dbiwmWindowAndTray: {
		psSetupTrayIcon();
		HWND psOwner = (HWND)GetWindowLongPtr(ps_hWnd, GWLP_HWNDPARENT);
		if (psOwner) {
			SetWindowLongPtr(ps_hWnd, GWLP_HWNDPARENT, 0);
			psRefreshTaskbarIcon();
		}
	} break;

	case dbiwmTrayOnly: {
		psSetupTrayIcon();
		HWND psOwner = (HWND)GetWindowLongPtr(ps_hWnd, GWLP_HWNDPARENT);
		if (!psOwner) {
			SetWindowLongPtr(ps_hWnd, GWLP_HWNDPARENT, (intptr_t)ps_tbHider_hWnd);
		}
	} break;

	case dbiwmWindowOnly: {
		if (trayIcon) {
			trayIcon->setContextMenu(0);
			trayIcon->deleteLater();
		}
		trayIcon = 0;

		HWND psOwner = (HWND)GetWindowLongPtr(ps_hWnd, GWLP_HWNDPARENT);
		if (psOwner) {
			SetWindowLongPtr(ps_hWnd, GWLP_HWNDPARENT, 0);
			psRefreshTaskbarIcon();
		}
	} break;
	}
}

void MainWindow::updateWindowIcon() {
	updateIconCounters();
}

void MainWindow::unreadCounterChangedHook() {
	setWindowTitle(titleText());
	updateIconCounters();
}

void MainWindow::updateIconCounters() {
	const auto counter = Core::App().unreadBadge();
	const auto muted = Core::App().unreadBadgeMuted();

	auto iconSizeSmall = QSize(GetSystemMetrics(SM_CXSMICON), GetSystemMetrics(SM_CYSMICON));
	auto iconSizeBig = QSize(GetSystemMetrics(SM_CXICON), GetSystemMetrics(SM_CYICON));

	auto &bg = (muted ? st::trayCounterBgMute : st::trayCounterBg);
	auto &fg = st::trayCounterFg;
	auto iconSmallPixmap16 = App::pixmapFromImageInPlace(iconWithCounter(16, counter, bg, fg, true));
	auto iconSmallPixmap32 = App::pixmapFromImageInPlace(iconWithCounter(32, counter, bg, fg, true));
	QIcon iconSmall, iconBig;
	iconSmall.addPixmap(iconSmallPixmap16);
	iconSmall.addPixmap(iconSmallPixmap32);
	iconBig.addPixmap(App::pixmapFromImageInPlace(iconWithCounter(32, taskbarList.Get() ? 0 : counter, bg, fg, false)));
	iconBig.addPixmap(App::pixmapFromImageInPlace(iconWithCounter(64, taskbarList.Get() ? 0 : counter, bg, fg, false)));
	if (trayIcon) {
		// Force Qt to use right icon size, not the larger one.
		QIcon forTrayIcon;
		forTrayIcon.addPixmap(iconSizeSmall.width() >= 20 ? iconSmallPixmap32 : iconSmallPixmap16);
		trayIcon->setIcon(forTrayIcon);
	}

	psDestroyIcons();
	ps_iconSmall = createHIconFromQIcon(iconSmall, iconSizeSmall.width(), iconSizeSmall.height());
	ps_iconBig = createHIconFromQIcon(iconBig, iconSizeBig.width(), iconSizeBig.height());
	SendMessage(ps_hWnd, WM_SETICON, 0, (LPARAM)ps_iconSmall);
	SendMessage(ps_hWnd, WM_SETICON, 1, (LPARAM)(ps_iconBig ? ps_iconBig : ps_iconSmall));
	if (taskbarList.Get()) {
		if (counter > 0) {
			QIcon iconOverlay;
			iconOverlay.addPixmap(App::pixmapFromImageInPlace(iconWithCounter(-16, counter, bg, fg, false)));
			iconOverlay.addPixmap(App::pixmapFromImageInPlace(iconWithCounter(-32, counter, bg, fg, false)));
			ps_iconOverlay = createHIconFromQIcon(iconOverlay, GetSystemMetrics(SM_CXSMICON), GetSystemMetrics(SM_CYSMICON));
		}
		auto description = (counter > 0) ? tr::lng_unread_bar(tr::now, lt_count, counter) : QString();
		taskbarList->SetOverlayIcon(ps_hWnd, ps_iconOverlay, description.toStdWString().c_str());
	}
	SetWindowPos(ps_hWnd, 0, 0, 0, 0, 0, SWP_FRAMECHANGED | SWP_NOMOVE | SWP_NOSIZE | SWP_NOZORDER | SWP_NOACTIVATE);
}

void MainWindow::initHook() {
	if (const auto native = QGuiApplication::platformNativeInterface()) {
		ps_hWnd = static_cast<HWND>(native->nativeResourceForWindow(
			QByteArrayLiteral("handle"),
			windowHandle()));
	}
	if (!ps_hWnd) {
		return;
	}

	handleSessionNotification = (Dlls::WTSRegisterSessionNotification != nullptr)
		&& (Dlls::WTSUnRegisterSessionNotification != nullptr);
	if (handleSessionNotification) {
		Dlls::WTSRegisterSessionNotification(ps_hWnd, NOTIFY_FOR_THIS_SESSION);
	}

	psInitSysMenu();
}

void MainWindow::initShadows() {
	if (Core::App().settings().nativeWindowFrame()) {
		_shadow.reset();
	} else {
		_shadow.emplace(this, st::windowShadowFg->c);
	}
	updateCustomMargins();
	firstShadowsUpdate();
}

void MainWindow::firstShadowsUpdate() {
	using Change = Ui::Platform::WindowShadow::Change;
	if ((windowState() & (Qt::WindowMinimized | Qt::WindowMaximized))
		|| isHidden()) {
		shadowsUpdate(Change::Hidden);
	} else {
		shadowsUpdate(Change::Moved | Change::Resized | Change::Shown);
	}
}

void MainWindow::stateChangedHook(Qt::WindowState state) {
	updateSystemMenu(state);
}

void MainWindow::psInitSysMenu() {
	Qt::WindowStates states = windowState();
	ps_menu = GetSystemMenu(ps_hWnd, FALSE);
	updateSystemMenu(windowHandle()->windowState());
}

void MainWindow::updateSystemMenu(Qt::WindowState state) {
	if (!ps_menu) return;

	int menuToDisable = SC_RESTORE;
	if (state == Qt::WindowMaximized) {
		menuToDisable = SC_MAXIMIZE;
	} else if (state == Qt::WindowMinimized) {
		menuToDisable = SC_MINIMIZE;
	}
	int itemCount = GetMenuItemCount(ps_menu);
	for (int i = 0; i < itemCount; ++i) {
		MENUITEMINFO itemInfo = { 0 };
		itemInfo.cbSize = sizeof(itemInfo);
		itemInfo.fMask = MIIM_TYPE | MIIM_STATE | MIIM_ID;
		if (GetMenuItemInfo(ps_menu, i, TRUE, &itemInfo)) {
			if (itemInfo.fType & MFT_SEPARATOR) {
				continue;
			}
			if (itemInfo.wID && !(itemInfo.fState & MFS_DEFAULT)) {
				UINT fOldState = itemInfo.fState, fState = itemInfo.fState & ~MFS_DISABLED;
				if (itemInfo.wID == SC_CLOSE) {
					fState |= MFS_DEFAULT;
				} else if (itemInfo.wID == menuToDisable || (itemInfo.wID != SC_MINIMIZE && itemInfo.wID != SC_MAXIMIZE && itemInfo.wID != SC_RESTORE)) {
					fState |= MFS_DISABLED;
				}
				itemInfo.fMask = MIIM_STATE;
				itemInfo.fState = fState;
				if (!SetMenuItemInfo(ps_menu, i, TRUE, &itemInfo)) {
					DEBUG_LOG(("PS Error: could not set state %1 to menu item %2, old state %3, error %4").arg(fState).arg(itemInfo.wID).arg(fOldState).arg(GetLastError()));
					DestroyMenu(ps_menu);
					ps_menu = 0;
					break;
				}
			}
		} else {
			DEBUG_LOG(("PS Error: could not get state, menu item %1 of %2, error %3").arg(i).arg(itemCount).arg(GetLastError()));
			DestroyMenu(ps_menu);
			ps_menu = 0;
			break;
		}
	}
}

void MainWindow::updateCustomMargins() {
	if (!ps_hWnd || _inUpdateMargins) {
		return;
	}

	_inUpdateMargins = true;

	const auto margins = computeCustomMargins();
	if (const auto native = QGuiApplication::platformNativeInterface()) {
		native->setWindowProperty(
			windowHandle()->handle(),
			qsl("WindowsCustomMargins"),
			QVariant::fromValue<QMargins>(margins));
	}
	if (!_themeInited) {
		_themeInited = true;
		validateWindowTheme();
	}
	_inUpdateMargins = false;
}

QMargins MainWindow::computeCustomMargins() {
	if (Core::App().settings().nativeWindowFrame()) {
		_deltaLeft = _deltaTop = _deltaRight = _deltaBottom = 0;
		return QMargins();
	}
	auto r = RECT();
	GetClientRect(ps_hWnd, &r);

	auto a = r;
	const auto style = GetWindowLongPtr(ps_hWnd, GWL_STYLE);
	const auto styleEx = GetWindowLongPtr(ps_hWnd, GWL_EXSTYLE);
	AdjustWindowRectEx(&a, style, false, styleEx);
	auto margins = QMargins(a.left - r.left, a.top - r.top, r.right - a.right, r.bottom - a.bottom);
	if (style & WS_MAXIMIZE) {
		RECT w, m;
		GetWindowRect(ps_hWnd, &w);
		m = w;

		HMONITOR hMonitor = MonitorFromRect(&w, MONITOR_DEFAULTTONEAREST);
		if (hMonitor) {
			MONITORINFO mi;
			mi.cbSize = sizeof(mi);
			GetMonitorInfo(hMonitor, &mi);
			m = mi.rcWork;
		}

		_deltaLeft = w.left - m.left;
		_deltaTop = w.top - m.top;
		_deltaRight = m.right - w.right;
		_deltaBottom = m.bottom - w.bottom;

		margins.setLeft(margins.left() - _deltaLeft);
		margins.setRight(margins.right() - _deltaRight);
		margins.setBottom(margins.bottom() - _deltaBottom);
		margins.setTop(margins.top() - _deltaTop);
	} else if (_deltaLeft != 0 || _deltaTop != 0 || _deltaRight != 0 || _deltaBottom != 0) {
		RECT w;
		GetWindowRect(ps_hWnd, &w);
		SetWindowPos(ps_hWnd, 0, 0, 0, w.right - w.left - _deltaLeft - _deltaRight, w.bottom - w.top - _deltaBottom - _deltaTop, SWP_NOMOVE | SWP_NOSENDCHANGING | SWP_NOZORDER | SWP_NOACTIVATE | SWP_NOREPOSITION);
		_deltaLeft = _deltaTop = _deltaRight = _deltaBottom = 0;
	}
	return margins;
}

void MainWindow::validateWindowTheme() {
	if (IsWindows8OrGreater()) {
		return;
	} else if (Dlls::SetWindowTheme != nullptr) {
		if (Core::App().settings().nativeWindowFrame()) {
			Dlls::SetWindowTheme(ps_hWnd, nullptr, nullptr);
		} else {
			Dlls::SetWindowTheme(ps_hWnd, L" ", L" ");
		}
		QApplication::setStyle(QStyleFactory::create(qsl("Windows")));
	}
}

void MainWindow::fixMaximizedWindow() {
	auto r = RECT();
	GetClientRect(ps_hWnd, &r);
	const auto style = GetWindowLongPtr(ps_hWnd, GWL_STYLE);
	const auto styleEx = GetWindowLongPtr(ps_hWnd, GWL_EXSTYLE);
	AdjustWindowRectEx(&r, style, false, styleEx);
	if (style & WS_MAXIMIZE) {
		auto w = RECT();
		GetWindowRect(ps_hWnd, &w);
		if (const auto hMonitor = MonitorFromRect(&w, MONITOR_DEFAULTTONEAREST)) {
			MONITORINFO mi;
			mi.cbSize = sizeof(mi);
			GetMonitorInfo(hMonitor, &mi);
			const auto m = mi.rcWork;
			SetWindowPos(ps_hWnd, 0, 0, 0, m.right - m.left - _deltaLeft - _deltaRight, m.bottom - m.top - _deltaTop - _deltaBottom, SWP_NOMOVE | SWP_NOSENDCHANGING | SWP_NOZORDER | SWP_NOACTIVATE | SWP_NOREPOSITION);
		}
	}
}

HWND MainWindow::psHwnd() const {
	return ps_hWnd;
}

HMENU MainWindow::psMenu() const {
	return ps_menu;
}

void MainWindow::psDestroyIcons() {
	if (ps_iconBig) {
		DestroyIcon(ps_iconBig);
		ps_iconBig = 0;
	}
	if (ps_iconSmall) {
		DestroyIcon(ps_iconSmall);
		ps_iconSmall = 0;
	}
	if (ps_iconOverlay) {
		DestroyIcon(ps_iconOverlay);
		ps_iconOverlay = 0;
	}
}

MainWindow::~MainWindow() {
	if (handleSessionNotification) {
		Dlls::WTSUnRegisterSessionNotification(ps_hWnd);
	}
	if (taskbarList) {
		taskbarList.Reset();
	}

	if (ps_menu) DestroyMenu(ps_menu);
	psDestroyIcons();
	if (ps_tbHider_hWnd) DestroyWindow(ps_tbHider_hWnd);

	EventFilter::Destroy();
}

} // namespace Platform<|MERGE_RESOLUTION|>--- conflicted
+++ resolved
@@ -90,518 +90,6 @@
 	return hWnd;
 }
 
-<<<<<<< HEAD
-enum {
-	_PsInitHor = 0x01,
-	_PsInitVer = 0x02,
-};
-
-int32 _psSize = 0;
-class _PsShadowWindows {
-public:
-
-	using Change = MainWindow::ShadowsChange;
-	using Changes = MainWindow::ShadowsChanges;
-
-	_PsShadowWindows() : screenDC(0), noKeyColor(RGB(255, 255, 255)) {
-		for (int i = 0; i < 4; ++i) {
-			dcs[i] = 0;
-			bitmaps[i] = 0;
-			hwnds[i] = 0;
-		}
-	}
-
-	void setColor(QColor c) {
-		r = c.red();
-		g = c.green();
-		b = c.blue();
-
-		if (!hwnds[0]) return;
-		Gdiplus::SolidBrush brush(Gdiplus::Color(_alphas[0], r, g, b));
-		for (int i = 0; i < 4; ++i) {
-			Gdiplus::Graphics graphics(dcs[i]);
-			graphics.SetCompositingMode(Gdiplus::CompositingModeSourceCopy);
-			if ((i % 2) && _h || !(i % 2) && _w) {
-				graphics.FillRectangle(&brush, 0, 0, (i % 2) ? _size : _w, (i % 2) ? _h : _size);
-			}
-		}
-		initCorners();
-
-		_x = _y = _w = _h = 0;
-		update(Change::Moved | Change::Resized);
-	}
-
-	bool init(not_null<MainWindow*> window, QColor c) {
-		_window = window;
-		_fullsize = st::windowShadow.width();
-		_shift = st::windowShadowShift;
-		auto cornersImage = QImage(_fullsize, _fullsize, QImage::Format_ARGB32_Premultiplied);
-		{
-			Painter p(&cornersImage);
-			p.setCompositionMode(QPainter::CompositionMode_Source);
-			st::windowShadow.paint(p, 0, 0, _fullsize, QColor(0, 0, 0));
-		}
-		if (rtl()) cornersImage = cornersImage.mirrored(true, false);
-
-		_metaSize = _fullsize + 2 * _shift;
-		_alphas.reserve(_metaSize);
-		_colors.reserve(_metaSize * _metaSize);
-		for (int32 j = 0; j < _metaSize; ++j) {
-			for (int32 i = 0; i < _metaSize; ++i) {
-				_colors.push_back((i < 2 * _shift || j < 2 * _shift) ? 1 : qMax(BYTE(1), BYTE(cornersImage.pixel(QPoint(i - 2 * _shift, j - 2 * _shift)) >> 24)));
-			}
-		}
-		uchar prev = 0;
-		for (int32 i = 0; i < _metaSize; ++i) {
-			uchar a = _colors[(_metaSize - 1) * _metaSize + i];
-			if (a < prev) break;
-
-			_alphas.push_back(a);
-			prev = a;
-		}
-		_psSize = _size = _alphas.size() - 2 * _shift;
-
-		setColor(c);
-
-		Gdiplus::GdiplusStartupInput gdiplusStartupInput;
-		ULONG_PTR gdiplusToken;
-		Gdiplus::Status gdiRes = Gdiplus::GdiplusStartup(&gdiplusToken, &gdiplusStartupInput, NULL);
-
-		if (gdiRes != Gdiplus::Ok) {
-			LOG(("Application Error: could not init GDI+, error: %1").arg((int)gdiRes));
-			return false;
-		}
-		blend.AlphaFormat = AC_SRC_ALPHA;
-		blend.SourceConstantAlpha = 255;
-		blend.BlendFlags = 0;
-		blend.BlendOp = AC_SRC_OVER;
-
-		screenDC = GetDC(0);
-		if (!screenDC) {
-			LOG(("Application Error: could not GetDC(0), error: %2").arg(GetLastError()));
-			return false;
-		}
-
-		const auto avail = QApplication::desktop()->availableGeometry();
-		max_w = avail.width();
-		accumulate_max(max_w, st::windowMinWidth);
-		max_h = avail.height();
-		accumulate_max(max_h, st::defaultWindowTitle.height + st::windowMinHeight);
-
-		HINSTANCE appinst = (HINSTANCE)GetModuleHandle(0);
-		HWND hwnd = _window ? _window->psHwnd() : nullptr;
-
-		for (int i = 0; i < 4; ++i) {
-			QString cn = QString("TelegramShadow%1").arg(i);
-			LPCWSTR _cn = (LPCWSTR)cn.utf16();
-			WNDCLASSEX wc;
-
-			wc.cbSize = sizeof(wc);
-			wc.style = 0;
-			wc.lpfnWndProc = wndProc;
-			wc.cbClsExtra = 0;
-			wc.cbWndExtra = 0;
-			wc.hInstance = appinst;
-			wc.hIcon = 0;
-			wc.hCursor = 0;
-			wc.hbrBackground = 0;
-			wc.lpszMenuName = NULL;
-			wc.lpszClassName = _cn;
-			wc.hIconSm = 0;
-			if (!RegisterClassEx(&wc)) {
-				LOG(("Application Error: could not register shadow window class %1, error: %2").arg(i).arg(GetLastError()));
-				destroy();
-				return false;
-			}
-
-			hwnds[i] = CreateWindowEx(WS_EX_LAYERED | WS_EX_TOOLWINDOW, _cn, 0, WS_POPUP, 0, 0, 0, 0, 0, 0, appinst, 0);
-			if (!hwnds[i]) {
-				LOG(("Application Error: could not create shadow window class %1, error: %2").arg(i).arg(GetLastError()));
-				destroy();
-				return false;
-			}
-			SetWindowLongPtr(hwnds[i], GWLP_HWNDPARENT, (intptr_t)hwnd);
-
-			dcs[i] = CreateCompatibleDC(screenDC);
-			if (!dcs[i]) {
-				LOG(("Application Error: could not create dc for shadow window class %1, error: %2").arg(i).arg(GetLastError()));
-				destroy();
-				return false;
-			}
-
-			bitmaps[i] = CreateCompatibleBitmap(screenDC, (i % 2) ? _size : max_w, (i % 2) ? max_h : _size);
-			if (!bitmaps[i]) {
-				LOG(("Application Error: could not create bitmap for shadow window class %1, error: %2").arg(i).arg(GetLastError()));
-				destroy();
-				return false;
-			}
-
-			SelectObject(dcs[i], bitmaps[i]);
-		}
-
-		QStringList alphasForLog;
-		for_const (auto alpha, _alphas) {
-			alphasForLog.append(QString::number(alpha));
-		}
-		LOG(("Window Shadow: %1").arg(alphasForLog.join(", ")));
-
-		initCorners();
-		return true;
-	}
-
-	void initCorners(int directions = (_PsInitHor | _PsInitVer)) {
-		bool hor = (directions & _PsInitHor), ver = (directions & _PsInitVer);
-		Gdiplus::Graphics graphics0(dcs[0]), graphics1(dcs[1]), graphics2(dcs[2]), graphics3(dcs[3]);
-		graphics0.SetCompositingMode(Gdiplus::CompositingModeSourceCopy);
-		graphics1.SetCompositingMode(Gdiplus::CompositingModeSourceCopy);
-		graphics2.SetCompositingMode(Gdiplus::CompositingModeSourceCopy);
-		graphics3.SetCompositingMode(Gdiplus::CompositingModeSourceCopy);
-
-		Gdiplus::SolidBrush brush(Gdiplus::Color(_alphas[0], r, g, b));
-		if (hor) graphics0.FillRectangle(&brush, 0, 0, _fullsize - (_size - _shift), 2 * _shift);
-
-		if (ver) {
-			graphics1.FillRectangle(&brush, 0, 0, _size, 2 * _shift);
-			graphics3.FillRectangle(&brush, 0, 0, _size, 2 * _shift);
-			graphics1.FillRectangle(&brush, _size - _shift, 2 * _shift, _shift, _fullsize);
-			graphics3.FillRectangle(&brush, 0, 2 * _shift, _shift, _fullsize);
-		}
-
-		if (hor) {
-			for (int j = 2 * _shift; j < _size; ++j) {
-				for (int k = 0; k < _fullsize - (_size - _shift); ++k) {
-					brush.SetColor(Gdiplus::Color(_colors[j * _metaSize + k + (_size + _shift)], r, g, b));
-					graphics0.FillRectangle(&brush, k, j, 1, 1);
-					graphics2.FillRectangle(&brush, k, _size - (j - 2 * _shift) - 1, 1, 1);
-				}
-			}
-			for (int j = _size; j < _size + 2 * _shift; ++j) {
-				for (int k = 0; k < _fullsize - (_size - _shift); ++k) {
-					brush.SetColor(Gdiplus::Color(_colors[j * _metaSize + k + (_size + _shift)], r, g, b));
-					graphics2.FillRectangle(&brush, k, _size - (j - 2 * _shift) - 1, 1, 1);
-				}
-			}
-		}
-		if (ver) {
-			for (int j = 2 * _shift; j < _fullsize + 2 * _shift; ++j) {
-				for (int k = _shift; k < _size; ++k) {
-					brush.SetColor(Gdiplus::Color(_colors[j * _metaSize + (k + _shift)], r, g, b));
-					graphics1.FillRectangle(&brush, _size - k - 1, j, 1, 1);
-					graphics3.FillRectangle(&brush, k, j, 1, 1);
-				}
-			}
-		}
-	}
-	void verCorners(int h, Gdiplus::Graphics *pgraphics1, Gdiplus::Graphics *pgraphics3) {
-		Gdiplus::SolidBrush brush(Gdiplus::Color(_alphas[0], r, g, b));
-		pgraphics1->FillRectangle(&brush, _size - _shift, h - _fullsize, _shift, _fullsize);
-		pgraphics3->FillRectangle(&brush, 0, h - _fullsize, _shift, _fullsize);
-		for (int j = 0; j < _fullsize; ++j) {
-			for (int k = _shift; k < _size; ++k) {
-				brush.SetColor(Gdiplus::Color(_colors[(j + 2 * _shift) * _metaSize + k + _shift], r, g, b));
-				pgraphics1->FillRectangle(&brush, _size - k - 1, h - j - 1, 1, 1);
-				pgraphics3->FillRectangle(&brush, k, h - j - 1, 1, 1);
-			}
-		}
-	}
-	void horCorners(int w, Gdiplus::Graphics *pgraphics0, Gdiplus::Graphics *pgraphics2) {
-		Gdiplus::SolidBrush brush(Gdiplus::Color(_alphas[0], r, g, b));
-		pgraphics0->FillRectangle(&brush, w - 2 * _size - (_fullsize - (_size - _shift)), 0, _fullsize - (_size - _shift), 2 * _shift);
-		for (int j = 2 * _shift; j < _size; ++j) {
-			for (int k = 0; k < _fullsize - (_size - _shift); ++k) {
-				brush.SetColor(Gdiplus::Color(_colors[j * _metaSize + k + (_size + _shift)], r, g, b));
-				pgraphics0->FillRectangle(&brush, w - 2 * _size - k - 1, j, 1, 1);
-				pgraphics2->FillRectangle(&brush, w - 2 * _size - k - 1, _size - (j - 2 * _shift) - 1, 1, 1);
-			}
-		}
-		for (int j = _size; j < _size + 2 * _shift; ++j) {
-			for (int k = 0; k < _fullsize - (_size - _shift); ++k) {
-				brush.SetColor(Gdiplus::Color(_colors[j * _metaSize + k + (_size + _shift)], r, g, b));
-				pgraphics2->FillRectangle(&brush, w - 2 * _size - k - 1, _size - (j - 2 * _shift) - 1, 1, 1);
-			}
-		}
-	}
-
-	void update(Changes changes, WINDOWPOS *pos = 0) {
-		HWND hwnd = _window ? _window->psHwnd() : 0;
-		if (!hwnd || !hwnds[0]) return;
-
-		if (changes == Changes(Change::Activate)) {
-			for (int i = 0; i < 4; ++i) {
-				SetWindowPos(hwnds[i], hwnd, 0, 0, 0, 0, SWP_NOMOVE | SWP_NOSIZE | SWP_NOACTIVATE);
-			}
-			return;
-		}
-
-		if (changes & Change::Hidden) {
-			if (!hidden) {
-				for (int i = 0; i < 4; ++i) {
-					hidden = true;
-					ShowWindow(hwnds[i], SW_HIDE);
-				}
-			}
-			return;
-		}
-		if (!_window->positionInited()) return;
-
-		int x = _x, y = _y, w = _w, h = _h;
-		if (pos && (!(pos->flags & SWP_NOMOVE) || !(pos->flags & SWP_NOSIZE) || !(pos->flags & SWP_NOREPOSITION))) {
-			if (!(pos->flags & SWP_NOMOVE)) {
-				x = pos->x - _size;
-				y = pos->y - _size;
-			} else if (pos->flags & SWP_NOSIZE) {
-				for (int i = 0; i < 4; ++i) {
-					SetWindowPos(hwnds[i], hwnd, 0, 0, 0, 0, SWP_NOMOVE | SWP_NOSIZE | SWP_NOACTIVATE);
-				}
-				return;
-			}
-			if (!(pos->flags & SWP_NOSIZE)) {
-				w = pos->cx + 2 * _size;
-				h = pos->cy + 2 * _size;
-			}
-		} else {
-			RECT r;
-			GetWindowRect(hwnd, &r);
-			x = r.left - _size;
-			y = r.top - _size;
-			w = r.right + _size - x;
-			h = r.bottom + _size - y;
-		}
-		if (h < 2 * _fullsize + 2 * _shift) {
-			h = 2 * _fullsize + 2 * _shift;
-		}
-		if (w < 2 * (_fullsize + _shift)) {
-			w = 2 * (_fullsize + _shift);
-		}
-
-		if (w != _w) {
-			int from = (_w > 2 * (_fullsize + _shift)) ? (_w - _size - _fullsize - _shift) : (_fullsize - (_size - _shift));
-			int to = w - _size - _fullsize - _shift;
-			if (w > max_w) {
-				from = _fullsize - (_size - _shift);
-				max_w *= 2;
-				for (int i = 0; i < 4; i += 2) {
-					DeleteObject(bitmaps[i]);
-					bitmaps[i] = CreateCompatibleBitmap(screenDC, max_w, _size);
-					SelectObject(dcs[i], bitmaps[i]);
-				}
-				initCorners(_PsInitHor);
-			}
-			Gdiplus::Graphics graphics0(dcs[0]), graphics2(dcs[2]);
-			graphics0.SetCompositingMode(Gdiplus::CompositingModeSourceCopy);
-			graphics2.SetCompositingMode(Gdiplus::CompositingModeSourceCopy);
-			Gdiplus::SolidBrush brush(Gdiplus::Color(_alphas[0], r, g, b));
-			if (to > from) {
-				graphics0.FillRectangle(&brush, from, 0, to - from, 2 * _shift);
-				for (int i = 2 * _shift; i < _size; ++i) {
-					Gdiplus::Pen pen(Gdiplus::Color(_alphas[i], r, g, b));
-					graphics0.DrawLine(&pen, from, i, to, i);
-					graphics2.DrawLine(&pen, from, _size - (i - 2 * _shift) - 1, to, _size - (i - 2 * _shift) - 1);
-				}
-				for (int i = _size; i < _size + 2 * _shift; ++i) {
-					Gdiplus::Pen pen(Gdiplus::Color(_alphas[i], r, g, b));
-					graphics2.DrawLine(&pen, from, _size - (i - 2 * _shift) - 1, to, _size - (i - 2 * _shift) - 1);
-				}
-			}
-			if (_w > w) {
-				graphics0.FillRectangle(&brush, w - _size - _fullsize - _shift, 0, _fullsize - (_size - _shift), _size);
-				graphics2.FillRectangle(&brush, w - _size - _fullsize - _shift, 0, _fullsize - (_size - _shift), _size);
-			}
-			horCorners(w, &graphics0, &graphics2);
-			POINT p0 = { x + _size, y }, p2 = { x + _size, y + h - _size }, f = { 0, 0 };
-			SIZE s = { w - 2 * _size, _size };
-			updateWindow(0, &p0, &s);
-			updateWindow(2, &p2, &s);
-		} else if (x != _x || y != _y) {
-			POINT p0 = { x + _size, y }, p2 = { x + _size, y + h - _size };
-			updateWindow(0, &p0);
-			updateWindow(2, &p2);
-		} else if (h != _h) {
-			POINT p2 = { x + _size, y + h - _size };
-			updateWindow(2, &p2);
-		}
-
-		if (h != _h) {
-			int from = (_h > 2 * _fullsize + 2 * _shift) ? (_h - _fullsize) : (_fullsize + 2 * _shift);
-			int to = h - _fullsize;
-			if (h > max_h) {
-				from = (_fullsize + 2 * _shift);
-				max_h *= 2;
-				for (int i = 1; i < 4; i += 2) {
-					DeleteObject(bitmaps[i]);
-					bitmaps[i] = CreateCompatibleBitmap(dcs[i], _size, max_h);
-					SelectObject(dcs[i], bitmaps[i]);
-				}
-				initCorners(_PsInitVer);
-			}
-			Gdiplus::Graphics graphics1(dcs[1]), graphics3(dcs[3]);
-			graphics1.SetCompositingMode(Gdiplus::CompositingModeSourceCopy);
-			graphics3.SetCompositingMode(Gdiplus::CompositingModeSourceCopy);
-
-			Gdiplus::SolidBrush brush(Gdiplus::Color(_alphas[0], r, g, b));
-			if (to > from) {
-				graphics1.FillRectangle(&brush, _size - _shift, from, _shift, to - from);
-				graphics3.FillRectangle(&brush, 0, from, _shift, to - from);
-				for (int i = 2 * _shift; i < _size + _shift; ++i) {
-					Gdiplus::Pen pen(Gdiplus::Color(_alphas[i], r, g, b));
-					graphics1.DrawLine(&pen, _size + _shift - i - 1, from, _size + _shift - i - 1, to);
-					graphics3.DrawLine(&pen, i - _shift, from, i - _shift, to);
-				}
-			}
-			if (_h > h) {
-				graphics1.FillRectangle(&brush, 0, h - _fullsize, _size, _fullsize);
-				graphics3.FillRectangle(&brush, 0, h - _fullsize, _size, _fullsize);
-			}
-			verCorners(h, &graphics1, &graphics3);
-
-			POINT p1 = { x + w - _size, y }, p3 = { x, y }, f = { 0, 0 };
-			SIZE s = { _size, h };
-			updateWindow(1, &p1, &s);
-			updateWindow(3, &p3, &s);
-		} else if (x != _x || y != _y) {
-			POINT p1 = { x + w - _size, y }, p3 = { x, y };
-			updateWindow(1, &p1);
-			updateWindow(3, &p3);
-		} else if (w != _w) {
-			POINT p1 = { x + w - _size, y };
-			updateWindow(1, &p1);
-		}
-		_x = x;
-		_y = y;
-		_w = w;
-		_h = h;
-
-		if (hidden && (changes & Change::Shown)) {
-			for (int i = 0; i < 4; ++i) {
-				SetWindowPos(hwnds[i], hwnd, 0, 0, 0, 0, SWP_NOMOVE | SWP_NOSIZE | SWP_SHOWWINDOW | SWP_NOACTIVATE);
-			}
-			hidden = false;
-		}
-	}
-
-	void updateWindow(int i, POINT *p, SIZE *s = 0) {
-		static POINT f = { 0, 0 };
-		if (s) {
-			UpdateLayeredWindow(hwnds[i], (s ? screenDC : 0), p, s, (s ? dcs[i] : 0), (s ? (&f) : 0), noKeyColor, &blend, ULW_ALPHA);
-		} else {
-			SetWindowPos(hwnds[i], 0, p->x, p->y, 0, 0, SWP_NOACTIVATE | SWP_NOSIZE | SWP_NOZORDER);
-		}
-	}
-
-	void destroy() {
-		for (int i = 0; i < 4; ++i) {
-			if (dcs[i]) DeleteDC(dcs[i]);
-			if (bitmaps[i]) DeleteObject(bitmaps[i]);
-			if (hwnds[i]) DestroyWindow(hwnds[i]);
-			dcs[i] = 0;
-			bitmaps[i] = 0;
-			hwnds[i] = 0;
-		}
-		if (screenDC) ReleaseDC(0, screenDC);
-	}
-
-	MainWindow *window() const {
-		return _window;
-	}
-
-private:
-
-	int _x = 0, _y = 0, _w = 0, _h = 0;
-	int _metaSize = 0, _fullsize = 0, _size = 0, _shift = 0;
-	QVector<BYTE> _alphas, _colors;
-
-	MainWindow *_window = nullptr;
-	bool hidden = true;
-
-	HWND hwnds[4];
-	HDC dcs[4], screenDC;
-	HBITMAP bitmaps[4];
-	int max_w = 0, max_h = 0;
-	BLENDFUNCTION blend;
-
-	BYTE r = 0, g = 0, b = 0;
-	COLORREF noKeyColor;
-
-	static LRESULT CALLBACK wndProc(HWND hwnd, UINT msg, WPARAM wParam, LPARAM lParam);
-
-};
-_PsShadowWindows _psShadowWindows;
-
-LRESULT CALLBACK _PsShadowWindows::wndProc(HWND hwnd, UINT msg, WPARAM wParam, LPARAM lParam) {
-	const auto window = _psShadowWindows.window();
-	if (!window || !window->shadowsWorking()) {
-		return DefWindowProc(hwnd, msg, wParam, lParam);
-	}
-
-	int i;
-	for (i = 0; i < 4; ++i) {
-		if (_psShadowWindows.hwnds[i] && hwnd == _psShadowWindows.hwnds[i]) {
-			break;
-		}
-	}
-	if (i == 4) return DefWindowProc(hwnd, msg, wParam, lParam);
-
-	switch (msg) {
-	case WM_CLOSE:
-		window->close();
-	break;
-
-	case WM_NCHITTEST: {
-		int32 xPos = GET_X_LPARAM(lParam), yPos = GET_Y_LPARAM(lParam);
-		switch (i) {
-		case 0: return HTTOP;
-		case 1: return (yPos < _psShadowWindows._y + _psSize) ? HTTOPRIGHT : ((yPos >= _psShadowWindows._y + _psShadowWindows._h - _psSize) ? HTBOTTOMRIGHT : HTRIGHT);
-		case 2: return HTBOTTOM;
-		case 3: return (yPos < _psShadowWindows._y + _psSize) ? HTTOPLEFT : ((yPos >= _psShadowWindows._y + _psShadowWindows._h - _psSize) ? HTBOTTOMLEFT : HTLEFT);
-		}
-		return HTTRANSPARENT;
-	} break;
-
-	case WM_NCACTIVATE: return DefWindowProc(hwnd, msg, wParam, lParam);
-	case WM_NCLBUTTONDOWN:
-	case WM_NCLBUTTONUP:
-	case WM_NCLBUTTONDBLCLK:
-	case WM_NCMBUTTONDOWN:
-	case WM_NCMBUTTONUP:
-	case WM_NCMBUTTONDBLCLK:
-	case WM_NCRBUTTONDOWN:
-	case WM_NCRBUTTONUP:
-	case WM_NCRBUTTONDBLCLK:
-	case WM_NCXBUTTONDOWN:
-	case WM_NCXBUTTONUP:
-	case WM_NCXBUTTONDBLCLK:
-	case WM_NCMOUSEHOVER:
-	case WM_NCMOUSELEAVE:
-	case WM_NCMOUSEMOVE:
-	case WM_NCPOINTERUPDATE:
-	case WM_NCPOINTERDOWN:
-	case WM_NCPOINTERUP:
-	if (window && window->psHwnd()) {
-		if (msg == WM_NCLBUTTONDOWN) {
-			::SetForegroundWindow(window->psHwnd());
-		}
-		LRESULT res = SendMessage(window->psHwnd(), msg, wParam, lParam);
-		return res;
-	}
-	return 0;
-	break;
-	case WM_ACTIVATE:
-	if (window && window->psHwnd() && wParam == WA_ACTIVE) {
-		if ((HWND)lParam != window->psHwnd()) {
-			::SetForegroundWindow(hwnd);
-			::SetWindowPos(window->psHwnd(), hwnd, 0, 0, 0, 0, SWP_NOMOVE | SWP_NOSIZE);
-		}
-	}
-	return DefWindowProc(hwnd, msg, wParam, lParam);
-	break;
-	default:
-	return DefWindowProc(hwnd, msg, wParam, lParam);
-	}
-	return 0;
-}
-
-=======
->>>>>>> c3f5de30
 ComPtr<ITaskbarList3> taskbarList;
 
 bool handleSessionNotification = false;
