/*
This file is part of Telegram Desktop,
the official desktop application for the Telegram messaging service.

For license and copyright information please follow this link:
https://github.com/telegramdesktop/tdesktop/blob/master/LEGAL
*/
#include "platform/linux/main_window_linux.h"

#include "styles/style_window.h"
#include "platform/linux/specific_linux.h"
#include "platform/linux/linux_wayland_integration.h"
#include "history/history.h"
#include "history/history_widget.h"
#include "history/history_inner_widget.h"
#include "main/main_account.h" // Account::sessionChanges.
#include "main/main_session.h"
#include "mainwindow.h"
#include "core/application.h"
#include "core/core_settings.h"
#include "core/sandbox.h"
#include "boxes/peer_list_controllers.h"
#include "boxes/about_box.h"
#include "lang/lang_keys.h"
#include "storage/localstorage.h"
#include "window/window_controller.h"
#include "window/window_session_controller.h"
#include "base/platform/base_platform_info.h"
#include "base/event_filter.h"
#include "ui/widgets/popup_menu.h"
#include "ui/widgets/input_fields.h"
#include "ui/ui_utility.h"

#ifndef DESKTOP_APP_DISABLE_DBUS_INTEGRATION
#include "base/platform/linux/base_linux_glibmm_helper.h"
#include "base/platform/linux/base_linux_dbus_utilities.h"
#endif // !DESKTOP_APP_DISABLE_DBUS_INTEGRATION

#ifndef DESKTOP_APP_DISABLE_X11_INTEGRATION
#include "base/platform/linux/base_linux_xcb_utilities.h"
#endif // !DESKTOP_APP_DISABLE_X11_INTEGRATION

#include <QtCore/QSize>
#include <QtCore/QMimeData>
#include <QtGui/QWindow>
#include <QtWidgets/QMenuBar>

#ifndef DESKTOP_APP_DISABLE_DBUS_INTEGRATION
#include <glibmm.h>
#include <giomm.h>
#endif // !DESKTOP_APP_DISABLE_DBUS_INTEGRATION

namespace Platform {
namespace {

using internal::WaylandIntegration;
using WorkMode = Core::Settings::WorkMode;

#ifndef DESKTOP_APP_DISABLE_X11_INTEGRATION
void XCBSkipTaskbar(QWindow *window, bool skip) {
	const auto connection = base::Platform::XCB::GetConnectionFromQt();
	if (!connection) {
		return;
	}

	const auto root = base::Platform::XCB::GetRootWindow(connection);
	if (!root.has_value()) {
		return;
	}

	const auto stateAtom = base::Platform::XCB::GetAtom(
		connection,
		"_NET_WM_STATE");

	if (!stateAtom.has_value()) {
		return;
	}

	const auto skipTaskbarAtom = base::Platform::XCB::GetAtom(
		connection,
		"_NET_WM_STATE_SKIP_TASKBAR");

	if (!skipTaskbarAtom.has_value()) {
		return;
	}

	xcb_client_message_event_t xev;
	xev.response_type = XCB_CLIENT_MESSAGE;
	xev.type = *stateAtom;
	xev.sequence = 0;
	xev.window = window->winId();
	xev.format = 32;
	xev.data.data32[0] = skip ? 1 : 0;
	xev.data.data32[1] = *skipTaskbarAtom;
	xev.data.data32[2] = 0;
	xev.data.data32[3] = 0;
	xev.data.data32[4] = 0;

	xcb_send_event(
		connection,
		false,
		*root,
		XCB_EVENT_MASK_SUBSTRUCTURE_REDIRECT
			| XCB_EVENT_MASK_SUBSTRUCTURE_NOTIFY,
		reinterpret_cast<const char*>(&xev));
}

void XCBSetDesktopFileName(QWindow *window) {
	const auto connection = base::Platform::XCB::GetConnectionFromQt();
	if (!connection) {
		return;
	}

	const auto utf8Atom = base::Platform::XCB::GetAtom(
		connection,
		"UTF8_STRING");

	if (!utf8Atom.has_value()) {
		return;
	}

	const auto filenameAtoms = {
		base::Platform::XCB::GetAtom(connection, "_GTK_APPLICATION_ID"),
		base::Platform::XCB::GetAtom(connection, "_KDE_NET_WM_DESKTOP_FILE"),
	};

	const auto filename = QGuiApplication::desktopFileName()
		.chopped(8)
		.toUtf8();

	for (const auto atom : filenameAtoms) {
		if (atom.has_value()) {
			xcb_change_property(
				connection,
				XCB_PROP_MODE_REPLACE,
				window->winId(),
				*atom,
				*utf8Atom,
				8,
				filename.size(),
				filename.data());
		}
	}
}
#endif // !DESKTOP_APP_DISABLE_X11_INTEGRATION

void SkipTaskbar(QWindow *window, bool skip) {
	if (const auto integration = WaylandIntegration::Instance()) {
		integration->skipTaskbar(window, skip);
	}

#ifndef DESKTOP_APP_DISABLE_X11_INTEGRATION
	if (IsX11()) {
		XCBSkipTaskbar(window, skip);
	}
#endif // !DESKTOP_APP_DISABLE_X11_INTEGRATION
}

void SendKeySequence(
	Qt::Key key,
	Qt::KeyboardModifiers modifiers = Qt::NoModifier) {
	const auto focused = static_cast<QObject*>(QApplication::focusWidget());
	if (qobject_cast<QLineEdit*>(focused)
		|| qobject_cast<QTextEdit*>(focused)
		|| dynamic_cast<HistoryInner*>(focused)) {
		QKeyEvent pressEvent(QEvent::KeyPress, key, modifiers);
		focused->event(&pressEvent);
		QKeyEvent releaseEvent(QEvent::KeyRelease, key, modifiers);
		focused->event(&releaseEvent);
	}
}

void ForceDisabled(QAction *action, bool disabled) {
	if (action->isEnabled()) {
		if (disabled) action->setDisabled(true);
	} else if (!disabled) {
		action->setDisabled(false);
	}
}

#ifndef DESKTOP_APP_DISABLE_DBUS_INTEGRATION
bool UseUnityCounter() {
	static const auto Result = [&] {
		try {
			const auto connection = Gio::DBus::Connection::get_sync(
				Gio::DBus::BusType::SESSION);

			return base::Platform::DBus::NameHasOwner(
				connection,
				"com.canonical.Unity");
		} catch (...) {
		}

		return false;
	}();

	return Result;
}

uint djbStringHash(const std::string &string) {
	uint hash = 5381;
	for (const auto &curChar : string) {
		hash = (hash << 5) + hash + curChar;
	}
	return hash;
}
#endif // !DESKTOP_APP_DISABLE_DBUS_INTEGRATION

} // namespace

MainWindow::MainWindow(not_null<Window::Controller*> controller)
: Window::MainWindow(controller) {
}

void MainWindow::initHook() {
	base::install_event_filter(windowHandle(), [=](not_null<QEvent*> e) {
		if (e->type() == QEvent::Expose) {
			auto ee = static_cast<QExposeEvent*>(e.get());
			if (ee->region().isNull()) {
				return base::EventFilterResult::Continue;
			}
			if (!windowHandle()
				|| windowHandle()->parent()
				|| !windowHandle()->isVisible()) {
				return base::EventFilterResult::Continue;
			}
			handleNativeSurfaceChanged(true);
		} else if (e->type() == QEvent::Hide) {
			if (!windowHandle() || windowHandle()->parent()) {
				return base::EventFilterResult::Continue;
			}
			handleNativeSurfaceChanged(false);
		}
		return base::EventFilterResult::Continue;
	});

#ifndef DESKTOP_APP_DISABLE_DBUS_INTEGRATION
	if (UseUnityCounter()) {
		LOG(("Using Unity launcher counter."));
	} else {
		LOG(("Not using Unity launcher counter."));
	}
#endif // !DESKTOP_APP_DISABLE_DBUS_INTEGRATION

#ifndef DESKTOP_APP_DISABLE_X11_INTEGRATION
	XCBSetDesktopFileName(windowHandle());
#endif // !DESKTOP_APP_DISABLE_X11_INTEGRATION
}

void MainWindow::workmodeUpdated(Core::Settings::WorkMode mode) {
	if (!TrayIconSupported()) {
		return;
	}

	SkipTaskbar(windowHandle(), mode == WorkMode::TrayOnly);
}

void MainWindow::unreadCounterChangedHook() {
	updateIconCounters();
}

void MainWindow::updateIconCounters() {
	updateWindowIcon();

#ifndef DESKTOP_APP_DISABLE_DBUS_INTEGRATION
	if (UseUnityCounter()) {
		const auto launcherUrl = Glib::ustring(
			"application://"
				+ QGuiApplication::desktopFileName().toStdString());
		const auto counterSlice = std::min(Core::App().unreadBadge(), 9999);
		std::map<Glib::ustring, Glib::VariantBase> dbusUnityProperties;

        if (counterSlice > 0) {
            // According to the spec, it should be of 'x' D-Bus signature,
            // which corresponds to signed 64-bit integer
            // https://wiki.ubuntu.com/Unity/LauncherAPI#Low_level_DBus_API:_com.canonical.Unity.LauncherEntry
            dbusUnityProperties["count"] = Glib::Variant<int64>::create(
                    counterSlice);
            dbusUnityProperties["count-visible"] =
                    Glib::Variant<bool>::create(true);
        } else {
            dbusUnityProperties["count-visible"] =
                    Glib::Variant<bool>::create(false);
        }

		try {
			const auto connection = Gio::DBus::Connection::get_sync(
				Gio::DBus::BusType::SESSION);

			connection->emit_signal(
				"/com/canonical/unity/launcherentry/"
					+ std::to_string(djbStringHash(launcherUrl)),
				"com.canonical.Unity.LauncherEntry",
				"Update",
				{},
				base::Platform::MakeGlibVariant(std::tuple{
					launcherUrl,
					dbusUnityProperties,
				}));
		} catch (...) {
		}
	}
#endif // !DESKTOP_APP_DISABLE_DBUS_INTEGRATION
}

void MainWindow::createGlobalMenu() {
    const auto ensureWindowShown = [=] {
        if (isHidden()) {
            showFromTray();
        }
    };

	psMainMenu = new QMenuBar(this);
	psMainMenu->hide();

<<<<<<< HEAD
    auto file = psMainMenu->addMenu(tr::lng_mac_menu_file(tr::now));

    psLogout = file->addAction(
            tr::lng_mac_menu_logout(tr::now),
            this,
            [=] {
                ensureWindowShown();
                controller().showLogoutConfirmation();
            });

    auto quit = file->addAction(
            tr::lng_mac_menu_quit_telegram(tr::now, lt_telegram, qsl("Telegram")),
            this,
            [=] { quitFromTray(); },
            QKeySequence::Quit);

    quit->setMenuRole(QAction::QuitRole);

    auto edit = psMainMenu->addMenu(tr::lng_mac_menu_edit(tr::now));

    psUndo = edit->addAction(
            tr::lng_linux_menu_undo(tr::now),
            [] { SendKeySequence(Qt::Key_Z, Qt::ControlModifier); },
            QKeySequence::Undo);

    psRedo = edit->addAction(
            tr::lng_linux_menu_redo(tr::now),
            [] {
                SendKeySequence(
                        Qt::Key_Z,
                        Qt::ControlModifier | Qt::ShiftModifier);
            },
            QKeySequence::Redo);

    edit->addSeparator();

    psCut = edit->addAction(
            tr::lng_mac_menu_cut(tr::now),
            [] { SendKeySequence(Qt::Key_X, Qt::ControlModifier); },
            QKeySequence::Cut);

    psCopy = edit->addAction(
            tr::lng_mac_menu_copy(tr::now),
            [] { SendKeySequence(Qt::Key_C, Qt::ControlModifier); },
            QKeySequence::Copy);

    psPaste = edit->addAction(
            tr::lng_mac_menu_paste(tr::now),
            [] { SendKeySequence(Qt::Key_V, Qt::ControlModifier); },
            QKeySequence::Paste);

    psDelete = edit->addAction(
            tr::lng_mac_menu_delete(tr::now),
            [] { SendKeySequence(Qt::Key_Delete); },
            QKeySequence(Qt::ControlModifier | Qt::Key_Backspace));

    edit->addSeparator();

    psBold = edit->addAction(
            tr::lng_menu_formatting_bold(tr::now),
            [] { SendKeySequence(Qt::Key_B, Qt::ControlModifier); },
            QKeySequence::Bold);

    psItalic = edit->addAction(
            tr::lng_menu_formatting_italic(tr::now),
            [] { SendKeySequence(Qt::Key_I, Qt::ControlModifier); },
            QKeySequence::Italic);

    psUnderline = edit->addAction(
            tr::lng_menu_formatting_underline(tr::now),
            [] { SendKeySequence(Qt::Key_U, Qt::ControlModifier); },
            QKeySequence::Underline);

    psStrikeOut = edit->addAction(
            tr::lng_menu_formatting_strike_out(tr::now),
            [] {
                SendKeySequence(
                        Qt::Key_X,
                        Qt::ControlModifier | Qt::ShiftModifier);
            },
            Ui::kStrikeOutSequence);

    psMonospace = edit->addAction(
            tr::lng_menu_formatting_monospace(tr::now),
            [] {
                SendKeySequence(
                        Qt::Key_M,
                        Qt::ControlModifier | Qt::ShiftModifier);
            },
            Ui::kMonospaceSequence);

    psClearFormat = edit->addAction(
            tr::lng_menu_formatting_clear(tr::now),
            [] {
                SendKeySequence(
                        Qt::Key_N,
                        Qt::ControlModifier | Qt::ShiftModifier);
            },
            Ui::kClearFormatSequence);

    edit->addSeparator();

    psSelectAll = edit->addAction(
            tr::lng_mac_menu_select_all(tr::now),
            [] { SendKeySequence(Qt::Key_A, Qt::ControlModifier); },
            QKeySequence::SelectAll);

    edit->addSeparator();

    auto prefs = edit->addAction(
            tr::lng_mac_menu_preferences(tr::now),
            this,
            [=] {
                ensureWindowShown();
                controller().showSettings();
            },
            QKeySequence(Qt::ControlModifier | Qt::Key_Comma));

    prefs->setMenuRole(QAction::PreferencesRole);

    auto tools = psMainMenu->addMenu(tr::lng_linux_menu_tools(tr::now));

    psContacts = tools->addAction(
            tr::lng_mac_menu_contacts(tr::now),
            crl::guard(this, [=] {
                if (isHidden()) {
                    showFromTray();
                }

                if (!sessionController()) {
                    return;
                }

                sessionController()->show(
                        PrepareContactsBox(sessionController()));
            }));

    psAddContact = tools->addAction(
            tr::lng_mac_menu_add_contact(tr::now),
            this,
            [=] {
                Expects(sessionController() != nullptr);
                ensureWindowShown();
                sessionController()->showAddContact();
            });

    tools->addSeparator();

    psNewGroup = tools->addAction(
            tr::lng_mac_menu_new_group(tr::now),
            this,
            [=] {
                Expects(sessionController() != nullptr);
                ensureWindowShown();
                sessionController()->showNewGroup();
            });

    psNewChannel = tools->addAction(
            tr::lng_mac_menu_new_channel(tr::now),
            this,
            [=] {
                Expects(sessionController() != nullptr);
                ensureWindowShown();
                sessionController()->showNewChannel();
            });

    auto help = psMainMenu->addMenu(tr::lng_linux_menu_help(tr::now));

    auto about = help->addAction(
            tr::lng_mac_menu_about_telegram(
                    tr::now,
                    lt_telegram,
                    qsl("Telegram")),
            [=] {
                ensureWindowShown();
                controller().show(Box<AboutBox>());
            });

    about->setMenuRole(QAction::AboutQtRole);
=======
	auto file = psMainMenu->addMenu(tr::lng_mac_menu_file(tr::now));

	psLogout = file->addAction(
		tr::lng_mac_menu_logout(tr::now),
		this,
		[=] {
			ensureWindowShown();
			controller().showLogoutConfirmation();
		});

	auto quit = file->addAction(
		tr::lng_mac_menu_quit_telegram(tr::now, lt_telegram, u"Telegram"_q),
		this,
		[=] { quitFromTray(); },
		QKeySequence::Quit);

	quit->setMenuRole(QAction::QuitRole);

	auto edit = psMainMenu->addMenu(tr::lng_mac_menu_edit(tr::now));

	psUndo = edit->addAction(
		tr::lng_linux_menu_undo(tr::now),
		[] { SendKeySequence(Qt::Key_Z, Qt::ControlModifier); },
		QKeySequence::Undo);

	psRedo = edit->addAction(
		tr::lng_linux_menu_redo(tr::now),
		[] {
			SendKeySequence(
				Qt::Key_Z,
				Qt::ControlModifier | Qt::ShiftModifier);
		},
		QKeySequence::Redo);

	edit->addSeparator();

	psCut = edit->addAction(
		tr::lng_mac_menu_cut(tr::now),
		[] { SendKeySequence(Qt::Key_X, Qt::ControlModifier); },
		QKeySequence::Cut);

	psCopy = edit->addAction(
		tr::lng_mac_menu_copy(tr::now),
		[] { SendKeySequence(Qt::Key_C, Qt::ControlModifier); },
		QKeySequence::Copy);

	psPaste = edit->addAction(
		tr::lng_mac_menu_paste(tr::now),
		[] { SendKeySequence(Qt::Key_V, Qt::ControlModifier); },
		QKeySequence::Paste);

	psDelete = edit->addAction(
		tr::lng_mac_menu_delete(tr::now),
		[] { SendKeySequence(Qt::Key_Delete); },
		QKeySequence(Qt::ControlModifier | Qt::Key_Backspace));

	edit->addSeparator();

	psBold = edit->addAction(
		tr::lng_menu_formatting_bold(tr::now),
		[] { SendKeySequence(Qt::Key_B, Qt::ControlModifier); },
		QKeySequence::Bold);

	psItalic = edit->addAction(
		tr::lng_menu_formatting_italic(tr::now),
		[] { SendKeySequence(Qt::Key_I, Qt::ControlModifier); },
		QKeySequence::Italic);

	psUnderline = edit->addAction(
		tr::lng_menu_formatting_underline(tr::now),
		[] { SendKeySequence(Qt::Key_U, Qt::ControlModifier); },
		QKeySequence::Underline);

	psStrikeOut = edit->addAction(
		tr::lng_menu_formatting_strike_out(tr::now),
		[] {
			SendKeySequence(
				Qt::Key_X,
				Qt::ControlModifier | Qt::ShiftModifier);
		},
		Ui::kStrikeOutSequence);

	psMonospace = edit->addAction(
		tr::lng_menu_formatting_monospace(tr::now),
		[] {
			SendKeySequence(
				Qt::Key_M,
				Qt::ControlModifier | Qt::ShiftModifier);
		},
		Ui::kMonospaceSequence);

	psClearFormat = edit->addAction(
		tr::lng_menu_formatting_clear(tr::now),
		[] {
			SendKeySequence(
				Qt::Key_N,
				Qt::ControlModifier | Qt::ShiftModifier);
		},
		Ui::kClearFormatSequence);

	edit->addSeparator();

	psSelectAll = edit->addAction(
		tr::lng_mac_menu_select_all(tr::now),
		[] { SendKeySequence(Qt::Key_A, Qt::ControlModifier); },
		QKeySequence::SelectAll);

	edit->addSeparator();

	auto prefs = edit->addAction(
		tr::lng_mac_menu_preferences(tr::now),
		this,
		[=] {
			ensureWindowShown();
			controller().showSettings();
		},
		QKeySequence(Qt::ControlModifier | Qt::Key_Comma));

	prefs->setMenuRole(QAction::PreferencesRole);

	auto tools = psMainMenu->addMenu(tr::lng_linux_menu_tools(tr::now));

	psContacts = tools->addAction(
		tr::lng_mac_menu_contacts(tr::now),
		crl::guard(this, [=] {
			if (isHidden()) {
				showFromTray();
			}

			if (!sessionController()) {
				return;
			}

			sessionController()->show(
				PrepareContactsBox(sessionController()));
		}));

	psAddContact = tools->addAction(
		tr::lng_mac_menu_add_contact(tr::now),
		this,
		[=] {
			Expects(sessionController() != nullptr);
			ensureWindowShown();
			sessionController()->showAddContact();
		});

	tools->addSeparator();

	psNewGroup = tools->addAction(
		tr::lng_mac_menu_new_group(tr::now),
		this,
		[=] {
			Expects(sessionController() != nullptr);
			ensureWindowShown();
			sessionController()->showNewGroup();
		});

	psNewChannel = tools->addAction(
		tr::lng_mac_menu_new_channel(tr::now),
		this,
		[=] {
			Expects(sessionController() != nullptr);
			ensureWindowShown();
			sessionController()->showNewChannel();
		});

	auto help = psMainMenu->addMenu(tr::lng_linux_menu_help(tr::now));

	auto about = help->addAction(
		tr::lng_mac_menu_about_telegram(
			tr::now,
			lt_telegram,
			u"Telegram"_q),
		[=] {
			ensureWindowShown();
			controller().show(Box<AboutBox>());
		});

	about->setMenuRole(QAction::AboutQtRole);
>>>>>>> 6986430f

	updateGlobalMenu();
}

void MainWindow::updateGlobalMenuHook() {
	if (!positionInited()) {
		return;
	}

	const auto focused = QApplication::focusWidget();
	auto canUndo = false;
	auto canRedo = false;
	auto canCut = false;
	auto canCopy = false;
	auto canPaste = false;
	auto canDelete = false;
	auto canSelectAll = false;
	const auto mimeData = QGuiApplication::clipboard()->mimeData();
	const auto clipboardHasText = mimeData ? mimeData->hasText() : false;
	auto markdownEnabled = false;
	if (const auto edit = qobject_cast<QLineEdit*>(focused)) {
		canCut = canCopy = canDelete = edit->hasSelectedText();
		canSelectAll = !edit->text().isEmpty();
		canUndo = edit->isUndoAvailable();
		canRedo = edit->isRedoAvailable();
		canPaste = clipboardHasText;
	} else if (const auto edit = qobject_cast<QTextEdit*>(focused)) {
		canCut = canCopy = canDelete = edit->textCursor().hasSelection();
		canSelectAll = !edit->document()->isEmpty();
		canUndo = edit->document()->isUndoAvailable();
		canRedo = edit->document()->isRedoAvailable();
		canPaste = clipboardHasText;
		if (canCopy) {
			if (const auto inputField = dynamic_cast<Ui::InputField*>(
				focused->parentWidget())) {
				markdownEnabled = inputField->isMarkdownEnabled();
			}
		}
	} else if (const auto list = dynamic_cast<HistoryInner*>(focused)) {
		canCopy = list->canCopySelected();
		canDelete = list->canDeleteSelected();
	}
	updateIsActive();
	const auto logged = (sessionController() != nullptr);
	const auto inactive = !logged || controller().locked();
	const auto support = logged
		&& sessionController()->session().supportMode();
	ForceDisabled(psLogout, !logged && !Core::App().passcodeLocked());
	ForceDisabled(psUndo, !canUndo);
	ForceDisabled(psRedo, !canRedo);
	ForceDisabled(psCut, !canCut);
	ForceDisabled(psCopy, !canCopy);
	ForceDisabled(psPaste, !canPaste);
	ForceDisabled(psDelete, !canDelete);
	ForceDisabled(psSelectAll, !canSelectAll);
	ForceDisabled(psContacts, inactive || support);
	ForceDisabled(psAddContact, inactive);
	ForceDisabled(psNewGroup, inactive || support);
	ForceDisabled(psNewChannel, inactive || support);

	ForceDisabled(psBold, !markdownEnabled);
	ForceDisabled(psItalic, !markdownEnabled);
	ForceDisabled(psUnderline, !markdownEnabled);
	ForceDisabled(psStrikeOut, !markdownEnabled);
	ForceDisabled(psMonospace, !markdownEnabled);
	ForceDisabled(psClearFormat, !markdownEnabled);
}

bool MainWindow::eventFilter(QObject *obj, QEvent *evt) {
	const auto t = evt->type();
	if (t == QEvent::FocusIn || t == QEvent::FocusOut) {
		if (qobject_cast<QLineEdit*>(obj)
			|| qobject_cast<QTextEdit*>(obj)
			|| dynamic_cast<HistoryInner*>(obj)) {
			if (QApplication::focusWidget()) {
				updateGlobalMenu();
			}
		}
	}
	return Window::MainWindow::eventFilter(obj, evt);
}

void MainWindow::handleNativeSurfaceChanged(bool exist) {
	if (exist) {
		SkipTaskbar(
			windowHandle(),
			(Core::App().settings().workMode() == WorkMode::TrayOnly)
				&& TrayIconSupported());
	}
}

MainWindow::~MainWindow() {
}

} // namespace Platform<|MERGE_RESOLUTION|>--- conflicted
+++ resolved
@@ -313,7 +313,6 @@
 	psMainMenu = new QMenuBar(this);
 	psMainMenu->hide();
 
-<<<<<<< HEAD
     auto file = psMainMenu->addMenu(tr::lng_mac_menu_file(tr::now));
 
     psLogout = file->addAction(
@@ -325,7 +324,7 @@
             });
 
     auto quit = file->addAction(
-            tr::lng_mac_menu_quit_telegram(tr::now, lt_telegram, qsl("Telegram")),
+            tr::lng_mac_menu_quit_telegram(tr::now, lt_telegram, u"Telegram"_q),
             this,
             [=] { quitFromTray(); },
             QKeySequence::Quit);
@@ -486,194 +485,13 @@
             tr::lng_mac_menu_about_telegram(
                     tr::now,
                     lt_telegram,
-                    qsl("Telegram")),
+                    u"Telegram"_q),
             [=] {
                 ensureWindowShown();
                 controller().show(Box<AboutBox>());
             });
 
     about->setMenuRole(QAction::AboutQtRole);
-=======
-	auto file = psMainMenu->addMenu(tr::lng_mac_menu_file(tr::now));
-
-	psLogout = file->addAction(
-		tr::lng_mac_menu_logout(tr::now),
-		this,
-		[=] {
-			ensureWindowShown();
-			controller().showLogoutConfirmation();
-		});
-
-	auto quit = file->addAction(
-		tr::lng_mac_menu_quit_telegram(tr::now, lt_telegram, u"Telegram"_q),
-		this,
-		[=] { quitFromTray(); },
-		QKeySequence::Quit);
-
-	quit->setMenuRole(QAction::QuitRole);
-
-	auto edit = psMainMenu->addMenu(tr::lng_mac_menu_edit(tr::now));
-
-	psUndo = edit->addAction(
-		tr::lng_linux_menu_undo(tr::now),
-		[] { SendKeySequence(Qt::Key_Z, Qt::ControlModifier); },
-		QKeySequence::Undo);
-
-	psRedo = edit->addAction(
-		tr::lng_linux_menu_redo(tr::now),
-		[] {
-			SendKeySequence(
-				Qt::Key_Z,
-				Qt::ControlModifier | Qt::ShiftModifier);
-		},
-		QKeySequence::Redo);
-
-	edit->addSeparator();
-
-	psCut = edit->addAction(
-		tr::lng_mac_menu_cut(tr::now),
-		[] { SendKeySequence(Qt::Key_X, Qt::ControlModifier); },
-		QKeySequence::Cut);
-
-	psCopy = edit->addAction(
-		tr::lng_mac_menu_copy(tr::now),
-		[] { SendKeySequence(Qt::Key_C, Qt::ControlModifier); },
-		QKeySequence::Copy);
-
-	psPaste = edit->addAction(
-		tr::lng_mac_menu_paste(tr::now),
-		[] { SendKeySequence(Qt::Key_V, Qt::ControlModifier); },
-		QKeySequence::Paste);
-
-	psDelete = edit->addAction(
-		tr::lng_mac_menu_delete(tr::now),
-		[] { SendKeySequence(Qt::Key_Delete); },
-		QKeySequence(Qt::ControlModifier | Qt::Key_Backspace));
-
-	edit->addSeparator();
-
-	psBold = edit->addAction(
-		tr::lng_menu_formatting_bold(tr::now),
-		[] { SendKeySequence(Qt::Key_B, Qt::ControlModifier); },
-		QKeySequence::Bold);
-
-	psItalic = edit->addAction(
-		tr::lng_menu_formatting_italic(tr::now),
-		[] { SendKeySequence(Qt::Key_I, Qt::ControlModifier); },
-		QKeySequence::Italic);
-
-	psUnderline = edit->addAction(
-		tr::lng_menu_formatting_underline(tr::now),
-		[] { SendKeySequence(Qt::Key_U, Qt::ControlModifier); },
-		QKeySequence::Underline);
-
-	psStrikeOut = edit->addAction(
-		tr::lng_menu_formatting_strike_out(tr::now),
-		[] {
-			SendKeySequence(
-				Qt::Key_X,
-				Qt::ControlModifier | Qt::ShiftModifier);
-		},
-		Ui::kStrikeOutSequence);
-
-	psMonospace = edit->addAction(
-		tr::lng_menu_formatting_monospace(tr::now),
-		[] {
-			SendKeySequence(
-				Qt::Key_M,
-				Qt::ControlModifier | Qt::ShiftModifier);
-		},
-		Ui::kMonospaceSequence);
-
-	psClearFormat = edit->addAction(
-		tr::lng_menu_formatting_clear(tr::now),
-		[] {
-			SendKeySequence(
-				Qt::Key_N,
-				Qt::ControlModifier | Qt::ShiftModifier);
-		},
-		Ui::kClearFormatSequence);
-
-	edit->addSeparator();
-
-	psSelectAll = edit->addAction(
-		tr::lng_mac_menu_select_all(tr::now),
-		[] { SendKeySequence(Qt::Key_A, Qt::ControlModifier); },
-		QKeySequence::SelectAll);
-
-	edit->addSeparator();
-
-	auto prefs = edit->addAction(
-		tr::lng_mac_menu_preferences(tr::now),
-		this,
-		[=] {
-			ensureWindowShown();
-			controller().showSettings();
-		},
-		QKeySequence(Qt::ControlModifier | Qt::Key_Comma));
-
-	prefs->setMenuRole(QAction::PreferencesRole);
-
-	auto tools = psMainMenu->addMenu(tr::lng_linux_menu_tools(tr::now));
-
-	psContacts = tools->addAction(
-		tr::lng_mac_menu_contacts(tr::now),
-		crl::guard(this, [=] {
-			if (isHidden()) {
-				showFromTray();
-			}
-
-			if (!sessionController()) {
-				return;
-			}
-
-			sessionController()->show(
-				PrepareContactsBox(sessionController()));
-		}));
-
-	psAddContact = tools->addAction(
-		tr::lng_mac_menu_add_contact(tr::now),
-		this,
-		[=] {
-			Expects(sessionController() != nullptr);
-			ensureWindowShown();
-			sessionController()->showAddContact();
-		});
-
-	tools->addSeparator();
-
-	psNewGroup = tools->addAction(
-		tr::lng_mac_menu_new_group(tr::now),
-		this,
-		[=] {
-			Expects(sessionController() != nullptr);
-			ensureWindowShown();
-			sessionController()->showNewGroup();
-		});
-
-	psNewChannel = tools->addAction(
-		tr::lng_mac_menu_new_channel(tr::now),
-		this,
-		[=] {
-			Expects(sessionController() != nullptr);
-			ensureWindowShown();
-			sessionController()->showNewChannel();
-		});
-
-	auto help = psMainMenu->addMenu(tr::lng_linux_menu_help(tr::now));
-
-	auto about = help->addAction(
-		tr::lng_mac_menu_about_telegram(
-			tr::now,
-			lt_telegram,
-			u"Telegram"_q),
-		[=] {
-			ensureWindowShown();
-			controller().show(Box<AboutBox>());
-		});
-
-	about->setMenuRole(QAction::AboutQtRole);
->>>>>>> 6986430f
 
 	updateGlobalMenu();
 }
