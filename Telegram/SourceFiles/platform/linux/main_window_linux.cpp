--- conflicted
+++ resolved
@@ -247,20 +247,6 @@
 	const auto counterSlice = std::min(Core::App().unreadBadge(), 9999);
 	std::map<Glib::ustring, Glib::VariantBase> dbusUnityProperties;
 
-<<<<<<< HEAD
-        if (counterSlice > 0) {
-            // According to the spec, it should be of 'x' D-Bus signature,
-            // which corresponds to signed 64-bit integer
-            // https://wiki.ubuntu.com/Unity/LauncherAPI#Low_level_DBus_API:_com.canonical.Unity.LauncherEntry
-            dbusUnityProperties["count"] = Glib::Variant<int64>::create(
-                    counterSlice);
-            dbusUnityProperties["count-visible"] =
-                    Glib::Variant<bool>::create(true);
-        } else {
-            dbusUnityProperties["count-visible"] =
-                    Glib::Variant<bool>::create(false);
-        }
-=======
 	if (counterSlice > 0) {
 		// According to the spec, it should be of 'x' D-Bus signature,
 		// which corresponds to signed 64-bit integer
@@ -271,7 +257,6 @@
 	} else {
 		dbusUnityProperties["count-visible"] = Glib::create_variant(false);
 	}
->>>>>>> bc523c26
 
 	try {
 		const auto connection = Gio::DBus::Connection::get_sync(
