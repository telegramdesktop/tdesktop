/*
This file is part of Telegram Desktop,
the official desktop application for the Telegram messaging service.

For license and copyright information please follow this link:
https://github.com/telegramdesktop/tdesktop/blob/master/LEGAL
*/
#include "platform/linux/main_window_linux.h"

#include "styles/style_window.h"
#include "platform/linux/specific_linux.h"
#include "platform/linux/linux_wayland_integration.h"
#include "history/history.h"
#include "history/history_widget.h"
#include "history/history_inner_widget.h"
#include "main/main_account.h" // Account::sessionChanges.
#include "main/main_session.h"
#include "mainwindow.h"
#include "core/application.h"
#include "core/core_settings.h"
#include "core/sandbox.h"
#include "boxes/peer_list_controllers.h"
#include "boxes/about_box.h"
#include "lang/lang_keys.h"
#include "storage/localstorage.h"
#include "window/window_controller.h"
#include "window/window_session_controller.h"
#include "base/platform/base_platform_info.h"
#include "base/event_filter.h"
#include "ui/widgets/popup_menu.h"
#include "ui/widgets/input_fields.h"
#include "ui/ui_utility.h"

#ifndef DESKTOP_APP_DISABLE_DBUS_INTEGRATION
#include "base/platform/linux/base_linux_glibmm_helper.h"
#endif // !DESKTOP_APP_DISABLE_DBUS_INTEGRATION

#ifndef DESKTOP_APP_DISABLE_X11_INTEGRATION
#include "base/platform/linux/base_linux_xcb_utilities.h"
#endif // !DESKTOP_APP_DISABLE_X11_INTEGRATION

#include <QtCore/QSize>
#include <QtCore/QMimeData>
#include <QtGui/QWindow>
#include <QtWidgets/QMenuBar>

#ifndef DESKTOP_APP_DISABLE_DBUS_INTEGRATION
#include <glibmm.h>
#include <giomm.h>
#endif // !DESKTOP_APP_DISABLE_DBUS_INTEGRATION

namespace Platform {
namespace {

using internal::WaylandIntegration;
using WorkMode = Core::Settings::WorkMode;

#ifndef DESKTOP_APP_DISABLE_X11_INTEGRATION
void XCBSkipTaskbar(QWindow *window, bool skip) {
	const auto connection = base::Platform::XCB::GetConnectionFromQt();
	if (!connection) {
		return;
	}

	const auto root = base::Platform::XCB::GetRootWindow(connection);
	if (!root.has_value()) {
		return;
	}

	const auto stateAtom = base::Platform::XCB::GetAtom(
		connection,
		"_NET_WM_STATE");

	if (!stateAtom.has_value()) {
		return;
	}

	const auto skipTaskbarAtom = base::Platform::XCB::GetAtom(
		connection,
		"_NET_WM_STATE_SKIP_TASKBAR");

	if (!skipTaskbarAtom.has_value()) {
		return;
	}

	xcb_client_message_event_t xev;
	xev.response_type = XCB_CLIENT_MESSAGE;
	xev.type = *stateAtom;
	xev.sequence = 0;
	xev.window = window->winId();
	xev.format = 32;
	xev.data.data32[0] = skip ? 1 : 0;
	xev.data.data32[1] = *skipTaskbarAtom;
	xev.data.data32[2] = 0;
	xev.data.data32[3] = 0;
	xev.data.data32[4] = 0;

	xcb_send_event(
		connection,
		false,
		*root,
		XCB_EVENT_MASK_SUBSTRUCTURE_REDIRECT
			| XCB_EVENT_MASK_SUBSTRUCTURE_NOTIFY,
		reinterpret_cast<const char*>(&xev));
}

void XCBSetDesktopFileName(QWindow *window) {
	const auto connection = base::Platform::XCB::GetConnectionFromQt();
	if (!connection) {
		return;
	}

	const auto utf8Atom = base::Platform::XCB::GetAtom(
		connection,
		"UTF8_STRING");

	if (!utf8Atom.has_value()) {
		return;
	}

	const auto filenameAtoms = {
		base::Platform::XCB::GetAtom(connection, "_GTK_APPLICATION_ID"),
		base::Platform::XCB::GetAtom(connection, "_KDE_NET_WM_DESKTOP_FILE"),
	};

	const auto filename = QGuiApplication::desktopFileName()
		.chopped(8)
		.toUtf8();

	for (const auto atom : filenameAtoms) {
		if (atom.has_value()) {
			xcb_change_property(
				connection,
				XCB_PROP_MODE_REPLACE,
				window->winId(),
				*atom,
				*utf8Atom,
				8,
				filename.size(),
				filename.data());
		}
	}
}
#endif // !DESKTOP_APP_DISABLE_X11_INTEGRATION

void SkipTaskbar(QWindow *window, bool skip) {
	if (const auto integration = WaylandIntegration::Instance()) {
		integration->skipTaskbar(window, skip);
	}

#ifndef DESKTOP_APP_DISABLE_X11_INTEGRATION
	if (IsX11()) {
		XCBSkipTaskbar(window, skip);
	}
#endif // !DESKTOP_APP_DISABLE_X11_INTEGRATION
}

void SendKeySequence(
	Qt::Key key,
	Qt::KeyboardModifiers modifiers = Qt::NoModifier) {
	const auto focused = static_cast<QObject*>(QApplication::focusWidget());
	if (qobject_cast<QLineEdit*>(focused)
		|| qobject_cast<QTextEdit*>(focused)
		|| dynamic_cast<HistoryInner*>(focused)) {
		QKeyEvent pressEvent(QEvent::KeyPress, key, modifiers);
		focused->event(&pressEvent);
		QKeyEvent releaseEvent(QEvent::KeyRelease, key, modifiers);
		focused->event(&releaseEvent);
	}
}

void ForceDisabled(QAction *action, bool disabled) {
	if (action->isEnabled()) {
		if (disabled) action->setDisabled(true);
	} else if (!disabled) {
		action->setDisabled(false);
	}
}

#ifndef DESKTOP_APP_DISABLE_DBUS_INTEGRATION
uint djbStringHash(const std::string &string) {
	uint hash = 5381;
	for (const auto &curChar : string) {
		hash = (hash << 5) + hash + curChar;
	}
	return hash;
}
#endif // !DESKTOP_APP_DISABLE_DBUS_INTEGRATION

} // namespace

MainWindow::MainWindow(not_null<Window::Controller*> controller)
: Window::MainWindow(controller) {
}

void MainWindow::initHook() {
	base::install_event_filter(windowHandle(), [=](not_null<QEvent*> e) {
		if (e->type() == QEvent::Expose) {
			auto ee = static_cast<QExposeEvent*>(e.get());
			if (ee->region().isNull()) {
				return base::EventFilterResult::Continue;
			}
			if (!windowHandle()
				|| windowHandle()->parent()
				|| !windowHandle()->isVisible()) {
				return base::EventFilterResult::Continue;
			}
			handleNativeSurfaceChanged(true);
		} else if (e->type() == QEvent::Hide) {
			if (!windowHandle() || windowHandle()->parent()) {
				return base::EventFilterResult::Continue;
			}
			handleNativeSurfaceChanged(false);
		}
		return base::EventFilterResult::Continue;
	});

#ifndef DESKTOP_APP_DISABLE_X11_INTEGRATION
	XCBSetDesktopFileName(windowHandle());
#endif // !DESKTOP_APP_DISABLE_X11_INTEGRATION
}

void MainWindow::workmodeUpdated(Core::Settings::WorkMode mode) {
	if (!TrayIconSupported()) {
		return;
	}

	SkipTaskbar(windowHandle(), mode == WorkMode::TrayOnly);
}

void MainWindow::unreadCounterChangedHook() {
	updateIconCounters();
}

void MainWindow::updateIconCounters() {
	updateWindowIcon();

#ifndef DESKTOP_APP_DISABLE_DBUS_INTEGRATION
<<<<<<< HEAD
	if (UseUnityCounter()) {
		const auto launcherUrl = Glib::ustring(
			"application://"
				+ QGuiApplication::desktopFileName().toStdString());
		const auto counterSlice = std::min(Core::App().unreadBadge(), 9999);
		std::map<Glib::ustring, Glib::VariantBase> dbusUnityProperties;

        if (counterSlice > 0) {
            // According to the spec, it should be of 'x' D-Bus signature,
            // which corresponds to signed 64-bit integer
            // https://wiki.ubuntu.com/Unity/LauncherAPI#Low_level_DBus_API:_com.canonical.Unity.LauncherEntry
            dbusUnityProperties["count"] = Glib::Variant<int64>::create(
                    counterSlice);
            dbusUnityProperties["count-visible"] =
                    Glib::Variant<bool>::create(true);
        } else {
            dbusUnityProperties["count-visible"] =
                    Glib::Variant<bool>::create(false);
        }
=======
	const auto launcherUrl = Glib::ustring(
		"application://"
			+ QGuiApplication::desktopFileName().toStdString());
	const auto counterSlice = std::min(Core::App().unreadBadge(), 9999);
	std::map<Glib::ustring, Glib::VariantBase> dbusUnityProperties;

	if (counterSlice > 0) {
		// According to the spec, it should be of 'x' D-Bus signature,
		// which corresponds to signed 64-bit integer
		// https://wiki.ubuntu.com/Unity/LauncherAPI#Low_level_DBus_API:_com.canonical.Unity.LauncherEntry
		dbusUnityProperties["count"] = Glib::Variant<int64>::create(
			counterSlice);
		dbusUnityProperties["count-visible"] =
			Glib::Variant<bool>::create(true);
	} else {
		dbusUnityProperties["count-visible"] =
			Glib::Variant<bool>::create(false);
	}
>>>>>>> 8826df02

	try {
		const auto connection = Gio::DBus::Connection::get_sync(
			Gio::DBus::BusType::SESSION);

		connection->emit_signal(
			"/com/canonical/unity/launcherentry/"
				+ std::to_string(djbStringHash(launcherUrl)),
			"com.canonical.Unity.LauncherEntry",
			"Update",
			{},
			base::Platform::MakeGlibVariant(std::tuple{
				launcherUrl,
				dbusUnityProperties,
			}));
	} catch (...) {
	}
#endif // !DESKTOP_APP_DISABLE_DBUS_INTEGRATION
}

void MainWindow::createGlobalMenu() {
    const auto ensureWindowShown = [=] {
        if (isHidden()) {
            showFromTray();
        }
    };

	psMainMenu = new QMenuBar(this);
	psMainMenu->hide();

    auto file = psMainMenu->addMenu(tr::lng_mac_menu_file(tr::now));

    psLogout = file->addAction(
            tr::lng_mac_menu_logout(tr::now),
            this,
            [=] {
                ensureWindowShown();
                controller().showLogoutConfirmation();
            });

<<<<<<< HEAD
    auto quit = file->addAction(
            tr::lng_mac_menu_quit_telegram(tr::now, lt_telegram, u"Telegram"_q),
            this,
            [=] { quitFromTray(); },
            QKeySequence::Quit);
=======
	auto quit = file->addAction(
		tr::lng_mac_menu_quit_telegram(tr::now, lt_telegram, u"Telegram"_q),
		this,
		[=] { quitFromTray(); },
		QKeySequence::Quit);
>>>>>>> 8826df02

    quit->setMenuRole(QAction::QuitRole);

    auto edit = psMainMenu->addMenu(tr::lng_mac_menu_edit(tr::now));

    psUndo = edit->addAction(
            tr::lng_linux_menu_undo(tr::now),
            [] { SendKeySequence(Qt::Key_Z, Qt::ControlModifier); },
            QKeySequence::Undo);

    psRedo = edit->addAction(
            tr::lng_linux_menu_redo(tr::now),
            [] {
                SendKeySequence(
                        Qt::Key_Z,
                        Qt::ControlModifier | Qt::ShiftModifier);
            },
            QKeySequence::Redo);

    edit->addSeparator();

    psCut = edit->addAction(
            tr::lng_mac_menu_cut(tr::now),
            [] { SendKeySequence(Qt::Key_X, Qt::ControlModifier); },
            QKeySequence::Cut);

    psCopy = edit->addAction(
            tr::lng_mac_menu_copy(tr::now),
            [] { SendKeySequence(Qt::Key_C, Qt::ControlModifier); },
            QKeySequence::Copy);

    psPaste = edit->addAction(
            tr::lng_mac_menu_paste(tr::now),
            [] { SendKeySequence(Qt::Key_V, Qt::ControlModifier); },
            QKeySequence::Paste);

    psDelete = edit->addAction(
            tr::lng_mac_menu_delete(tr::now),
            [] { SendKeySequence(Qt::Key_Delete); },
            QKeySequence(Qt::ControlModifier | Qt::Key_Backspace));

    edit->addSeparator();

    psBold = edit->addAction(
            tr::lng_menu_formatting_bold(tr::now),
            [] { SendKeySequence(Qt::Key_B, Qt::ControlModifier); },
            QKeySequence::Bold);

    psItalic = edit->addAction(
            tr::lng_menu_formatting_italic(tr::now),
            [] { SendKeySequence(Qt::Key_I, Qt::ControlModifier); },
            QKeySequence::Italic);

    psUnderline = edit->addAction(
            tr::lng_menu_formatting_underline(tr::now),
            [] { SendKeySequence(Qt::Key_U, Qt::ControlModifier); },
            QKeySequence::Underline);

    psStrikeOut = edit->addAction(
            tr::lng_menu_formatting_strike_out(tr::now),
            [] {
                SendKeySequence(
                        Qt::Key_X,
                        Qt::ControlModifier | Qt::ShiftModifier);
            },
            Ui::kStrikeOutSequence);

    psMonospace = edit->addAction(
            tr::lng_menu_formatting_monospace(tr::now),
            [] {
                SendKeySequence(
                        Qt::Key_M,
                        Qt::ControlModifier | Qt::ShiftModifier);
            },
            Ui::kMonospaceSequence);

    psClearFormat = edit->addAction(
            tr::lng_menu_formatting_clear(tr::now),
            [] {
                SendKeySequence(
                        Qt::Key_N,
                        Qt::ControlModifier | Qt::ShiftModifier);
            },
            Ui::kClearFormatSequence);

    edit->addSeparator();

    psSelectAll = edit->addAction(
            tr::lng_mac_menu_select_all(tr::now),
            [] { SendKeySequence(Qt::Key_A, Qt::ControlModifier); },
            QKeySequence::SelectAll);

    edit->addSeparator();

    auto prefs = edit->addAction(
            tr::lng_mac_menu_preferences(tr::now),
            this,
            [=] {
                ensureWindowShown();
                controller().showSettings();
            },
            QKeySequence(Qt::ControlModifier | Qt::Key_Comma));

    prefs->setMenuRole(QAction::PreferencesRole);

    auto tools = psMainMenu->addMenu(tr::lng_linux_menu_tools(tr::now));

    psContacts = tools->addAction(
            tr::lng_mac_menu_contacts(tr::now),
            crl::guard(this, [=] {
                if (isHidden()) {
                    showFromTray();
                }

                if (!sessionController()) {
                    return;
                }

                sessionController()->show(
                        PrepareContactsBox(sessionController()));
            }));

    psAddContact = tools->addAction(
            tr::lng_mac_menu_add_contact(tr::now),
            this,
            [=] {
                Expects(sessionController() != nullptr);
                ensureWindowShown();
                sessionController()->showAddContact();
            });

    tools->addSeparator();

    psNewGroup = tools->addAction(
            tr::lng_mac_menu_new_group(tr::now),
            this,
            [=] {
                Expects(sessionController() != nullptr);
                ensureWindowShown();
                sessionController()->showNewGroup();
            });

    psNewChannel = tools->addAction(
            tr::lng_mac_menu_new_channel(tr::now),
            this,
            [=] {
                Expects(sessionController() != nullptr);
                ensureWindowShown();
                sessionController()->showNewChannel();
            });

    auto help = psMainMenu->addMenu(tr::lng_linux_menu_help(tr::now));

<<<<<<< HEAD
    auto about = help->addAction(
            tr::lng_mac_menu_about_telegram(
                    tr::now,
                    lt_telegram,
                    u"Telegram"_q),
            [=] {
                ensureWindowShown();
                controller().show(Box<AboutBox>());
            });
=======
	auto about = help->addAction(
		tr::lng_mac_menu_about_telegram(
			tr::now,
			lt_telegram,
			u"Telegram"_q),
		[=] {
			ensureWindowShown();
			controller().show(Box<AboutBox>());
		});
>>>>>>> 8826df02

    about->setMenuRole(QAction::AboutQtRole);

	updateGlobalMenu();
}

void MainWindow::updateGlobalMenuHook() {
	if (!positionInited()) {
		return;
	}

	const auto focused = QApplication::focusWidget();
	auto canUndo = false;
	auto canRedo = false;
	auto canCut = false;
	auto canCopy = false;
	auto canPaste = false;
	auto canDelete = false;
	auto canSelectAll = false;
	const auto mimeData = QGuiApplication::clipboard()->mimeData();
	const auto clipboardHasText = mimeData ? mimeData->hasText() : false;
	auto markdownEnabled = false;
	if (const auto edit = qobject_cast<QLineEdit*>(focused)) {
		canCut = canCopy = canDelete = edit->hasSelectedText();
		canSelectAll = !edit->text().isEmpty();
		canUndo = edit->isUndoAvailable();
		canRedo = edit->isRedoAvailable();
		canPaste = clipboardHasText;
	} else if (const auto edit = qobject_cast<QTextEdit*>(focused)) {
		canCut = canCopy = canDelete = edit->textCursor().hasSelection();
		canSelectAll = !edit->document()->isEmpty();
		canUndo = edit->document()->isUndoAvailable();
		canRedo = edit->document()->isRedoAvailable();
		canPaste = clipboardHasText;
		if (canCopy) {
			if (const auto inputField = dynamic_cast<Ui::InputField*>(
				focused->parentWidget())) {
				markdownEnabled = inputField->isMarkdownEnabled();
			}
		}
	} else if (const auto list = dynamic_cast<HistoryInner*>(focused)) {
		canCopy = list->canCopySelected();
		canDelete = list->canDeleteSelected();
	}
	updateIsActive();
	const auto logged = (sessionController() != nullptr);
	const auto inactive = !logged || controller().locked();
	const auto support = logged
		&& sessionController()->session().supportMode();
	ForceDisabled(psLogout, !logged && !Core::App().passcodeLocked());
	ForceDisabled(psUndo, !canUndo);
	ForceDisabled(psRedo, !canRedo);
	ForceDisabled(psCut, !canCut);
	ForceDisabled(psCopy, !canCopy);
	ForceDisabled(psPaste, !canPaste);
	ForceDisabled(psDelete, !canDelete);
	ForceDisabled(psSelectAll, !canSelectAll);
	ForceDisabled(psContacts, inactive || support);
	ForceDisabled(psAddContact, inactive);
	ForceDisabled(psNewGroup, inactive || support);
	ForceDisabled(psNewChannel, inactive || support);

	ForceDisabled(psBold, !markdownEnabled);
	ForceDisabled(psItalic, !markdownEnabled);
	ForceDisabled(psUnderline, !markdownEnabled);
	ForceDisabled(psStrikeOut, !markdownEnabled);
	ForceDisabled(psMonospace, !markdownEnabled);
	ForceDisabled(psClearFormat, !markdownEnabled);
}

bool MainWindow::eventFilter(QObject *obj, QEvent *evt) {
	const auto t = evt->type();
	if (t == QEvent::FocusIn || t == QEvent::FocusOut) {
		if (qobject_cast<QLineEdit*>(obj)
			|| qobject_cast<QTextEdit*>(obj)
			|| dynamic_cast<HistoryInner*>(obj)) {
			if (QApplication::focusWidget()) {
				updateGlobalMenu();
			}
		}
	}
	return Window::MainWindow::eventFilter(obj, evt);
}

void MainWindow::handleNativeSurfaceChanged(bool exist) {
	if (exist) {
		SkipTaskbar(
			windowHandle(),
			(Core::App().settings().workMode() == WorkMode::TrayOnly)
				&& TrayIconSupported());
	}
}

MainWindow::~MainWindow() {
}

} // namespace Platform<|MERGE_RESOLUTION|>--- conflicted
+++ resolved
@@ -236,13 +236,11 @@
 	updateWindowIcon();
 
 #ifndef DESKTOP_APP_DISABLE_DBUS_INTEGRATION
-<<<<<<< HEAD
-	if (UseUnityCounter()) {
-		const auto launcherUrl = Glib::ustring(
-			"application://"
-				+ QGuiApplication::desktopFileName().toStdString());
-		const auto counterSlice = std::min(Core::App().unreadBadge(), 9999);
-		std::map<Glib::ustring, Glib::VariantBase> dbusUnityProperties;
+	const auto launcherUrl = Glib::ustring(
+		"application://"
+			+ QGuiApplication::desktopFileName().toStdString());
+	const auto counterSlice = std::min(Core::App().unreadBadge(), 9999);
+	std::map<Glib::ustring, Glib::VariantBase> dbusUnityProperties;
 
         if (counterSlice > 0) {
             // According to the spec, it should be of 'x' D-Bus signature,
@@ -256,26 +254,6 @@
             dbusUnityProperties["count-visible"] =
                     Glib::Variant<bool>::create(false);
         }
-=======
-	const auto launcherUrl = Glib::ustring(
-		"application://"
-			+ QGuiApplication::desktopFileName().toStdString());
-	const auto counterSlice = std::min(Core::App().unreadBadge(), 9999);
-	std::map<Glib::ustring, Glib::VariantBase> dbusUnityProperties;
-
-	if (counterSlice > 0) {
-		// According to the spec, it should be of 'x' D-Bus signature,
-		// which corresponds to signed 64-bit integer
-		// https://wiki.ubuntu.com/Unity/LauncherAPI#Low_level_DBus_API:_com.canonical.Unity.LauncherEntry
-		dbusUnityProperties["count"] = Glib::Variant<int64>::create(
-			counterSlice);
-		dbusUnityProperties["count-visible"] =
-			Glib::Variant<bool>::create(true);
-	} else {
-		dbusUnityProperties["count-visible"] =
-			Glib::Variant<bool>::create(false);
-	}
->>>>>>> 8826df02
 
 	try {
 		const auto connection = Gio::DBus::Connection::get_sync(
@@ -316,19 +294,11 @@
                 controller().showLogoutConfirmation();
             });
 
-<<<<<<< HEAD
     auto quit = file->addAction(
             tr::lng_mac_menu_quit_telegram(tr::now, lt_telegram, u"Telegram"_q),
             this,
             [=] { quitFromTray(); },
             QKeySequence::Quit);
-=======
-	auto quit = file->addAction(
-		tr::lng_mac_menu_quit_telegram(tr::now, lt_telegram, u"Telegram"_q),
-		this,
-		[=] { quitFromTray(); },
-		QKeySequence::Quit);
->>>>>>> 8826df02
 
     quit->setMenuRole(QAction::QuitRole);
 
@@ -482,7 +452,6 @@
 
     auto help = psMainMenu->addMenu(tr::lng_linux_menu_help(tr::now));
 
-<<<<<<< HEAD
     auto about = help->addAction(
             tr::lng_mac_menu_about_telegram(
                     tr::now,
@@ -492,17 +461,6 @@
                 ensureWindowShown();
                 controller().show(Box<AboutBox>());
             });
-=======
-	auto about = help->addAction(
-		tr::lng_mac_menu_about_telegram(
-			tr::now,
-			lt_telegram,
-			u"Telegram"_q),
-		[=] {
-			ensureWindowShown();
-			controller().show(Box<AboutBox>());
-		});
->>>>>>> 8826df02
 
     about->setMenuRole(QAction::AboutQtRole);
 
