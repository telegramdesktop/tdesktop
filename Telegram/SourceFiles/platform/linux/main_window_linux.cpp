--- conflicted
+++ resolved
@@ -170,15 +170,6 @@
 		if (disabled) action->setDisabled(true);
 	} else if (!disabled) {
 		action->setDisabled(false);
-<<<<<<< HEAD
-
-		const auto privateAction = QActionPrivate::get(action);
-        privateAction->setShortcutEnabled(
-                false,
-                QGuiApplicationPrivate::instance()->shortcutMap);
-
-=======
->>>>>>> 9033d49d
 	}
 }
 
