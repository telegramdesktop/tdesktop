--- conflicted
+++ resolved
@@ -236,27 +236,6 @@
 	updateWindowIcon();
 
 #ifndef DESKTOP_APP_DISABLE_DBUS_INTEGRATION
-<<<<<<< HEAD
-	if (UseUnityCounter()) {
-		const auto launcherUrl = Glib::ustring(
-			"application://"
-				+ QGuiApplication::desktopFileName().toStdString());
-		const auto counterSlice = std::min(Core::App().unreadBadge(), 9999);
-		std::map<Glib::ustring, Glib::VariantBase> dbusUnityProperties;
-
-        if (counterSlice > 0) {
-            // According to the spec, it should be of 'x' D-Bus signature,
-            // which corresponds to gint64 type with glib
-            // https://wiki.ubuntu.com/Unity/LauncherAPI#Low_level_DBus_API:_com.canonical.Unity.LauncherEntry
-            dbusUnityProperties["count"] = Glib::Variant<gint64>::create(
-                    counterSlice);
-            dbusUnityProperties["count-visible"] =
-                    Glib::Variant<bool>::create(true);
-        } else {
-            dbusUnityProperties["count-visible"] =
-                    Glib::Variant<bool>::create(false);
-        }
-=======
 	const auto launcherUrl = Glib::ustring(
 		"application://"
 			+ QGuiApplication::desktopFileName().toStdString());
@@ -275,7 +254,6 @@
 		dbusUnityProperties["count-visible"] =
 			Glib::Variant<bool>::create(false);
 	}
->>>>>>> 95b29f5f
 
 	try {
 		const auto connection = Gio::DBus::Connection::get_sync(
@@ -306,7 +284,6 @@
 	psMainMenu = new QMenuBar(this);
 	psMainMenu->hide();
 
-<<<<<<< HEAD
     auto file = psMainMenu->addMenu(tr::lng_mac_menu_file(tr::now));
 
     psLogout = file->addAction(
@@ -317,11 +294,11 @@
                 controller().showLogoutConfirmation();
             });
 
-    auto quit = file->addAction(
-            tr::lng_mac_menu_quit_telegram(tr::now, lt_telegram, qsl("Telegram")),
-            this,
-            [=] { quitFromTray(); },
-            QKeySequence::Quit);
+	auto quit = file->addAction(
+		tr::lng_mac_menu_quit_telegram(tr::now, lt_telegram, u"Telegram"_q),
+		this,
+		[=] { quitFromTray(); },
+		QKeySequence::Quit);
 
     quit->setMenuRole(QAction::QuitRole);
 
@@ -474,186 +451,6 @@
             });
 
     auto help = psMainMenu->addMenu(tr::lng_linux_menu_help(tr::now));
-
-    auto about = help->addAction(
-            tr::lng_mac_menu_about_telegram(
-                    tr::now,
-                    lt_telegram,
-                    qsl("Telegram")),
-            [=] {
-                ensureWindowShown();
-                controller().show(Box<AboutBox>());
-            });
-
-    about->setMenuRole(QAction::AboutQtRole);
-=======
-	auto file = psMainMenu->addMenu(tr::lng_mac_menu_file(tr::now));
-
-	psLogout = file->addAction(
-		tr::lng_mac_menu_logout(tr::now),
-		this,
-		[=] {
-			ensureWindowShown();
-			controller().showLogoutConfirmation();
-		});
-
-	auto quit = file->addAction(
-		tr::lng_mac_menu_quit_telegram(tr::now, lt_telegram, u"Telegram"_q),
-		this,
-		[=] { quitFromTray(); },
-		QKeySequence::Quit);
-
-	quit->setMenuRole(QAction::QuitRole);
-
-	auto edit = psMainMenu->addMenu(tr::lng_mac_menu_edit(tr::now));
-
-	psUndo = edit->addAction(
-		tr::lng_linux_menu_undo(tr::now),
-		[] { SendKeySequence(Qt::Key_Z, Qt::ControlModifier); },
-		QKeySequence::Undo);
-
-	psRedo = edit->addAction(
-		tr::lng_linux_menu_redo(tr::now),
-		[] {
-			SendKeySequence(
-				Qt::Key_Z,
-				Qt::ControlModifier | Qt::ShiftModifier);
-		},
-		QKeySequence::Redo);
-
-	edit->addSeparator();
-
-	psCut = edit->addAction(
-		tr::lng_mac_menu_cut(tr::now),
-		[] { SendKeySequence(Qt::Key_X, Qt::ControlModifier); },
-		QKeySequence::Cut);
-
-	psCopy = edit->addAction(
-		tr::lng_mac_menu_copy(tr::now),
-		[] { SendKeySequence(Qt::Key_C, Qt::ControlModifier); },
-		QKeySequence::Copy);
-
-	psPaste = edit->addAction(
-		tr::lng_mac_menu_paste(tr::now),
-		[] { SendKeySequence(Qt::Key_V, Qt::ControlModifier); },
-		QKeySequence::Paste);
-
-	psDelete = edit->addAction(
-		tr::lng_mac_menu_delete(tr::now),
-		[] { SendKeySequence(Qt::Key_Delete); },
-		QKeySequence(Qt::ControlModifier | Qt::Key_Backspace));
-
-	edit->addSeparator();
-
-	psBold = edit->addAction(
-		tr::lng_menu_formatting_bold(tr::now),
-		[] { SendKeySequence(Qt::Key_B, Qt::ControlModifier); },
-		QKeySequence::Bold);
-
-	psItalic = edit->addAction(
-		tr::lng_menu_formatting_italic(tr::now),
-		[] { SendKeySequence(Qt::Key_I, Qt::ControlModifier); },
-		QKeySequence::Italic);
-
-	psUnderline = edit->addAction(
-		tr::lng_menu_formatting_underline(tr::now),
-		[] { SendKeySequence(Qt::Key_U, Qt::ControlModifier); },
-		QKeySequence::Underline);
-
-	psStrikeOut = edit->addAction(
-		tr::lng_menu_formatting_strike_out(tr::now),
-		[] {
-			SendKeySequence(
-				Qt::Key_X,
-				Qt::ControlModifier | Qt::ShiftModifier);
-		},
-		Ui::kStrikeOutSequence);
-
-	psMonospace = edit->addAction(
-		tr::lng_menu_formatting_monospace(tr::now),
-		[] {
-			SendKeySequence(
-				Qt::Key_M,
-				Qt::ControlModifier | Qt::ShiftModifier);
-		},
-		Ui::kMonospaceSequence);
-
-	psClearFormat = edit->addAction(
-		tr::lng_menu_formatting_clear(tr::now),
-		[] {
-			SendKeySequence(
-				Qt::Key_N,
-				Qt::ControlModifier | Qt::ShiftModifier);
-		},
-		Ui::kClearFormatSequence);
-
-	edit->addSeparator();
-
-	psSelectAll = edit->addAction(
-		tr::lng_mac_menu_select_all(tr::now),
-		[] { SendKeySequence(Qt::Key_A, Qt::ControlModifier); },
-		QKeySequence::SelectAll);
-
-	edit->addSeparator();
-
-	auto prefs = edit->addAction(
-		tr::lng_mac_menu_preferences(tr::now),
-		this,
-		[=] {
-			ensureWindowShown();
-			controller().showSettings();
-		},
-		QKeySequence(Qt::ControlModifier | Qt::Key_Comma));
-
-	prefs->setMenuRole(QAction::PreferencesRole);
-
-	auto tools = psMainMenu->addMenu(tr::lng_linux_menu_tools(tr::now));
-
-	psContacts = tools->addAction(
-		tr::lng_mac_menu_contacts(tr::now),
-		crl::guard(this, [=] {
-			if (isHidden()) {
-				showFromTray();
-			}
-
-			if (!sessionController()) {
-				return;
-			}
-
-			sessionController()->show(
-				PrepareContactsBox(sessionController()));
-		}));
-
-	psAddContact = tools->addAction(
-		tr::lng_mac_menu_add_contact(tr::now),
-		this,
-		[=] {
-			Expects(sessionController() != nullptr);
-			ensureWindowShown();
-			sessionController()->showAddContact();
-		});
-
-	tools->addSeparator();
-
-	psNewGroup = tools->addAction(
-		tr::lng_mac_menu_new_group(tr::now),
-		this,
-		[=] {
-			Expects(sessionController() != nullptr);
-			ensureWindowShown();
-			sessionController()->showNewGroup();
-		});
-
-	psNewChannel = tools->addAction(
-		tr::lng_mac_menu_new_channel(tr::now),
-		this,
-		[=] {
-			Expects(sessionController() != nullptr);
-			ensureWindowShown();
-			sessionController()->showNewChannel();
-		});
-
-	auto help = psMainMenu->addMenu(tr::lng_linux_menu_help(tr::now));
 
 	auto about = help->addAction(
 		tr::lng_mac_menu_about_telegram(
@@ -665,8 +462,7 @@
 			controller().show(Box<AboutBox>());
 		});
 
-	about->setMenuRole(QAction::AboutQtRole);
->>>>>>> 95b29f5f
+    about->setMenuRole(QAction::AboutQtRole);
 
 	updateGlobalMenu();
 }
