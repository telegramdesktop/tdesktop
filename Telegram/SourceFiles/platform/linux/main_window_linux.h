/*
This file is part of Telegram Desktop,
the official desktop application for the Telegram messaging service.

For license and copyright information please follow this link:
https://github.com/telegramdesktop/tdesktop/blob/master/LEGAL
*/
#pragma once

#include "platform/platform_main_window.h"

class QMenuBar;
<<<<<<< HEAD

namespace Ui {
class PopupMenu;
} // namespace Ui
=======
>>>>>>> bcb05110

namespace Platform {

class MainWindow : public Window::MainWindow {
public:
	explicit MainWindow(not_null<Window::Controller*> controller);

	void psShowTrayMenu();

	bool isActiveForTrayMenu() override;

	~MainWindow();

protected:
	void initHook() override;
	void unreadCounterChangedHook() override;
	void updateGlobalMenuHook() override;

	void initTrayMenuHook() override;
	bool hasTrayIcon() const override;

	void workmodeUpdated(Core::Settings::WorkMode mode) override;
	void createGlobalMenu() override;

	QSystemTrayIcon *trayIcon = nullptr;
	QMenu *trayIconMenu = nullptr;

	void psTrayMenuUpdated();
	void psSetupTrayIcon();

private:
	class Private;
	friend class Private;
	const std::unique_ptr<Private> _private;

<<<<<<< HEAD
	bool _sniAvailable = false;
	base::unique_qptr<Ui::PopupMenu> _trayIconMenuXEmbed;

    QMenuBar *psMainMenu = nullptr;
=======
	QMenuBar *psMainMenu = nullptr;
>>>>>>> bcb05110
	QAction *psLogout = nullptr;
	QAction *psUndo = nullptr;
	QAction *psRedo = nullptr;
	QAction *psCut = nullptr;
	QAction *psCopy = nullptr;
	QAction *psPaste = nullptr;
	QAction *psDelete = nullptr;
	QAction *psSelectAll = nullptr;
	QAction *psContacts = nullptr;
	QAction *psAddContact = nullptr;
	QAction *psNewGroup = nullptr;
	QAction *psNewChannel = nullptr;

	QAction *psBold = nullptr;
	QAction *psItalic = nullptr;
	QAction *psUnderline = nullptr;
	QAction *psStrikeOut = nullptr;
	QAction *psMonospace = nullptr;
	QAction *psClearFormat = nullptr;

	void updateIconCounters();
	void handleNativeSurfaceChanged(bool exist);

};

} // namespace Platform<|MERGE_RESOLUTION|>--- conflicted
+++ resolved
@@ -10,13 +10,6 @@
 #include "platform/platform_main_window.h"
 
 class QMenuBar;
-<<<<<<< HEAD
-
-namespace Ui {
-class PopupMenu;
-} // namespace Ui
-=======
->>>>>>> bcb05110
 
 namespace Platform {
 
@@ -52,14 +45,7 @@
 	friend class Private;
 	const std::unique_ptr<Private> _private;
 
-<<<<<<< HEAD
-	bool _sniAvailable = false;
-	base::unique_qptr<Ui::PopupMenu> _trayIconMenuXEmbed;
-
-    QMenuBar *psMainMenu = nullptr;
-=======
 	QMenuBar *psMainMenu = nullptr;
->>>>>>> bcb05110
 	QAction *psLogout = nullptr;
 	QAction *psUndo = nullptr;
 	QAction *psRedo = nullptr;
