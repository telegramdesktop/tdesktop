/*
This file is part of Telegram Desktop,
the official desktop version of Telegram messaging app, see https://telegram.org

Telegram Desktop is free software: you can redistribute it and/or modify
it under the terms of the GNU General Public License as published by
the Free Software Foundation, either version 3 of the License, or
(at your option) any later version.

It is distributed in the hope that it will be useful,
but WITHOUT ANY WARRANTY; without even the implied warranty of
MERCHANTABILITY or FITNESS FOR A PARTICULAR PURPOSE. See the
GNU General Public License for more details.

In addition, as a special exception, the copyright holders give permission
to link the code of portions of this program with the OpenSSL library.

Full license: https://github.com/telegramdesktop/tdesktop/blob/master/LICENSE
Copyright (c) 2014-2016 John Preston, https://desktop.telegram.org
*/
#include "stdafx.h"
#include "dialogs/dialogs_layout.h"

#include "dialogs/dialogs_list.h"
#include "lang.h"

namespace Dialogs {
namespace Layout {

namespace {

template <typename PaintItemCallback>
void paintRow(Painter &p, History *history, HistoryItem *item, int w, bool active, bool selected, bool onlyBackground, PaintItemCallback paintItemCallback) {
	QRect fullRect(0, 0, w, st::dlgHeight);
	p.fillRect(fullRect, active ? st::dlgActiveBG : (selected ? st::dlgHoverBG : st::dlgBG));
	if (onlyBackground) return;

	PeerData *userpicPeer = (history->peer->migrateTo() ? history->peer->migrateTo() : history->peer);
	userpicPeer->paintUserpicLeft(p, st::dlgPhotoSize, st::dlgPaddingHor, st::dlgPaddingVer, w);

	int32 nameleft = st::dlgPaddingHor + st::dlgPhotoSize + st::dlgPhotoPadding;
	int32 namewidth = w - nameleft - st::dlgPaddingHor;
	QRect rectForName(nameleft, st::dlgPaddingVer + st::dlgNameTop, namewidth, st::msgNameFont->height);

	// draw chat icon
	if (history->peer->isChat() || history->peer->isMegagroup()) {
		p.drawSprite(QPoint(rectForName.left() + st::dlgChatImgPos.x(), rectForName.top() + st::dlgChatImgPos.y()), (active ? st::dlgActiveChatImg : st::dlgChatImg));
		rectForName.setLeft(rectForName.left() + st::dlgImgSkip);
	} else if (history->peer->isChannel()) {
		p.drawSprite(QPoint(rectForName.left() + st::dlgChannelImgPos.x(), rectForName.top() + st::dlgChannelImgPos.y()), (active ? st::dlgActiveChannelImg : st::dlgChannelImg));
		rectForName.setLeft(rectForName.left() + st::dlgImgSkip);
	}

	if (!item) {
		p.setFont(st::dlgHistFont);
		p.setPen(active ? st::dlgActiveColor : st::dlgSystemColor);
		if (history->typing.isEmpty() && history->sendActions.isEmpty()) {
			p.drawText(nameleft, st::dlgPaddingVer + st::dlgFont->height + st::dlgFont->ascent + st::dlgSep, lang(lng_empty_history));
		} else {
			history->typingText.drawElided(p, nameleft, st::dlgPaddingVer + st::dlgFont->height + st::dlgSep, namewidth);
		}
	} else {
		// draw date
		QDateTime now(QDateTime::currentDateTime()), lastTime(item->date);
		QDate nowDate(now.date()), lastDate(lastTime.date());
		QString dt;
		if (lastDate == nowDate) {
			dt = lastTime.toString(cTimeFormat());
		} else if (lastDate.year() == nowDate.year() && lastDate.weekNumber() == nowDate.weekNumber()) {
			dt = langDayOfWeek(lastDate);
		} else {
			dt = lastDate.toString(qsl("d.MM.yy"));
		}
		int32 dtWidth = st::dlgDateFont->width(dt);
		rectForName.setWidth(rectForName.width() - dtWidth - st::dlgDateSkip);
		p.setFont(st::dlgDateFont);
		p.setPen(active ? st::dlgActiveDateColor : st::dlgDateColor);
		p.drawText(rectForName.left() + rectForName.width() + st::dlgDateSkip, rectForName.top() + st::msgNameFont->height - st::msgDateFont->descent, dt);

		// draw check
		if (item->needCheck()) {
			const style::sprite *check;
			if (item->id > 0) {
				if (item->unread()) {
					check = active ? &st::dlgActiveCheckImg : &st::dlgCheckImg;
				} else {
					check = active ? &st::dlgActiveDblCheckImg : &st::dlgDblCheckImg;
				}
			} else {
				check = active ? &st::dlgActiveSendImg : &st::dlgSendImg;
			}
			rectForName.setWidth(rectForName.width() - check->pxWidth() - st::dlgCheckSkip);
			p.drawSprite(QPoint(rectForName.left() + rectForName.width() + st::dlgCheckLeft, rectForName.top() + st::dlgCheckTop), *check);
		}

		paintItemCallback(nameleft, namewidth, item);
	}

	if (history->peer->isUser() && history->peer->isVerified()) {
		rectForName.setWidth(rectForName.width() - st::verifiedCheck.pxWidth() - st::verifiedCheckPos.x());
		p.drawSprite(rectForName.topLeft() + QPoint(qMin(history->peer->dialogName().maxWidth(), rectForName.width()), 0) + st::verifiedCheckPos, (active ? st::verifiedCheckInv : st::verifiedCheck));
	}

	p.setPen(active ? st::dlgActiveColor : st::dlgNameColor);
	history->peer->dialogName().drawElided(p, rectForName.left(), rectForName.top(), rectForName.width());
}

class UnreadBadgeStyle : public StyleSheet {
public:
	QImage circle;
	QPixmap left[4], right[4];
	style::color bg[4] = { st::dlgUnreadBG, st::dlgActiveUnreadBG, st::dlgUnreadMutedBG, st::dlgActiveUnreadMutedBG };
};
StyleSheetPointer<UnreadBadgeStyle> unreadBadgeStyle;

void createCircleMask(int size) {
	if (!unreadBadgeStyle->circle.isNull()) return;

	unreadBadgeStyle->circle = QImage(size, size, QImage::Format::Format_RGB32);
	{
		QPainter pcircle(&unreadBadgeStyle->circle);
		pcircle.setRenderHint(QPainter::HighQualityAntialiasing, true);
		pcircle.fillRect(0, 0, size, size, QColor(0, 0, 0));
		pcircle.setPen(Qt::NoPen);
		pcircle.setBrush(QColor(255, 255, 255));
		pcircle.drawEllipse(0, 0, size, size);
	}
	unreadBadgeStyle->circle.setDevicePixelRatio(cRetinaFactor());
}

QImage colorizeCircleHalf(int size, int half, int xoffset, style::color color) {
<<<<<<< HEAD
	int a = color->c.alpha() + 1;
	int fg_r = color->c.red() * a, fg_g = color->c.green() * a, fg_b = color->c.blue() * a, fg_a = 255 * a;

	QImage result(half, size, QImage::Format_ARGB32_Premultiplied);
	uchar *bits = result.bits(), *maskbits = unreadBadgeStyle->circle.bits();
	int bpl = result.bytesPerLine(), maskbpl = unreadBadgeStyle->circle.bytesPerLine();
	for (int x = 0; x < half; ++x) {
		for (int y = 0; y < size; ++y) {
			int s = y * bpl + (x * 4);
			int o = maskbits[y * maskbpl + (x + xoffset) * 4] + 1;
			bits[s + 0] = (fg_b * o) >> 16;
			bits[s + 1] = (fg_g * o) >> 16;
			bits[s + 2] = (fg_r * o) >> 16;
			bits[s + 3] = (fg_a * o) >> 16;
		}
	}
=======
	auto result = style::colorizeImage(unreadBadgeStyle->circle, color, QRect(xoffset, 0, half, size));
>>>>>>> f93e51a9
	result.setDevicePixelRatio(cRetinaFactor());
	return result;
}

void paintUnreadBadge(Painter &p, const QRect &rect, bool active, bool muted) {
	int index = (active ? 0x01 : 0x00) | (muted ? 0x02 : 0x00);
	int size = rect.height(), sizehalf = size / 2;

	unreadBadgeStyle.createIfNull();
	style::color bg = unreadBadgeStyle->bg[index];
	if (unreadBadgeStyle->left[index].isNull()) {
		int imgsize = size * cIntRetinaFactor(), imgsizehalf = sizehalf * cIntRetinaFactor();
		createCircleMask(imgsize);
		unreadBadgeStyle->left[index] = QPixmap::fromImage(colorizeCircleHalf(imgsize, imgsizehalf, 0, bg));
		unreadBadgeStyle->right[index] = QPixmap::fromImage(colorizeCircleHalf(imgsize, imgsizehalf, imgsize - imgsizehalf, bg));
	}

	int bar = rect.width() - 2 * sizehalf;
	p.drawPixmap(rect.x(), rect.y(), unreadBadgeStyle->left[index]);
	if (bar) {
		p.fillRect(rect.x() + sizehalf, rect.y(), bar, rect.height(), bg);
	}
	p.drawPixmap(rect.x() + sizehalf + bar, rect.y(), unreadBadgeStyle->right[index]);
}

void paintUnreadCount(Painter &p, const QString &text, int top, int w, bool active, bool muted, int *outAvailableWidth) {
	int unreadWidth = st::dlgUnreadFont->width(text);
	int unreadRectWidth = unreadWidth + 2 * st::dlgUnreadPaddingHor;
	int unreadRectHeight = st::dlgUnreadHeight;
	accumulate_max(unreadRectWidth, unreadRectHeight);

	int unreadRectLeft = w - st::dlgPaddingHor - unreadRectWidth;
	int unreadRectTop =top;
	if (outAvailableWidth) {
		*outAvailableWidth -= unreadRectWidth + st::dlgUnreadPaddingHor;
	}

	paintUnreadBadge(p, QRect(unreadRectLeft, unreadRectTop, unreadRectWidth, unreadRectHeight), active, muted);

	p.setFont(st::dlgUnreadFont);
	p.setPen(active ? st::dlgActiveUnreadColor : st::dlgUnreadColor);
	p.drawText(unreadRectLeft + (unreadRectWidth - unreadWidth) / 2, unreadRectTop + st::dlgUnreadTop + st::dlgUnreadFont->ascent, text);
}

} // namepsace

void RowPainter::paint(Painter &p, const Row *row, int w, bool active, bool selected, bool onlyBackground) {
	auto history = row->history();
	auto item = history->lastMsg;
	paintRow(p, history, item, w, active, selected, onlyBackground, [&p, w, active, history](int nameleft, int namewidth, HistoryItem *item) {
		int32 unread = history->unreadCount();
		if (history->peer->migrateFrom()) {
			if (History *h = App::historyLoaded(history->peer->migrateFrom()->id)) {
				unread += h->unreadCount();
			}
		}
		int availableWidth = namewidth;
		int texttop = st::dlgPaddingVer + st::dlgFont->height + st::dlgSep;
		if (unread) {
			int unreadTop = texttop + st::dlgHistFont->ascent - st::dlgUnreadFont->ascent - st::dlgUnreadTop;
			paintUnreadCount(p, QString::number(unread), unreadTop, w, active, history->mute(), &availableWidth);
		}
		if (history->typing.isEmpty() && history->sendActions.isEmpty()) {
			item->drawInDialog(p, QRect(nameleft, texttop, availableWidth, st::dlgFont->height), active, history->textCachedFor, history->lastItemTextCache);
		} else {
			p.setPen(active ? st::dlgActiveColor : st::dlgSystemColor);
			history->typingText.drawElided(p, nameleft, texttop, availableWidth);
		}
	});
}

void RowPainter::paint(Painter &p, const FakeRow *row, int w, bool active, bool selected, bool onlyBackground) {
	auto item = row->item();
	auto history = item->history();
	paintRow(p, history, item, w, active, selected, onlyBackground, [&p, row, active](int nameleft, int namewidth, HistoryItem *item) {
		int lastWidth = namewidth, texttop = st::dlgPaddingVer + st::dlgFont->height + st::dlgSep;
		item->drawInDialog(p, QRect(nameleft, texttop, lastWidth, st::dlgFont->height), active, row->_cacheFor, row->_cache);
	});
}

void paintImportantSwitch(Painter &p, Mode current, int w, bool selected, bool onlyBackground) {
	p.fillRect(0, 0, w, st::dlgImportantHeight, selected ? st::dlgHoverBG : st::white);
	if (onlyBackground) {
		return;
	}

	p.setFont(st::semiboldFont);
	p.setPen(st::black);

	int unreadTop = (st::dlgImportantHeight - st::dlgUnreadHeight) / 2;
	bool mutedHidden = (current == Dialogs::Mode::Important);
	QString text = mutedHidden ? qsl("Show all chats") : qsl("Hide muted chats");
	int textBaseline = unreadTop + st::dlgUnreadTop + st::dlgUnreadFont->ascent;
	p.drawText(st::dlgPaddingHor, textBaseline, text);

	if (mutedHidden) {
		if (int32 unread = App::histories().unreadMutedCount()) {
			paintUnreadCount(p, QString::number(unread), unreadTop, w, false, true, nullptr);
		}
	}
}

namespace {

using StyleSheets = OrderedSet<StyleSheet**>;
NeverFreedPointer<StyleSheets> styleSheets;

}

namespace internal {

void registerStyleSheet(StyleSheet **p) {
	styleSheets.makeIfNull();
	styleSheets->insert(p);
}

} // namespace internal

void clearStyleSheets() {
	if (!styleSheets) return;
	for (auto &p : *styleSheets) {
		delete (*p);
		*p = nullptr;
	}
	styleSheets.clear();
}

} // namespace Layout
} // namespace Dialogs<|MERGE_RESOLUTION|>--- conflicted
+++ resolved
@@ -129,26 +129,7 @@
 }
 
 QImage colorizeCircleHalf(int size, int half, int xoffset, style::color color) {
-<<<<<<< HEAD
-	int a = color->c.alpha() + 1;
-	int fg_r = color->c.red() * a, fg_g = color->c.green() * a, fg_b = color->c.blue() * a, fg_a = 255 * a;
-
-	QImage result(half, size, QImage::Format_ARGB32_Premultiplied);
-	uchar *bits = result.bits(), *maskbits = unreadBadgeStyle->circle.bits();
-	int bpl = result.bytesPerLine(), maskbpl = unreadBadgeStyle->circle.bytesPerLine();
-	for (int x = 0; x < half; ++x) {
-		for (int y = 0; y < size; ++y) {
-			int s = y * bpl + (x * 4);
-			int o = maskbits[y * maskbpl + (x + xoffset) * 4] + 1;
-			bits[s + 0] = (fg_b * o) >> 16;
-			bits[s + 1] = (fg_g * o) >> 16;
-			bits[s + 2] = (fg_r * o) >> 16;
-			bits[s + 3] = (fg_a * o) >> 16;
-		}
-	}
-=======
 	auto result = style::colorizeImage(unreadBadgeStyle->circle, color, QRect(xoffset, 0, half, size));
->>>>>>> f93e51a9
 	result.setDevicePixelRatio(cRetinaFactor());
 	return result;
 }
