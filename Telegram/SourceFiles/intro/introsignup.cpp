/*
This file is part of Telegram Desktop,
the official desktop application for the Telegram messaging service.

For license and copyright information please follow this link:
https://github.com/telegramdesktop/tdesktop/blob/master/LEGAL
*/
#include "intro/introsignup.h"

#include "styles/style_intro.h"
#include "styles/style_boxes.h"
#include "core/file_utilities.h"
#include "boxes/photo_crop_box.h"
#include "boxes/confirm_box.h"
#include "lang/lang_keys.h"
#include "application.h"
#include "ui/widgets/buttons.h"
#include "ui/widgets/input_fields.h"
#include "ui/widgets/labels.h"
#include "ui/special_buttons.h"

namespace Intro {

SignupWidget::SignupWidget(QWidget *parent, Widget::Data *data) : Step(parent, data)
, _photo(
	this,
	peerFromUser(0),
	Ui::UserpicButton::Role::ChangePhoto,
	st::defaultUserpicButton)
, _first(this, st::introName, langFactory(lng_signup_firstname))
, _last(this, st::introName, langFactory(lng_signup_lastname))
, _invertOrder(langFirstNameGoesSecond())
, _checkRequest(this) {
	subscribe(Lang::Current().updated(), [this] { refreshLang(); });
	if (_invertOrder) {
		setTabOrder(_last, _first);
	} else {
		setTabOrder(_first, _last);
	}

	connect(_checkRequest, SIGNAL(timeout()), this, SLOT(onCheckRequest()));

	setErrorCentered(true);

	setTitleText(langFactory(lng_signup_title));
	setDescriptionText(langFactory(lng_signup_desc));
	setMouseTracking(true);
}

void SignupWidget::finishInit() {
	showTerms();
}

void SignupWidget::refreshLang() {
	_invertOrder = langFirstNameGoesSecond();
	if (_invertOrder) {
		setTabOrder(_last, _first);
	} else {
		setTabOrder(_first, _last);
	}
	updateControlsGeometry();
}

void SignupWidget::resizeEvent(QResizeEvent *e) {
	Step::resizeEvent(e);
	updateControlsGeometry();
}

void SignupWidget::updateControlsGeometry() {
	auto photoRight = contentLeft() + st::introNextButton.width;
	auto photoTop = contentTop() + st::introPhotoTop;
	_photo->moveToLeft(photoRight - _photo->width(), photoTop);

	auto firstTop = contentTop() + st::introStepFieldTop;
	auto secondTop = firstTop + st::introName.heightMin + st::introPhoneTop;
	if (_invertOrder) {
		_last->moveToLeft(contentLeft(), firstTop);
		_first->moveToLeft(contentLeft(), secondTop);
	} else {
		_first->moveToLeft(contentLeft(), firstTop);
		_last->moveToLeft(contentLeft(), secondTop);
	}
}

void SignupWidget::setInnerFocus() {
	if (_invertOrder || _last->hasFocus()) {
		_last->setFocusFast();
	} else {
		_first->setFocusFast();
	}
}

void SignupWidget::activate() {
	Step::activate();
	_first->show();
	_last->show();
	_photo->show();
	setInnerFocus();
}

void SignupWidget::cancelled() {
	MTP::cancel(base::take(_sentRequest));
}

void SignupWidget::stopCheck() {
	_checkRequest->stop();
}

void SignupWidget::onCheckRequest() {
	auto status = MTP::state(_sentRequest);
	if (status < 0) {
		auto leftms = -status;
		if (leftms >= 1000) {
			MTP::cancel(base::take(_sentRequest));
		}
	}
	if (!_sentRequest && status == MTP::RequestSent) {
		stopCheck();
	}
}

void SignupWidget::nameSubmitDone(const MTPauth_Authorization &result) {
	stopCheck();
	auto &d = result.c_auth_authorization();
	if (d.vuser.type() != mtpc_user || !d.vuser.c_user().is_self()) { // wtf?
		showError(&Lang::Hard::ServerError);
		return;
	}
	finish(d.vuser, _photo->takeResultImage());
}

bool SignupWidget::nameSubmitFail(const RPCError &error) {
	if (MTP::isFloodError(error)) {
		stopCheck();
		showError(langFactory(lng_flood_error));
		if (_invertOrder) {
			_first->setFocus();
		} else {
			_last->setFocus();
		}
		return true;
	}
	if (MTP::isDefaultHandledError(error)) return false;

	stopCheck();
	auto &err = error.type();
	if (err == qstr("PHONE_NUMBER_FLOOD")) {
		Ui::show(Box<InformBox>(lang(lng_error_phone_flood)));
		return true;
	} else if (err == qstr("PHONE_NUMBER_INVALID") || err == qstr("PHONE_CODE_EXPIRED") ||
		err == qstr("PHONE_CODE_EMPTY") || err == qstr("PHONE_CODE_INVALID") ||
		err == qstr("PHONE_NUMBER_OCCUPIED")) {
		goBack();
		return true;
	} else if (err == "FIRSTNAME_INVALID") {
		showError(langFactory(lng_bad_name));
		_first->setFocus();
		return true;
	} else if (err == "LASTNAME_INVALID") {
		showError(langFactory(lng_bad_name));
		_last->setFocus();
		return true;
	}
	if (cDebug()) { // internal server error
		auto text = err + ": " + error.description();
		showError([text] { return text; });
	} else {
		showError(&Lang::Hard::ServerError);
	}
	if (_invertOrder) {
		_last->setFocus();
	} else {
		_first->setFocus();
	}
	return false;
}

void SignupWidget::onInputChange() {
	hideError();
}

void SignupWidget::submit() {
	if (_sentRequest) {
		return;
	}
	if (_invertOrder) {
		if ((_last->hasFocus() || _last->getLastText().trimmed().length()) && !_first->getLastText().trimmed().length()) {
			_first->setFocus();
			return;
		} else if (!_last->getLastText().trimmed().length()) {
			_last->setFocus();
			return;
		}
	} else {
		if ((_first->hasFocus() || _first->getLastText().trimmed().length()) && !_last->getLastText().trimmed().length()) {
			_last->setFocus();
			return;
		} else if (!_first->getLastText().trimmed().length()) {
			_first->setFocus();
			return;
		}
	}

	const auto send = [&] {
		hideError();

		_firstName = _first->getLastText().trimmed();
		_lastName = _last->getLastText().trimmed();
		_sentRequest = MTP::send(
			MTPauth_SignUp(
				MTP_string(getData()->phone),
				MTP_bytes(getData()->phoneHash),
				MTP_string(getData()->code),
				MTP_string(_firstName),
				MTP_string(_lastName)),
			rpcDone(&SignupWidget::nameSubmitDone),
			rpcFail(&SignupWidget::nameSubmitFail));
	};
	if (_termsAccepted
		|| getData()->termsText.text.isEmpty()
		|| !getData()->termsPopup) {
		send();
	} else {
<<<<<<< HEAD
		acceptTerms(base::lambda_guarded(this, [=] {
=======
		acceptTerms(crl::guard(this, [=] {
>>>>>>> 9055b33e
			_termsAccepted = true;
			send();
		}));
	}
}

QString SignupWidget::nextButtonText() const {
	return lang(lng_intro_finish);
}

} // namespace Intro<|MERGE_RESOLUTION|>--- conflicted
+++ resolved
@@ -221,11 +221,7 @@
 		|| !getData()->termsPopup) {
 		send();
 	} else {
-<<<<<<< HEAD
-		acceptTerms(base::lambda_guarded(this, [=] {
-=======
 		acceptTerms(crl::guard(this, [=] {
->>>>>>> 9055b33e
 			_termsAccepted = true;
 			send();
 		}));
