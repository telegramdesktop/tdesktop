/*
This file is part of Telegram Desktop,
the official desktop application for the Telegram messaging service.

For license and copyright information please follow this link:
https://github.com/telegramdesktop/tdesktop/blob/master/LEGAL
*/
#pragma once

#include "mtproto/sender.h"
#include "ui/rp_widget.h"

namespace Ui {
class IconButton;
class RoundButton;
class LinkButton;
class SlideAnimation;
class CrossFadeAnimation;
class FlatLabel;
template <typename Widget>
class FadeWrap;
} // namespace Ui

namespace Window {
class ConnectingWidget;
} // namespace Window

namespace Intro {

class Widget : public Ui::RpWidget, private MTP::Sender, private base::Subscriber {
	Q_OBJECT

public:
	Widget(QWidget *parent);

	void showAnimated(const QPixmap &bgAnimCache, bool back = false);

	void setInnerFocus();

	~Widget();

protected:
	void paintEvent(QPaintEvent *e) override;
	void resizeEvent(QResizeEvent *e) override;
	void keyPressEvent(QKeyEvent *e) override;

signals:
	void countryChanged();

#ifndef TDESKTOP_DISABLE_AUTOUPDATE
private slots:
	void onCheckUpdateStatus();
#endif // TDESKTOP_DISABLE_AUTOUPDATE

	// Internal interface.
public:
	struct Data {
		QString country;
		QString phone;
		QByteArray phoneHash;
		bool phoneIsRegistered = false;

		enum class CallStatus {
			Waiting,
			Calling,
			Called,
			Disabled,
		};
		CallStatus callStatus = CallStatus::Disabled;
		int callTimeout = 0;

		QString code;
		int codeLength = 5;
		bool codeByTelegram = false;

		QByteArray pwdSalt;
		bool hasRecovery = false;
		QString pwdHint;
		bool pwdNotEmptyPassport = false;

		TextWithEntities termsText;
		bool termsPopup = false;
		int termsAge = 0;

		TextWithEntities termsText;
		bool termsPopup = false;
		int termsAge = 0;

		base::Observable<void> updated;

	};

	enum class Direction {
		Back,
		Forward,
		Replace,
	};
	class Step : public TWidget, public RPCSender, protected base::Subscriber {
	public:
		Step(QWidget *parent, Data *data, bool hasCover = false);

		virtual void finishInit() {
		}
		virtual void setInnerFocus() {
			setFocus();
		}

		void setGoCallback(
<<<<<<< HEAD
			base::lambda<void(Step *step, Direction direction)> callback);
		void setShowResetCallback(base::lambda<void()> callback);
		void setShowTermsCallback(
			base::lambda<void()> callback);
		void setAcceptTermsCallback(
			base::lambda<void(base::lambda<void()> callback)> callback);
=======
			Fn<void(Step *step, Direction direction)> callback);
		void setShowResetCallback(Fn<void()> callback);
		void setShowTermsCallback(
			Fn<void()> callback);
		void setAcceptTermsCallback(
			Fn<void(Fn<void()> callback)> callback);
>>>>>>> 9055b33e

		void prepareShowAnimated(Step *after);
		void showAnimated(Direction direction);
		void showFast();
		bool animating() const;

		bool hasCover() const;
		virtual bool hasBack() const;
		virtual void activate();
		virtual void cancelled();
		virtual void finished();

		virtual void submit() = 0;
		virtual QString nextButtonText() const;

		int contentLeft() const;
		int contentTop() const;

		void setErrorCentered(bool centered);
		void setErrorBelowLink(bool below);
		void showError(Fn<QString()> textFactory);
		void hideError() {
			showError(Fn<QString()>());
		}

		~Step();

	protected:
		void paintEvent(QPaintEvent *e) override;
		void resizeEvent(QResizeEvent *e) override;

		void setTitleText(Fn<QString()> richTitleTextFactory);
		void setDescriptionText(Fn<QString()> richDescriptionTextFactory);
		bool paintAnimated(Painter &p, QRect clip);

		void fillSentCodeData(const MTPDauth_sentCode &type);

		void showDescription();
		void hideDescription();

		Data *getData() const {
			return _data;
		}
		void finish(const MTPUser &user, QImage &&photo = QImage());

		void goBack() {
			if (_goCallback) _goCallback(nullptr, Direction::Back);
		}
		void goNext(Step *step) {
			if (_goCallback) _goCallback(step, Direction::Forward);
		}
		void goReplace(Step *step) {
			if (_goCallback) _goCallback(step, Direction::Replace);
		}
		void showResetButton() {
			if (_showResetCallback) _showResetCallback();
		}
		void showTerms() {
			if (_showTermsCallback) _showTermsCallback();
		}
<<<<<<< HEAD
		void acceptTerms(base::lambda<void()> callback) {
=======
		void acceptTerms(Fn<void()> callback) {
>>>>>>> 9055b33e
			if (_acceptTermsCallback) {
				_acceptTermsCallback(callback);
			}
		}

	private:
		struct CoverAnimation {
			CoverAnimation() = default;
			CoverAnimation(CoverAnimation &&other) = default;
			CoverAnimation &operator=(CoverAnimation &&other) = default;
			~CoverAnimation();

			std::unique_ptr<Ui::CrossFadeAnimation> title;
			std::unique_ptr<Ui::CrossFadeAnimation> description;

			// From content top till the next button top.
			QPixmap contentSnapshotWas;
			QPixmap contentSnapshotNow;
		};
		void updateLabelsPosition();
		void paintContentSnapshot(Painter &p, const QPixmap &snapshot, float64 alpha, float64 howMuchHidden);
		void refreshError();
		void refreshTitle();
		void refreshDescription();
		void refreshLang();

		CoverAnimation prepareCoverAnimation(Step *step);
		QPixmap prepareContentSnapshot();
		QPixmap prepareSlideAnimation();
		void showFinished();

		void prepareCoverMask();
		void paintCover(Painter &p, int top);

		Data *_data = nullptr;
		bool _hasCover = false;
<<<<<<< HEAD
		base::lambda<void(Step *step, Direction direction)> _goCallback;
		base::lambda<void()> _showResetCallback;
		base::lambda<void()> _showTermsCallback;
		base::lambda<void(
			base::lambda<void()> callback)> _acceptTermsCallback;
=======
		Fn<void(Step *step, Direction direction)> _goCallback;
		Fn<void()> _showResetCallback;
		Fn<void()> _showTermsCallback;
		Fn<void(
			Fn<void()> callback)> _acceptTermsCallback;
>>>>>>> 9055b33e

		object_ptr<Ui::FlatLabel> _title;
		Fn<QString()> _titleTextFactory;
		object_ptr<Ui::FadeWrap<Ui::FlatLabel>> _description;
		Fn<QString()> _descriptionTextFactory;

		bool _errorCentered = false;
		bool _errorBelowLink = false;
		Fn<QString()> _errorTextFactory;
		object_ptr<Ui::FadeWrap<Ui::FlatLabel>> _error = { nullptr };

		Animation _a_show;
		CoverAnimation _coverAnimation;
		std::unique_ptr<Ui::SlideAnimation> _slideAnimation;
		QPixmap _coverMask;

	};

private:
	void setupConnectingWidget();
	void refreshLang();
	void animationCallback();
	void createLanguageLink();

	void updateControlsGeometry();
	Data *getData() {
		return &_data;
	}

	void fixOrder();
	void showControls();
	void hideControls();
	QRect calculateStepRect() const;

	void showResetButton();
	void resetAccount();

	void showTerms();
<<<<<<< HEAD
	void acceptTerms(base::lambda<void()> callback);
=======
	void acceptTerms(Fn<void()> callback);
>>>>>>> 9055b33e
	void hideAndDestroy(object_ptr<Ui::FadeWrap<Ui::RpWidget>> widget);

	Step *getStep(int skip = 0) {
		Assert(_stepHistory.size() + skip > 0);
		return _stepHistory.at(_stepHistory.size() - skip - 1);
	}
	void historyMove(Direction direction);
	void moveToStep(Step *step, Direction direction);
	void appendStep(Step *step);

	void getNearestDC();
<<<<<<< HEAD
	void showTerms(base::lambda<void()> callback);
=======
	void showTerms(Fn<void()> callback);
>>>>>>> 9055b33e

	Animation _a_show;
	bool _showBack = false;
	QPixmap _cacheUnder, _cacheOver;

	QVector<Step*> _stepHistory;

	Data _data;

	Animation _coverShownAnimation;
	int _nextTopFrom = 0;
	int _controlsTopFrom = 0;

	object_ptr<Ui::FadeWrap<Ui::IconButton>> _back;
	object_ptr<Ui::FadeWrap<Ui::RoundButton>> _update = { nullptr };
	object_ptr<Ui::FadeWrap<Ui::RoundButton>> _settings;

	object_ptr<Ui::RoundButton> _next;
	object_ptr<Ui::FadeWrap<Ui::LinkButton>> _changeLanguage = { nullptr };
	object_ptr<Ui::FadeWrap<Ui::RoundButton>> _resetAccount = { nullptr };
	object_ptr<Ui::FadeWrap<Ui::FlatLabel>> _terms = { nullptr };

	base::unique_qptr<Window::ConnectingWidget> _connecting;

	mtpRequestId _resetRequest = 0;

};

} // namespace Intro<|MERGE_RESOLUTION|>--- conflicted
+++ resolved
@@ -82,10 +82,6 @@
 		bool termsPopup = false;
 		int termsAge = 0;
 
-		TextWithEntities termsText;
-		bool termsPopup = false;
-		int termsAge = 0;
-
 		base::Observable<void> updated;
 
 	};
@@ -106,21 +102,12 @@
 		}
 
 		void setGoCallback(
-<<<<<<< HEAD
-			base::lambda<void(Step *step, Direction direction)> callback);
-		void setShowResetCallback(base::lambda<void()> callback);
-		void setShowTermsCallback(
-			base::lambda<void()> callback);
-		void setAcceptTermsCallback(
-			base::lambda<void(base::lambda<void()> callback)> callback);
-=======
 			Fn<void(Step *step, Direction direction)> callback);
 		void setShowResetCallback(Fn<void()> callback);
 		void setShowTermsCallback(
 			Fn<void()> callback);
 		void setAcceptTermsCallback(
 			Fn<void(Fn<void()> callback)> callback);
->>>>>>> 9055b33e
 
 		void prepareShowAnimated(Step *after);
 		void showAnimated(Direction direction);
@@ -181,11 +168,7 @@
 		void showTerms() {
 			if (_showTermsCallback) _showTermsCallback();
 		}
-<<<<<<< HEAD
-		void acceptTerms(base::lambda<void()> callback) {
-=======
 		void acceptTerms(Fn<void()> callback) {
->>>>>>> 9055b33e
 			if (_acceptTermsCallback) {
 				_acceptTermsCallback(callback);
 			}
@@ -222,19 +205,11 @@
 
 		Data *_data = nullptr;
 		bool _hasCover = false;
-<<<<<<< HEAD
-		base::lambda<void(Step *step, Direction direction)> _goCallback;
-		base::lambda<void()> _showResetCallback;
-		base::lambda<void()> _showTermsCallback;
-		base::lambda<void(
-			base::lambda<void()> callback)> _acceptTermsCallback;
-=======
 		Fn<void(Step *step, Direction direction)> _goCallback;
 		Fn<void()> _showResetCallback;
 		Fn<void()> _showTermsCallback;
 		Fn<void(
 			Fn<void()> callback)> _acceptTermsCallback;
->>>>>>> 9055b33e
 
 		object_ptr<Ui::FlatLabel> _title;
 		Fn<QString()> _titleTextFactory;
@@ -273,11 +248,7 @@
 	void resetAccount();
 
 	void showTerms();
-<<<<<<< HEAD
-	void acceptTerms(base::lambda<void()> callback);
-=======
 	void acceptTerms(Fn<void()> callback);
->>>>>>> 9055b33e
 	void hideAndDestroy(object_ptr<Ui::FadeWrap<Ui::RpWidget>> widget);
 
 	Step *getStep(int skip = 0) {
@@ -289,11 +260,7 @@
 	void appendStep(Step *step);
 
 	void getNearestDC();
-<<<<<<< HEAD
-	void showTerms(base::lambda<void()> callback);
-=======
 	void showTerms(Fn<void()> callback);
->>>>>>> 9055b33e
 
 	Animation _a_show;
 	bool _showBack = false;
