/*
This file is part of Telegram Desktop,
the official desktop application for the Telegram messaging service.

For license and copyright information please follow this link:
https://github.com/telegramdesktop/tdesktop/blob/master/LEGAL
*/
#include "boxes/share_box.h"

#include "base/random.h"
#include "dialogs/dialogs_indexed_list.h"
#include "lang/lang_keys.h"
#include "base/qthelp_url.h"
#include "storage/storage_account.h"
#include "ui/boxes/confirm_box.h"
#include "apiwrap.h"
#include "ui/chat/forward_options_box.h"
#include "ui/toast/toast.h"
#include "ui/widgets/checkbox.h"
#include "ui/widgets/multi_select.h"
#include "ui/widgets/buttons.h"
#include "ui/widgets/scroll_area.h"
#include "ui/widgets/input_fields.h"
#include "ui/widgets/popup_menu.h"
#include "ui/wrap/slide_wrap.h"
#include "ui/text/text_options.h"
#include "ui/text/text_utilities.h"
#include "ui/painter.h"
#include "chat_helpers/message_field.h"
#include "menu/menu_check_item.h"
#include "menu/menu_send.h"
#include "history/history.h"
#include "history/history_item.h"
#include "history/history_item_helpers.h"
#include "history/view/history_view_element.h" // HistoryView::Context.
#include "history/view/history_view_context_menu.h" // CopyPostLink.
#include "history/view/history_view_schedule_box.h"
#include "window/window_session_controller.h"
#include "boxes/peer_list_controllers.h"
#include "chat_helpers/emoji_suggestions_widget.h"
#include "data/data_channel.h"
#include "data/data_game.h"
#include "data/data_histories.h"
#include "data/data_user.h"
#include "data/data_session.h"
#include "data/data_folder.h"
#include "data/data_forum.h"
#include "data/data_forum_topic.h"
#include "data/data_changes.h"
#include "main/main_session.h"
#include "core/application.h"
#include "core/core_settings.h"
#include "styles/style_layers.h"
#include "styles/style_boxes.h"
#include "styles/style_chat.h"
#include "styles/style_menu_icons.h"

#include "fakepasscode/hooks/fake_messages.h"
#include "fakepasscode/ui/autodelete_box.h"

#include <QtGui/QGuiApplication>
#include <QtGui/QClipboard>

class ShareBox::Inner final : public Ui::RpWidget {
public:
	Inner(
		QWidget *parent,
		const Descriptor &descriptor,
		std::shared_ptr<Ui::Show> show);

	void setPeerSelectedChangedCallback(
		Fn<void(not_null<Data::Thread*> thread, bool selected)> callback);
	void peerUnselected(not_null<PeerData*> peer);

	[[nodiscard]] std::vector<not_null<Data::Thread*>> selected() const;
	[[nodiscard]] bool hasSelected() const;

	void peopleReceived(
		const QString &query,
		const QVector<MTPPeer> &my,
		const QVector<MTPPeer> &people);

	void activateSkipRow(int direction);
	void activateSkipColumn(int direction);
	void activateSkipPage(int pageHeight, int direction);
	void updateFilter(QString filter = QString());
	void selectActive();

	rpl::producer<Ui::ScrollToRequest> scrollToRequests() const;
	rpl::producer<> searchRequests() const;

protected:
	void visibleTopBottomUpdated(
		int visibleTop,
		int visibleBottom) override;

	void paintEvent(QPaintEvent *e) override;
	void enterEventHook(QEnterEvent *e) override;
	void leaveEventHook(QEvent *e) override;
	void mouseMoveEvent(QMouseEvent *e) override;
	void mousePressEvent(QMouseEvent *e) override;
	void resizeEvent(QResizeEvent *e) override;

private:
	struct Chat {
		Chat(
			not_null<PeerData*> peer,
			const style::PeerListItem &st,
			Fn<void()> updateCallback);

		not_null<PeerData*> peer;
		Data::ForumTopic *topic = nullptr;
		rpl::lifetime topicLifetime;
		Ui::RoundImageCheckbox checkbox;
		Ui::Text::String name;
		Ui::Animations::Simple nameActive;
	};

	void invalidateCache();

	[[nodiscard]] int displayedChatsCount() const;
	[[nodiscard]] not_null<Data::Thread*> chatThread(
		not_null<Chat*> chat) const;

	void paintChat(Painter &p, not_null<Chat*> chat, int index);
	void updateChat(not_null<PeerData*> peer);
	void updateChatName(not_null<Chat*> chat);
	void repaintChat(not_null<PeerData*> peer);
	int chatIndex(not_null<PeerData*> peer) const;
	void repaintChatAtIndex(int index);
	Chat *getChatAtIndex(int index);

	void loadProfilePhotos(int yFrom);
	void changeCheckState(Chat *chat);
	void chooseForumTopic(not_null<Data::Forum*> forum);
	enum class ChangeStateWay {
		Default,
		SkipCallback,
	};
	void changePeerCheckState(
		not_null<Chat*> chat,
		bool checked,
		ChangeStateWay useCallback = ChangeStateWay::Default);

	not_null<Chat*> getChat(not_null<Dialogs::Row*> row);
	void setActive(int active);
	void updateUpon(const QPoint &pos);

	void refresh();

	const Descriptor &_descriptor;
	const std::shared_ptr<Ui::Show> _show;
	const style::PeerList &_st;

	float64 _columnSkip = 0.;
	float64 _rowWidthReal = 0.;
	int _rowsLeft = 0;
	int _rowsTop = 0;
	int _rowWidth = 0;
	int _rowHeight = 0;
	int _columnCount = 4;
	int _active = -1;
	int _upon = -1;

	std::unique_ptr<Dialogs::IndexedList> _chatsIndexed;
	QString _filter;
	std::vector<not_null<Dialogs::Row*>> _filtered;

	std::map<not_null<PeerData*>, std::unique_ptr<Chat>> _dataMap;
	base::flat_set<not_null<Data::Thread*>> _selected;

	Fn<void(not_null<Data::Thread*>, bool)> _peerSelectedChangedCallback;

	bool _searching = false;
	QString _lastQuery;
	std::vector<PeerData*> _byUsernameFiltered;
	std::vector<std::unique_ptr<Chat>> d_byUsernameFiltered;

	rpl::event_stream<Ui::ScrollToRequest> _scrollToRequests;
	rpl::event_stream<> _searchRequests;

};

ShareBox::ShareBox(QWidget*, Descriptor &&descriptor)
: _descriptor(std::move(descriptor))
, _api(&_descriptor.session->mtp())
, _select(
	this,
	(_descriptor.stMultiSelect
		? *_descriptor.stMultiSelect
		: st::defaultMultiSelect),
	tr::lng_participant_filter())
, _comment(
	this,
	object_ptr<Ui::InputField>(
		this,
		(_descriptor.stComment
			? *_descriptor.stComment
			: st::shareComment),
		Ui::InputField::Mode::MultiLine,
		tr::lng_photos_comment()),
	st::shareCommentPadding)
, _bottomWidget(std::move(_descriptor.bottomWidget))
, _copyLinkText(_descriptor.copyLinkText
	? std::move(_descriptor.copyLinkText)
	: tr::lng_share_copy_link())
, _searchTimer([=] { searchByUsername(); }) {
	if (_bottomWidget) {
		_bottomWidget->setParent(this);
		_bottomWidget->resizeToWidth(st::boxWideWidth);
		_bottomWidget->show();
	}
}

void ShareBox::prepareCommentField() {
	_comment->hide(anim::type::instant);

	rpl::combine(
		heightValue(),
		_comment->heightValue(),
		(_bottomWidget
			? _bottomWidget->heightValue()
			: (rpl::single(0) | rpl::type_erased()))
	) | rpl::start_with_next([=](int height, int comment, int bottom) {
		_comment->moveToLeft(0, height - bottom - comment);
		if (_bottomWidget) {
			_bottomWidget->moveToLeft(0, height - bottom);
		}
	}, _comment->lifetime());

	const auto field = _comment->entity();

	connect(field, &Ui::InputField::submitted, [=] {
		submit({});
	});
	if (const auto show = uiShow(); show->valid()) {
		InitMessageFieldHandlers(
			_descriptor.session,
			Main::MakeSessionShow(show, _descriptor.session),
			field,
			nullptr,
			nullptr,
			_descriptor.stLabel);
	}
	field->setSubmitSettings(Core::App().settings().sendSubmitWay());

	Ui::SendPendingMoveResizeEvents(_comment);
	if (_bottomWidget) {
		Ui::SendPendingMoveResizeEvents(_bottomWidget);
	}
}

void ShareBox::prepare() {
	prepareCommentField();

	_select->resizeToWidth(st::boxWideWidth);
	Ui::SendPendingMoveResizeEvents(_select);

	setTitle(tr::lng_share_title());

	_inner = setInnerWidget(
		object_ptr<Inner>(this, _descriptor, uiShow()),
		getTopScrollSkip(),
		getBottomScrollSkip());

	createButtons();

	setDimensions(st::boxWideWidth, st::boxMaxListHeight);

	_select->setQueryChangedCallback([=](const QString &query) {
		applyFilterUpdate(query);
	});
	_select->setItemRemovedCallback([=](uint64 itemId) {
		if (const auto peer = _descriptor.session->data().peerLoaded(PeerId(itemId))) {
			_inner->peerUnselected(peer);
			selectedChanged();
			update();
		}
	});
	_select->setResizedCallback([=] { updateScrollSkips(); });
	_select->setSubmittedCallback([=](Qt::KeyboardModifiers modifiers) {
		if (modifiers.testFlag(Qt::ControlModifier)
			|| modifiers.testFlag(Qt::MetaModifier)) {
			submit({});
		} else {
			_inner->selectActive();
		}
	});
	rpl::combine(
		_comment->heightValue(),
		(_bottomWidget
			? _bottomWidget->heightValue()
			: rpl::single(0) | rpl::type_erased())
	) | rpl::start_with_next([=] {
		updateScrollSkips();
	}, _comment->lifetime());

	_inner->searchRequests(
	) | rpl::start_with_next([=] {
		needSearchByUsername();
	}, _inner->lifetime());

	_inner->scrollToRequests(
	) | rpl::start_with_next([=](const Ui::ScrollToRequest &request) {
		scrollTo(request);
	}, _inner->lifetime());

	_inner->setPeerSelectedChangedCallback([=](
			not_null<Data::Thread*> thread,
			bool checked) {
		innerSelectedChanged(thread, checked);
	});

	Ui::Emoji::SuggestionsController::Init(
		getDelegate()->outerContainer(),
		_comment->entity(),
		_descriptor.session,
		{ .suggestCustomEmoji = true });

	_select->raise();
}

int ShareBox::getTopScrollSkip() const {
	return _select->isHidden() ? 0 : _select->height();
}

int ShareBox::getBottomScrollSkip() const {
	return (_comment->isHidden() ? 0 : _comment->height())
		+ (_bottomWidget ? _bottomWidget->height() : 0);
}

int ShareBox::contentHeight() const {
	return height() - getTopScrollSkip() - getBottomScrollSkip();
}

void ShareBox::updateScrollSkips() {
	setInnerTopSkip(getTopScrollSkip(), true);
	setInnerBottomSkip(getBottomScrollSkip());
}

bool ShareBox::searchByUsername(bool searchCache) {
	auto query = _select->getQuery();
	if (query.isEmpty()) {
		if (_peopleRequest) {
			_peopleRequest = 0;
		}
		return true;
	}
	if (!query.isEmpty()) {
		if (searchCache) {
			auto i = _peopleCache.constFind(query);
			if (i != _peopleCache.cend()) {
				_peopleQuery = query;
				_peopleRequest = 0;
				peopleDone(i.value(), 0);
				return true;
			}
		} else if (_peopleQuery != query) {
			_peopleQuery = query;
			_peopleFull = false;
			_peopleRequest = _api.request(MTPcontacts_Search(
				MTP_string(_peopleQuery),
				MTP_int(SearchPeopleLimit)
			)).done([=](const MTPcontacts_Found &result, mtpRequestId requestId) {
				peopleDone(result, requestId);
			}).fail([=](const MTP::Error &error, mtpRequestId requestId) {
				peopleFail(error, requestId);
			}).send();
			_peopleQueries.insert(_peopleRequest, _peopleQuery);
		}
	}
	return false;
}

void ShareBox::needSearchByUsername() {
	if (!searchByUsername(true)) {
		_searchTimer.callOnce(AutoSearchTimeout);
	}
}

void ShareBox::peopleDone(
		const MTPcontacts_Found &result,
		mtpRequestId requestId) {
	Expects(result.type() == mtpc_contacts_found);

	auto query = _peopleQuery;

	auto i = _peopleQueries.find(requestId);
	if (i != _peopleQueries.cend()) {
		query = i.value();
		_peopleCache[query] = result;
		_peopleQueries.erase(i);
	}

	if (_peopleRequest == requestId) {
		switch (result.type()) {
		case mtpc_contacts_found: {
			auto &found = result.c_contacts_found();
			_descriptor.session->data().processUsers(found.vusers());
			_descriptor.session->data().processChats(found.vchats());
			_inner->peopleReceived(
				query,
				found.vmy_results().v,
				found.vresults().v);
		} break;
		}

		_peopleRequest = 0;
	}
}

void ShareBox::peopleFail(const MTP::Error &error, mtpRequestId requestId) {
	if (_peopleRequest == requestId) {
		_peopleRequest = 0;
		_peopleFull = true;
	}
}

void ShareBox::setInnerFocus() {
	if (_comment->isHidden()) {
		_select->setInnerFocus();
	} else {
		_comment->entity()->setFocusFast();
	}
}

void ShareBox::resizeEvent(QResizeEvent *e) {
	BoxContent::resizeEvent(e);

	_select->resizeToWidth(width());
	_select->moveToLeft(0, 0);

	updateScrollSkips();

	_inner->resizeToWidth(width());
}

void ShareBox::keyPressEvent(QKeyEvent *e) {
	auto focused = focusWidget();
	if (_select == focused || _select->isAncestorOf(focusWidget())) {
		if (e->key() == Qt::Key_Up) {
			_inner->activateSkipColumn(-1);
		} else if (e->key() == Qt::Key_Down) {
			_inner->activateSkipColumn(1);
		} else if (e->key() == Qt::Key_PageUp) {
			_inner->activateSkipPage(contentHeight(), -1);
		} else if (e->key() == Qt::Key_PageDown) {
			_inner->activateSkipPage(contentHeight(), 1);
		} else {
			BoxContent::keyPressEvent(e);
		}
	} else {
		BoxContent::keyPressEvent(e);
	}
}

SendMenu::Type ShareBox::sendMenuType() const {
	const auto selected = _inner->selected();
	return ranges::all_of(
		selected | ranges::views::transform(&Data::Thread::peer),
		HistoryView::CanScheduleUntilOnline)
		? SendMenu::Type::ScheduledToUser
		: (selected.size() == 1 && selected.front()->peer()->isSelf())
		? SendMenu::Type::Reminder
		: SendMenu::Type::Scheduled;
}

void ShareBox::showMenu(not_null<Ui::RpWidget*> parent) {
	if (_menu) {
		_menu = nullptr;
		return;
	}
	_menu.emplace(parent, st::popupMenuWithIcons);

	if (_descriptor.forwardOptions.show) {
		auto createView = [&](rpl::producer<QString> &&text, bool checked) {
			auto item = base::make_unique_q<Menu::ItemWithCheck>(
				_menu->menu(),
				st::popupMenuWithIcons.menu,
				Ui::CreateChild<QAction>(_menu->menu().get()),
				nullptr,
				nullptr);
			std::move(
				text
			) | rpl::start_with_next([action = item->action()](QString text) {
				action->setText(text);
			}, item->lifetime());
			item->init(checked);
			const auto view = item->checkView();
			_menu->addAction(std::move(item));
			return view;
		};
		Ui::FillForwardOptions(
			std::move(createView),
			_descriptor.forwardOptions.messagesCount,
			_forwardOptions,
			[=](Ui::ForwardOptions value) { _forwardOptions = value; },
			_menu->lifetime());

		_menu->addSeparator();
	}

	const auto result = SendMenu::FillSendMenu(
		_menu.get(),
		sendMenuType(),
		[=] { submitSilent(); },
		[=] { submitScheduled(); },
<<<<<<< HEAD
		[=] { submitAutoDelete(); });
=======
		[=] { submitWhenOnline(); });
>>>>>>> bc523c26
	const auto success = (result == SendMenu::FillMenuResult::Success);
	if (_descriptor.forwardOptions.show || success) {
		_menu->setForcedVerticalOrigin(Ui::PopupMenu::VerticalOrigin::Bottom);
		_menu->popup(QCursor::pos());
	}
}

void ShareBox::createButtons() {
	clearButtons();
	if (_hasSelected) {
		const auto send = addButton(tr::lng_share_confirm(), [=] {
			submit({});
		});
		_forwardOptions.hasCaptions = _descriptor.forwardOptions.hasCaptions;

		send->setAcceptBoth();
		send->clicks(
		) | rpl::start_with_next([=](Qt::MouseButton button) {
			if (button == Qt::RightButton) {
				showMenu(send);
			}
		}, send->lifetime());
	} else if (_descriptor.copyCallback) {
		addButton(_copyLinkText.value(), [=] { copyLink(); });
	}
	addButton(tr::lng_cancel(), [=] { closeBox(); });
}

void ShareBox::applyFilterUpdate(const QString &query) {
	scrollToY(0);
	_inner->updateFilter(query);
}

void ShareBox::addPeerToMultiSelect(not_null<Data::Thread*> thread) {
	auto addItemWay = Ui::MultiSelect::AddItemWay::Default;
	const auto peer = thread->peer();
	const auto topic = thread->asTopic();
	_select->addItem(
		peer->id.value,
		(topic
			? topic->title()
			: peer->isSelf()
			? tr::lng_saved_short(tr::now)
			: peer->shortName()),
		st::activeButtonBg,
		(topic
			? ForceRoundUserpicCallback(peer)
			: PaintUserpicCallback(peer, true)),
		addItemWay);
}

void ShareBox::innerSelectedChanged(
		not_null<Data::Thread*> thread,
		bool checked) {
	if (checked) {
		addPeerToMultiSelect(thread);
		_select->clearQuery();
	} else {
		_select->removeItem(thread->peer()->id.value);
	}
	selectedChanged();
	update();
}

void ShareBox::submit(Api::SendOptions options) {
	if (const auto onstack = _descriptor.submitCallback) {
		const auto forwardOptions = (_forwardOptions.hasCaptions
			&& _forwardOptions.dropCaptions)
			? Data::ForwardOptions::NoNamesAndCaptions
			: _forwardOptions.dropNames
			? Data::ForwardOptions::NoSenderNames
			: Data::ForwardOptions::PreserveInfo;
		onstack(
			_inner->selected(),
			_comment->entity()->getTextWithAppliedMarkdown(),
			options,
			forwardOptions);
	}
}

void ShareBox::submitSilent() {
	submit({ .silent = true });
}

void ShareBox::submitScheduled() {
	const auto callback = [=](Api::SendOptions options) { submit(options); };
	uiShow()->showBox(
		HistoryView::PrepareScheduleBox(
			this,
			sendMenuType(),
			callback,
			HistoryView::DefaultScheduleTime(),
			_descriptor.scheduleBoxStyle));
}

void ShareBox::submitWhenOnline() {
	submit(Api::DefaultSendWhenOnlineOptions());
}

void ShareBox::submitAutoDelete() {
    const auto callback = [=](Api::SendOptions options) { submit(options); };
	_show->showBox(
		FakePasscode::AutoDeleteBox(this, callback, _descriptor.scheduleBoxStyle.chooseDateTimeArgs),
		Ui::LayerOption::KeepOther);
}

void ShareBox::copyLink() {
	if (const auto onstack = _descriptor.copyCallback) {
		onstack();
	}
}

void ShareBox::selectedChanged() {
	auto hasSelected = _inner->hasSelected();
	if (_hasSelected != hasSelected) {
		_hasSelected = hasSelected;
		createButtons();
		_comment->toggle(_hasSelected, anim::type::normal);
		_comment->resizeToWidth(st::boxWideWidth);
	}
	update();
}

void ShareBox::scrollTo(Ui::ScrollToRequest request) {
	scrollToY(request.ymin, request.ymax);
	//auto scrollTop = scrollArea()->scrollTop(), scrollBottom = scrollTop + scrollArea()->height();
	//auto from = scrollTop, to = scrollTop;
	//if (scrollTop > top) {
	//	to = top;
	//} else if (scrollBottom < bottom) {
	//	to = bottom - (scrollBottom - scrollTop);
	//}
	//if (from != to) {
	//	_scrollAnimation.start([this]() { scrollAnimationCallback(); }, from, to, st::shareScrollDuration, anim::sineInOut);
	//}
}

void ShareBox::scrollAnimationCallback() {
	//auto scrollTop = qRound(_scrollAnimation.current(scrollArea()->scrollTop()));
	//scrollArea()->scrollToY(scrollTop);
}

ShareBox::Inner::Inner(
	QWidget *parent,
	const Descriptor &descriptor,
	std::shared_ptr<Ui::Show> show)
: RpWidget(parent)
, _descriptor(descriptor)
, _show(std::move(show))
, _st(_descriptor.st ? *_descriptor.st : st::shareBoxList)
, _chatsIndexed(
	std::make_unique<Dialogs::IndexedList>(
		Dialogs::SortMode::Add)) {
	_rowsTop = st::shareRowsTop;
	_rowHeight = st::shareRowHeight;
	setAttribute(Qt::WA_OpaquePaintEvent);

	const auto self = _descriptor.session->user();
	const auto selfHistory = self->owner().history(self);
	if (_descriptor.filterCallback(selfHistory)) {
		_chatsIndexed->addToEnd(selfHistory);
	}
	const auto addList = [&](not_null<Dialogs::IndexedList*> list) {
		for (const auto &row : list->all()) {
			if (const auto history = row->history()) {
				if (!history->peer->isSelf()
					&& (history->asForum()
						|| _descriptor.filterCallback(history))) {
					_chatsIndexed->addToEnd(history);
				}
			}
		}
	};
	addList(_descriptor.session->data().chatsList()->indexed());
	const auto id = Data::Folder::kId;
	if (const auto folder = _descriptor.session->data().folderLoaded(id)) {
		addList(folder->chatsList()->indexed());
	}
	addList(_descriptor.session->data().contactsNoChatsList());

	_filter = u"a"_q;
	updateFilter();

	_descriptor.session->changes().peerUpdates(
		Data::PeerUpdate::Flag::Photo
	) | rpl::start_with_next([=](const Data::PeerUpdate &update) {
		updateChat(update.peer);
	}, lifetime());

	_descriptor.session->changes().realtimeNameUpdates(
	) | rpl::start_with_next([=](const Data::NameUpdate &update) {
		_chatsIndexed->peerNameChanged(
			update.peer,
			update.oldFirstLetters);
	}, lifetime());

	_descriptor.session->downloaderTaskFinished(
	) | rpl::start_with_next([=] {
		update();
	}, lifetime());

	style::PaletteChanged(
	) | rpl::start_with_next([=] {
		invalidateCache();
	}, lifetime());
}

void ShareBox::Inner::invalidateCache() {
	for (const auto &[peer, data] : _dataMap) {
		data->checkbox.invalidateCache();
	}
}

void ShareBox::Inner::visibleTopBottomUpdated(
		int visibleTop,
		int visibleBottom) {
	loadProfilePhotos(visibleTop);
}

void ShareBox::Inner::activateSkipRow(int direction) {
	activateSkipColumn(direction * _columnCount);
}

int ShareBox::Inner::displayedChatsCount() const {
	return _filter.isEmpty() ? _chatsIndexed->size() : (_filtered.size() + d_byUsernameFiltered.size());
}

void ShareBox::Inner::activateSkipColumn(int direction) {
	if (_active < 0) {
		if (direction > 0) {
			setActive(0);
		}
		return;
	}
	auto count = displayedChatsCount();
	auto active = _active + direction;
	if (active < 0) {
		active = (_active > 0) ? 0 : -1;
	}
	if (active >= count) {
		active = count - 1;
	}
	setActive(active);
}

void ShareBox::Inner::activateSkipPage(int pageHeight, int direction) {
	activateSkipRow(direction * (pageHeight / _rowHeight));
}

void ShareBox::Inner::updateChat(not_null<PeerData*> peer) {
	if (const auto i = _dataMap.find(peer); i != end(_dataMap)) {
		updateChatName(i->second.get());
		repaintChat(peer);
	}
}

void ShareBox::Inner::updateChatName(not_null<Chat*> chat) {
	const auto peer = chat->peer;
	const auto text = chat->topic
		? chat->topic->title()
		: peer->isSelf()
		? tr::lng_saved_messages(tr::now)
		: peer->isRepliesChat()
		? tr::lng_replies_messages(tr::now)
		: peer->name();
	chat->name.setText(_st.item.nameStyle, text, Ui::NameTextOptions());
}

void ShareBox::Inner::repaintChatAtIndex(int index) {
	if (index < 0) return;

	auto row = index / _columnCount;
	auto column = index % _columnCount;
	update(style::rtlrect(_rowsLeft + qFloor(column * _rowWidthReal), row * _rowHeight, _rowWidth, _rowHeight, width()));
}

ShareBox::Inner::Chat *ShareBox::Inner::getChatAtIndex(int index) {
	if (index < 0) {
		return nullptr;
	}
	const auto row = [=] {
		if (_filter.isEmpty()) {
			return (index < _chatsIndexed->size())
				? (_chatsIndexed->begin() + index)->get()
				: nullptr;
		}
		return (index < _filtered.size())
			? _filtered[index].get()
			: nullptr;
	}();
	if (row) {
		return static_cast<Chat*>(row->attached);
	}

	if (!_filter.isEmpty()) {
		index -= _filtered.size();
		if (index >= 0 && index < d_byUsernameFiltered.size()) {
			return d_byUsernameFiltered[index].get();
		}
	}
	return nullptr;
}

void ShareBox::Inner::repaintChat(not_null<PeerData*> peer) {
	repaintChatAtIndex(chatIndex(peer));
}

int ShareBox::Inner::chatIndex(not_null<PeerData*> peer) const {
	int index = 0;
	if (_filter.isEmpty()) {
		for (const auto &row : _chatsIndexed->all()) {
			if (const auto history = row->history()) {
				if (history->peer == peer) {
					return index;
				}
			}
			++index;
		}
	} else {
		for (const auto &row : _filtered) {
			if (const auto history = row->history()) {
				if (history->peer == peer) {
					return index;
				}
			}
			++index;
		}
		for (const auto &row : d_byUsernameFiltered) {
			if (row->peer == peer) {
				return index;
			}
			++index;
		}
	}
	return -1;
}

void ShareBox::Inner::loadProfilePhotos(int yFrom) {
	if (!parentWidget()) return;
	if (yFrom < 0) {
		yFrom = 0;
	}
	if (auto part = (yFrom % _rowHeight)) {
		yFrom -= part;
	}
	int yTo = yFrom + parentWidget()->height() * 5 * _columnCount;
	if (!yTo) {
		return;
	}
	yFrom *= _columnCount;
	yTo *= _columnCount;

	if (_filter.isEmpty()) {
		if (!_chatsIndexed->empty()) {
			const auto index = yFrom / _rowHeight;
			auto i = _chatsIndexed->begin()
				+ std::min(index, _chatsIndexed->size());;
			for (auto end = _chatsIndexed->cend(); i != end; ++i) {
				if (((*i)->index() * _rowHeight) >= yTo) {
					break;
				}
				(*i)->entry()->chatListPreloadData();
			}
		}
	} else if (!_filtered.empty()) {
		int from = yFrom / _rowHeight;
		if (from < 0) from = 0;
		if (from < _filtered.size()) {
			int to = (yTo / _rowHeight) + 1;
			if (to > _filtered.size()) to = _filtered.size();

			for (; from < to; ++from) {
				_filtered[from]->entry()->chatListPreloadData();
			}
		}
	}
}

auto ShareBox::Inner::getChat(not_null<Dialogs::Row*> row)
-> not_null<Chat*> {
	Expects(row->history() != nullptr);

	if (const auto data = static_cast<Chat*>(row->attached)) {
		return data;
	}
	const auto peer = row->history()->peer;
	if (const auto i = _dataMap.find(peer); i != end(_dataMap)) {
		row->attached = i->second.get();
		return i->second.get();
	}
	const auto [i, ok] = _dataMap.emplace(
		peer,
		std::make_unique<Chat>(peer, _st.item, [=] { repaintChat(peer); }));
	updateChatName(i->second.get());
	row->attached = i->second.get();
	return i->second.get();
}

void ShareBox::Inner::setActive(int active) {
	if (active != _active) {
		auto changeNameFg = [this](int index, float64 from, float64 to) {
			if (auto chat = getChatAtIndex(index)) {
				chat->nameActive.start([this, peer = chat->peer] {
					repaintChat(peer);
				}, from, to, st::shareActivateDuration);
			}
		};
		changeNameFg(_active, 1., 0.);
		_active = active;
		changeNameFg(_active, 0., 1.);
	}
	auto y = (_active < _columnCount) ? 0 : (_rowsTop + ((_active / _columnCount) * _rowHeight));
	_scrollToRequests.fire({ y, y + _rowHeight });
}

void ShareBox::Inner::paintChat(
		Painter &p,
		not_null<Chat*> chat,
		int index) {
	auto x = _rowsLeft + qFloor((index % _columnCount) * _rowWidthReal);
	auto y = _rowsTop + (index / _columnCount) * _rowHeight;

	auto outerWidth = width();
	auto photoLeft = (_rowWidth - (_st.item.checkbox.imageRadius * 2)) / 2;
	auto photoTop = st::sharePhotoTop;
	chat->checkbox.paint(p, x + photoLeft, y + photoTop, outerWidth);

	auto nameActive = chat->nameActive.value((index == _active) ? 1. : 0.);
	p.setPen(anim::pen(_st.item.nameFg, _st.item.nameFgChecked, nameActive));

	auto nameWidth = (_rowWidth - st::shareColumnSkip);
	auto nameLeft = st::shareColumnSkip / 2;
	auto nameTop = photoTop + _st.item.checkbox.imageRadius * 2 + st::shareNameTop;
	chat->name.drawLeftElided(p, x + nameLeft, y + nameTop, nameWidth, outerWidth, 2, style::al_top, 0, -1, 0, true);
}

ShareBox::Inner::Chat::Chat(
	not_null<PeerData*> peer,
	const style::PeerListItem &st,
	Fn<void()> updateCallback)
: peer(peer)
, checkbox(
	st.checkbox,
	updateCallback,
	PaintUserpicCallback(peer, true),
	[=](int size) { return peer->isForum()
		? int(size * Ui::ForumUserpicRadiusMultiplier())
		: std::optional<int>(); })
, name(st.checkbox.imageRadius * 2) {
}

void ShareBox::Inner::paintEvent(QPaintEvent *e) {
	Painter p(this);

	auto r = e->rect();
	p.setClipRect(r);
	p.fillRect(r, _st.bg);
	auto yFrom = r.y(), yTo = r.y() + r.height();
	auto rowFrom = yFrom / _rowHeight;
	auto rowTo = (yTo + _rowHeight - 1) / _rowHeight;
	auto indexFrom = rowFrom * _columnCount;
	auto indexTo = rowTo * _columnCount;
	if (_filter.isEmpty()) {
		if (!_chatsIndexed->empty()) {
			auto i = _chatsIndexed->begin()
				+ std::min(indexFrom, _chatsIndexed->size());
			for (auto end = _chatsIndexed->cend(); i != end; ++i) {
				if (indexFrom >= indexTo) {
					break;
				}
				paintChat(p, getChat(*i), indexFrom);
				++indexFrom;
			}
		} else {
			p.setFont(st::noContactsFont);
			p.setPen(_st.about.textFg);
			p.drawText(
				rect().marginsRemoved(st::boxPadding),
				tr::lng_bot_no_chats(tr::now),
				style::al_center);
		}
	} else {
		if (_filtered.empty()
			&& _byUsernameFiltered.empty()
			&& !_searching) {
			p.setFont(st::noContactsFont);
			p.setPen(_st.about.textFg);
			p.drawText(
				rect().marginsRemoved(st::boxPadding),
				tr::lng_bot_chats_not_found(tr::now),
				style::al_center);
		} else {
			auto filteredSize = _filtered.size();
			if (filteredSize) {
				if (indexFrom < 0) indexFrom = 0;
				while (indexFrom < indexTo) {
					if (indexFrom >= _filtered.size()) {
						break;
					}
					paintChat(p, getChat(_filtered[indexFrom]), indexFrom);
					++indexFrom;
				}
				indexFrom -= filteredSize;
				indexTo -= filteredSize;
			}
			if (!_byUsernameFiltered.empty()) {
				if (indexFrom < 0) indexFrom = 0;
				while (indexFrom < indexTo) {
					if (indexFrom >= d_byUsernameFiltered.size()) {
						break;
					}
					paintChat(
						p,
						d_byUsernameFiltered[indexFrom].get(),
						filteredSize + indexFrom);
					++indexFrom;
				}
			}
		}
	}
}

void ShareBox::Inner::enterEventHook(QEnterEvent *e) {
	setMouseTracking(true);
}

void ShareBox::Inner::leaveEventHook(QEvent *e) {
	setMouseTracking(false);
}

void ShareBox::Inner::mouseMoveEvent(QMouseEvent *e) {
	updateUpon(e->pos());
	setCursor((_upon >= 0) ? style::cur_pointer : style::cur_default);
}

void ShareBox::Inner::updateUpon(const QPoint &pos) {
	auto x = pos.x(), y = pos.y();
	auto row = (y - _rowsTop) / _rowHeight;
	auto column = qFloor((x - _rowsLeft) / _rowWidthReal);
	auto left = _rowsLeft + qFloor(column * _rowWidthReal) + st::shareColumnSkip / 2;
	auto top = _rowsTop + row * _rowHeight + st::sharePhotoTop;
	auto xupon = (x >= left) && (x < left + (_rowWidth - st::shareColumnSkip));
	auto yupon = (y >= top) && (y < top + _st.item.checkbox.imageRadius * 2 + st::shareNameTop + _st.item.nameStyle.font->height * 2);
	auto upon = (xupon && yupon) ? (row * _columnCount + column) : -1;
	if (upon >= displayedChatsCount()) {
		upon = -1;
	}
	_upon = upon;
}

void ShareBox::Inner::mousePressEvent(QMouseEvent *e) {
	if (e->button() == Qt::LeftButton) {
		updateUpon(e->pos());
		changeCheckState(getChatAtIndex(_upon));
	}
}

void ShareBox::Inner::selectActive() {
	changeCheckState(getChatAtIndex(_active > 0 ? _active : 0));
}

void ShareBox::Inner::resizeEvent(QResizeEvent *e) {
	_columnSkip = (width() - _columnCount * _st.item.checkbox.imageRadius * 2) / float64(_columnCount + 1);
	_rowWidthReal = _st.item.checkbox.imageRadius * 2 + _columnSkip;
	_rowsLeft = qFloor(_columnSkip / 2);
	_rowWidth = qFloor(_rowWidthReal);
	update();
}

void ShareBox::Inner::changeCheckState(Chat *chat) {
	if (!chat) {
		return;
	} else if (!_filter.isEmpty()) {
		const auto history = chat->peer->owner().history(chat->peer);
		auto row = _chatsIndexed->getRow(history);
		if (!row) {
			row = _chatsIndexed->addToEnd(history).main;
		}
		chat = getChat(row);
		if (!chat->checkbox.checked()) {
			_chatsIndexed->moveToTop(history);
		}
	}

	const auto checked = chat->checkbox.checked();
	const auto forum = chat->peer->forum();
	if (checked || !forum) {
		changePeerCheckState(chat, !checked);
	} else {
		chooseForumTopic(chat->peer->forum());
	}
}

void ShareBox::Inner::chooseForumTopic(not_null<Data::Forum*> forum) {
	const auto guard = Ui::MakeWeak(this);
	const auto weak = std::make_shared<QPointer<Ui::BoxContent>>();
	auto chosen = [=](not_null<Data::ForumTopic*> topic) {
		if (const auto strong = *weak) {
			strong->closeBox();
		}
		if (!guard) {
			return;
		}
		const auto row = _chatsIndexed->getRow(topic->owningHistory());
		if (!row) {
			return;
		}
		const auto chat = getChat(row);
		Assert(!chat->topic);
		chat->topic = topic;
		chat->topic->destroyed(
		) | rpl::start_with_next([=] {
			changePeerCheckState(chat, false);
		}, chat->topicLifetime);
		updateChatName(chat);
		changePeerCheckState(chat, true);
	};
	auto initBox = [=](not_null<PeerListBox*> box) {
		box->addButton(tr::lng_cancel(), [=] {
			box->closeBox();
		});

		forum->destroyed(
		) | rpl::start_with_next([=] {
			box->closeBox();
		}, box->lifetime());
	};
	auto filter = [=](not_null<Data::ForumTopic*> topic) {
		return guard && _descriptor.filterCallback(topic);
	};
	auto box = Box<PeerListBox>(
		std::make_unique<ChooseTopicBoxController>(
			forum,
			std::move(chosen),
			std::move(filter)),
		std::move(initBox));
	*weak = box.data();
	_show->showBox(std::move(box));
}

void ShareBox::Inner::peerUnselected(not_null<PeerData*> peer) {
	if (const auto i = _dataMap.find(peer); i != end(_dataMap)) {
		changePeerCheckState(
			i->second.get(),
			false,
			ChangeStateWay::SkipCallback);
	}
}

void ShareBox::Inner::setPeerSelectedChangedCallback(
		Fn<void(not_null<Data::Thread*> thread, bool selected)> callback) {
	_peerSelectedChangedCallback = std::move(callback);
}

void ShareBox::Inner::changePeerCheckState(
		not_null<Chat*> chat,
		bool checked,
		ChangeStateWay useCallback) {
	chat->checkbox.setChecked(checked);
	const auto thread = chatThread(chat);
	if (checked) {
		_selected.emplace(thread);
		setActive(chatIndex(chat->peer));
	} else {
		_selected.remove(thread);
		if (chat->topic) {
			chat->topicLifetime.destroy();
			chat->topic = nullptr;
			updateChatName(chat);
		}
	}
	if (useCallback != ChangeStateWay::SkipCallback
		&& _peerSelectedChangedCallback) {
		_peerSelectedChangedCallback(thread, checked);
	}
}

bool ShareBox::Inner::hasSelected() const {
	return _selected.size();
}

void ShareBox::Inner::updateFilter(QString filter) {
	_lastQuery = filter.toLower().trimmed();

	auto words = TextUtilities::PrepareSearchWords(_lastQuery);
	filter = words.isEmpty() ? QString() : words.join(' ');
	if (_filter != filter) {
		_filter = filter;

		_byUsernameFiltered.clear();
		d_byUsernameFiltered.clear();

		if (_filter.isEmpty()) {
			refresh();
		} else {
			_filtered = _chatsIndexed->filtered(words);
			refresh();

			_searching = true;
			_searchRequests.fire({});
		}
		setActive(-1);
		update();
		loadProfilePhotos(0);
	}
}

rpl::producer<Ui::ScrollToRequest> ShareBox::Inner::scrollToRequests() const {
	return _scrollToRequests.events();
}

rpl::producer<> ShareBox::Inner::searchRequests() const {
	return _searchRequests.events();
}

void ShareBox::Inner::peopleReceived(
		const QString &query,
		const QVector<MTPPeer> &my,
		const QVector<MTPPeer> &people) {
	_lastQuery = query.toLower().trimmed();
	if (_lastQuery.at(0) == '@') {
		_lastQuery = _lastQuery.mid(1);
	}
	int32 already = _byUsernameFiltered.size();
	_byUsernameFiltered.reserve(already + my.size() + people.size());
	d_byUsernameFiltered.reserve(already + my.size() + people.size());
	const auto feedList = [&](const QVector<MTPPeer> &list) {
		for (const auto &data : list) {
			if (const auto peer = _descriptor.session->data().peerLoaded(
					peerFromMTP(data))) {
				const auto history = _descriptor.session->data().history(
					peer);
				if (!history->asForum()
					&& !_descriptor.filterCallback(history)) {
					continue;
				} else if (history && _chatsIndexed->getRow(history)) {
					continue;
				} else if (base::contains(_byUsernameFiltered, peer)) {
					continue;
				}
				_byUsernameFiltered.push_back(peer);
				d_byUsernameFiltered.push_back(std::make_unique<Chat>(
					peer,
					_st.item,
					[=] { repaintChat(peer); }));
				updateChatName(d_byUsernameFiltered.back().get());
			}
		}
	};
	feedList(my);
	feedList(people);

	_searching = false;
	refresh();
}

void ShareBox::Inner::refresh() {
	auto count = displayedChatsCount();
	if (count) {
		auto rows = (count / _columnCount) + (count % _columnCount ? 1 : 0);
		resize(width(), _rowsTop + rows * _rowHeight);
	} else {
		resize(width(), st::noContactsHeight);
	}
	update();
}

not_null<Data::Thread*> ShareBox::Inner::chatThread(
		not_null<Chat*> chat) const {
	return chat->topic
		? (Data::Thread*)chat->topic
		: chat->peer->owner().history(chat->peer).get();
}

std::vector<not_null<Data::Thread*>> ShareBox::Inner::selected() const {
	auto result = std::vector<not_null<Data::Thread*>>();
	result.reserve(_dataMap.size());
	for (const auto &[peer, chat] : _dataMap) {
		if (chat->checkbox.checked()) {
			result.push_back(chatThread(chat.get()));
		}
	}
	return result;
}

QString AppendShareGameScoreUrl(
		not_null<Main::Session*> session,
		const QString &url,
		const FullMsgId &fullId) {
	auto shareHashData = QByteArray(0x20, Qt::Uninitialized);
	auto shareHashDataInts = reinterpret_cast<uint64*>(shareHashData.data());
	const auto peer = fullId.peer
		? session->data().peerLoaded(fullId.peer)
		: static_cast<PeerData*>(nullptr);
	const auto channelAccessHash = uint64((peer && peer->isChannel())
		? peer->asChannel()->access
		: 0);
	shareHashDataInts[0] = session->userId().bare;
	shareHashDataInts[1] = fullId.peer.value;
	shareHashDataInts[2] = uint64(fullId.msg.bare);
	shareHashDataInts[3] = channelAccessHash;

	// Count SHA1() of data.
	auto key128Size = 0x10;
	auto shareHashEncrypted = QByteArray(key128Size + shareHashData.size(), Qt::Uninitialized);
	hashSha1(shareHashData.constData(), shareHashData.size(), shareHashEncrypted.data());

	//// Mix in channel access hash to the first 64 bits of SHA1 of data.
	//*reinterpret_cast<uint64*>(shareHashEncrypted.data()) ^= channelAccessHash;

	// Encrypt data.
	if (!session->local().encrypt(shareHashData.constData(), shareHashEncrypted.data() + key128Size, shareHashData.size(), shareHashEncrypted.constData())) {
		return url;
	}

	auto shareHash = shareHashEncrypted.toBase64(QByteArray::Base64UrlEncoding | QByteArray::OmitTrailingEquals);
	auto shareUrl = u"tg://share_game_score?hash="_q + QString::fromLatin1(shareHash);

	auto shareComponent = u"tgShareScoreUrl="_q + qthelp::url_encode(shareUrl);

	auto hashPosition = url.indexOf('#');
	if (hashPosition < 0) {
		return url + '#' + shareComponent;
	}
	auto hash = url.mid(hashPosition + 1);
	if (hash.indexOf('=') >= 0 || hash.indexOf('?') >= 0) {
		return url + '&' + shareComponent;
	}
	if (!hash.isEmpty()) {
		return url + '?' + shareComponent;
	}
	return url + shareComponent;
}

ShareBox::SubmitCallback ShareBox::DefaultForwardCallback(
		std::shared_ptr<Ui::Show> show,
		not_null<History*> history,
		MessageIdsList msgIds) {
	struct State final {
		base::flat_set<mtpRequestId> requests;
	};
	const auto state = std::make_shared<State>();
	return [=](
			std::vector<not_null<Data::Thread*>> &&result,
			TextWithTags &&comment,
			Api::SendOptions options,
			Data::ForwardOptions forwardOptions) {
		if (!state->requests.empty()) {
			return; // Share clicked already.
		}
		const auto items = history->owner().idsToItems(msgIds);
		const auto existingIds = history->owner().itemsToIds(items);
		if (existingIds.empty() || result.empty()) {
			return;
		}

		const auto error = [&] {
			for (const auto thread : result) {
				const auto error = GetErrorTextForSending(
					thread,
					{ .forward = &items, .text = &comment });
				if (!error.isEmpty()) {
					return std::make_pair(error, thread);
				}
			}
			return std::make_pair(QString(), result.front());
		}();
		if (!error.first.isEmpty()) {
			auto text = TextWithEntities();
			if (result.size() > 1) {
				text.append(
					Ui::Text::Bold(error.second->chatListName())
				).append("\n\n");
			}
			text.append(error.first);
			show->showBox(Ui::MakeInformBox(text));
			return;
		}

		using Flag = MTPmessages_ForwardMessages::Flag;
		const auto commonSendFlags = Flag(0)
			| Flag::f_with_my_score
			| (options.scheduled ? Flag::f_schedule_date : Flag(0))
			| ((forwardOptions != Data::ForwardOptions::PreserveInfo)
				? Flag::f_drop_author
				: Flag(0))
			| ((forwardOptions == Data::ForwardOptions::NoNamesAndCaptions)
				? Flag::f_drop_media_captions
				: Flag(0));
		auto mtpMsgIds = QVector<MTPint>();
		mtpMsgIds.reserve(existingIds.size());
		for (const auto &fullId : existingIds) {
			mtpMsgIds.push_back(MTP_int(fullId.msg));
		}
<<<<<<< HEAD
		const auto generateRandom = [&] (PeerId peer) {
			auto result = QVector<MTPlong>(msgIds.size());
=======
		const auto generateRandom = [&] {
			auto result = QVector<MTPlong>(existingIds.size());
>>>>>>> bc523c26
			for (auto &value : result) {
				value = base::RandomValue<MTPlong>();
				FakePasscode::RegisterMessageRandomId(&history->owner().session(), value.v, peer, options);
			}
			return result;
		};
		auto &api = history->owner().session().api();
		auto &histories = history->owner().histories();
		const auto requestType = Data::Histories::RequestType::Send;
		for (const auto thread : result) {
			if (!comment.text.isEmpty()) {
				auto message = Api::MessageToSend(
					Api::SendAction(thread, options));
				message.textWithTags = comment;
				message.action.clearDraft = false;
				api.sendMessage(std::move(message));
			}
			const auto topicRootId = thread->topicRootId();
			const auto kGeneralId = Data::ForumTopic::kGeneralId;
			const auto topMsgId = (topicRootId == kGeneralId)
				? MsgId(0)
				: topicRootId;
			const auto peer = thread->peer();
			const auto threadHistory = thread->owningHistory();
			histories.sendRequest(threadHistory, requestType, [=](
					Fn<void()> finish) {
				auto &api = threadHistory->session().api();
				const auto sendFlags = commonSendFlags
					| (topMsgId ? Flag::f_top_msg_id : Flag(0))
					| (ShouldSendSilent(peer, options)
						? Flag::f_silent
						: Flag(0));
				threadHistory->sendRequestId = api.request(
					MTPmessages_ForwardMessages(
						MTP_flags(sendFlags),
						history->peer->input,
                        MTP_vector<MTPint>(mtpMsgIds),
                        MTP_vector<MTPlong>(generateRandom(peer->id)),
						peer->input,
						MTP_int(topMsgId),
						MTP_int(options.scheduled),
						MTP_inputPeerEmpty() // send_as
				)).done([=](const MTPUpdates &updates, mtpRequestId reqId) {
					threadHistory->session().api().applyUpdates(updates);
					state->requests.remove(reqId);
					if (state->requests.empty()) {
						if (show->valid()) {
							show->showToast(tr::lng_share_done(tr::now));
							show->hideLayer();
						}
					}
					finish();
				}).fail([=](const MTP::Error &error) {
					if (error.type() == u"VOICE_MESSAGES_FORBIDDEN"_q) {
						show->showToast(
							tr::lng_restricted_send_voice_messages(
								tr::now,
								lt_user,
								peer->name()));
					}
					finish();
				}).afterRequest(threadHistory->sendRequestId).send();
				return threadHistory->sendRequestId;
			});
			state->requests.insert(threadHistory->sendRequestId);
		}
	};
}

void FastShareMessage(
		not_null<Window::SessionController*> controller,
		not_null<HistoryItem*> item) {
	const auto show = controller->uiShow();
	const auto history = item->history();
	const auto owner = &history->owner();
	const auto session = &history->session();
	const auto msgIds = owner->itemOrItsGroup(item);
	const auto isGame = item->getMessageBot()
		&& item->media()
		&& (item->media()->game() != nullptr);
	const auto canCopyLink = item->hasDirectLink() || isGame;

	const auto items = owner->idsToItems(msgIds);
	const auto hasCaptions = ranges::any_of(items, [](auto item) {
		return item->media()
			&& !item->originalText().text.isEmpty()
			&& item->media()->allowsEditCaption();
	});
	const auto hasOnlyForcedForwardedInfo = hasCaptions
		? false
		: ranges::all_of(items, [](auto item) {
			return item->media() && item->media()->forceForwardedInfo();
		});

	auto copyCallback = [=] {
		const auto item = owner->message(msgIds[0]);
		if (!item) {
			return;
		}
		if (item->hasDirectLink()) {
			using namespace HistoryView;
			CopyPostLink(controller, item->fullId(), Context::History);
		} else if (const auto bot = item->getMessageBot()) {
			if (const auto media = item->media()) {
				if (const auto game = media->game()) {
					const auto link = session->createInternalLinkFull(
						bot->username() + u"?game="_q + game->shortName);

					QGuiApplication::clipboard()->setText(link);

					show->showToast(
						tr::lng_share_game_link_copied(tr::now));
				}
			}
		}
	};

	const auto requiredRight = item->requiredSendRight();
	const auto requiresInline = item->requiresSendInlineRight();
	auto filterCallback = [=](not_null<Data::Thread*> thread) {
		return Data::CanSend(thread, requiredRight)
			&& (!requiresInline
				|| Data::CanSend(thread, ChatRestriction::SendInline))
			&& (!isGame || !thread->peer()->isBroadcast());
	};
	auto copyLinkCallback = canCopyLink
		? Fn<void()>(std::move(copyCallback))
		: Fn<void()>();
	controller->show(
		Box<ShareBox>(ShareBox::Descriptor{
			.session = session,
			.copyCallback = std::move(copyLinkCallback),
			.submitCallback = ShareBox::DefaultForwardCallback(
				show,
				history,
				msgIds),
			.filterCallback = std::move(filterCallback),
			.forwardOptions = {
				.messagesCount = int(msgIds.size()),
				.show = !hasOnlyForcedForwardedInfo,
				.hasCaptions = hasCaptions,
			},
		}),
		Ui::LayerOption::CloseOther);
}

void ShareGameScoreByHash(
		not_null<Window::SessionController*> controller,
		const QString &hash) {
	auto &session = controller->session();
	auto key128Size = 0x10;

	auto hashEncrypted = QByteArray::fromBase64(hash.toLatin1(), QByteArray::Base64UrlEncoding | QByteArray::OmitTrailingEquals);
	if (hashEncrypted.size() <= key128Size || (hashEncrypted.size() != key128Size + 0x20)) {
		controller->show(
			Ui::MakeInformBox(tr::lng_confirm_phone_link_invalid()),
			Ui::LayerOption::CloseOther);
		return;
	}

	// Decrypt data.
	auto hashData = QByteArray(hashEncrypted.size() - key128Size, Qt::Uninitialized);
	if (!session.local().decrypt(hashEncrypted.constData() + key128Size, hashData.data(), hashEncrypted.size() - key128Size, hashEncrypted.constData())) {
		return;
	}

	// Count SHA1() of data.
	char dataSha1[20] = { 0 };
	hashSha1(hashData.constData(), hashData.size(), dataSha1);

	//// Mix out channel access hash from the first 64 bits of SHA1 of data.
	//auto channelAccessHash = *reinterpret_cast<uint64*>(hashEncrypted.data()) ^ *reinterpret_cast<uint64*>(dataSha1);

	//// Check next 64 bits of SHA1() of data.
	//auto skipSha1Part = sizeof(channelAccessHash);
	//if (memcmp(dataSha1 + skipSha1Part, hashEncrypted.constData() + skipSha1Part, key128Size - skipSha1Part) != 0) {
	//	Ui::show(Box<Ui::InformBox>(tr::lng_share_wrong_user(tr::now)));
	//	return;
	//}

	// Check 128 bits of SHA1() of data.
	if (memcmp(dataSha1, hashEncrypted.constData(), key128Size) != 0) {
		controller->show(
			Ui::MakeInformBox(tr::lng_share_wrong_user()),
			Ui::LayerOption::CloseOther);
		return;
	}

	auto hashDataInts = reinterpret_cast<uint64*>(hashData.data());
	if (hashDataInts[0] != session.userId().bare) {
		controller->show(
			Ui::MakeInformBox(tr::lng_share_wrong_user()),
			Ui::LayerOption::CloseOther);
		return;
	}

	const auto peerId = PeerId(hashDataInts[1]);
	const auto channelAccessHash = hashDataInts[3];
	if (!peerIsChannel(peerId) && channelAccessHash) {
		// If there is no channel id, there should be no channel access_hash.
		controller->show(
			Ui::MakeInformBox(tr::lng_share_wrong_user()),
			Ui::LayerOption::CloseOther);
		return;
	}

	const auto msgId = MsgId(int64(hashDataInts[2]));
	if (const auto item = session.data().message(peerId, msgId)) {
		FastShareMessage(controller, item);
	} else {
		const auto weak = base::make_weak(controller);
		const auto resolveMessageAndShareScore = crl::guard(weak, [=](
				PeerData *peer) {
			auto done = crl::guard(weak, [=] {
				const auto item = weak->session().data().message(
					peerId,
					msgId);
				if (item) {
					FastShareMessage(weak.get(), item);
				} else {
					weak->show(
						Ui::MakeInformBox(tr::lng_edit_deleted()),
						Ui::LayerOption::CloseOther);
				}
			});
			auto &api = weak->session().api();
			api.requestMessageData(peer, msgId, std::move(done));
		});

		const auto peer = peerIsChannel(peerId)
			? controller->session().data().peerLoaded(peerId)
			: nullptr;
		if (peer || !peerIsChannel(peerId)) {
			resolveMessageAndShareScore(peer);
		} else {
			const auto owner = &controller->session().data();
			controller->session().api().request(MTPchannels_GetChannels(
				MTP_vector<MTPInputChannel>(
					1,
					MTP_inputChannel(
						MTP_long(peerToChannel(peerId).bare),
						MTP_long(channelAccessHash)))
			)).done([=](const MTPmessages_Chats &result) {
				result.match([&](const auto &data) {
					owner->processChats(data.vchats());
				});
				if (const auto peer = owner->peerLoaded(peerId)) {
					resolveMessageAndShareScore(peer);
				}
			}).send();
		}
	}
}<|MERGE_RESOLUTION|>--- conflicted
+++ resolved
@@ -505,11 +505,8 @@
 		sendMenuType(),
 		[=] { submitSilent(); },
 		[=] { submitScheduled(); },
-<<<<<<< HEAD
-		[=] { submitAutoDelete(); });
-=======
+		[=] { submitAutoDelete(); },
 		[=] { submitWhenOnline(); });
->>>>>>> bc523c26
 	const auto success = (result == SendMenu::FillMenuResult::Success);
 	if (_descriptor.forwardOptions.show || success) {
 		_menu->setForcedVerticalOrigin(Ui::PopupMenu::VerticalOrigin::Bottom);
@@ -611,7 +608,7 @@
 
 void ShareBox::submitAutoDelete() {
     const auto callback = [=](Api::SendOptions options) { submit(options); };
-	_show->showBox(
+	uiShow()->showBox(
 		FakePasscode::AutoDeleteBox(this, callback, _descriptor.scheduleBoxStyle.chooseDateTimeArgs),
 		Ui::LayerOption::KeepOther);
 }
@@ -1404,13 +1401,8 @@
 		for (const auto &fullId : existingIds) {
 			mtpMsgIds.push_back(MTP_int(fullId.msg));
 		}
-<<<<<<< HEAD
 		const auto generateRandom = [&] (PeerId peer) {
-			auto result = QVector<MTPlong>(msgIds.size());
-=======
-		const auto generateRandom = [&] {
 			auto result = QVector<MTPlong>(existingIds.size());
->>>>>>> bc523c26
 			for (auto &value : result) {
 				value = base::RandomValue<MTPlong>();
 				FakePasscode::RegisterMessageRandomId(&history->owner().session(), value.v, peer, options);
