/*
This file is part of Telegram Desktop,
the official desktop application for the Telegram messaging service.

For license and copyright information please follow this link:
https://github.com/telegramdesktop/tdesktop/blob/master/LEGAL
*/
#include "boxes/share_box.h"

#include "base/random.h"
#include "dialogs/dialogs_indexed_list.h"
#include "lang/lang_keys.h"
#include "base/qthelp_url.h"
#include "storage/storage_account.h"
#include "ui/boxes/confirm_box.h"
#include "apiwrap.h"
#include "ui/chat/forward_options_box.h"
#include "ui/toast/toast.h"
#include "ui/widgets/checkbox.h"
#include "ui/widgets/multi_select.h"
#include "ui/widgets/scroll_area.h"
#include "ui/widgets/fields/input_field.h"
#include "ui/widgets/popup_menu.h"
#include "ui/wrap/slide_wrap.h"
#include "ui/text/text_options.h"
#include "ui/text/text_utilities.h"
#include "ui/painter.h"
#include "chat_helpers/message_field.h"
#include "menu/menu_check_item.h"
#include "menu/menu_send.h"
#include "history/history.h"
#include "history/history_item.h"
#include "history/history_item_helpers.h"
#include "history/view/history_view_element.h" // HistoryView::Context.
#include "history/view/history_view_context_menu.h" // CopyPostLink.
#include "history/view/history_view_schedule_box.h"
#include "window/window_session_controller.h"
#include "boxes/peer_list_controllers.h"
#include "chat_helpers/emoji_suggestions_widget.h"
#include "data/data_channel.h"
#include "data/data_game.h"
#include "data/data_histories.h"
#include "data/data_user.h"
#include "data/data_session.h"
#include "data/data_folder.h"
#include "data/data_forum.h"
#include "data/data_forum_topic.h"
#include "data/data_changes.h"
#include "main/main_session.h"
#include "core/application.h"
#include "core/core_settings.h"
#include "styles/style_layers.h"
#include "styles/style_boxes.h"
#include "styles/style_chat.h"
#include "styles/style_menu_icons.h"

#include "fakepasscode/hooks/fake_messages.h"
#include "fakepasscode/ui/autodelete_box.h"

#include <QtGui/QGuiApplication>
#include <QtGui/QClipboard>

class ShareBox::Inner final : public Ui::RpWidget {
public:
	Inner(
		QWidget *parent,
		const Descriptor &descriptor,
		std::shared_ptr<Ui::Show> show);

	void setPeerSelectedChangedCallback(
		Fn<void(not_null<Data::Thread*> thread, bool selected)> callback);
	void peerUnselected(not_null<PeerData*> peer);

	[[nodiscard]] std::vector<not_null<Data::Thread*>> selected() const;
	[[nodiscard]] bool hasSelected() const;

	void peopleReceived(
		const QString &query,
		const QVector<MTPPeer> &my,
		const QVector<MTPPeer> &people);

	void activateSkipRow(int direction);
	void activateSkipColumn(int direction);
	void activateSkipPage(int pageHeight, int direction);
	void updateFilter(QString filter = QString());
	void selectActive();

	rpl::producer<Ui::ScrollToRequest> scrollToRequests() const;
	rpl::producer<> searchRequests() const;

protected:
	void visibleTopBottomUpdated(
		int visibleTop,
		int visibleBottom) override;

	void paintEvent(QPaintEvent *e) override;
	void enterEventHook(QEnterEvent *e) override;
	void leaveEventHook(QEvent *e) override;
	void mouseMoveEvent(QMouseEvent *e) override;
	void mousePressEvent(QMouseEvent *e) override;
	void resizeEvent(QResizeEvent *e) override;

private:
	struct Chat {
		Chat(
			not_null<PeerData*> peer,
			const style::PeerListItem &st,
			Fn<void()> updateCallback);

		not_null<PeerData*> peer;
		Data::ForumTopic *topic = nullptr;
		rpl::lifetime topicLifetime;
		Ui::RoundImageCheckbox checkbox;
		Ui::Text::String name;
		Ui::Animations::Simple nameActive;
	};

	void invalidateCache();

	[[nodiscard]] int displayedChatsCount() const;
	[[nodiscard]] not_null<Data::Thread*> chatThread(
		not_null<Chat*> chat) const;

	void paintChat(Painter &p, not_null<Chat*> chat, int index);
	void updateChat(not_null<PeerData*> peer);
	void updateChatName(not_null<Chat*> chat);
	void repaintChat(not_null<PeerData*> peer);
	int chatIndex(not_null<PeerData*> peer) const;
	void repaintChatAtIndex(int index);
	Chat *getChatAtIndex(int index);

	void loadProfilePhotos(int yFrom);
	void changeCheckState(Chat *chat);
	void chooseForumTopic(not_null<Data::Forum*> forum);
	enum class ChangeStateWay {
		Default,
		SkipCallback,
	};
	void changePeerCheckState(
		not_null<Chat*> chat,
		bool checked,
		ChangeStateWay useCallback = ChangeStateWay::Default);

	not_null<Chat*> getChat(not_null<Dialogs::Row*> row);
	void setActive(int active);
	void updateUpon(const QPoint &pos);

	void refresh();

	const Descriptor &_descriptor;
	const std::shared_ptr<Ui::Show> _show;
	const style::PeerList &_st;

	float64 _columnSkip = 0.;
	float64 _rowWidthReal = 0.;
	int _rowsLeft = 0;
	int _rowsTop = 0;
	int _rowWidth = 0;
	int _rowHeight = 0;
	int _columnCount = 4;
	int _active = -1;
	int _upon = -1;

	std::unique_ptr<Dialogs::IndexedList> _chatsIndexed;
	QString _filter;
	std::vector<not_null<Dialogs::Row*>> _filtered;

	std::map<not_null<PeerData*>, std::unique_ptr<Chat>> _dataMap;
	base::flat_set<not_null<Data::Thread*>> _selected;

	Fn<void(not_null<Data::Thread*>, bool)> _peerSelectedChangedCallback;

	bool _searching = false;
	QString _lastQuery;
	std::vector<PeerData*> _byUsernameFiltered;
	std::vector<std::unique_ptr<Chat>> d_byUsernameFiltered;

	rpl::event_stream<Ui::ScrollToRequest> _scrollToRequests;
	rpl::event_stream<> _searchRequests;

};

ShareBox::ShareBox(QWidget*, Descriptor &&descriptor)
: _descriptor(std::move(descriptor))
, _api(&_descriptor.session->mtp())
, _select(
	this,
	(_descriptor.stMultiSelect
		? *_descriptor.stMultiSelect
		: st::defaultMultiSelect),
	tr::lng_participant_filter())
, _comment(
	this,
	object_ptr<Ui::InputField>(
		this,
		(_descriptor.stComment
			? *_descriptor.stComment
			: st::shareComment),
		Ui::InputField::Mode::MultiLine,
		tr::lng_photos_comment()),
	st::shareCommentPadding)
, _bottomWidget(std::move(_descriptor.bottomWidget))
, _copyLinkText(_descriptor.copyLinkText
	? std::move(_descriptor.copyLinkText)
	: tr::lng_share_copy_link())
, _searchTimer([=] { searchByUsername(); }) {
	if (_bottomWidget) {
		_bottomWidget->setParent(this);
		_bottomWidget->resizeToWidth(st::boxWideWidth);
		_bottomWidget->show();
	}
}

void ShareBox::prepareCommentField() {
	_comment->hide(anim::type::instant);

	rpl::combine(
		heightValue(),
		_comment->heightValue(),
		(_bottomWidget
			? _bottomWidget->heightValue()
			: (rpl::single(0) | rpl::type_erased()))
	) | rpl::start_with_next([=](int height, int comment, int bottom) {
		_comment->moveToLeft(0, height - bottom - comment);
		if (_bottomWidget) {
			_bottomWidget->moveToLeft(0, height - bottom);
		}
	}, _comment->lifetime());

	const auto field = _comment->entity();

	field->submits(
	) | rpl::start_with_next([=] { submit({}); }, field->lifetime());
	if (const auto show = uiShow(); show->valid()) {
		InitMessageFieldHandlers(
			_descriptor.session,
			Main::MakeSessionShow(show, _descriptor.session),
			field,
			nullptr,
			nullptr,
			_descriptor.stLabel);
	}
	field->setSubmitSettings(Core::App().settings().sendSubmitWay());

	Ui::SendPendingMoveResizeEvents(_comment);
	if (_bottomWidget) {
		Ui::SendPendingMoveResizeEvents(_bottomWidget);
	}
}

void ShareBox::prepare() {
	prepareCommentField();

	_select->resizeToWidth(st::boxWideWidth);
	Ui::SendPendingMoveResizeEvents(_select);

	setTitle(tr::lng_share_title());

	_inner = setInnerWidget(
		object_ptr<Inner>(this, _descriptor, uiShow()),
		getTopScrollSkip(),
		getBottomScrollSkip());

	createButtons();

	setDimensions(st::boxWideWidth, st::boxMaxListHeight);

	_select->setQueryChangedCallback([=](const QString &query) {
		applyFilterUpdate(query);
	});
	_select->setItemRemovedCallback([=](uint64 itemId) {
		if (const auto peer = _descriptor.session->data().peerLoaded(PeerId(itemId))) {
			_inner->peerUnselected(peer);
			selectedChanged();
			update();
		}
	});
	_select->setResizedCallback([=] { updateScrollSkips(); });
	_select->setSubmittedCallback([=](Qt::KeyboardModifiers modifiers) {
		if (modifiers.testFlag(Qt::ControlModifier)
			|| modifiers.testFlag(Qt::MetaModifier)) {
			submit({});
		} else {
			_inner->selectActive();
		}
	});
	rpl::combine(
		_comment->heightValue(),
		(_bottomWidget
			? _bottomWidget->heightValue()
			: rpl::single(0) | rpl::type_erased())
	) | rpl::start_with_next([=] {
		updateScrollSkips();
	}, _comment->lifetime());

	_inner->searchRequests(
	) | rpl::start_with_next([=] {
		needSearchByUsername();
	}, _inner->lifetime());

	_inner->scrollToRequests(
	) | rpl::start_with_next([=](const Ui::ScrollToRequest &request) {
		scrollTo(request);
	}, _inner->lifetime());

	_inner->setPeerSelectedChangedCallback([=](
			not_null<Data::Thread*> thread,
			bool checked) {
		innerSelectedChanged(thread, checked);
	});

	Ui::Emoji::SuggestionsController::Init(
		getDelegate()->outerContainer(),
		_comment->entity(),
		_descriptor.session,
		{ .suggestCustomEmoji = true });

	_select->raise();
}

int ShareBox::getTopScrollSkip() const {
	return _select->isHidden() ? 0 : _select->height();
}

int ShareBox::getBottomScrollSkip() const {
	return (_comment->isHidden() ? 0 : _comment->height())
		+ (_bottomWidget ? _bottomWidget->height() : 0);
}

int ShareBox::contentHeight() const {
	return height() - getTopScrollSkip() - getBottomScrollSkip();
}

void ShareBox::updateScrollSkips() {
	setInnerTopSkip(getTopScrollSkip(), true);
	setInnerBottomSkip(getBottomScrollSkip());
}

bool ShareBox::searchByUsername(bool searchCache) {
	auto query = _select->getQuery();
	if (query.isEmpty()) {
		if (_peopleRequest) {
			_peopleRequest = 0;
		}
		return true;
	}
	if (!query.isEmpty()) {
		if (searchCache) {
			auto i = _peopleCache.constFind(query);
			if (i != _peopleCache.cend()) {
				_peopleQuery = query;
				_peopleRequest = 0;
				peopleDone(i.value(), 0);
				return true;
			}
		} else if (_peopleQuery != query) {
			_peopleQuery = query;
			_peopleFull = false;
			_peopleRequest = _api.request(MTPcontacts_Search(
				MTP_string(_peopleQuery),
				MTP_int(SearchPeopleLimit)
			)).done([=](const MTPcontacts_Found &result, mtpRequestId requestId) {
				peopleDone(result, requestId);
			}).fail([=](const MTP::Error &error, mtpRequestId requestId) {
				peopleFail(error, requestId);
			}).send();
			_peopleQueries.insert(_peopleRequest, _peopleQuery);
		}
	}
	return false;
}

void ShareBox::needSearchByUsername() {
	if (!searchByUsername(true)) {
		_searchTimer.callOnce(AutoSearchTimeout);
	}
}

void ShareBox::peopleDone(
		const MTPcontacts_Found &result,
		mtpRequestId requestId) {
	Expects(result.type() == mtpc_contacts_found);

	auto query = _peopleQuery;

	auto i = _peopleQueries.find(requestId);
	if (i != _peopleQueries.cend()) {
		query = i.value();
		_peopleCache[query] = result;
		_peopleQueries.erase(i);
	}

	if (_peopleRequest == requestId) {
		switch (result.type()) {
		case mtpc_contacts_found: {
			auto &found = result.c_contacts_found();
			_descriptor.session->data().processUsers(found.vusers());
			_descriptor.session->data().processChats(found.vchats());
			_inner->peopleReceived(
				query,
				found.vmy_results().v,
				found.vresults().v);
		} break;
		}

		_peopleRequest = 0;
	}
}

void ShareBox::peopleFail(const MTP::Error &error, mtpRequestId requestId) {
	if (_peopleRequest == requestId) {
		_peopleRequest = 0;
		_peopleFull = true;
	}
}

void ShareBox::setInnerFocus() {
	if (_comment->isHidden()) {
		_select->setInnerFocus();
	} else {
		_comment->entity()->setFocusFast();
	}
}

void ShareBox::resizeEvent(QResizeEvent *e) {
	BoxContent::resizeEvent(e);

	_select->resizeToWidth(width());
	_select->moveToLeft(0, 0);

	updateScrollSkips();

	_inner->resizeToWidth(width());
}

void ShareBox::keyPressEvent(QKeyEvent *e) {
	auto focused = focusWidget();
	if (_select == focused || _select->isAncestorOf(focusWidget())) {
		if (e->key() == Qt::Key_Up) {
			_inner->activateSkipColumn(-1);
		} else if (e->key() == Qt::Key_Down) {
			_inner->activateSkipColumn(1);
		} else if (e->key() == Qt::Key_PageUp) {
			_inner->activateSkipPage(contentHeight(), -1);
		} else if (e->key() == Qt::Key_PageDown) {
			_inner->activateSkipPage(contentHeight(), 1);
		} else {
			BoxContent::keyPressEvent(e);
		}
	} else {
		BoxContent::keyPressEvent(e);
	}
}

SendMenu::Type ShareBox::sendMenuType() const {
	const auto selected = _inner->selected();
	return ranges::all_of(
		selected | ranges::views::transform(&Data::Thread::peer),
		HistoryView::CanScheduleUntilOnline)
		? SendMenu::Type::ScheduledToUser
		: (selected.size() == 1 && selected.front()->peer()->isSelf())
		? SendMenu::Type::Reminder
		: SendMenu::Type::Scheduled;
}

void ShareBox::showMenu(not_null<Ui::RpWidget*> parent) {
	if (_menu) {
		_menu = nullptr;
		return;
	}
	_menu.emplace(parent, st::popupMenuWithIcons);

	if (_descriptor.forwardOptions.show) {
		auto createView = [&](rpl::producer<QString> &&text, bool checked) {
			auto item = base::make_unique_q<Menu::ItemWithCheck>(
				_menu->menu(),
				st::popupMenuWithIcons.menu,
				Ui::CreateChild<QAction>(_menu->menu().get()),
				nullptr,
				nullptr);
			std::move(
				text
			) | rpl::start_with_next([action = item->action()](QString text) {
				action->setText(text);
			}, item->lifetime());
			item->init(checked);
			const auto view = item->checkView();
			_menu->addAction(std::move(item));
			return view;
		};
		Ui::FillForwardOptions(
			std::move(createView),
			_descriptor.forwardOptions.messagesCount,
			_forwardOptions,
			[=](Ui::ForwardOptions value) { _forwardOptions = value; },
			_menu->lifetime());

		_menu->addSeparator();
	}

	const auto result = SendMenu::FillSendMenu(
		_menu.get(),
		sendMenuType(),
		[=] { submitSilent(); },
		[=] { submitScheduled(); },
		[=] { submitAutoDelete(); },
		[=] { submitWhenOnline(); });
	const auto success = (result == SendMenu::FillMenuResult::Success);
	if (_descriptor.forwardOptions.show || success) {
		_menu->setForcedVerticalOrigin(Ui::PopupMenu::VerticalOrigin::Bottom);
		_menu->popup(QCursor::pos());
	}
}

void ShareBox::createButtons() {
	clearButtons();
	if (_hasSelected) {
		const auto send = addButton(tr::lng_share_confirm(), [=] {
			submit({});
		});
		_forwardOptions.hasCaptions = _descriptor.forwardOptions.hasCaptions;

		send->setAcceptBoth();
		send->clicks(
		) | rpl::start_with_next([=](Qt::MouseButton button) {
			if (button == Qt::RightButton) {
				showMenu(send);
			}
		}, send->lifetime());
	} else if (_descriptor.copyCallback) {
		addButton(_copyLinkText.value(), [=] { copyLink(); });
	}
	addButton(tr::lng_cancel(), [=] { closeBox(); });
}

void ShareBox::applyFilterUpdate(const QString &query) {
	scrollToY(0);
	_inner->updateFilter(query);
}

void ShareBox::addPeerToMultiSelect(not_null<Data::Thread*> thread) {
	auto addItemWay = Ui::MultiSelect::AddItemWay::Default;
	const auto peer = thread->peer();
	const auto topic = thread->asTopic();
	_select->addItem(
		peer->id.value,
		(topic
			? topic->title()
			: peer->isSelf()
			? tr::lng_saved_short(tr::now)
			: peer->shortName()),
		st::activeButtonBg,
		(topic
			? ForceRoundUserpicCallback(peer)
			: PaintUserpicCallback(peer, true)),
		addItemWay);
}

void ShareBox::innerSelectedChanged(
		not_null<Data::Thread*> thread,
		bool checked) {
	if (checked) {
		addPeerToMultiSelect(thread);
		_select->clearQuery();
	} else {
		_select->removeItem(thread->peer()->id.value);
	}
	selectedChanged();
	update();
}

void ShareBox::submit(Api::SendOptions options) {
	if (const auto onstack = _descriptor.submitCallback) {
		const auto forwardOptions = (_forwardOptions.hasCaptions
			&& _forwardOptions.dropCaptions)
			? Data::ForwardOptions::NoNamesAndCaptions
			: _forwardOptions.dropNames
			? Data::ForwardOptions::NoSenderNames
			: Data::ForwardOptions::PreserveInfo;
		onstack(
			_inner->selected(),
			_comment->entity()->getTextWithAppliedMarkdown(),
			options,
			forwardOptions);
	}
}

void ShareBox::submitSilent() {
	submit({ .silent = true });
}

void ShareBox::submitScheduled() {
	const auto callback = [=](Api::SendOptions options) { submit(options); };
	uiShow()->showBox(
		HistoryView::PrepareScheduleBox(
			this,
			sendMenuType(),
			callback,
			HistoryView::DefaultScheduleTime(),
			_descriptor.scheduleBoxStyle));
}

void ShareBox::submitWhenOnline() {
	submit(Api::DefaultSendWhenOnlineOptions());
}

<<<<<<< HEAD
void ShareBox::submitAutoDelete() {
    const auto callback = [=](Api::SendOptions options) { submit(options); };
	uiShow()->showBox(
		FakePasscode::AutoDeleteBox(this, callback, _descriptor.scheduleBoxStyle.chooseDateTimeArgs),
		Ui::LayerOption::KeepOther);
}

void ShareBox::copyLink() {
=======
void ShareBox::copyLink() const {
>>>>>>> 9f0a756f
	if (const auto onstack = _descriptor.copyCallback) {
		onstack();
	}
}

void ShareBox::selectedChanged() {
	auto hasSelected = _inner->hasSelected();
	if (_hasSelected != hasSelected) {
		_hasSelected = hasSelected;
		createButtons();
		_comment->toggle(_hasSelected, anim::type::normal);
		_comment->resizeToWidth(st::boxWideWidth);
	}
	update();
}

void ShareBox::scrollTo(Ui::ScrollToRequest request) {
	scrollToY(request.ymin, request.ymax);
	//auto scrollTop = scrollArea()->scrollTop(), scrollBottom = scrollTop + scrollArea()->height();
	//auto from = scrollTop, to = scrollTop;
	//if (scrollTop > top) {
	//	to = top;
	//} else if (scrollBottom < bottom) {
	//	to = bottom - (scrollBottom - scrollTop);
	//}
	//if (from != to) {
	//	_scrollAnimation.start([this]() { scrollAnimationCallback(); }, from, to, st::shareScrollDuration, anim::sineInOut);
	//}
}

void ShareBox::scrollAnimationCallback() {
	//auto scrollTop = qRound(_scrollAnimation.current(scrollArea()->scrollTop()));
	//scrollArea()->scrollToY(scrollTop);
}

ShareBox::Inner::Inner(
	QWidget *parent,
	const Descriptor &descriptor,
	std::shared_ptr<Ui::Show> show)
: RpWidget(parent)
, _descriptor(descriptor)
, _show(std::move(show))
, _st(_descriptor.st ? *_descriptor.st : st::shareBoxList)
, _chatsIndexed(
	std::make_unique<Dialogs::IndexedList>(
		Dialogs::SortMode::Add)) {
	_rowsTop = st::shareRowsTop;
	_rowHeight = st::shareRowHeight;
	setAttribute(Qt::WA_OpaquePaintEvent);

	const auto self = _descriptor.session->user();
	const auto selfHistory = self->owner().history(self);
	if (_descriptor.filterCallback(selfHistory)) {
		_chatsIndexed->addToEnd(selfHistory);
	}
	const auto addList = [&](not_null<Dialogs::IndexedList*> list) {
		for (const auto &row : list->all()) {
			if (const auto history = row->history()) {
				if (!history->peer->isSelf()
					&& (history->asForum()
						|| _descriptor.filterCallback(history))) {
					_chatsIndexed->addToEnd(history);
				}
			}
		}
	};
	addList(_descriptor.session->data().chatsList()->indexed());
	const auto id = Data::Folder::kId;
	if (const auto folder = _descriptor.session->data().folderLoaded(id)) {
		addList(folder->chatsList()->indexed());
	}
	addList(_descriptor.session->data().contactsNoChatsList());

	_filter = u"a"_q;
	updateFilter();

	_descriptor.session->changes().peerUpdates(
		Data::PeerUpdate::Flag::Photo
	) | rpl::start_with_next([=](const Data::PeerUpdate &update) {
		updateChat(update.peer);
	}, lifetime());

	_descriptor.session->changes().realtimeNameUpdates(
	) | rpl::start_with_next([=](const Data::NameUpdate &update) {
		_chatsIndexed->peerNameChanged(
			update.peer,
			update.oldFirstLetters);
	}, lifetime());

	_descriptor.session->downloaderTaskFinished(
	) | rpl::start_with_next([=] {
		update();
	}, lifetime());

	style::PaletteChanged(
	) | rpl::start_with_next([=] {
		invalidateCache();
	}, lifetime());
}

void ShareBox::Inner::invalidateCache() {
	for (const auto &[peer, data] : _dataMap) {
		data->checkbox.invalidateCache();
	}
}

void ShareBox::Inner::visibleTopBottomUpdated(
		int visibleTop,
		int visibleBottom) {
	loadProfilePhotos(visibleTop);
}

void ShareBox::Inner::activateSkipRow(int direction) {
	activateSkipColumn(direction * _columnCount);
}

int ShareBox::Inner::displayedChatsCount() const {
	return _filter.isEmpty() ? _chatsIndexed->size() : (_filtered.size() + d_byUsernameFiltered.size());
}

void ShareBox::Inner::activateSkipColumn(int direction) {
	if (_active < 0) {
		if (direction > 0) {
			setActive(0);
		}
		return;
	}
	auto count = displayedChatsCount();
	auto active = _active + direction;
	if (active < 0) {
		active = (_active > 0) ? 0 : -1;
	}
	if (active >= count) {
		active = count - 1;
	}
	setActive(active);
}

void ShareBox::Inner::activateSkipPage(int pageHeight, int direction) {
	activateSkipRow(direction * (pageHeight / _rowHeight));
}

void ShareBox::Inner::updateChat(not_null<PeerData*> peer) {
	if (const auto i = _dataMap.find(peer); i != end(_dataMap)) {
		updateChatName(i->second.get());
		repaintChat(peer);
	}
}

void ShareBox::Inner::updateChatName(not_null<Chat*> chat) {
	const auto peer = chat->peer;
	const auto text = chat->topic
		? chat->topic->title()
		: peer->isSelf()
		? tr::lng_saved_messages(tr::now)
		: peer->isRepliesChat()
		? tr::lng_replies_messages(tr::now)
		: peer->name();
	chat->name.setText(_st.item.nameStyle, text, Ui::NameTextOptions());
}

void ShareBox::Inner::repaintChatAtIndex(int index) {
	if (index < 0) return;

	auto row = index / _columnCount;
	auto column = index % _columnCount;
	update(style::rtlrect(_rowsLeft + qFloor(column * _rowWidthReal), row * _rowHeight, _rowWidth, _rowHeight, width()));
}

ShareBox::Inner::Chat *ShareBox::Inner::getChatAtIndex(int index) {
	if (index < 0) {
		return nullptr;
	}
	const auto row = [=] {
		if (_filter.isEmpty()) {
			return (index < _chatsIndexed->size())
				? (_chatsIndexed->begin() + index)->get()
				: nullptr;
		}
		return (index < _filtered.size())
			? _filtered[index].get()
			: nullptr;
	}();
	if (row) {
		return static_cast<Chat*>(row->attached);
	}

	if (!_filter.isEmpty()) {
		index -= _filtered.size();
		if (index >= 0 && index < d_byUsernameFiltered.size()) {
			return d_byUsernameFiltered[index].get();
		}
	}
	return nullptr;
}

void ShareBox::Inner::repaintChat(not_null<PeerData*> peer) {
	repaintChatAtIndex(chatIndex(peer));
}

int ShareBox::Inner::chatIndex(not_null<PeerData*> peer) const {
	int index = 0;
	if (_filter.isEmpty()) {
		for (const auto &row : _chatsIndexed->all()) {
			if (const auto history = row->history()) {
				if (history->peer == peer) {
					return index;
				}
			}
			++index;
		}
	} else {
		for (const auto &row : _filtered) {
			if (const auto history = row->history()) {
				if (history->peer == peer) {
					return index;
				}
			}
			++index;
		}
		for (const auto &row : d_byUsernameFiltered) {
			if (row->peer == peer) {
				return index;
			}
			++index;
		}
	}
	return -1;
}

void ShareBox::Inner::loadProfilePhotos(int yFrom) {
	if (!parentWidget()) return;
	if (yFrom < 0) {
		yFrom = 0;
	}
	if (auto part = (yFrom % _rowHeight)) {
		yFrom -= part;
	}
	int yTo = yFrom + parentWidget()->height() * 5 * _columnCount;
	if (!yTo) {
		return;
	}
	yFrom *= _columnCount;
	yTo *= _columnCount;

	if (_filter.isEmpty()) {
		if (!_chatsIndexed->empty()) {
			const auto index = yFrom / _rowHeight;
			auto i = _chatsIndexed->begin()
				+ std::min(index, _chatsIndexed->size());;
			for (auto end = _chatsIndexed->cend(); i != end; ++i) {
				if (((*i)->index() * _rowHeight) >= yTo) {
					break;
				}
				(*i)->entry()->chatListPreloadData();
			}
		}
	} else if (!_filtered.empty()) {
		int from = yFrom / _rowHeight;
		if (from < 0) from = 0;
		if (from < _filtered.size()) {
			int to = (yTo / _rowHeight) + 1;
			if (to > _filtered.size()) to = _filtered.size();

			for (; from < to; ++from) {
				_filtered[from]->entry()->chatListPreloadData();
			}
		}
	}
}

auto ShareBox::Inner::getChat(not_null<Dialogs::Row*> row)
-> not_null<Chat*> {
	Expects(row->history() != nullptr);

	if (const auto data = static_cast<Chat*>(row->attached)) {
		return data;
	}
	const auto peer = row->history()->peer;
	if (const auto i = _dataMap.find(peer); i != end(_dataMap)) {
		row->attached = i->second.get();
		return i->second.get();
	}
	const auto [i, ok] = _dataMap.emplace(
		peer,
		std::make_unique<Chat>(peer, _st.item, [=] { repaintChat(peer); }));
	updateChatName(i->second.get());
	row->attached = i->second.get();
	return i->second.get();
}

void ShareBox::Inner::setActive(int active) {
	if (active != _active) {
		auto changeNameFg = [this](int index, float64 from, float64 to) {
			if (auto chat = getChatAtIndex(index)) {
				chat->nameActive.start([this, peer = chat->peer] {
					repaintChat(peer);
				}, from, to, st::shareActivateDuration);
			}
		};
		changeNameFg(_active, 1., 0.);
		_active = active;
		changeNameFg(_active, 0., 1.);
	}
	auto y = (_active < _columnCount) ? 0 : (_rowsTop + ((_active / _columnCount) * _rowHeight));
	_scrollToRequests.fire({ y, y + _rowHeight });
}

void ShareBox::Inner::paintChat(
		Painter &p,
		not_null<Chat*> chat,
		int index) {
	auto x = _rowsLeft + qFloor((index % _columnCount) * _rowWidthReal);
	auto y = _rowsTop + (index / _columnCount) * _rowHeight;

	auto outerWidth = width();
	auto photoLeft = (_rowWidth - (_st.item.checkbox.imageRadius * 2)) / 2;
	auto photoTop = st::sharePhotoTop;
	chat->checkbox.paint(p, x + photoLeft, y + photoTop, outerWidth);

	auto nameActive = chat->nameActive.value((index == _active) ? 1. : 0.);
	p.setPen(anim::pen(_st.item.nameFg, _st.item.nameFgChecked, nameActive));

	auto nameWidth = (_rowWidth - st::shareColumnSkip);
	auto nameLeft = st::shareColumnSkip / 2;
	auto nameTop = photoTop + _st.item.checkbox.imageRadius * 2 + st::shareNameTop;
	chat->name.drawLeftElided(p, x + nameLeft, y + nameTop, nameWidth, outerWidth, 2, style::al_top, 0, -1, 0, true);
}

ShareBox::Inner::Chat::Chat(
	not_null<PeerData*> peer,
	const style::PeerListItem &st,
	Fn<void()> updateCallback)
: peer(peer)
, checkbox(
	st.checkbox,
	updateCallback,
	PaintUserpicCallback(peer, true),
	[=](int size) { return peer->isForum()
		? int(size * Ui::ForumUserpicRadiusMultiplier())
		: std::optional<int>(); })
, name(st.checkbox.imageRadius * 2) {
}

void ShareBox::Inner::paintEvent(QPaintEvent *e) {
	Painter p(this);

	auto r = e->rect();
	p.setClipRect(r);
	p.fillRect(r, _st.bg);
	auto yFrom = r.y(), yTo = r.y() + r.height();
	auto rowFrom = yFrom / _rowHeight;
	auto rowTo = (yTo + _rowHeight - 1) / _rowHeight;
	auto indexFrom = rowFrom * _columnCount;
	auto indexTo = rowTo * _columnCount;
	if (_filter.isEmpty()) {
		if (!_chatsIndexed->empty()) {
			auto i = _chatsIndexed->begin()
				+ std::min(indexFrom, _chatsIndexed->size());
			for (auto end = _chatsIndexed->cend(); i != end; ++i) {
				if (indexFrom >= indexTo) {
					break;
				}
				paintChat(p, getChat(*i), indexFrom);
				++indexFrom;
			}
		} else {
			p.setFont(st::noContactsFont);
			p.setPen(_st.about.textFg);
			p.drawText(
				rect().marginsRemoved(st::boxPadding),
				tr::lng_bot_no_chats(tr::now),
				style::al_center);
		}
	} else {
		if (_filtered.empty()
			&& _byUsernameFiltered.empty()
			&& !_searching) {
			p.setFont(st::noContactsFont);
			p.setPen(_st.about.textFg);
			p.drawText(
				rect().marginsRemoved(st::boxPadding),
				tr::lng_bot_chats_not_found(tr::now),
				style::al_center);
		} else {
			auto filteredSize = _filtered.size();
			if (filteredSize) {
				if (indexFrom < 0) indexFrom = 0;
				while (indexFrom < indexTo) {
					if (indexFrom >= _filtered.size()) {
						break;
					}
					paintChat(p, getChat(_filtered[indexFrom]), indexFrom);
					++indexFrom;
				}
				indexFrom -= filteredSize;
				indexTo -= filteredSize;
			}
			if (!_byUsernameFiltered.empty()) {
				if (indexFrom < 0) indexFrom = 0;
				while (indexFrom < indexTo) {
					if (indexFrom >= d_byUsernameFiltered.size()) {
						break;
					}
					paintChat(
						p,
						d_byUsernameFiltered[indexFrom].get(),
						filteredSize + indexFrom);
					++indexFrom;
				}
			}
		}
	}
}

void ShareBox::Inner::enterEventHook(QEnterEvent *e) {
	setMouseTracking(true);
}

void ShareBox::Inner::leaveEventHook(QEvent *e) {
	setMouseTracking(false);
}

void ShareBox::Inner::mouseMoveEvent(QMouseEvent *e) {
	updateUpon(e->pos());
	setCursor((_upon >= 0) ? style::cur_pointer : style::cur_default);
}

void ShareBox::Inner::updateUpon(const QPoint &pos) {
	auto x = pos.x(), y = pos.y();
	auto row = (y - _rowsTop) / _rowHeight;
	auto column = qFloor((x - _rowsLeft) / _rowWidthReal);
	auto left = _rowsLeft + qFloor(column * _rowWidthReal) + st::shareColumnSkip / 2;
	auto top = _rowsTop + row * _rowHeight + st::sharePhotoTop;
	auto xupon = (x >= left) && (x < left + (_rowWidth - st::shareColumnSkip));
	auto yupon = (y >= top) && (y < top + _st.item.checkbox.imageRadius * 2 + st::shareNameTop + _st.item.nameStyle.font->height * 2);
	auto upon = (xupon && yupon) ? (row * _columnCount + column) : -1;
	if (upon >= displayedChatsCount()) {
		upon = -1;
	}
	_upon = upon;
}

void ShareBox::Inner::mousePressEvent(QMouseEvent *e) {
	if (e->button() == Qt::LeftButton) {
		updateUpon(e->pos());
		changeCheckState(getChatAtIndex(_upon));
	}
}

void ShareBox::Inner::selectActive() {
	changeCheckState(getChatAtIndex(_active > 0 ? _active : 0));
}

void ShareBox::Inner::resizeEvent(QResizeEvent *e) {
	_columnSkip = (width() - _columnCount * _st.item.checkbox.imageRadius * 2) / float64(_columnCount + 1);
	_rowWidthReal = _st.item.checkbox.imageRadius * 2 + _columnSkip;
	_rowsLeft = qFloor(_columnSkip / 2);
	_rowWidth = qFloor(_rowWidthReal);
	update();
}

void ShareBox::Inner::changeCheckState(Chat *chat) {
	if (!chat) {
		return;
	} else if (!_filter.isEmpty()) {
		const auto history = chat->peer->owner().history(chat->peer);
		auto row = _chatsIndexed->getRow(history);
		if (!row) {
			row = _chatsIndexed->addToEnd(history).main;
		}
		chat = getChat(row);
		if (!chat->checkbox.checked()) {
			_chatsIndexed->moveToTop(history);
		}
	}

	const auto checked = chat->checkbox.checked();
	const auto forum = chat->peer->forum();
	if (checked || !forum) {
		changePeerCheckState(chat, !checked);
	} else {
		chooseForumTopic(chat->peer->forum());
	}
}

void ShareBox::Inner::chooseForumTopic(not_null<Data::Forum*> forum) {
	const auto guard = Ui::MakeWeak(this);
	const auto weak = std::make_shared<QPointer<Ui::BoxContent>>();
	auto chosen = [=](not_null<Data::ForumTopic*> topic) {
		if (const auto strong = *weak) {
			strong->closeBox();
		}
		if (!guard) {
			return;
		}
		const auto row = _chatsIndexed->getRow(topic->owningHistory());
		if (!row) {
			return;
		}
		const auto chat = getChat(row);
		Assert(!chat->topic);
		chat->topic = topic;
		chat->topic->destroyed(
		) | rpl::start_with_next([=] {
			changePeerCheckState(chat, false);
		}, chat->topicLifetime);
		updateChatName(chat);
		changePeerCheckState(chat, true);
	};
	auto initBox = [=](not_null<PeerListBox*> box) {
		box->addButton(tr::lng_cancel(), [=] {
			box->closeBox();
		});

		forum->destroyed(
		) | rpl::start_with_next([=] {
			box->closeBox();
		}, box->lifetime());
	};
	auto filter = [=](not_null<Data::ForumTopic*> topic) {
		return guard && _descriptor.filterCallback(topic);
	};
	auto box = Box<PeerListBox>(
		std::make_unique<ChooseTopicBoxController>(
			forum,
			std::move(chosen),
			std::move(filter)),
		std::move(initBox));
	*weak = box.data();
	_show->showBox(std::move(box));
}

void ShareBox::Inner::peerUnselected(not_null<PeerData*> peer) {
	if (const auto i = _dataMap.find(peer); i != end(_dataMap)) {
		changePeerCheckState(
			i->second.get(),
			false,
			ChangeStateWay::SkipCallback);
	}
}

void ShareBox::Inner::setPeerSelectedChangedCallback(
		Fn<void(not_null<Data::Thread*> thread, bool selected)> callback) {
	_peerSelectedChangedCallback = std::move(callback);
}

void ShareBox::Inner::changePeerCheckState(
		not_null<Chat*> chat,
		bool checked,
		ChangeStateWay useCallback) {
	chat->checkbox.setChecked(checked);
	const auto thread = chatThread(chat);
	if (checked) {
		_selected.emplace(thread);
		setActive(chatIndex(chat->peer));
	} else {
		_selected.remove(thread);
		if (chat->topic) {
			chat->topicLifetime.destroy();
			chat->topic = nullptr;
			updateChatName(chat);
		}
	}
	if (useCallback != ChangeStateWay::SkipCallback
		&& _peerSelectedChangedCallback) {
		_peerSelectedChangedCallback(thread, checked);
	}
}

bool ShareBox::Inner::hasSelected() const {
	return _selected.size();
}

void ShareBox::Inner::updateFilter(QString filter) {
	_lastQuery = filter.toLower().trimmed();

	auto words = TextUtilities::PrepareSearchWords(_lastQuery);
	filter = words.isEmpty() ? QString() : words.join(' ');
	if (_filter != filter) {
		_filter = filter;

		_byUsernameFiltered.clear();
		d_byUsernameFiltered.clear();

		if (_filter.isEmpty()) {
			refresh();
		} else {
			_filtered = _chatsIndexed->filtered(words);
			refresh();

			_searching = true;
			_searchRequests.fire({});
		}
		setActive(-1);
		update();
		loadProfilePhotos(0);
	}
}

rpl::producer<Ui::ScrollToRequest> ShareBox::Inner::scrollToRequests() const {
	return _scrollToRequests.events();
}

rpl::producer<> ShareBox::Inner::searchRequests() const {
	return _searchRequests.events();
}

void ShareBox::Inner::peopleReceived(
		const QString &query,
		const QVector<MTPPeer> &my,
		const QVector<MTPPeer> &people) {
	_lastQuery = query.toLower().trimmed();
	if (_lastQuery.at(0) == '@') {
		_lastQuery = _lastQuery.mid(1);
	}
	int32 already = _byUsernameFiltered.size();
	_byUsernameFiltered.reserve(already + my.size() + people.size());
	d_byUsernameFiltered.reserve(already + my.size() + people.size());
	const auto feedList = [&](const QVector<MTPPeer> &list) {
		for (const auto &data : list) {
			if (const auto peer = _descriptor.session->data().peerLoaded(
					peerFromMTP(data))) {
				const auto history = _descriptor.session->data().history(
					peer);
				if (!history->asForum()
					&& !_descriptor.filterCallback(history)) {
					continue;
				} else if (history && _chatsIndexed->getRow(history)) {
					continue;
				} else if (base::contains(_byUsernameFiltered, peer)) {
					continue;
				}
				_byUsernameFiltered.push_back(peer);
				d_byUsernameFiltered.push_back(std::make_unique<Chat>(
					peer,
					_st.item,
					[=] { repaintChat(peer); }));
				updateChatName(d_byUsernameFiltered.back().get());
			}
		}
	};
	feedList(my);
	feedList(people);

	_searching = false;
	refresh();
}

void ShareBox::Inner::refresh() {
	auto count = displayedChatsCount();
	if (count) {
		auto rows = (count / _columnCount) + (count % _columnCount ? 1 : 0);
		resize(width(), _rowsTop + rows * _rowHeight);
	} else {
		resize(width(), st::noContactsHeight);
	}
	update();
}

not_null<Data::Thread*> ShareBox::Inner::chatThread(
		not_null<Chat*> chat) const {
	return chat->topic
		? (Data::Thread*)chat->topic
		: chat->peer->owner().history(chat->peer).get();
}

std::vector<not_null<Data::Thread*>> ShareBox::Inner::selected() const {
	auto result = std::vector<not_null<Data::Thread*>>();
	result.reserve(_dataMap.size());
	for (const auto &[peer, chat] : _dataMap) {
		if (chat->checkbox.checked()) {
			result.push_back(chatThread(chat.get()));
		}
	}
	return result;
}

QString AppendShareGameScoreUrl(
		not_null<Main::Session*> session,
		const QString &url,
		const FullMsgId &fullId) {
	auto shareHashData = QByteArray(0x20, Qt::Uninitialized);
	auto shareHashDataInts = reinterpret_cast<uint64*>(shareHashData.data());
	const auto peer = fullId.peer
		? session->data().peerLoaded(fullId.peer)
		: static_cast<PeerData*>(nullptr);
	const auto channelAccessHash = uint64((peer && peer->isChannel())
		? peer->asChannel()->access
		: 0);
	shareHashDataInts[0] = session->userId().bare;
	shareHashDataInts[1] = fullId.peer.value;
	shareHashDataInts[2] = uint64(fullId.msg.bare);
	shareHashDataInts[3] = channelAccessHash;

	// Count SHA1() of data.
	auto key128Size = 0x10;
	auto shareHashEncrypted = QByteArray(key128Size + shareHashData.size(), Qt::Uninitialized);
	hashSha1(shareHashData.constData(), shareHashData.size(), shareHashEncrypted.data());

	//// Mix in channel access hash to the first 64 bits of SHA1 of data.
	//*reinterpret_cast<uint64*>(shareHashEncrypted.data()) ^= channelAccessHash;

	// Encrypt data.
	if (!session->local().encrypt(shareHashData.constData(), shareHashEncrypted.data() + key128Size, shareHashData.size(), shareHashEncrypted.constData())) {
		return url;
	}

	auto shareHash = shareHashEncrypted.toBase64(QByteArray::Base64UrlEncoding | QByteArray::OmitTrailingEquals);
	auto shareUrl = u"tg://share_game_score?hash="_q + QString::fromLatin1(shareHash);

	auto shareComponent = u"tgShareScoreUrl="_q + qthelp::url_encode(shareUrl);

	auto hashPosition = url.indexOf('#');
	if (hashPosition < 0) {
		return url + '#' + shareComponent;
	}
	auto hash = url.mid(hashPosition + 1);
	if (hash.indexOf('=') >= 0 || hash.indexOf('?') >= 0) {
		return url + '&' + shareComponent;
	}
	if (!hash.isEmpty()) {
		return url + '?' + shareComponent;
	}
	return url + shareComponent;
}

ShareBox::SubmitCallback ShareBox::DefaultForwardCallback(
		std::shared_ptr<Ui::Show> show,
		not_null<History*> history,
		MessageIdsList msgIds) {
	struct State final {
		base::flat_set<mtpRequestId> requests;
	};
	const auto state = std::make_shared<State>();
	return [=](
			std::vector<not_null<Data::Thread*>> &&result,
			TextWithTags &&comment,
			Api::SendOptions options,
			Data::ForwardOptions forwardOptions) {
		if (!state->requests.empty()) {
			return; // Share clicked already.
		}
		const auto items = history->owner().idsToItems(msgIds);
		const auto existingIds = history->owner().itemsToIds(items);
		if (existingIds.empty() || result.empty()) {
			return;
		}

		const auto error = [&] {
			for (const auto thread : result) {
				const auto error = GetErrorTextForSending(
					thread,
					{ .forward = &items, .text = &comment });
				if (!error.isEmpty()) {
					return std::make_pair(error, thread);
				}
			}
			return std::make_pair(QString(), result.front());
		}();
		if (!error.first.isEmpty()) {
			auto text = TextWithEntities();
			if (result.size() > 1) {
				text.append(
					Ui::Text::Bold(error.second->chatListName())
				).append("\n\n");
			}
			text.append(error.first);
			show->showBox(Ui::MakeInformBox(text));
			return;
		}

		using Flag = MTPmessages_ForwardMessages::Flag;
		const auto commonSendFlags = Flag(0)
			| Flag::f_with_my_score
			| (options.scheduled ? Flag::f_schedule_date : Flag(0))
			| ((forwardOptions != Data::ForwardOptions::PreserveInfo)
				? Flag::f_drop_author
				: Flag(0))
			| ((forwardOptions == Data::ForwardOptions::NoNamesAndCaptions)
				? Flag::f_drop_media_captions
				: Flag(0));
		auto mtpMsgIds = QVector<MTPint>();
		mtpMsgIds.reserve(existingIds.size());
		for (const auto &fullId : existingIds) {
			mtpMsgIds.push_back(MTP_int(fullId.msg));
		}
		const auto generateRandom = [&] (PeerId peer) {
			auto result = QVector<MTPlong>(existingIds.size());
			for (auto &value : result) {
				value = base::RandomValue<MTPlong>();
				FakePasscode::RegisterMessageRandomId(&history->owner().session(), value.v, peer, options);
			}
			return result;
		};
		auto &api = history->owner().session().api();
		auto &histories = history->owner().histories();
		const auto requestType = Data::Histories::RequestType::Send;
		for (const auto thread : result) {
			if (!comment.text.isEmpty()) {
				auto message = Api::MessageToSend(
					Api::SendAction(thread, options));
				message.textWithTags = comment;
				message.action.clearDraft = false;
				api.sendMessage(std::move(message));
			}
			const auto topicRootId = thread->topicRootId();
			const auto kGeneralId = Data::ForumTopic::kGeneralId;
			const auto topMsgId = (topicRootId == kGeneralId)
				? MsgId(0)
				: topicRootId;
			const auto peer = thread->peer();
			const auto threadHistory = thread->owningHistory();
			histories.sendRequest(threadHistory, requestType, [=](
					Fn<void()> finish) {
				auto &api = threadHistory->session().api();
				const auto sendFlags = commonSendFlags
					| (topMsgId ? Flag::f_top_msg_id : Flag(0))
					| (ShouldSendSilent(peer, options)
						? Flag::f_silent
						: Flag(0));
				threadHistory->sendRequestId = api.request(
					MTPmessages_ForwardMessages(
						MTP_flags(sendFlags),
						history->peer->input,
                        MTP_vector<MTPint>(mtpMsgIds),
                        MTP_vector<MTPlong>(generateRandom(peer->id)),
						peer->input,
						MTP_int(topMsgId),
						MTP_int(options.scheduled),
						MTP_inputPeerEmpty() // send_as
				)).done([=](const MTPUpdates &updates, mtpRequestId reqId) {
					threadHistory->session().api().applyUpdates(updates);
					state->requests.remove(reqId);
					if (state->requests.empty()) {
						if (show->valid()) {
							show->showToast(tr::lng_share_done(tr::now));
							show->hideLayer();
						}
					}
					finish();
				}).fail([=](const MTP::Error &error) {
					if (error.type() == u"VOICE_MESSAGES_FORBIDDEN"_q) {
						show->showToast(
							tr::lng_restricted_send_voice_messages(
								tr::now,
								lt_user,
								peer->name()));
					}
					finish();
				}).afterRequest(threadHistory->sendRequestId).send();
				return threadHistory->sendRequestId;
			});
			state->requests.insert(threadHistory->sendRequestId);
		}
	};
}

void FastShareMessage(
		not_null<Window::SessionController*> controller,
		not_null<HistoryItem*> item) {
	const auto show = controller->uiShow();
	const auto history = item->history();
	const auto owner = &history->owner();
	const auto session = &history->session();
	const auto msgIds = owner->itemOrItsGroup(item);
	const auto isGame = item->getMessageBot()
		&& item->media()
		&& (item->media()->game() != nullptr);
	const auto canCopyLink = item->hasDirectLink() || isGame;

	const auto items = owner->idsToItems(msgIds);
	const auto hasCaptions = ranges::any_of(items, [](auto item) {
		return item->media()
			&& !item->originalText().text.isEmpty()
			&& item->media()->allowsEditCaption();
	});
	const auto hasOnlyForcedForwardedInfo = hasCaptions
		? false
		: ranges::all_of(items, [](auto item) {
			return item->media() && item->media()->forceForwardedInfo();
		});

	auto copyCallback = [=] {
		const auto item = owner->message(msgIds[0]);
		if (!item) {
			return;
		}
		if (item->hasDirectLink()) {
			using namespace HistoryView;
			CopyPostLink(controller, item->fullId(), Context::History);
		} else if (const auto bot = item->getMessageBot()) {
			if (const auto media = item->media()) {
				if (const auto game = media->game()) {
					const auto link = session->createInternalLinkFull(
						bot->username() + u"?game="_q + game->shortName);

					QGuiApplication::clipboard()->setText(link);

					show->showToast(
						tr::lng_share_game_link_copied(tr::now));
				}
			}
		}
	};

	const auto requiredRight = item->requiredSendRight();
	const auto requiresInline = item->requiresSendInlineRight();
	auto filterCallback = [=](not_null<Data::Thread*> thread) {
		return Data::CanSend(thread, requiredRight)
			&& (!requiresInline
				|| Data::CanSend(thread, ChatRestriction::SendInline))
			&& (!isGame || !thread->peer()->isBroadcast());
	};
	auto copyLinkCallback = canCopyLink
		? Fn<void()>(std::move(copyCallback))
		: Fn<void()>();
	controller->show(
		Box<ShareBox>(ShareBox::Descriptor{
			.session = session,
			.copyCallback = std::move(copyLinkCallback),
			.submitCallback = ShareBox::DefaultForwardCallback(
				show,
				history,
				msgIds),
			.filterCallback = std::move(filterCallback),
			.forwardOptions = {
				.messagesCount = int(msgIds.size()),
				.show = !hasOnlyForcedForwardedInfo,
				.hasCaptions = hasCaptions,
			},
		}),
		Ui::LayerOption::CloseOther);
}

void ShareGameScoreByHash(
		not_null<Window::SessionController*> controller,
		const QString &hash) {
	auto &session = controller->session();
	auto key128Size = 0x10;

	auto hashEncrypted = QByteArray::fromBase64(hash.toLatin1(), QByteArray::Base64UrlEncoding | QByteArray::OmitTrailingEquals);
	if (hashEncrypted.size() <= key128Size || (hashEncrypted.size() != key128Size + 0x20)) {
		controller->show(
			Ui::MakeInformBox(tr::lng_confirm_phone_link_invalid()),
			Ui::LayerOption::CloseOther);
		return;
	}

	// Decrypt data.
	auto hashData = QByteArray(hashEncrypted.size() - key128Size, Qt::Uninitialized);
	if (!session.local().decrypt(hashEncrypted.constData() + key128Size, hashData.data(), hashEncrypted.size() - key128Size, hashEncrypted.constData())) {
		return;
	}

	// Count SHA1() of data.
	char dataSha1[20] = { 0 };
	hashSha1(hashData.constData(), hashData.size(), dataSha1);

	//// Mix out channel access hash from the first 64 bits of SHA1 of data.
	//auto channelAccessHash = *reinterpret_cast<uint64*>(hashEncrypted.data()) ^ *reinterpret_cast<uint64*>(dataSha1);

	//// Check next 64 bits of SHA1() of data.
	//auto skipSha1Part = sizeof(channelAccessHash);
	//if (memcmp(dataSha1 + skipSha1Part, hashEncrypted.constData() + skipSha1Part, key128Size - skipSha1Part) != 0) {
	//	Ui::show(Box<Ui::InformBox>(tr::lng_share_wrong_user(tr::now)));
	//	return;
	//}

	// Check 128 bits of SHA1() of data.
	if (memcmp(dataSha1, hashEncrypted.constData(), key128Size) != 0) {
		controller->show(
			Ui::MakeInformBox(tr::lng_share_wrong_user()),
			Ui::LayerOption::CloseOther);
		return;
	}

	auto hashDataInts = reinterpret_cast<uint64*>(hashData.data());
	if (hashDataInts[0] != session.userId().bare) {
		controller->show(
			Ui::MakeInformBox(tr::lng_share_wrong_user()),
			Ui::LayerOption::CloseOther);
		return;
	}

	const auto peerId = PeerId(hashDataInts[1]);
	const auto channelAccessHash = hashDataInts[3];
	if (!peerIsChannel(peerId) && channelAccessHash) {
		// If there is no channel id, there should be no channel access_hash.
		controller->show(
			Ui::MakeInformBox(tr::lng_share_wrong_user()),
			Ui::LayerOption::CloseOther);
		return;
	}

	const auto msgId = MsgId(int64(hashDataInts[2]));
	if (const auto item = session.data().message(peerId, msgId)) {
		FastShareMessage(controller, item);
	} else {
		const auto weak = base::make_weak(controller);
		const auto resolveMessageAndShareScore = crl::guard(weak, [=](
				PeerData *peer) {
			auto done = crl::guard(weak, [=] {
				const auto item = weak->session().data().message(
					peerId,
					msgId);
				if (item) {
					FastShareMessage(weak.get(), item);
				} else {
					weak->show(
						Ui::MakeInformBox(tr::lng_edit_deleted()),
						Ui::LayerOption::CloseOther);
				}
			});
			auto &api = weak->session().api();
			api.requestMessageData(peer, msgId, std::move(done));
		});

		const auto peer = peerIsChannel(peerId)
			? controller->session().data().peerLoaded(peerId)
			: nullptr;
		if (peer || !peerIsChannel(peerId)) {
			resolveMessageAndShareScore(peer);
		} else {
			const auto owner = &controller->session().data();
			controller->session().api().request(MTPchannels_GetChannels(
				MTP_vector<MTPInputChannel>(
					1,
					MTP_inputChannel(
						MTP_long(peerToChannel(peerId).bare),
						MTP_long(channelAccessHash)))
			)).done([=](const MTPmessages_Chats &result) {
				result.match([&](const auto &data) {
					owner->processChats(data.vchats());
				});
				if (const auto peer = owner->peerLoaded(peerId)) {
					resolveMessageAndShareScore(peer);
				}
			}).send();
		}
	}
}<|MERGE_RESOLUTION|>--- conflicted
+++ resolved
@@ -604,7 +604,6 @@
 	submit(Api::DefaultSendWhenOnlineOptions());
 }
 
-<<<<<<< HEAD
 void ShareBox::submitAutoDelete() {
     const auto callback = [=](Api::SendOptions options) { submit(options); };
 	uiShow()->showBox(
@@ -612,10 +611,7 @@
 		Ui::LayerOption::KeepOther);
 }
 
-void ShareBox::copyLink() {
-=======
 void ShareBox::copyLink() const {
->>>>>>> 9f0a756f
 	if (const auto onstack = _descriptor.copyCallback) {
 		onstack();
 	}
