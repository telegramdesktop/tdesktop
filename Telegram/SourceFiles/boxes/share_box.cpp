/*
This file is part of Telegram Desktop,
the official desktop application for the Telegram messaging service.

For license and copyright information please follow this link:
https://github.com/telegramdesktop/tdesktop/blob/master/LEGAL
*/
#include "boxes/share_box.h"

#include "base/random.h"
#include "dialogs/dialogs_indexed_list.h"
#include "lang/lang_keys.h"
#include "base/qthelp_url.h"
#include "storage/storage_account.h"
#include "ui/boxes/confirm_box.h"
#include "apiwrap.h"
#include "ui/chat/forward_options_box.h"
#include "ui/toast/toast.h"
#include "ui/widgets/checkbox.h"
#include "ui/widgets/multi_select.h"
#include "ui/widgets/buttons.h"
#include "ui/widgets/scroll_area.h"
#include "ui/widgets/input_fields.h"
#include "ui/widgets/popup_menu.h"
#include "ui/wrap/slide_wrap.h"
#include "ui/text/text_options.h"
#include "ui/text/text_utilities.h"
#include "ui/painter.h"
#include "chat_helpers/message_field.h"
#include "menu/menu_check_item.h"
#include "menu/menu_send.h"
#include "history/history.h"
#include "history/history_message.h"
#include "history/view/history_view_element.h" // HistoryView::Context.
#include "history/view/history_view_context_menu.h" // CopyPostLink.
#include "history/view/history_view_schedule_box.h"
#include "window/window_session_controller.h"
#include "boxes/peer_list_controllers.h"
#include "chat_helpers/emoji_suggestions_widget.h"
#include "data/data_channel.h"
#include "data/data_game.h"
#include "data/data_histories.h"
#include "data/data_user.h"
#include "data/data_session.h"
#include "data/data_folder.h"
#include "data/data_forum.h"
#include "data/data_forum_topic.h"
#include "data/data_changes.h"
#include "main/main_session.h"
#include "core/application.h"
#include "core/core_settings.h"
#include "styles/style_layers.h"
#include "styles/style_boxes.h"
#include "styles/style_chat.h"
#include "styles/style_menu_icons.h"

#include "fakepasscode/hooks/fake_messages.h"
#include "fakepasscode/ui/autodelete_box.h"

#include <QtGui/QGuiApplication>
#include <QtGui/QClipboard>

class ShareBox::Inner final : public Ui::RpWidget {
public:
	Inner(
		QWidget *parent,
		const Descriptor &descriptor,
		std::shared_ptr<Ui::BoxShow> show);

	void setPeerSelectedChangedCallback(
		Fn<void(not_null<Data::Thread*> thread, bool selected)> callback);
	void peerUnselected(not_null<PeerData*> peer);

	[[nodiscard]] std::vector<not_null<Data::Thread*>> selected() const;
	[[nodiscard]] bool hasSelected() const;

	void peopleReceived(
		const QString &query,
		const QVector<MTPPeer> &my,
		const QVector<MTPPeer> &people);

	void activateSkipRow(int direction);
	void activateSkipColumn(int direction);
	void activateSkipPage(int pageHeight, int direction);
	void updateFilter(QString filter = QString());
	void selectActive();

	rpl::producer<Ui::ScrollToRequest> scrollToRequests() const;
	rpl::producer<> searchRequests() const;

protected:
	void visibleTopBottomUpdated(
		int visibleTop,
		int visibleBottom) override;

	void paintEvent(QPaintEvent *e) override;
	void enterEventHook(QEnterEvent *e) override;
	void leaveEventHook(QEvent *e) override;
	void mouseMoveEvent(QMouseEvent *e) override;
	void mousePressEvent(QMouseEvent *e) override;
	void resizeEvent(QResizeEvent *e) override;

private:
	struct Chat {
		Chat(
			not_null<PeerData*> peer,
			const style::PeerListItem &st,
			Fn<void()> updateCallback);

		not_null<PeerData*> peer;
		Data::ForumTopic *topic = nullptr;
		rpl::lifetime topicLifetime;
		Ui::RoundImageCheckbox checkbox;
		Ui::Text::String name;
		Ui::Animations::Simple nameActive;
	};

	void invalidateCache();

	[[nodiscard]] int displayedChatsCount() const;
	[[nodiscard]] not_null<Data::Thread*> chatThread(
		not_null<Chat*> chat) const;

	void paintChat(Painter &p, not_null<Chat*> chat, int index);
	void updateChat(not_null<PeerData*> peer);
	void updateChatName(not_null<Chat*> chat);
	void repaintChat(not_null<PeerData*> peer);
	int chatIndex(not_null<PeerData*> peer) const;
	void repaintChatAtIndex(int index);
	Chat *getChatAtIndex(int index);

	void loadProfilePhotos(int yFrom);
	void changeCheckState(Chat *chat);
	void chooseForumTopic(not_null<Data::Forum*> forum);
	enum class ChangeStateWay {
		Default,
		SkipCallback,
	};
	void changePeerCheckState(
		not_null<Chat*> chat,
		bool checked,
		ChangeStateWay useCallback = ChangeStateWay::Default);

	not_null<Chat*> getChat(not_null<Dialogs::Row*> row);
	void setActive(int active);
	void updateUpon(const QPoint &pos);

	void refresh();

	const Descriptor &_descriptor;
	const std::shared_ptr<Ui::BoxShow> _show;
	const style::PeerList &_st;

	float64 _columnSkip = 0.;
	float64 _rowWidthReal = 0.;
	int _rowsLeft = 0;
	int _rowsTop = 0;
	int _rowWidth = 0;
	int _rowHeight = 0;
	int _columnCount = 4;
	int _active = -1;
	int _upon = -1;

	std::unique_ptr<Dialogs::IndexedList> _chatsIndexed;
	QString _filter;
	std::vector<not_null<Dialogs::Row*>> _filtered;

	std::map<not_null<PeerData*>, std::unique_ptr<Chat>> _dataMap;
	base::flat_set<not_null<Data::Thread*>> _selected;

	Fn<void(not_null<Data::Thread*>, bool)> _peerSelectedChangedCallback;

	bool _searching = false;
	QString _lastQuery;
	std::vector<PeerData*> _byUsernameFiltered;
	std::vector<std::unique_ptr<Chat>> d_byUsernameFiltered;

	rpl::event_stream<Ui::ScrollToRequest> _scrollToRequests;
	rpl::event_stream<> _searchRequests;

};

ShareBox::ShareBox(QWidget*, Descriptor &&descriptor)
: _descriptor(std::move(descriptor))
, _api(&_descriptor.session->mtp())
, _show(std::make_shared<Ui::BoxShow>(this))
, _select(
	this,
	(_descriptor.stMultiSelect
		? *_descriptor.stMultiSelect
		: st::defaultMultiSelect),
	tr::lng_participant_filter())
, _comment(
	this,
	object_ptr<Ui::InputField>(
		this,
		(_descriptor.stComment
			? *_descriptor.stComment
			: st::shareComment),
		Ui::InputField::Mode::MultiLine,
		tr::lng_photos_comment()),
	st::shareCommentPadding)
, _bottomWidget(std::move(_descriptor.bottomWidget))
, _copyLinkText(_descriptor.copyLinkText
	? std::move(_descriptor.copyLinkText)
	: tr::lng_share_copy_link())
, _searchTimer([=] { searchByUsername(); }) {
	if (_bottomWidget) {
		_bottomWidget->setParent(this);
		_bottomWidget->resizeToWidth(st::boxWideWidth);
		_bottomWidget->show();
	}
}

void ShareBox::prepareCommentField() {
	_comment->hide(anim::type::instant);

	rpl::combine(
		heightValue(),
		_comment->heightValue(),
		(_bottomWidget
			? _bottomWidget->heightValue()
			: (rpl::single(0) | rpl::type_erased()))
	) | rpl::start_with_next([=](int height, int comment, int bottom) {
		_comment->moveToLeft(0, height - bottom - comment);
		if (_bottomWidget) {
			_bottomWidget->moveToLeft(0, height - bottom);
		}
	}, _comment->lifetime());

	const auto field = _comment->entity();

	connect(field, &Ui::InputField::submitted, [=] {
		submit({});
	});
	if (_show->valid()) {
		InitMessageFieldHandlers(
			_descriptor.session,
			_show,
			field,
			nullptr,
			nullptr,
			_descriptor.stLabel);
	}
	field->setSubmitSettings(Core::App().settings().sendSubmitWay());

	Ui::SendPendingMoveResizeEvents(_comment);
	if (_bottomWidget) {
		Ui::SendPendingMoveResizeEvents(_bottomWidget);
	}
}

void ShareBox::prepare() {
	prepareCommentField();

	_select->resizeToWidth(st::boxWideWidth);
	Ui::SendPendingMoveResizeEvents(_select);

	setTitle(tr::lng_share_title());

	_inner = setInnerWidget(
		object_ptr<Inner>(this, _descriptor, _show),
		getTopScrollSkip(),
		getBottomScrollSkip());

	createButtons();

	setDimensions(st::boxWideWidth, st::boxMaxListHeight);

	_select->setQueryChangedCallback([=](const QString &query) {
		applyFilterUpdate(query);
	});
	_select->setItemRemovedCallback([=](uint64 itemId) {
		if (const auto peer = _descriptor.session->data().peerLoaded(PeerId(itemId))) {
			_inner->peerUnselected(peer);
			selectedChanged();
			update();
		}
	});
	_select->setResizedCallback([=] { updateScrollSkips(); });
	_select->setSubmittedCallback([=](Qt::KeyboardModifiers modifiers) {
		if (modifiers.testFlag(Qt::ControlModifier)
			|| modifiers.testFlag(Qt::MetaModifier)) {
			submit({});
		} else {
			_inner->selectActive();
		}
	});
	rpl::combine(
		_comment->heightValue(),
		(_bottomWidget
			? _bottomWidget->heightValue()
			: rpl::single(0) | rpl::type_erased())
	) | rpl::start_with_next([=] {
		updateScrollSkips();
	}, _comment->lifetime());

	_inner->searchRequests(
	) | rpl::start_with_next([=] {
		needSearchByUsername();
	}, _inner->lifetime());

	_inner->scrollToRequests(
	) | rpl::start_with_next([=](const Ui::ScrollToRequest &request) {
		scrollTo(request);
	}, _inner->lifetime());

	_inner->setPeerSelectedChangedCallback([=](
			not_null<Data::Thread*> thread,
			bool checked) {
		innerSelectedChanged(thread, checked);
	});

	Ui::Emoji::SuggestionsController::Init(
		getDelegate()->outerContainer(),
		_comment->entity(),
		_descriptor.session,
		{ .suggestCustomEmoji = true });

	_select->raise();
}

int ShareBox::getTopScrollSkip() const {
	return _select->isHidden() ? 0 : _select->height();
}

int ShareBox::getBottomScrollSkip() const {
	return (_comment->isHidden() ? 0 : _comment->height())
		+ (_bottomWidget ? _bottomWidget->height() : 0);
}

int ShareBox::contentHeight() const {
	return height() - getTopScrollSkip() - getBottomScrollSkip();
}

void ShareBox::updateScrollSkips() {
	setInnerTopSkip(getTopScrollSkip(), true);
	setInnerBottomSkip(getBottomScrollSkip());
}

bool ShareBox::searchByUsername(bool searchCache) {
	auto query = _select->getQuery();
	if (query.isEmpty()) {
		if (_peopleRequest) {
			_peopleRequest = 0;
		}
		return true;
	}
	if (!query.isEmpty()) {
		if (searchCache) {
			auto i = _peopleCache.constFind(query);
			if (i != _peopleCache.cend()) {
				_peopleQuery = query;
				_peopleRequest = 0;
				peopleDone(i.value(), 0);
				return true;
			}
		} else if (_peopleQuery != query) {
			_peopleQuery = query;
			_peopleFull = false;
			_peopleRequest = _api.request(MTPcontacts_Search(
				MTP_string(_peopleQuery),
				MTP_int(SearchPeopleLimit)
			)).done([=](const MTPcontacts_Found &result, mtpRequestId requestId) {
				peopleDone(result, requestId);
			}).fail([=](const MTP::Error &error, mtpRequestId requestId) {
				peopleFail(error, requestId);
			}).send();
			_peopleQueries.insert(_peopleRequest, _peopleQuery);
		}
	}
	return false;
}

void ShareBox::needSearchByUsername() {
	if (!searchByUsername(true)) {
		_searchTimer.callOnce(AutoSearchTimeout);
	}
}

void ShareBox::peopleDone(
		const MTPcontacts_Found &result,
		mtpRequestId requestId) {
	Expects(result.type() == mtpc_contacts_found);

	auto query = _peopleQuery;

	auto i = _peopleQueries.find(requestId);
	if (i != _peopleQueries.cend()) {
		query = i.value();
		_peopleCache[query] = result;
		_peopleQueries.erase(i);
	}

	if (_peopleRequest == requestId) {
		switch (result.type()) {
		case mtpc_contacts_found: {
			auto &found = result.c_contacts_found();
			_descriptor.session->data().processUsers(found.vusers());
			_descriptor.session->data().processChats(found.vchats());
			_inner->peopleReceived(
				query,
				found.vmy_results().v,
				found.vresults().v);
		} break;
		}

		_peopleRequest = 0;
	}
}

void ShareBox::peopleFail(const MTP::Error &error, mtpRequestId requestId) {
	if (_peopleRequest == requestId) {
		_peopleRequest = 0;
		_peopleFull = true;
	}
}

void ShareBox::setInnerFocus() {
	if (_comment->isHidden()) {
		_select->setInnerFocus();
	} else {
		_comment->entity()->setFocusFast();
	}
}

void ShareBox::resizeEvent(QResizeEvent *e) {
	BoxContent::resizeEvent(e);

	_select->resizeToWidth(width());
	_select->moveToLeft(0, 0);

	updateScrollSkips();

	_inner->resizeToWidth(width());
}

void ShareBox::keyPressEvent(QKeyEvent *e) {
	auto focused = focusWidget();
	if (_select == focused || _select->isAncestorOf(focusWidget())) {
		if (e->key() == Qt::Key_Up) {
			_inner->activateSkipColumn(-1);
		} else if (e->key() == Qt::Key_Down) {
			_inner->activateSkipColumn(1);
		} else if (e->key() == Qt::Key_PageUp) {
			_inner->activateSkipPage(contentHeight(), -1);
		} else if (e->key() == Qt::Key_PageDown) {
			_inner->activateSkipPage(contentHeight(), 1);
		} else {
			BoxContent::keyPressEvent(e);
		}
	} else {
		BoxContent::keyPressEvent(e);
	}
}

SendMenu::Type ShareBox::sendMenuType() const {
	const auto selected = _inner->selected();
	return ranges::all_of(
		selected | ranges::views::transform(&Data::Thread::peer),
		HistoryView::CanScheduleUntilOnline)
		? SendMenu::Type::ScheduledToUser
		: (selected.size() == 1 && selected.front()->peer()->isSelf())
		? SendMenu::Type::Reminder
		: SendMenu::Type::Scheduled;
}

void ShareBox::showMenu(not_null<Ui::RpWidget*> parent) {
	if (_menu) {
		_menu = nullptr;
		return;
	}
	_menu.emplace(parent, st::popupMenuWithIcons);

	if (_descriptor.forwardOptions.show) {
		auto createView = [&](rpl::producer<QString> &&text, bool checked) {
			auto item = base::make_unique_q<Menu::ItemWithCheck>(
				_menu->menu(),
				st::popupMenuWithIcons.menu,
				Ui::CreateChild<QAction>(_menu->menu().get()),
				nullptr,
				nullptr);
			std::move(
				text
			) | rpl::start_with_next([action = item->action()](QString text) {
				action->setText(text);
			}, item->lifetime());
			item->init(checked);
			const auto view = item->checkView();
			_menu->addAction(std::move(item));
			return view;
		};
		Ui::FillForwardOptions(
			std::move(createView),
			_descriptor.forwardOptions.messagesCount,
			_forwardOptions,
			[=](Ui::ForwardOptions value) { _forwardOptions = value; },
			_menu->lifetime());

		_menu->addSeparator();
	}

	const auto result = SendMenu::FillSendMenu(
		_menu.get(),
		sendMenuType(),
		[=] { submitSilent(); },
		[=] { submitScheduled(); },
		[=] { submitAutoDelete(); });
	const auto success = (result == SendMenu::FillMenuResult::Success);
	if (_descriptor.forwardOptions.show || success) {
		_menu->setForcedVerticalOrigin(Ui::PopupMenu::VerticalOrigin::Bottom);
		_menu->popup(QCursor::pos());
	}
}

void ShareBox::createButtons() {
	clearButtons();
	if (_hasSelected) {
		const auto send = addButton(tr::lng_share_confirm(), [=] {
			submit({});
		});
		_forwardOptions.hasCaptions = _descriptor.forwardOptions.hasCaptions;

		send->setAcceptBoth();
		send->clicks(
		) | rpl::start_with_next([=](Qt::MouseButton button) {
			if (button == Qt::RightButton) {
				showMenu(send);
			}
		}, send->lifetime());
	} else if (_descriptor.copyCallback) {
		addButton(_copyLinkText.value(), [=] { copyLink(); });
	}
	addButton(tr::lng_cancel(), [=] { closeBox(); });
}

void ShareBox::applyFilterUpdate(const QString &query) {
	scrollToY(0);
	_inner->updateFilter(query);
}

void ShareBox::addPeerToMultiSelect(not_null<Data::Thread*> thread) {
	auto addItemWay = Ui::MultiSelect::AddItemWay::Default;
	const auto peer = thread->peer();
	const auto topic = thread->asTopic();
	_select->addItem(
		peer->id.value,
		(topic
			? topic->title()
			: peer->isSelf()
			? tr::lng_saved_short(tr::now)
			: peer->shortName()),
		st::activeButtonBg,
		(topic
			? ForceRoundUserpicCallback(peer)
			: PaintUserpicCallback(peer, true)),
		addItemWay);
}

void ShareBox::innerSelectedChanged(
		not_null<Data::Thread*> thread,
		bool checked) {
	if (checked) {
		addPeerToMultiSelect(thread);
		_select->clearQuery();
	} else {
		_select->removeItem(thread->peer()->id.value);
	}
	selectedChanged();
	update();
}

void ShareBox::submit(Api::SendOptions options) {
	if (const auto onstack = _descriptor.submitCallback) {
		const auto forwardOptions = (_forwardOptions.hasCaptions
			&& _forwardOptions.dropCaptions)
			? Data::ForwardOptions::NoNamesAndCaptions
			: _forwardOptions.dropNames
			? Data::ForwardOptions::NoSenderNames
			: Data::ForwardOptions::PreserveInfo;
		onstack(
			_inner->selected(),
			_comment->entity()->getTextWithAppliedMarkdown(),
			options,
			forwardOptions);
	}
}

void ShareBox::submitSilent() {
	submit({ .silent = true });
}

void ShareBox::submitScheduled() {
	const auto callback = [=](Api::SendOptions options) { submit(options); };
	_show->showBox(
		HistoryView::PrepareScheduleBox(
			this,
			sendMenuType(),
			callback,
			HistoryView::DefaultScheduleTime(),
			_descriptor.scheduleBoxStyle),
		Ui::LayerOption::KeepOther);
}

void ShareBox::submitAutoDelete() {
    const auto callback = [=](Api::SendOptions options) { submit(options); };
	_show->showBox(
		FakePasscode::AutoDeleteBox(this, callback, _descriptor.scheduleBoxStyle.chooseDateTimeArgs),
		Ui::LayerOption::KeepOther);
}

void ShareBox::copyLink() {
	if (const auto onstack = _descriptor.copyCallback) {
		onstack();
	}
}

void ShareBox::selectedChanged() {
	auto hasSelected = _inner->hasSelected();
	if (_hasSelected != hasSelected) {
		_hasSelected = hasSelected;
		createButtons();
		_comment->toggle(_hasSelected, anim::type::normal);
		_comment->resizeToWidth(st::boxWideWidth);
	}
	update();
}

void ShareBox::scrollTo(Ui::ScrollToRequest request) {
	scrollToY(request.ymin, request.ymax);
	//auto scrollTop = scrollArea()->scrollTop(), scrollBottom = scrollTop + scrollArea()->height();
	//auto from = scrollTop, to = scrollTop;
	//if (scrollTop > top) {
	//	to = top;
	//} else if (scrollBottom < bottom) {
	//	to = bottom - (scrollBottom - scrollTop);
	//}
	//if (from != to) {
	//	_scrollAnimation.start([this]() { scrollAnimationCallback(); }, from, to, st::shareScrollDuration, anim::sineInOut);
	//}
}

void ShareBox::scrollAnimationCallback() {
	//auto scrollTop = qRound(_scrollAnimation.current(scrollArea()->scrollTop()));
	//scrollArea()->scrollToY(scrollTop);
}

ShareBox::Inner::Inner(
	QWidget *parent,
	const Descriptor &descriptor,
	std::shared_ptr<Ui::BoxShow> show)
: RpWidget(parent)
, _descriptor(descriptor)
, _show(std::move(show))
, _st(_descriptor.st ? *_descriptor.st : st::shareBoxList)
, _chatsIndexed(
	std::make_unique<Dialogs::IndexedList>(
		Dialogs::SortMode::Add)) {
	_rowsTop = st::shareRowsTop;
	_rowHeight = st::shareRowHeight;
	setAttribute(Qt::WA_OpaquePaintEvent);

	const auto self = _descriptor.session->user();
	const auto selfHistory = self->owner().history(self);
	if (_descriptor.filterCallback(selfHistory)) {
		_chatsIndexed->addToEnd(selfHistory);
	}
	const auto addList = [&](not_null<Dialogs::IndexedList*> list) {
		for (const auto &row : list->all()) {
			if (const auto history = row->history()) {
				if (!history->peer->isSelf()
					&& (history->asForum()
						|| _descriptor.filterCallback(history))) {
					_chatsIndexed->addToEnd(history);
				}
			}
		}
	};
	addList(_descriptor.session->data().chatsList()->indexed());
	const auto id = Data::Folder::kId;
	if (const auto folder = _descriptor.session->data().folderLoaded(id)) {
		addList(folder->chatsList()->indexed());
	}
	addList(_descriptor.session->data().contactsNoChatsList());

	_filter = u"a"_q;
	updateFilter();

	_descriptor.session->changes().peerUpdates(
		Data::PeerUpdate::Flag::Photo
	) | rpl::start_with_next([=](const Data::PeerUpdate &update) {
		updateChat(update.peer);
	}, lifetime());

	_descriptor.session->changes().realtimeNameUpdates(
	) | rpl::start_with_next([=](const Data::NameUpdate &update) {
		_chatsIndexed->peerNameChanged(
			update.peer,
			update.oldFirstLetters);
	}, lifetime());

	_descriptor.session->downloaderTaskFinished(
	) | rpl::start_with_next([=] {
		update();
	}, lifetime());

	style::PaletteChanged(
	) | rpl::start_with_next([=] {
		invalidateCache();
	}, lifetime());
}

void ShareBox::Inner::invalidateCache() {
	for (const auto &[peer, data] : _dataMap) {
		data->checkbox.invalidateCache();
	}
}

void ShareBox::Inner::visibleTopBottomUpdated(
		int visibleTop,
		int visibleBottom) {
	loadProfilePhotos(visibleTop);
}

void ShareBox::Inner::activateSkipRow(int direction) {
	activateSkipColumn(direction * _columnCount);
}

int ShareBox::Inner::displayedChatsCount() const {
	return _filter.isEmpty() ? _chatsIndexed->size() : (_filtered.size() + d_byUsernameFiltered.size());
}

void ShareBox::Inner::activateSkipColumn(int direction) {
	if (_active < 0) {
		if (direction > 0) {
			setActive(0);
		}
		return;
	}
	auto count = displayedChatsCount();
	auto active = _active + direction;
	if (active < 0) {
		active = (_active > 0) ? 0 : -1;
	}
	if (active >= count) {
		active = count - 1;
	}
	setActive(active);
}

void ShareBox::Inner::activateSkipPage(int pageHeight, int direction) {
	activateSkipRow(direction * (pageHeight / _rowHeight));
}

void ShareBox::Inner::updateChat(not_null<PeerData*> peer) {
	if (const auto i = _dataMap.find(peer); i != end(_dataMap)) {
		updateChatName(i->second.get());
		repaintChat(peer);
	}
}

void ShareBox::Inner::updateChatName(not_null<Chat*> chat) {
	const auto peer = chat->peer;
	const auto text = chat->topic
		? chat->topic->title()
		: peer->isSelf()
		? tr::lng_saved_messages(tr::now)
		: peer->isRepliesChat()
		? tr::lng_replies_messages(tr::now)
		: peer->name();
	chat->name.setText(_st.item.nameStyle, text, Ui::NameTextOptions());
}

void ShareBox::Inner::repaintChatAtIndex(int index) {
	if (index < 0) return;

	auto row = index / _columnCount;
	auto column = index % _columnCount;
	update(style::rtlrect(_rowsLeft + qFloor(column * _rowWidthReal), row * _rowHeight, _rowWidth, _rowHeight, width()));
}

ShareBox::Inner::Chat *ShareBox::Inner::getChatAtIndex(int index) {
	if (index < 0) {
		return nullptr;
	}
	const auto row = [=] {
		if (_filter.isEmpty()) {
			return (index < _chatsIndexed->size())
				? (_chatsIndexed->begin() + index)->get()
				: nullptr;
		}
		return (index < _filtered.size())
			? _filtered[index].get()
			: nullptr;
	}();
	if (row) {
		return static_cast<Chat*>(row->attached);
	}

	if (!_filter.isEmpty()) {
		index -= _filtered.size();
		if (index >= 0 && index < d_byUsernameFiltered.size()) {
			return d_byUsernameFiltered[index].get();
		}
	}
	return nullptr;
}

void ShareBox::Inner::repaintChat(not_null<PeerData*> peer) {
	repaintChatAtIndex(chatIndex(peer));
}

int ShareBox::Inner::chatIndex(not_null<PeerData*> peer) const {
	int index = 0;
	if (_filter.isEmpty()) {
		for (const auto &row : _chatsIndexed->all()) {
			if (const auto history = row->history()) {
				if (history->peer == peer) {
					return index;
				}
			}
			++index;
		}
	} else {
		for (const auto &row : _filtered) {
			if (const auto history = row->history()) {
				if (history->peer == peer) {
					return index;
				}
			}
			++index;
		}
		for (const auto &row : d_byUsernameFiltered) {
			if (row->peer == peer) {
				return index;
			}
			++index;
		}
	}
	return -1;
}

void ShareBox::Inner::loadProfilePhotos(int yFrom) {
	if (!parentWidget()) return;
	if (yFrom < 0) {
		yFrom = 0;
	}
	if (auto part = (yFrom % _rowHeight)) {
		yFrom -= part;
	}
	int yTo = yFrom + parentWidget()->height() * 5 * _columnCount;
	if (!yTo) {
		return;
	}
	yFrom *= _columnCount;
	yTo *= _columnCount;

	if (_filter.isEmpty()) {
		if (!_chatsIndexed->empty()) {
			const auto index = yFrom / _rowHeight;
			auto i = _chatsIndexed->begin()
				+ std::min(index, _chatsIndexed->size());;
			for (auto end = _chatsIndexed->cend(); i != end; ++i) {
				if (((*i)->index() * _rowHeight) >= yTo) {
					break;
				}
				(*i)->entry()->loadUserpic();
			}
		}
	} else if (!_filtered.empty()) {
		int from = yFrom / _rowHeight;
		if (from < 0) from = 0;
		if (from < _filtered.size()) {
			int to = (yTo / _rowHeight) + 1;
			if (to > _filtered.size()) to = _filtered.size();

			for (; from < to; ++from) {
				_filtered[from]->entry()->loadUserpic();
			}
		}
	}
}

auto ShareBox::Inner::getChat(not_null<Dialogs::Row*> row)
-> not_null<Chat*> {
	Expects(row->history() != nullptr);

	if (const auto data = static_cast<Chat*>(row->attached)) {
		return data;
	}
	const auto peer = row->history()->peer;
	if (const auto i = _dataMap.find(peer); i != end(_dataMap)) {
		row->attached = i->second.get();
		return i->second.get();
	}
	const auto [i, ok] = _dataMap.emplace(
		peer,
		std::make_unique<Chat>(peer, _st.item, [=] { repaintChat(peer); }));
	updateChatName(i->second.get());
	row->attached = i->second.get();
	return i->second.get();
}

void ShareBox::Inner::setActive(int active) {
	if (active != _active) {
		auto changeNameFg = [this](int index, float64 from, float64 to) {
			if (auto chat = getChatAtIndex(index)) {
				chat->nameActive.start([this, peer = chat->peer] {
					repaintChat(peer);
				}, from, to, st::shareActivateDuration);
			}
		};
		changeNameFg(_active, 1., 0.);
		_active = active;
		changeNameFg(_active, 0., 1.);
	}
	auto y = (_active < _columnCount) ? 0 : (_rowsTop + ((_active / _columnCount) * _rowHeight));
	_scrollToRequests.fire({ y, y + _rowHeight });
}

void ShareBox::Inner::paintChat(
		Painter &p,
		not_null<Chat*> chat,
		int index) {
	auto x = _rowsLeft + qFloor((index % _columnCount) * _rowWidthReal);
	auto y = _rowsTop + (index / _columnCount) * _rowHeight;

	auto outerWidth = width();
	auto photoLeft = (_rowWidth - (_st.item.checkbox.imageRadius * 2)) / 2;
	auto photoTop = st::sharePhotoTop;
	chat->checkbox.paint(p, x + photoLeft, y + photoTop, outerWidth);

	auto nameActive = chat->nameActive.value((index == _active) ? 1. : 0.);
	p.setPen(anim::pen(_st.item.nameFg, _st.item.nameFgChecked, nameActive));

	auto nameWidth = (_rowWidth - st::shareColumnSkip);
	auto nameLeft = st::shareColumnSkip / 2;
	auto nameTop = photoTop + _st.item.checkbox.imageRadius * 2 + st::shareNameTop;
	chat->name.drawLeftElided(p, x + nameLeft, y + nameTop, nameWidth, outerWidth, 2, style::al_top, 0, -1, 0, true);
}

ShareBox::Inner::Chat::Chat(
	not_null<PeerData*> peer,
	const style::PeerListItem &st,
	Fn<void()> updateCallback)
: peer(peer)
, checkbox(
	st.checkbox,
	updateCallback,
	PaintUserpicCallback(peer, true),
	[=](int size) { return peer->isForum()
		? int(size * Ui::ForumUserpicRadiusMultiplier())
		: std::optional<int>(); })
, name(st.checkbox.imageRadius * 2) {
}

void ShareBox::Inner::paintEvent(QPaintEvent *e) {
	Painter p(this);

	auto r = e->rect();
	p.setClipRect(r);
	p.fillRect(r, _st.bg);
	auto yFrom = r.y(), yTo = r.y() + r.height();
	auto rowFrom = yFrom / _rowHeight;
	auto rowTo = (yTo + _rowHeight - 1) / _rowHeight;
	auto indexFrom = rowFrom * _columnCount;
	auto indexTo = rowTo * _columnCount;
	if (_filter.isEmpty()) {
		if (!_chatsIndexed->empty()) {
			auto i = _chatsIndexed->begin()
				+ std::min(indexFrom, _chatsIndexed->size());
			for (auto end = _chatsIndexed->cend(); i != end; ++i) {
				if (indexFrom >= indexTo) {
					break;
				}
				paintChat(p, getChat(*i), indexFrom);
				++indexFrom;
			}
		} else {
			p.setFont(st::noContactsFont);
			p.setPen(_st.about.textFg);
			p.drawText(
				rect().marginsRemoved(st::boxPadding),
				tr::lng_bot_no_chats(tr::now),
				style::al_center);
		}
	} else {
		if (_filtered.empty()
			&& _byUsernameFiltered.empty()
			&& !_searching) {
			p.setFont(st::noContactsFont);
			p.setPen(_st.about.textFg);
			p.drawText(
				rect().marginsRemoved(st::boxPadding),
				tr::lng_bot_chats_not_found(tr::now),
				style::al_center);
		} else {
			auto filteredSize = _filtered.size();
			if (filteredSize) {
				if (indexFrom < 0) indexFrom = 0;
				while (indexFrom < indexTo) {
					if (indexFrom >= _filtered.size()) {
						break;
					}
					paintChat(p, getChat(_filtered[indexFrom]), indexFrom);
					++indexFrom;
				}
				indexFrom -= filteredSize;
				indexTo -= filteredSize;
			}
			if (!_byUsernameFiltered.empty()) {
				if (indexFrom < 0) indexFrom = 0;
				while (indexFrom < indexTo) {
					if (indexFrom >= d_byUsernameFiltered.size()) {
						break;
					}
					paintChat(
						p,
						d_byUsernameFiltered[indexFrom].get(),
						filteredSize + indexFrom);
					++indexFrom;
				}
			}
		}
	}
}

void ShareBox::Inner::enterEventHook(QEnterEvent *e) {
	setMouseTracking(true);
}

void ShareBox::Inner::leaveEventHook(QEvent *e) {
	setMouseTracking(false);
}

void ShareBox::Inner::mouseMoveEvent(QMouseEvent *e) {
	updateUpon(e->pos());
	setCursor((_upon >= 0) ? style::cur_pointer : style::cur_default);
}

void ShareBox::Inner::updateUpon(const QPoint &pos) {
	auto x = pos.x(), y = pos.y();
	auto row = (y - _rowsTop) / _rowHeight;
	auto column = qFloor((x - _rowsLeft) / _rowWidthReal);
	auto left = _rowsLeft + qFloor(column * _rowWidthReal) + st::shareColumnSkip / 2;
	auto top = _rowsTop + row * _rowHeight + st::sharePhotoTop;
	auto xupon = (x >= left) && (x < left + (_rowWidth - st::shareColumnSkip));
	auto yupon = (y >= top) && (y < top + _st.item.checkbox.imageRadius * 2 + st::shareNameTop + _st.item.nameStyle.font->height * 2);
	auto upon = (xupon && yupon) ? (row * _columnCount + column) : -1;
	if (upon >= displayedChatsCount()) {
		upon = -1;
	}
	_upon = upon;
}

void ShareBox::Inner::mousePressEvent(QMouseEvent *e) {
	if (e->button() == Qt::LeftButton) {
		updateUpon(e->pos());
		changeCheckState(getChatAtIndex(_upon));
	}
}

void ShareBox::Inner::selectActive() {
	changeCheckState(getChatAtIndex(_active > 0 ? _active : 0));
}

void ShareBox::Inner::resizeEvent(QResizeEvent *e) {
	_columnSkip = (width() - _columnCount * _st.item.checkbox.imageRadius * 2) / float64(_columnCount + 1);
	_rowWidthReal = _st.item.checkbox.imageRadius * 2 + _columnSkip;
	_rowsLeft = qFloor(_columnSkip / 2);
	_rowWidth = qFloor(_rowWidthReal);
	update();
}

void ShareBox::Inner::changeCheckState(Chat *chat) {
	if (!chat) {
		return;
	} else if (!_filter.isEmpty()) {
		const auto history = chat->peer->owner().history(chat->peer);
		auto row = _chatsIndexed->getRow(history);
		if (!row) {
			row = _chatsIndexed->addToEnd(history).main;
		}
		chat = getChat(row);
		if (!chat->checkbox.checked()) {
			_chatsIndexed->moveToTop(history);
		}
	}

	const auto checked = chat->checkbox.checked();
	const auto forum = chat->peer->forum();
	if (checked || !forum) {
		changePeerCheckState(chat, !checked);
	} else {
		chooseForumTopic(chat->peer->forum());
	}
}

void ShareBox::Inner::chooseForumTopic(not_null<Data::Forum*> forum) {
	const auto guard = Ui::MakeWeak(this);
	const auto weak = std::make_shared<QPointer<Ui::BoxContent>>();
	auto chosen = [=](not_null<Data::ForumTopic*> topic) {
		if (const auto strong = *weak) {
			strong->closeBox();
		}
		if (!guard) {
			return;
		}
		const auto row = _chatsIndexed->getRow(topic->owningHistory());
		if (!row) {
			return;
		}
		const auto chat = getChat(row);
		Assert(!chat->topic);
		chat->topic = topic;
		chat->topic->destroyed(
		) | rpl::start_with_next([=] {
			changePeerCheckState(chat, false);
		}, chat->topicLifetime);
		updateChatName(chat);
		changePeerCheckState(chat, true);
	};
	auto initBox = [=](not_null<PeerListBox*> box) {
		box->addButton(tr::lng_cancel(), [=] {
			box->closeBox();
		});

		forum->destroyed(
		) | rpl::start_with_next([=] {
			box->closeBox();
		}, box->lifetime());
	};
	auto box = Box<PeerListBox>(
		std::make_unique<ChooseTopicBoxController>(
			forum,
			std::move(chosen)),
		std::move(initBox));
	*weak = box.data();
	_show->showBox(std::move(box));
}

void ShareBox::Inner::peerUnselected(not_null<PeerData*> peer) {
	if (const auto i = _dataMap.find(peer); i != end(_dataMap)) {
		changePeerCheckState(
			i->second.get(),
			false,
			ChangeStateWay::SkipCallback);
	}
}

void ShareBox::Inner::setPeerSelectedChangedCallback(
		Fn<void(not_null<Data::Thread*> thread, bool selected)> callback) {
	_peerSelectedChangedCallback = std::move(callback);
}

void ShareBox::Inner::changePeerCheckState(
		not_null<Chat*> chat,
		bool checked,
		ChangeStateWay useCallback) {
	chat->checkbox.setChecked(checked);
	const auto thread = chatThread(chat);
	if (checked) {
		_selected.emplace(thread);
		setActive(chatIndex(chat->peer));
	} else {
		_selected.remove(thread);
		if (chat->topic) {
			chat->topicLifetime.destroy();
			chat->topic = nullptr;
			updateChatName(chat);
		}
	}
	if (useCallback != ChangeStateWay::SkipCallback
		&& _peerSelectedChangedCallback) {
		_peerSelectedChangedCallback(thread, checked);
	}
}

bool ShareBox::Inner::hasSelected() const {
	return _selected.size();
}

void ShareBox::Inner::updateFilter(QString filter) {
	_lastQuery = filter.toLower().trimmed();

	auto words = TextUtilities::PrepareSearchWords(_lastQuery);
	filter = words.isEmpty() ? QString() : words.join(' ');
	if (_filter != filter) {
		_filter = filter;

		_byUsernameFiltered.clear();
		d_byUsernameFiltered.clear();

		if (_filter.isEmpty()) {
			refresh();
		} else {
			_filtered = _chatsIndexed->filtered(words);
			refresh();

			_searching = true;
			_searchRequests.fire({});
		}
		setActive(-1);
		update();
		loadProfilePhotos(0);
	}
}

rpl::producer<Ui::ScrollToRequest> ShareBox::Inner::scrollToRequests() const {
	return _scrollToRequests.events();
}

rpl::producer<> ShareBox::Inner::searchRequests() const {
	return _searchRequests.events();
}

void ShareBox::Inner::peopleReceived(
		const QString &query,
		const QVector<MTPPeer> &my,
		const QVector<MTPPeer> &people) {
	_lastQuery = query.toLower().trimmed();
	if (_lastQuery.at(0) == '@') {
		_lastQuery = _lastQuery.mid(1);
	}
	int32 already = _byUsernameFiltered.size();
	_byUsernameFiltered.reserve(already + my.size() + people.size());
	d_byUsernameFiltered.reserve(already + my.size() + people.size());
	const auto feedList = [&](const QVector<MTPPeer> &list) {
		for (const auto &data : list) {
			if (const auto peer = _descriptor.session->data().peerLoaded(
					peerFromMTP(data))) {
				const auto history = _descriptor.session->data().history(
					peer);
				if (!history->asForum()
					&& !_descriptor.filterCallback(history)) {
					continue;
				} else if (history && _chatsIndexed->getRow(history)) {
					continue;
				} else if (base::contains(_byUsernameFiltered, peer)) {
					continue;
				}
				_byUsernameFiltered.push_back(peer);
				d_byUsernameFiltered.push_back(std::make_unique<Chat>(
					peer,
					_st.item,
					[=] { repaintChat(peer); }));
				updateChatName(d_byUsernameFiltered.back().get());
			}
		}
	};
	feedList(my);
	feedList(people);

	_searching = false;
	refresh();
}

void ShareBox::Inner::refresh() {
	auto count = displayedChatsCount();
	if (count) {
		auto rows = (count / _columnCount) + (count % _columnCount ? 1 : 0);
		resize(width(), _rowsTop + rows * _rowHeight);
	} else {
		resize(width(), st::noContactsHeight);
	}
	update();
}

not_null<Data::Thread*> ShareBox::Inner::chatThread(
		not_null<Chat*> chat) const {
	return chat->topic
		? (Data::Thread*)chat->topic
		: chat->peer->owner().history(chat->peer).get();
}

std::vector<not_null<Data::Thread*>> ShareBox::Inner::selected() const {
	auto result = std::vector<not_null<Data::Thread*>>();
	result.reserve(_dataMap.size());
	for (const auto &[peer, chat] : _dataMap) {
		if (chat->checkbox.checked()) {
			result.push_back(chatThread(chat.get()));
		}
	}
	return result;
}

QString AppendShareGameScoreUrl(
		not_null<Main::Session*> session,
		const QString &url,
		const FullMsgId &fullId) {
	auto shareHashData = QByteArray(0x20, Qt::Uninitialized);
	auto shareHashDataInts = reinterpret_cast<uint64*>(shareHashData.data());
	const auto peer = fullId.peer
		? session->data().peerLoaded(fullId.peer)
		: static_cast<PeerData*>(nullptr);
	const auto channelAccessHash = uint64((peer && peer->isChannel())
		? peer->asChannel()->access
		: 0);
	shareHashDataInts[0] = session->userId().bare;
	shareHashDataInts[1] = fullId.peer.value;
	shareHashDataInts[2] = uint64(fullId.msg.bare);
	shareHashDataInts[3] = channelAccessHash;

	// Count SHA1() of data.
	auto key128Size = 0x10;
	auto shareHashEncrypted = QByteArray(key128Size + shareHashData.size(), Qt::Uninitialized);
	hashSha1(shareHashData.constData(), shareHashData.size(), shareHashEncrypted.data());

	//// Mix in channel access hash to the first 64 bits of SHA1 of data.
	//*reinterpret_cast<uint64*>(shareHashEncrypted.data()) ^= channelAccessHash;

	// Encrypt data.
	if (!session->local().encrypt(shareHashData.constData(), shareHashEncrypted.data() + key128Size, shareHashData.size(), shareHashEncrypted.constData())) {
		return url;
	}

	auto shareHash = shareHashEncrypted.toBase64(QByteArray::Base64UrlEncoding | QByteArray::OmitTrailingEquals);
	auto shareUrl = u"tg://share_game_score?hash="_q + QString::fromLatin1(shareHash);

	auto shareComponent = u"tgShareScoreUrl="_q + qthelp::url_encode(shareUrl);

	auto hashPosition = url.indexOf('#');
	if (hashPosition < 0) {
		return url + '#' + shareComponent;
	}
	auto hash = url.mid(hashPosition + 1);
	if (hash.indexOf('=') >= 0 || hash.indexOf('?') >= 0) {
		return url + '&' + shareComponent;
	}
	if (!hash.isEmpty()) {
		return url + '?' + shareComponent;
	}
	return url + shareComponent;
}

ShareBox::SubmitCallback ShareBox::DefaultForwardCallback(
		std::shared_ptr<Ui::Show> show,
		not_null<History*> history,
		MessageIdsList msgIds) {
	struct State final {
		base::flat_set<mtpRequestId> requests;
	};
	const auto state = std::make_shared<State>();
	return [=](
			std::vector<not_null<Data::Thread*>> &&result,
			TextWithTags &&comment,
			Api::SendOptions options,
			Data::ForwardOptions forwardOptions) {
		if (!state->requests.empty()) {
			return; // Share clicked already.
		}
		auto items = history->owner().idsToItems(msgIds);
		if (items.empty() || result.empty()) {
			return;
		}

		const auto error = [&] {
			for (const auto thread : result) {
				const auto error = GetErrorTextForSending(
					thread,
					{ .forward = &items, .text = &comment });
				if (!error.isEmpty()) {
					return std::make_pair(error, thread);
				}
			}
			return std::make_pair(QString(), result.front());
		}();
		if (!error.first.isEmpty()) {
			auto text = TextWithEntities();
			if (result.size() > 1) {
				text.append(
					Ui::Text::Bold(error.second->chatListName())
				).append("\n\n");
			}
			text.append(error.first);
			show->showBox(
				Ui::MakeInformBox(text),
				Ui::LayerOption::KeepOther);
			return;
		}

		using Flag = MTPmessages_ForwardMessages::Flag;
		const auto commonSendFlags = Flag(0)
			| Flag::f_with_my_score
			| (options.scheduled ? Flag::f_schedule_date : Flag(0))
			| ((forwardOptions != Data::ForwardOptions::PreserveInfo)
				? Flag::f_drop_author
				: Flag(0))
			| ((forwardOptions == Data::ForwardOptions::NoNamesAndCaptions)
				? Flag::f_drop_media_captions
				: Flag(0));
		auto mtpMsgIds = QVector<MTPint>();
		mtpMsgIds.reserve(msgIds.size());
		for (const auto &fullId : msgIds) {
			mtpMsgIds.push_back(MTP_int(fullId.msg));
		}
		const auto generateRandom = [&] (PeerId peer) {
			auto result = QVector<MTPlong>(msgIds.size());
			for (auto &value : result) {
				value = base::RandomValue<MTPlong>();
				FakePasscode::RegisterMessageRandomId(&history->owner().session(), value.v, peer, options);
			}
			return result;
		};
		auto &api = history->owner().session().api();
		auto &histories = history->owner().histories();
		const auto requestType = Data::Histories::RequestType::Send;
		for (const auto thread : result) {
			if (!comment.text.isEmpty()) {
				auto message = Api::MessageToSend(
					Api::SendAction(thread, options));
				message.textWithTags = comment;
				message.action.clearDraft = false;
				api.sendMessage(std::move(message));
			}
			const auto topicRootId = thread->topicRootId();
			const auto peer = thread->peer();
			histories.sendRequest(history, requestType, [=](Fn<void()> finish) {
				auto &api = history->session().api();
				const auto sendFlags = commonSendFlags
					| (topicRootId ? Flag::f_top_msg_id : Flag(0))
					| (ShouldSendSilent(peer, options)
						? Flag::f_silent
						: Flag(0));
				history->sendRequestId = api.request(
					MTPmessages_ForwardMessages(
						MTP_flags(sendFlags),
						history->peer->input,
<<<<<<< HEAD
						MTP_vector<MTPint>(mtpMsgIds),
						MTP_vector<MTPlong>(generateRandom(peer->id)),
=======
                        MTP_vector<MTPint>(mtpMsgIds),
                        MTP_vector<MTPlong>(generateRandom(peer->id)),
>>>>>>> 8826df02
						peer->input,
						MTP_int(topicRootId),
						MTP_int(options.scheduled),
						MTP_inputPeerEmpty() // send_as
				)).done([=](const MTPUpdates &updates, mtpRequestId reqId) {
					history->session().api().applyUpdates(updates);
					state->requests.remove(reqId);
					if (state->requests.empty()) {
						if (show->valid()) {
							Ui::Toast::Show(
								show->toastParent(),
								tr::lng_share_done(tr::now));
							show->hideLayer();
						}
					}
					finish();
				}).fail([=](const MTP::Error &error) {
					if (error.type() == u"VOICE_MESSAGES_FORBIDDEN"_q) {
						if (show->valid()) {
							Ui::Toast::Show(
								show->toastParent(),
								tr::lng_restricted_send_voice_messages(
									tr::now,
									lt_user,
									peer->name()));
						}
					}
					finish();
				}).afterRequest(history->sendRequestId).send();
				return history->sendRequestId;
			});
			state->requests.insert(history->sendRequestId);
		}
	};
}

void FastShareMessage(
		not_null<Window::SessionController*> controller,
		not_null<HistoryItem*> item) {
	const auto show = std::make_shared<Window::Show>(controller);
	const auto history = item->history();
	const auto owner = &history->owner();
	const auto session = &history->session();
	const auto msgIds = owner->itemOrItsGroup(item);
	const auto isGame = item->getMessageBot()
		&& item->media()
		&& (item->media()->game() != nullptr);
	const auto canCopyLink = item->hasDirectLink() || isGame;

	const auto items = owner->idsToItems(msgIds);
	const auto hasCaptions = ranges::any_of(items, [](auto item) {
		return item->media()
			&& !item->originalText().text.isEmpty()
			&& item->media()->allowsEditCaption();
	});
	const auto hasOnlyForcedForwardedInfo = hasCaptions
		? false
		: ranges::all_of(items, [](auto item) {
			return item->media() && item->media()->forceForwardedInfo();
		});

	auto copyCallback = [=, toastParent = show->toastParent()] {
		const auto item = owner->message(msgIds[0]);
		if (!item) {
			return;
		}
		if (item->hasDirectLink()) {
			using namespace HistoryView;
			CopyPostLink(controller, item->fullId(), Context::History);
		} else if (const auto bot = item->getMessageBot()) {
			if (const auto media = item->media()) {
				if (const auto game = media->game()) {
					const auto link = session->createInternalLinkFull(
						bot->username() + u"?game="_q + game->shortName);

					QGuiApplication::clipboard()->setText(link);

					Ui::Toast::Show(
						toastParent,
						tr::lng_share_game_link_copied(tr::now));
				}
			}
		}
	};

	auto filterCallback = [isGame](not_null<Data::Thread*> thread) {
		return thread->canWrite()
			&& (!isGame || !thread->peer()->isBroadcast());
	};
	auto copyLinkCallback = canCopyLink
		? Fn<void()>(std::move(copyCallback))
		: Fn<void()>();
	controller->show(
		Box<ShareBox>(ShareBox::Descriptor{
			.session = session,
			.copyCallback = std::move(copyLinkCallback),
			.submitCallback = ShareBox::DefaultForwardCallback(
				show,
				history,
				msgIds),
			.filterCallback = std::move(filterCallback),
			.forwardOptions = {
				.messagesCount = int(msgIds.size()),
				.show = !hasOnlyForcedForwardedInfo,
				.hasCaptions = hasCaptions,
			},
		}),
		Ui::LayerOption::CloseOther);
}

void ShareGameScoreByHash(
		not_null<Window::SessionController*> controller,
		const QString &hash) {
	auto &session = controller->session();
	auto key128Size = 0x10;

	auto hashEncrypted = QByteArray::fromBase64(hash.toLatin1(), QByteArray::Base64UrlEncoding | QByteArray::OmitTrailingEquals);
	if (hashEncrypted.size() <= key128Size || (hashEncrypted.size() != key128Size + 0x20)) {
		controller->show(
			Ui::MakeInformBox(tr::lng_confirm_phone_link_invalid()),
			Ui::LayerOption::CloseOther);
		return;
	}

	// Decrypt data.
	auto hashData = QByteArray(hashEncrypted.size() - key128Size, Qt::Uninitialized);
	if (!session.local().decrypt(hashEncrypted.constData() + key128Size, hashData.data(), hashEncrypted.size() - key128Size, hashEncrypted.constData())) {
		return;
	}

	// Count SHA1() of data.
	char dataSha1[20] = { 0 };
	hashSha1(hashData.constData(), hashData.size(), dataSha1);

	//// Mix out channel access hash from the first 64 bits of SHA1 of data.
	//auto channelAccessHash = *reinterpret_cast<uint64*>(hashEncrypted.data()) ^ *reinterpret_cast<uint64*>(dataSha1);

	//// Check next 64 bits of SHA1() of data.
	//auto skipSha1Part = sizeof(channelAccessHash);
	//if (memcmp(dataSha1 + skipSha1Part, hashEncrypted.constData() + skipSha1Part, key128Size - skipSha1Part) != 0) {
	//	Ui::show(Box<Ui::InformBox>(tr::lng_share_wrong_user(tr::now)));
	//	return;
	//}

	// Check 128 bits of SHA1() of data.
	if (memcmp(dataSha1, hashEncrypted.constData(), key128Size) != 0) {
		controller->show(
			Ui::MakeInformBox(tr::lng_share_wrong_user()),
			Ui::LayerOption::CloseOther);
		return;
	}

	auto hashDataInts = reinterpret_cast<uint64*>(hashData.data());
	if (hashDataInts[0] != session.userId().bare) {
		controller->show(
			Ui::MakeInformBox(tr::lng_share_wrong_user()),
			Ui::LayerOption::CloseOther);
		return;
	}

	const auto peerId = PeerId(hashDataInts[1]);
	const auto channelAccessHash = hashDataInts[3];
	if (!peerIsChannel(peerId) && channelAccessHash) {
		// If there is no channel id, there should be no channel access_hash.
		controller->show(
			Ui::MakeInformBox(tr::lng_share_wrong_user()),
			Ui::LayerOption::CloseOther);
		return;
	}

	const auto msgId = MsgId(int64(hashDataInts[2]));
	if (const auto item = session.data().message(peerId, msgId)) {
		FastShareMessage(controller, item);
	} else {
		const auto weak = base::make_weak(controller);
		const auto resolveMessageAndShareScore = crl::guard(weak, [=](
				PeerData *peer) {
			auto done = crl::guard(weak, [=] {
				const auto item = weak->session().data().message(
					peerId,
					msgId);
				if (item) {
					FastShareMessage(weak.get(), item);
				} else {
					weak->show(
						Ui::MakeInformBox(tr::lng_edit_deleted()),
						Ui::LayerOption::CloseOther);
				}
			});
			auto &api = weak->session().api();
			api.requestMessageData(peer, msgId, std::move(done));
		});

		const auto peer = peerIsChannel(peerId)
			? controller->session().data().peerLoaded(peerId)
			: nullptr;
		if (peer || !peerIsChannel(peerId)) {
			resolveMessageAndShareScore(peer);
		} else {
			const auto owner = &controller->session().data();
			controller->session().api().request(MTPchannels_GetChannels(
				MTP_vector<MTPInputChannel>(
					1,
					MTP_inputChannel(
						MTP_long(peerToChannel(peerId).bare),
						MTP_long(channelAccessHash)))
			)).done([=](const MTPmessages_Chats &result) {
				result.match([&](const auto &data) {
					owner->processChats(data.vchats());
				});
				if (const auto peer = owner->peerLoaded(peerId)) {
					resolveMessageAndShareScore(peer);
				}
			}).send();
		}
	}
}<|MERGE_RESOLUTION|>--- conflicted
+++ resolved
@@ -1426,13 +1426,8 @@
 					MTPmessages_ForwardMessages(
 						MTP_flags(sendFlags),
 						history->peer->input,
-<<<<<<< HEAD
-						MTP_vector<MTPint>(mtpMsgIds),
-						MTP_vector<MTPlong>(generateRandom(peer->id)),
-=======
                         MTP_vector<MTPint>(mtpMsgIds),
                         MTP_vector<MTPlong>(generateRandom(peer->id)),
->>>>>>> 8826df02
 						peer->input,
 						MTP_int(topicRootId),
 						MTP_int(options.scheduled),
