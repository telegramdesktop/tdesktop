/*
This file is part of Telegram Desktop,
the official desktop application for the Telegram messaging service.

For license and copyright information please follow this link:
https://github.com/telegramdesktop/tdesktop/blob/master/LEGAL
*/
#include "boxes/peers/edit_peer_invite_link.h"

#include "data/data_peer.h"
#include "data/data_user.h"
#include "data/data_changes.h"
#include "data/data_session.h"
#include "data/data_histories.h"
#include "main/main_session.h"
#include "api/api_invite_links.h"
#include "base/unixtime.h"
#include "apiwrap.h"
#include "ui/controls/invite_link_buttons.h"
#include "ui/controls/invite_link_label.h"
#include "ui/wrap/vertical_layout.h"
#include "ui/wrap/slide_wrap.h"
#include "ui/wrap/padding_wrap.h"
#include "ui/widgets/popup_menu.h"
#include "ui/abstract_button.h"
#include "ui/toast/toast.h"
#include "ui/text/text_utilities.h"
#include "ui/boxes/edit_invite_link.h"
#include "boxes/share_box.h"
#include "history/view/history_view_group_call_tracker.h" // GenerateUs...
#include "history/history_message.h" // GetErrorTextForSending.
#include "history/history.h"
#include "boxes/confirm_box.h"
#include "boxes/peer_list_box.h"
#include "mainwindow.h"
#include "facades.h" // Ui::showPerProfile.
#include "lang/lang_keys.h"
#include "window/window_session_controller.h"
#include "settings/settings_common.h"
#include "mtproto/sender.h"
#include "qr/qr_generate.h"
#include "intro/intro_qr.h" // TelegramLogoImage
#include "styles/style_boxes.h"
#include "styles/style_layers.h" // st::boxDividerLabel.
#include "styles/style_info.h"
#include "styles/style_settings.h"

#include <QtGui/QGuiApplication>
#include <QtCore/QMimeData>

namespace {

constexpr auto kFirstPage = 20;
constexpr auto kPerPage = 100;
constexpr auto kShareQrSize = 768;
constexpr auto kShareQrPadding = 16;

using LinkData = Api::InviteLink;

class Controller final : public PeerListController {
public:
	Controller(
		not_null<PeerData*> peer,
		not_null<UserData*> admin,
		rpl::producer<LinkData> data);

	void prepare() override;
	void loadMoreRows() override;
	void rowClicked(not_null<PeerListRow*> row) override;
	Main::Session &session() const override;

	rpl::producer<int> boxHeightValue() const override;
	int descriptionTopSkipMin() const override;

private:
	void appendSlice(const Api::JoinedByLinkSlice &slice);
	void addHeaderBlock(not_null<Ui::VerticalLayout*> container);

	[[nodiscard]] rpl::producer<LinkData> dataValue() const;

	const not_null<PeerData*> _peer;
	rpl::variable<LinkData> _data;

	QString _link;
	bool _revoked = false;

	mtpRequestId _requestId = 0;
	std::optional<Api::JoinedByLinkUser> _lastUser;
	bool _allLoaded = false;

	Ui::RpWidget *_headerWidget = nullptr;
	rpl::variable<int> _addedHeight;

	MTP::Sender _api;
	rpl::lifetime _lifetime;

};

class SingleRowController final : public PeerListController {
public:
	SingleRowController(
		not_null<PeerData*> peer,
		rpl::producer<QString> status);

	void prepare() override;
	void loadMoreRows() override;
	void rowClicked(not_null<PeerListRow*> row) override;
	Main::Session &session() const override;

private:
	const not_null<PeerData*> _peer;
	rpl::producer<QString> _status;
	rpl::lifetime _lifetime;

};

[[nodiscard]] bool ClosingLinkBox(const LinkData &updated, bool revoked) {
	return updated.link.isEmpty() || (!revoked && updated.revoked);
}

QImage QrExact(const Qr::Data &data, int pixel, QColor color) {
	const auto image = [](int size) {
		auto result = QImage(
			size,
			size,
			QImage::Format_ARGB32_Premultiplied);
		result.fill(Qt::transparent);
		{
			QPainter p(&result);
			const auto skip = size / 12;
			const auto logoSize = size - 2 * skip;
			p.drawImage(
				skip,
				skip,
				Intro::details::TelegramLogoImage().scaled(
					logoSize,
					logoSize,
					Qt::IgnoreAspectRatio,
					Qt::SmoothTransformation));
		}
		return result;
	};
	return Qr::ReplaceCenter(
		Qr::Generate(data, pixel, color),
		image(Qr::ReplaceSize(data, pixel)));
}

QImage Qr(const Qr::Data &data, int pixel, int max = 0) {
	Expects(data.size > 0);

	if (max > 0 && data.size * pixel > max) {
		pixel = std::max(max / data.size, 1);
	}
	return QrExact(data, pixel * style::DevicePixelRatio(), st::windowFg->c);
}

QImage Qr(const QString &text, int pixel, int max) {
	return Qr(Qr::Encode(text), pixel, max);
}

QImage QrForShare(const QString &text) {
	const auto data = Qr::Encode(text);
	const auto size = (kShareQrSize - 2 * kShareQrPadding);
	const auto image = QrExact(data, size / data.size, Qt::black);
	auto result = QImage(
		kShareQrPadding * 2 + image.width(),
		kShareQrPadding * 2 + image.height(),
		QImage::Format_ARGB32_Premultiplied);
	result.fill(Qt::white);
	{
		auto p = QPainter(&result);
		p.drawImage(kShareQrPadding, kShareQrPadding, image);
	}
	return result;
}

void QrBox(
		not_null<Ui::GenericBox*> box,
		const QString &link,
		Fn<void(QImage)> share) {
	box->setTitle(tr::lng_group_invite_qr_title());

	box->addButton(tr::lng_about_done(), [=] { box->closeBox(); });

	const auto qr = Qr(
		link,
		st::inviteLinkQrPixel,
		st::boxWidth - st::boxRowPadding.left() - st::boxRowPadding.right());
	const auto size = qr.width() / style::DevicePixelRatio();
	const auto height = st::inviteLinkQrSkip * 2 + size;
	const auto container = box->addRow(
		object_ptr<Ui::BoxContentDivider>(box, height),
		st::inviteLinkQrMargin);
	const auto button = Ui::CreateChild<Ui::AbstractButton>(container);
	button->resize(size, size);
	button->paintRequest(
	) | rpl::start_with_next([=] {
		QPainter(button).drawImage(QRect(0, 0, size, size), qr);
	}, button->lifetime());
	container->widthValue(
	) | rpl::start_with_next([=](int width) {
		button->move((width - size) / 2, st::inviteLinkQrSkip);
	}, button->lifetime());
	button->setClickedCallback([=] {
		share(QrForShare(link));
	});

	box->addRow(
		object_ptr<Ui::FlatLabel>(
			box,
			tr::lng_group_invite_qr_about(),
			st::boxLabel),
		st::inviteLinkQrValuePadding);

	box->addLeftButton(
		tr::lng_group_invite_context_copy(),
		[=] { share(QrForShare(link)); });
}

Controller::Controller(
	not_null<PeerData*> peer,
	not_null<UserData*> admin,
	rpl::producer<LinkData> data)
: _peer(peer)
, _data(LinkData{ .admin = admin })
, _api(&_peer->session().api().instance()) {
	_data = std::move(data);
	const auto current = _data.current();
	_link = current.link;
	_revoked = current.revoked;
}

rpl::producer<LinkData> Controller::dataValue() const {
	return _data.value(
	) | rpl::filter([=](const LinkData &data) {
		return !ClosingLinkBox(data, _revoked);
	});
}

void Controller::addHeaderBlock(not_null<Ui::VerticalLayout*> container) {
	using namespace Settings;

	const auto current = _data.current();
	const auto revoked = current.revoked;
	const auto link = current.link;
	const auto admin = current.admin;
	const auto weak = Ui::MakeWeak(container);
	const auto copyLink = crl::guard(weak, [=] {
		CopyInviteLink(link);
	});
	const auto shareLink = crl::guard(weak, [=] {
		ShareInviteLinkBox(_peer, link);
	});
	const auto getLinkQr = crl::guard(weak, [=] {
		InviteLinkQrBox(link);
	});
	const auto revokeLink = crl::guard(weak, [=] {
		RevokeLink(_peer, admin, link);
	});
	const auto editLink = crl::guard(weak, [=] {
		EditLink(_peer, _data.current());
	});
	const auto deleteLink = crl::guard(weak, [=] {
		DeleteLink(_peer, admin, link);
	});

	const auto createMenu = [=] {
		auto result = base::make_unique_q<Ui::PopupMenu>(container);
		if (revoked) {
			result->addAction(
				tr::lng_group_invite_context_delete(tr::now),
				deleteLink);
		} else {
			result->addAction(
				tr::lng_group_invite_context_copy(tr::now),
				copyLink);
			result->addAction(
				tr::lng_group_invite_context_share(tr::now),
				shareLink);
			result->addAction(
				tr::lng_group_invite_context_qr(tr::now),
				getLinkQr);
			if (!admin->isBot()) {
				result->addAction(
					tr::lng_group_invite_context_edit(tr::now),
					editLink);
				result->addAction(
					tr::lng_group_invite_context_revoke(tr::now),
					revokeLink);
			}
		}
		return result;
	};

	const auto prefix = qstr("https://");
	const auto label = container->lifetime().make_state<Ui::InviteLinkLabel>(
		container,
		rpl::single(link.startsWith(prefix)
			? link.mid(prefix.size())
			: link),
		createMenu);
	container->add(
		label->take(),
		st::inviteLinkFieldPadding);

	label->clicks(
	) | rpl::start_with_next(copyLink, label->lifetime());

	const auto reactivateWrap = container->add(
		object_ptr<Ui::SlideWrap<Ui::VerticalLayout>>(
			container,
			object_ptr<Ui::VerticalLayout>(
				container)));
	const auto copyShareWrap = container->add(
		object_ptr<Ui::SlideWrap<Ui::VerticalLayout>>(
			container,
			object_ptr<Ui::VerticalLayout>(
				container)));

	AddReactivateLinkButton(reactivateWrap->entity(), editLink);
	AddCopyShareLinkButtons(copyShareWrap->entity(), copyLink, shareLink);
	if (revoked) {
		AddDeleteLinkButton(container, deleteLink);
	}

	AddSkip(container, st::inviteLinkJoinedRowPadding.bottom() * 2);

	auto grayLabelText = dataValue(
	) | rpl::map([=](const LinkData &data) {
		const auto usageExpired = (data.usageLimit > 0)
			&& (data.usageLimit <= data.usage);
		return usageExpired
			? tr::lng_group_invite_used_about()
			: tr::lng_group_invite_expires_at(
				lt_when,
				rpl::single(langDateTime(
					base::unixtime::parse(data.expireDate))));
	}) | rpl::flatten_latest();

	const auto redLabelWrap = container->add(
		object_ptr<Ui::SlideWrap<Ui::DividerLabel>>(
			container,
			object_ptr<Ui::DividerLabel>(
				container,
				object_ptr<Ui::FlatLabel>(
					container,
					tr::lng_group_invite_expired_about(),
					st::boxAttentionDividerLabel),
				st::settingsDividerLabelPadding)));
	const auto grayLabelWrap = container->add(
		object_ptr<Ui::SlideWrap<Ui::DividerLabel>>(
			container,
			object_ptr<Ui::DividerLabel>(
				container,
				object_ptr<Ui::FlatLabel>(
					container,
					std::move(grayLabelText),
					st::boxDividerLabel),
				st::settingsDividerLabelPadding)));
	const auto justDividerWrap = container->add(
		object_ptr<Ui::SlideWrap<>>(
			container,
			object_ptr<Ui::BoxContentDivider>(container)));
	AddSkip(container);

	dataValue(
	) | rpl::start_with_next([=](const LinkData &data) {
		const auto now = base::unixtime::now();
		const auto expired = IsExpiredLink(data, now);
		reactivateWrap->toggle(
			!revoked && expired && !admin->isBot(),
			anim::type::instant);
		copyShareWrap->toggle(!revoked && !expired, anim::type::instant);

		const auto timeExpired = (data.expireDate > 0)
			&& (data.expireDate <= now);
		const auto usageExpired = (data.usageLimit > 0)
			&& (data.usageLimit <= data.usage);
		redLabelWrap->toggle(!revoked && timeExpired, anim::type::instant);
		grayLabelWrap->toggle(
			!revoked && !timeExpired && (data.expireDate > 0 || usageExpired),
			anim::type::instant);
		justDividerWrap->toggle(
			revoked || (!data.expireDate && !expired),
			anim::type::instant);
	}, lifetime());
}

void Controller::prepare() {
	using namespace Settings;

	auto header = object_ptr<Ui::VerticalLayout>((QWidget*)nullptr);
	const auto container = header.data();

	const auto current = _data.current();
	const auto revoked = current.revoked;
	if (revoked || !current.permanent) {
		addHeaderBlock(container);
	}
	AddSubsectionTitle(
		container,
		tr::lng_group_invite_created_by());
	AddSinglePeerRow(
		container,
		current.admin,
		rpl::single(langDateTime(base::unixtime::parse(current.date))));
	AddSkip(container, st::membersMarginBottom);

	const auto listHeaderWrap = container->add(
		object_ptr<Ui::SlideWrap<Ui::VerticalLayout>>(
			container,
			object_ptr<Ui::VerticalLayout>(
				container)));
	const auto listHeader = listHeaderWrap->entity();

	// Make this container occupy full width.
	listHeader->add(object_ptr<Ui::RpWidget>(listHeader));

	AddDivider(listHeader);
	AddSkip(listHeader);

	auto listHeaderText = dataValue(
	) | rpl::map([=](const LinkData &data) {
		const auto now = base::unixtime::now();
		const auto timeExpired = (data.expireDate > 0)
			&& (data.expireDate <= now);
		if (!revoked && !data.usage && data.usageLimit > 0 && !timeExpired) {
			auto description = object_ptr<Ui::FlatLabel>(
				nullptr,
				tr::lng_group_invite_can_join_via_link(
					tr::now,
					lt_count,
					data.usageLimit),
				computeListSt().about);
			if (!delegate()->peerListFullRowsCount()) {
				using namespace rpl::mappers;
				_addedHeight = description->heightValue(
				) | rpl::map(_1
					+ st::membersAboutLimitPadding.top()
					+ st::membersAboutLimitPadding.bottom());
			}
			delegate()->peerListSetDescription(std::move(description));
		} else {
			_addedHeight = std::max(
				data.usage,
				delegate()->peerListFullRowsCount()
			) * computeListSt().item.height;
			delegate()->peerListSetDescription(nullptr);
		}
		listHeaderWrap->toggle(
			!revoked && (data.usage || (data.usageLimit > 0 && !timeExpired)),
			anim::type::instant);
		delegate()->peerListRefreshRows();
		return data.usage
			? tr::lng_group_invite_joined(
				lt_count,
				rpl::single(float64(data.usage)))
			: tr::lng_group_invite_no_joined();
	}) | rpl::flatten_latest();
	const auto listTitle = AddSubsectionTitle(
		listHeader,
		std::move(listHeaderText));
	auto remainingText = dataValue(
	) | rpl::map([=](const LinkData &data) {
		return !data.usageLimit
			? QString()
			: tr::lng_group_invite_remaining(
				tr::now,
				lt_count_decimal,
				std::max(data.usageLimit - data.usage, 0));
	});
	const auto remaining = Ui::CreateChild<Ui::FlatLabel>(
		listHeader,
		std::move(remainingText),
		st::settingsSubsectionTitleRight);
	dataValue(
	) | rpl::start_with_next([=](const LinkData &data) {
		remaining->setTextColorOverride(
			(data.usageLimit && (data.usageLimit <= data.usage)
				? std::make_optional(st::boxTextFgError->c)
				: std::nullopt));
		if (revoked || (!data.usage && data.usageLimit > 0)) {
			remaining->hide();
		} else {
			remaining->show();
		}
	}, remaining->lifetime());

	rpl::combine(
		listTitle->positionValue(),
		remaining->widthValue(),
		listHeader->widthValue()
	) | rpl::start_with_next([=](
			QPoint position,
			int width,
			int outerWidth) {
		remaining->moveToRight(position.x(), position.y(), outerWidth);
	}, remaining->lifetime());

	_headerWidget = header.data();

	delegate()->peerListSetAboveWidget(std::move(header));
	_allLoaded = (current.usage == 0);

	const auto &inviteLinks = _peer->session().api().inviteLinks();
	const auto slice = inviteLinks.joinedFirstSliceLoaded(_peer, _link);
	if (slice) {
		appendSlice(*slice);
	}
	loadMoreRows();
}

void Controller::loadMoreRows() {
	if (_requestId || _allLoaded) {
		return;
	}
	_requestId = _api.request(MTPmessages_GetChatInviteImporters(
		_peer->input,
		MTP_string(_link),
		MTP_int(_lastUser ? _lastUser->date : 0),
		_lastUser ? _lastUser->user->inputUser : MTP_inputUserEmpty(),
		MTP_int(_lastUser ? kPerPage : kFirstPage)
	)).done([=](const MTPmessages_ChatInviteImporters &result) {
		_requestId = 0;
		auto slice = Api::ParseJoinedByLinkSlice(_peer, result);
		_allLoaded = slice.users.empty();
		appendSlice(slice);
	}).fail([=](const MTP::Error &error) {
		_requestId = 0;
		_allLoaded = true;
	}).send();
}

void Controller::appendSlice(const Api::JoinedByLinkSlice &slice) {
	for (const auto &user : slice.users) {
		_lastUser = user;
		delegate()->peerListAppendRow(
			std::make_unique<PeerListRow>(user.user));
	}
	delegate()->peerListRefreshRows();
	if (delegate()->peerListFullRowsCount() > 0) {
		_addedHeight = std::max(
			_data.current().usage,
			delegate()->peerListFullRowsCount()
		) * computeListSt().item.height;
	}
}

void Controller::rowClicked(not_null<PeerListRow*> row) {
	Ui::showPeerProfile(row->peer());
}

Main::Session &Controller::session() const {
	return _peer->session();
}

rpl::producer<int> Controller::boxHeightValue() const {
	Expects(_headerWidget != nullptr);

	return rpl::combine(
		_headerWidget->heightValue(),
		_addedHeight.value()
	) | rpl::map([=](int header, int description) {
		const auto wrapped = description
			? (computeListSt().padding.top()
				+ description
				+ computeListSt().padding.bottom())
			: 0;
		return std::min(header + wrapped, st::boxMaxListHeight);
	});
}

int Controller::descriptionTopSkipMin() const {
	return 0;
}

SingleRowController::SingleRowController(
	not_null<PeerData*> peer,
	rpl::producer<QString> status)
: _peer(peer)
, _status(std::move(status)) {
}

void SingleRowController::prepare() {
	auto row = std::make_unique<PeerListRow>(_peer);

	const auto raw = row.get();
	std::move(
		_status
	) | rpl::start_with_next([=](const QString &status) {
		raw->setCustomStatus(status);
		delegate()->peerListUpdateRow(raw);
	}, _lifetime);

	delegate()->peerListAppendRow(std::move(row));
	delegate()->peerListRefreshRows();
}

void SingleRowController::loadMoreRows() {
}

void SingleRowController::rowClicked(not_null<PeerListRow*> row) {
	Ui::showPeerProfile(row->peer());
}

Main::Session &SingleRowController::session() const {
	return _peer->session();
}

} // namespace

bool IsExpiredLink(const Api::InviteLink &data, TimeId now) {
	return (data.expireDate > 0 && data.expireDate <= now)
		|| (data.usageLimit > 0 && data.usageLimit <= data.usage);
}

void AddSinglePeerRow(
		not_null<Ui::VerticalLayout*> container,
		not_null<PeerData*> peer,
		rpl::producer<QString> status) {
	const auto delegate = container->lifetime().make_state<
		PeerListContentDelegateSimple
	>();
	const auto controller = container->lifetime().make_state<
		SingleRowController
	>(peer, std::move(status));
	controller->setStyleOverrides(&st::peerListSingleRow);
	const auto content = container->add(object_ptr<PeerListContent>(
		container,
		controller));
	delegate->setContent(content);
	controller->setDelegate(delegate);
}

void AddPermanentLinkBlock(
		not_null<Ui::VerticalLayout*> container,
		not_null<PeerData*> peer,
		not_null<UserData*> admin,
		rpl::producer<Api::InviteLink> fromList) {
	struct LinkData {
		QString link;
		int usage = 0;
	};
	const auto value = container->lifetime().make_state<
		rpl::variable<LinkData>
	>();
	if (admin->isSelf()) {
		*value = peer->session().changes().peerFlagsValue(
			peer,
			Data::PeerUpdate::Flag::InviteLinks
		) | rpl::map([=] {
			const auto &links = peer->session().api().inviteLinks().myLinks(
				peer).links;
			const auto link = links.empty() ? nullptr : &links.front();
			return (link && link->permanent && !link->revoked)
				? LinkData{ link->link, link->usage }
				: LinkData();
		});
	} else {
		*value = std::move(
			fromList
		) | rpl::map([](const Api::InviteLink &link) {
			return LinkData{ link.link, link.usage };
		});
	}
	const auto weak = Ui::MakeWeak(container);
	const auto copyLink = crl::guard(weak, [=] {
		if (const auto current = value->current(); !current.link.isEmpty()) {
			CopyInviteLink(current.link);
		}
	});
	const auto shareLink = crl::guard(weak, [=] {
		if (const auto current = value->current(); !current.link.isEmpty()) {
			ShareInviteLinkBox(peer, current.link);
		}
	});
	const auto getLinkQr = crl::guard(weak, [=] {
		if (const auto current = value->current(); !current.link.isEmpty()) {
			InviteLinkQrBox(current.link);
		}
	});
	const auto revokeLink = crl::guard(weak, [=] {
		const auto box = std::make_shared<QPointer<ConfirmBox>>();
		const auto done = crl::guard(weak, [=] {
			const auto close = [=] {
				if (*box) {
					(*box)->closeBox();
				}
			};
			peer->session().api().inviteLinks().revokePermanent(
				peer,
				admin,
				value->current().link,
				close);
		});
		*box = Ui::show(
			Box<ConfirmBox>(tr::lng_group_invite_about_new(tr::now), done),
			Ui::LayerOption::KeepOther);
	});

	auto link = value->value(
	) | rpl::map([=](const LinkData &data) {
		const auto prefix = qstr("https://");
		return data.link.startsWith(prefix)
			? data.link.mid(prefix.size())
			: data.link;
	});
	const auto createMenu = [=] {
		auto result = base::make_unique_q<Ui::PopupMenu>(container);
		result->addAction(
			tr::lng_group_invite_context_copy(tr::now),
			copyLink);
		result->addAction(
			tr::lng_group_invite_context_share(tr::now),
			shareLink);
		result->addAction(
			tr::lng_group_invite_context_qr(tr::now),
			getLinkQr);
		if (!admin->isBot()) {
			result->addAction(
				tr::lng_group_invite_context_revoke(tr::now),
				revokeLink);
		}
		return result;
	};
	const auto label = container->lifetime().make_state<Ui::InviteLinkLabel>(
		container,
		std::move(link),
		createMenu);
	container->add(
		label->take(),
		st::inviteLinkFieldPadding);

	label->clicks(
	) | rpl::start_with_next(copyLink, label->lifetime());

	AddCopyShareLinkButtons(container, copyLink, shareLink);

	struct JoinedState {
		QImage cachedUserpics;
		std::vector<HistoryView::UserpicInRow> list;
		int count = 0;
		bool allUserpicsLoaded = false;
		rpl::variable<Ui::JoinedCountContent> content;
		rpl::lifetime lifetime;
	};
	const auto state = container->lifetime().make_state<JoinedState>();
	const auto push = [=] {
		HistoryView::GenerateUserpicsInRow(
			state->cachedUserpics,
			state->list,
			st::inviteLinkUserpics,
			0);
		state->allUserpicsLoaded = ranges::all_of(
			state->list,
			[](const HistoryView::UserpicInRow &element) {
				return !element.peer->hasUserpic() || element.view->image();
			});
		state->content = Ui::JoinedCountContent{
			.count = state->count,
			.userpics = state->cachedUserpics
		};
	};
	value->value(
	) | rpl::map([=](const LinkData &data) {
		return peer->session().api().inviteLinks().joinedFirstSliceValue(
			peer,
			data.link,
			data.usage);
	}) | rpl::flatten_latest(
	) | rpl::start_with_next([=](const Api::JoinedByLinkSlice &slice) {
		auto list = std::vector<HistoryView::UserpicInRow>();
		list.reserve(slice.users.size());
		for (const auto &item : slice.users) {
			const auto i = ranges::find(
				state->list,
				item.user,
				&HistoryView::UserpicInRow::peer);
			if (i != end(state->list)) {
				list.push_back(std::move(*i));
			} else {
				list.push_back({ item.user });
			}
		}
		state->count = slice.count;
		state->list = std::move(list);
		push();
	}, state->lifetime);

	peer->session().downloaderTaskFinished(
	) | rpl::filter([=] {
		return !state->allUserpicsLoaded;
	}) | rpl::start_with_next([=] {
		auto pushing = false;
		state->allUserpicsLoaded = true;
		for (const auto &element : state->list) {
			if (!element.peer->hasUserpic()) {
				continue;
			} else if (element.peer->userpicUniqueKey(element.view)
				!= element.uniqueKey) {
				pushing = true;
			} else if (!element.view->image()) {
				state->allUserpicsLoaded = false;
			}
		}
		if (pushing) {
			push();
		}
	}, state->lifetime);

	Ui::AddJoinedCountButton(
		container,
		state->content.value(),
		st::inviteLinkJoinedRowPadding
	)->setClickedCallback([=] {
	});

	container->add(object_ptr<Ui::SlideWrap<Ui::FixedHeightWidget>>(
		container,
		object_ptr<Ui::FixedHeightWidget>(
			container,
			st::inviteLinkJoinedRowPadding.bottom()))
	)->setDuration(0)->toggleOn(state->content.value(
	) | rpl::map([=](const Ui::JoinedCountContent &content) {
		return (content.count <= 0);
	}));
}

void CopyInviteLink(const QString &link) {
	QGuiApplication::clipboard()->setText(link);
	Ui::Toast::Show(tr::lng_group_invite_copied(tr::now));
}

void ShareInviteLinkBox(not_null<PeerData*> peer, const QString &link) {
	const auto session = &peer->session();
	const auto sending = std::make_shared<bool>();
	const auto box = std::make_shared<QPointer<ShareBox>>();

	auto copyCallback = [=] {
		QGuiApplication::clipboard()->setText(link);
		Ui::Toast::Show(tr::lng_group_invite_copied(tr::now));
	};
	auto submitCallback = [=](
			std::vector<not_null<PeerData*>> &&result,
			TextWithTags &&comment,
			Api::SendOptions options) {
		if (*sending || result.empty()) {
			return;
		}

		const auto error = [&] {
			for (const auto peer : result) {
				const auto error = GetErrorTextForSending(
					peer,
					{},
					comment);
				if (!error.isEmpty()) {
					return std::make_pair(error, peer);
				}
			}
			return std::make_pair(QString(), result.front());
		}();
		if (!error.first.isEmpty()) {
			auto text = TextWithEntities();
			if (result.size() > 1) {
				text.append(
					Ui::Text::Bold(error.second->name)
				).append("\n\n");
			}
			text.append(error.first);
			Ui::show(
				Box<InformBox>(text),
				Ui::LayerOption::KeepOther);
			return;
		}

		*sending = true;
		if (!comment.text.isEmpty()) {
			comment.text = link + "\n" + comment.text;
			const auto add = link.size() + 1;
			for (auto &tag : comment.tags) {
				tag.offset += add;
			}
		} else {
			comment.text = link;
		}
		const auto owner = &peer->owner();
		auto &api = peer->session().api();
		auto &histories = owner->histories();
		const auto requestType = Data::Histories::RequestType::Send;
		for (const auto peer : result) {
			const auto history = owner->history(peer);
			auto message = ApiWrap::MessageToSend(history);
			message.textWithTags = comment;
			message.action.options = options;
			message.action.clearDraft = false;
			api.sendMessage(std::move(message));
		}
		Ui::Toast::Show(tr::lng_share_done(tr::now));
		if (*box) {
			(*box)->closeBox();
		}
	};
	auto filterCallback = [](PeerData *peer) {
		return peer->canWrite();
	};
	*box = Ui::show(
<<<<<<< HEAD
		Box<ShareBox>(
			App::wnd()->sessionController(),
			std::move(copyCallback),
			std::move(submitCallback),
			std::move(filterCallback),
			tr::lng_profile_invite_link_section()),
=======
		Box<ShareBox>(ShareBox::Descriptor{
			.session = &peer->session(),
			.copyCallback = std::move(copyCallback),
			.submitCallback = std::move(submitCallback),
			.filterCallback = [](auto peer) { return peer->canWrite(); },
			.navigation = App::wnd()->sessionController() }),
>>>>>>> f25b2a20
		Ui::LayerOption::KeepOther);
}

void InviteLinkQrBox(const QString &link) {
	Ui::show(Box(QrBox, link, [=](const QImage &image) {
		auto mime = std::make_unique<QMimeData>();
		mime->setImageData(image);
		QGuiApplication::clipboard()->setMimeData(mime.release());

		Ui::Toast::Show(tr::lng_group_invite_qr_copied(tr::now));
	}));
}

void EditLink(
		not_null<PeerData*> peer,
		const Api::InviteLink &data) {
	const auto creating = data.link.isEmpty();
	const auto box = std::make_shared<QPointer<Ui::GenericBox>>();
	using Fields = Ui::InviteLinkFields;
	const auto done = [=](Fields result) {
		const auto finish = [=](Api::InviteLink finished) {
			if (creating) {
				ShowInviteLinkBox(peer, finished);
			}
			if (*box) {
				(*box)->closeBox();
			}
		};
		if (creating) {
			Assert(data.admin->isSelf());
			peer->session().api().inviteLinks().create(
				peer,
				finish,
				result.expireDate,
				result.usageLimit);
		} else {
			peer->session().api().inviteLinks().edit(
				peer,
				data.admin,
				result.link,
				result.expireDate,
				result.usageLimit,
				finish);
		}
	};
	*box = Ui::show(
		(creating
			? Box(Ui::CreateInviteLinkBox, done)
			: Box(
				Ui::EditInviteLinkBox,
				Fields{
					.link = data.link,
					.expireDate = data.expireDate,
					.usageLimit = data.usageLimit
				},
				done)),
		Ui::LayerOption::KeepOther);
}

void RevokeLink(
		not_null<PeerData*> peer,
		not_null<UserData*> admin,
		const QString &link) {
	const auto box = std::make_shared<QPointer<ConfirmBox>>();
	const auto revoke = [=] {
		const auto done = [=](const LinkData &data) {
			if (*box) {
				(*box)->closeBox();
			}
		};
		peer->session().api().inviteLinks().revoke(peer, admin, link, done);
	};
	*box = Ui::show(
		Box<ConfirmBox>(
			tr::lng_group_invite_revoke_about(tr::now),
			revoke),
		Ui::LayerOption::KeepOther);
}

void DeleteLink(
		not_null<PeerData*> peer,
		not_null<UserData*> admin,
		const QString &link) {
	const auto box = std::make_shared<QPointer<ConfirmBox>>();
	const auto sure = [=] {
		const auto finish = [=] {
			if (*box) {
				(*box)->closeBox();
			}
		};
		peer->session().api().inviteLinks().destroy(
			peer,
			admin,
			link,
			finish);
	};
	*box = Ui::show(
		Box<ConfirmBox>(tr::lng_group_invite_delete_sure(tr::now), sure),
		Ui::LayerOption::KeepOther);
}

void ShowInviteLinkBox(
		not_null<PeerData*> peer,
		const Api::InviteLink &link) {
	const auto admin = link.admin;
	const auto linkText = link.link;
	const auto revoked = link.revoked;

	auto updates = peer->session().api().inviteLinks().updates(
		peer,
		admin
	) | rpl::filter([=](const Api::InviteLinkUpdate &update) {
		return (update.was == linkText);
	}) | rpl::map([=](const Api::InviteLinkUpdate &update) {
		return update.now ? *update.now : LinkData{ .admin = admin };
	});
	auto data = rpl::single(link) | rpl::then(std::move(updates));

	auto initBox = [=, data = rpl::duplicate(data)](
			not_null<Ui::BoxContent*> box) {
		rpl::duplicate(
			data
		) | rpl::start_with_next([=](const LinkData &link) {
			if (ClosingLinkBox(link, revoked)) {
				box->closeBox();
				return;
			}
			const auto now = base::unixtime::now();
			box->setTitle(link.revoked
				? tr::lng_manage_peer_link_invite()
				: IsExpiredLink(link, now)
				? tr::lng_manage_peer_link_expired()
				: link.permanent
				? tr::lng_manage_peer_link_permanent()
				: tr::lng_manage_peer_link_invite());
		}, box->lifetime());

		box->addButton(tr::lng_about_done(), [=] { box->closeBox(); });
	};
	Ui::show(
		Box<PeerListBox>(
			std::make_unique<Controller>(peer, link.admin, std::move(data)),
			std::move(initBox)),
		Ui::LayerOption::KeepOther);
}<|MERGE_RESOLUTION|>--- conflicted
+++ resolved
@@ -905,21 +905,12 @@
 		return peer->canWrite();
 	};
 	*box = Ui::show(
-<<<<<<< HEAD
-		Box<ShareBox>(
-			App::wnd()->sessionController(),
-			std::move(copyCallback),
-			std::move(submitCallback),
-			std::move(filterCallback),
-			tr::lng_profile_invite_link_section()),
-=======
 		Box<ShareBox>(ShareBox::Descriptor{
 			.session = &peer->session(),
 			.copyCallback = std::move(copyCallback),
 			.submitCallback = std::move(submitCallback),
 			.filterCallback = [](auto peer) { return peer->canWrite(); },
 			.navigation = App::wnd()->sessionController() }),
->>>>>>> f25b2a20
 		Ui::LayerOption::KeepOther);
 }
 
