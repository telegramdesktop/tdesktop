﻿/*
This file is part of Telegram Desktop,
the official desktop application for the Telegram messaging service.

For license and copyright information please follow this link:
https://github.com/telegramdesktop/tdesktop/blob/master/LEGAL
*/
#include "boxes/peers/edit_participants_box.h"

#include "boxes/peer_list_controllers.h"
#include "boxes/peers/edit_participant_box.h"
#include "boxes/peers/add_participants_box.h"
#include "boxes/confirm_box.h"
#include "boxes/add_contact_box.h"
#include "main/main_session.h"
#include "mtproto/mtproto_config.h"
#include "apiwrap.h"
#include "lang/lang_keys.h"
#include "mainwidget.h"
#include "dialogs/dialogs_indexed_list.h"
#include "data/data_peer_values.h"
#include "data/data_session.h"
#include "data/data_channel.h"
#include "data/data_chat.h"
#include "data/data_user.h"
#include "data/data_changes.h"
#include "base/unixtime.h"
#include "ui/widgets/popup_menu.h"
#include "ui/ui_utility.h"
#include "window/window_session_controller.h"
#include "history/history.h"
#include "facades.h"

namespace {

// How many messages from chat history server should forward to user,
// that was added to this chat.
constexpr auto kForwardMessagesOnAdd = 100;

constexpr auto kParticipantsFirstPageCount = 16;
constexpr auto kParticipantsPerPage = 200;
constexpr auto kSortByOnlineDelay = crl::time(1000);

void RemoveAdmin(
		not_null<ChannelData*> channel,
		not_null<UserData*> user,
		const MTPChatAdminRights &oldRights,
		Fn<void()> onDone,
		Fn<void()> onFail) {
	const auto newRights = MTP_chatAdminRights(MTP_flags(0));
	channel->session().api().request(MTPchannels_EditAdmin(
		channel->inputChannel,
		user->inputUser,
		newRights,
		MTP_string(QString())
	)).done([=](const MTPUpdates &result) {
		channel->session().api().applyUpdates(result);
		channel->applyEditAdmin(user, oldRights, newRights, QString());
		if (onDone) {
			onDone();
		}
	}).fail([=](const MTP::Error &error) {
		if (onFail) {
			onFail();
		}
	}).send();
}

void AddChatParticipant(
		not_null<ChatData*> chat,
		not_null<UserData*> user,
		Fn<void()> onDone,
		Fn<void()> onFail) {
	chat->session().api().request(MTPmessages_AddChatUser(
		chat->inputChat,
		user->inputUser,
		MTP_int(kForwardMessagesOnAdd)
	)).done([=](const MTPUpdates &result) {
		chat->session().api().applyUpdates(result);
		if (onDone) {
			onDone();
		}
	}).fail([=](const MTP::Error &error) {
		ShowAddParticipantsError(error.type(), chat, { 1, user });
		if (onFail) {
			onFail();
		}
	}).send();
}

void SaveChatAdmin(
		not_null<ChatData*> chat,
		not_null<UserData*> user,
		bool isAdmin,
		Fn<void()> onDone,
		Fn<void()> onFail,
		bool retryOnNotParticipant = true) {
	chat->session().api().request(MTPmessages_EditChatAdmin(
		chat->inputChat,
		user->inputUser,
		MTP_bool(isAdmin)
	)).done([=](const MTPBool &result) {
		chat->applyEditAdmin(user, isAdmin);
		if (onDone) {
			onDone();
		}
	}).fail([=](const MTP::Error &error) {
		const auto &type = error.type();
		if (retryOnNotParticipant
			&& isAdmin
			&& (type == qstr("USER_NOT_PARTICIPANT"))) {
			AddChatParticipant(chat, user, [=] {
				SaveChatAdmin(chat, user, isAdmin, onDone, onFail, false);
			}, onFail);
		} else if (onFail) {
			onFail();
		}
	}).send();
}

void SaveChannelAdmin(
		not_null<ChannelData*> channel,
		not_null<UserData*> user,
		const MTPChatAdminRights &oldRights,
		const MTPChatAdminRights &newRights,
		const QString &rank,
		Fn<void()> onDone,
		Fn<void()> onFail) {
	channel->session().api().request(MTPchannels_EditAdmin(
		channel->inputChannel,
		user->inputUser,
		newRights,
		MTP_string(rank)
	)).done([=](const MTPUpdates &result) {
		channel->session().api().applyUpdates(result);
		channel->applyEditAdmin(user, oldRights, newRights, rank);
		if (onDone) {
			onDone();
		}
	}).fail([=](const MTP::Error &error) {
		ShowAddParticipantsError(error.type(), channel, { 1, user });
		if (onFail) {
			onFail();
		}
	}).send();
}

void SaveChannelRestriction(
		not_null<ChannelData*> channel,
		not_null<PeerData*> participant,
		const MTPChatBannedRights &oldRights,
		const MTPChatBannedRights &newRights,
		Fn<void()> onDone,
		Fn<void()> onFail) {
	channel->session().api().request(MTPchannels_EditBanned(
		channel->inputChannel,
		participant->input,
		newRights
	)).done([=](const MTPUpdates &result) {
		channel->session().api().applyUpdates(result);
		channel->applyEditBanned(participant, oldRights, newRights);
		if (onDone) {
			onDone();
		}
	}).fail([=](const MTP::Error &error) {
		if (onFail) {
			onFail();
		}
	}).send();
}

void SaveChatParticipantKick(
		not_null<ChatData*> chat,
		not_null<UserData*> user,
		Fn<void()> onDone,
		Fn<void()> onFail) {
	chat->session().api().request(MTPmessages_DeleteChatUser(
		MTP_flags(0),
		chat->inputChat,
		user->inputUser
	)).done([=](const MTPUpdates &result) {
		chat->session().api().applyUpdates(result);
		if (onDone) {
			onDone();
		}
	}).fail([=](const MTP::Error &error) {
		if (onFail) {
			onFail();
		}
	}).send();
}

} // namespace

Fn<void(
	const MTPChatAdminRights &oldRights,
	const MTPChatAdminRights &newRights,
	const QString &rank)> SaveAdminCallback(
		not_null<PeerData*> peer,
		not_null<UserData*> user,
		Fn<void(
			const MTPChatAdminRights &newRights,
			const QString &rank)> onDone,
		Fn<void()> onFail) {
	return [=](
			const MTPChatAdminRights &oldRights,
			const MTPChatAdminRights &newRights,
			const QString &rank) {
		const auto done = [=] { if (onDone) onDone(newRights, rank); };
		const auto saveForChannel = [=](not_null<ChannelData*> channel) {
			SaveChannelAdmin(
				channel,
				user,
				oldRights,
				newRights,
				rank,
				done,
				onFail);
		};
		if (const auto chat = peer->asChatNotMigrated()) {
			const auto saveChatAdmin = [&](bool isAdmin) {
				SaveChatAdmin(chat, user, isAdmin, done, onFail);
			};
			const auto flags = newRights.match([](
					const MTPDchatAdminRights &data) {
				return data.vflags().v;
			});
			if (flags == chat->defaultAdminRights(user) && rank.isEmpty()) {
				saveChatAdmin(true);
			} else if (!flags) {
				saveChatAdmin(false);
			} else {
				peer->session().api().migrateChat(chat, saveForChannel);
			}
		} else if (const auto channel = peer->asChannelOrMigrated()) {
			saveForChannel(channel);
		} else {
			Unexpected("Peer in SaveAdminCallback.");
		}
	};
}

Fn<void(
	const MTPChatBannedRights &oldRights,
	const MTPChatBannedRights &newRights)> SaveRestrictedCallback(
		not_null<PeerData*> peer,
		not_null<PeerData*> participant,
		Fn<void(const MTPChatBannedRights &newRights)> onDone,
		Fn<void()> onFail) {
	return [=](
			const MTPChatBannedRights &oldRights,
			const MTPChatBannedRights &newRights) {
		const auto done = [=] { if (onDone) onDone(newRights); };
		const auto saveForChannel = [=](not_null<ChannelData*> channel) {
			SaveChannelRestriction(
				channel,
				participant,
				oldRights,
				newRights,
				done,
				onFail);
		};
		if (const auto chat = peer->asChatNotMigrated()) {
			const auto flags = Data::ChatBannedRightsFlags(newRights);
			if (participant->isUser()
				&& (flags & MTPDchatBannedRights::Flag::f_view_messages)) {
				SaveChatParticipantKick(
					chat,
					participant->asUser(),
					done,
					onFail);
			} else if (!flags) {
				done();
			} else {
				peer->session().api().migrateChat(chat, saveForChannel);
			}
		} else if (const auto channel = peer->asChannelOrMigrated()) {
			saveForChannel(channel);
		} else {
			Unexpected("Peer in SaveAdminCallback.");
		}
	};
}

void SubscribeToMigration(
		not_null<PeerData*> peer,
		rpl::lifetime &lifetime,
		Fn<void(not_null<ChannelData*>)> migrate) {
	if (const auto chat = peer->asChat()) {
		if (const auto channel = peer->migrateTo()) {
			migrate(channel);
		} else if (!chat->isDeactivated()) {
			chat->session().changes().peerUpdates(
				peer,
				Data::PeerUpdate::Flag::Migration
			) | rpl::map([](const Data::PeerUpdate &update) {
				return update.peer->migrateTo();
			}) | rpl::filter([](ChannelData *channel) {
				return (channel != nullptr);
			}) | rpl::take(
				1
			) | rpl::start_with_next([=](not_null<ChannelData*> channel) {
				const auto onstack = base::duplicate(migrate);
				onstack(channel);
			}, lifetime);
		}
	}
}

ParticipantsAdditionalData::ParticipantsAdditionalData(
	not_null<PeerData*> peer,
	Role role)
: _peer(peer)
, _role(role) {
	fillFromPeer();
}

bool ParticipantsAdditionalData::infoLoaded(
		not_null<PeerData*> participant) const {
	return _peer->isChat()
		|| (_infoNotLoaded.find(participant) == end(_infoNotLoaded));
}

bool ParticipantsAdditionalData::canEditAdmin(
		not_null<UserData*> user) const {
	if (_creator && _creator->isSelf()) {
		return true;
	} else if (_creator == user || user->isSelf()) {
		return false;
	} else if (adminRights(user).has_value()) {
		return !_peer->isChat() && _adminCanEdit.contains(user);
	}
	return true;
}

bool ParticipantsAdditionalData::canAddOrEditAdmin(
		not_null<UserData*> user) const {
	if (!canEditAdmin(user)) {
		return false;
	} else if (const auto chat = _peer->asChat()) {
		return chat->canAddAdmins();
	} else if (const auto channel = _peer->asChannel()) {
		return channel->canAddAdmins();
	}
	Unexpected("Peer in ParticipantsAdditionalData::canAddOrEditAdmin.");
}

bool ParticipantsAdditionalData::canRestrictParticipant(
		not_null<PeerData*> participant) const {
	const auto user = participant->asUser();
	if (user && (!canEditAdmin(user) || user->isSelf())) {
		return false;
	} else if (const auto chat = _peer->asChat()) {
		return chat->canBanMembers();
	} else if (const auto channel = _peer->asChannel()) {
		return channel->canBanMembers();
	}
	Unexpected("Peer in ParticipantsAdditionalData::canRestrictParticipant.");
}

bool ParticipantsAdditionalData::canRemoveParticipant(
		not_null<PeerData*> participant) const {
	const auto user = participant->asUser();
	if (canRestrictParticipant(participant)) {
		return true;
	} else if (const auto chat = _peer->asChat()) {
		return user
			&& !user->isSelf()
			&& chat->invitedByMe.contains(user)
			&& (chat->amCreator() || !_admins.contains(user));
	}
	return false;
}

auto ParticipantsAdditionalData::adminRights(
	not_null<UserData*> user) const
-> std::optional<MTPChatAdminRights> {
	if (const auto chat = _peer->asChat()) {
		return _admins.contains(user)
			? std::make_optional(MTPChatAdminRights(MTP_chatAdminRights(
				MTP_flags(chat->defaultAdminRights(user)))))
			: std::nullopt;
	}
	const auto i = _adminRights.find(user);
	return (i != end(_adminRights))
		? std::make_optional(i->second)
		: std::nullopt;
}

QString ParticipantsAdditionalData::adminRank(
		not_null<UserData*> user) const {
	const auto i = _adminRanks.find(user);
	return (i != end(_adminRanks)) ? i->second : QString();
}

auto ParticipantsAdditionalData::restrictedRights(
	not_null<PeerData*> participant) const
-> std::optional<MTPChatBannedRights> {
	if (_peer->isChat()) {
		return std::nullopt;
	}
	const auto i = _restrictedRights.find(participant);
	return (i != end(_restrictedRights))
		? std::make_optional(i->second)
		: std::nullopt;
}

bool ParticipantsAdditionalData::isCreator(not_null<UserData*> user) const {
	return (_creator == user);
}

bool ParticipantsAdditionalData::isExternal(
		not_null<PeerData*> participant) const {
	return _peer->isChat()
		? (participant->isUser()
			&& !_members.contains(participant->asUser()))
		: _external.find(participant) != end(_external);
}

bool ParticipantsAdditionalData::isKicked(
		not_null<PeerData*> participant) const {
	return _peer->isChat()
		? false
		: _kicked.find(participant) != end(_kicked);
}

UserData *ParticipantsAdditionalData::adminPromotedBy(
		not_null<UserData*> user) const {
	if (_peer->isChat()) {
		return _admins.contains(user) ? _creator : nullptr;
	}
	const auto i = _adminPromotedBy.find(user);
	return (i != end(_adminPromotedBy)) ? i->second.get() : nullptr;
}

UserData *ParticipantsAdditionalData::restrictedBy(
		not_null<PeerData*> participant) const {
	if (_peer->isChat()) {
		return nullptr;
	}
	const auto i = _restrictedBy.find(participant);
	return (i != end(_restrictedBy)) ? i->second.get() : nullptr;
}

void ParticipantsAdditionalData::setExternal(
		not_null<PeerData*> participant) {
	if (const auto user = participant->asUser()) {
		_adminRights.erase(user);
		_adminCanEdit.erase(user);
		_adminPromotedBy.erase(user);
		_admins.erase(user);
	}
	_restrictedRights.erase(participant);
	_kicked.erase(participant);
	_restrictedBy.erase(participant);
	_infoNotLoaded.erase(participant);
	_external.emplace(participant);
}

void ParticipantsAdditionalData::checkForLoaded(
		not_null<PeerData*> participant) {
	const auto contains = [](const auto &map, const auto &value) {
		return map.find(value) != map.end();
	};
	const auto user = participant->asUser();
	if (!(user && _creator == user)
		&& !(user && contains(_adminRights, user))
		&& !contains(_restrictedRights, participant)
		&& !contains(_external, participant)
		&& !contains(_kicked, participant)) {
		_infoNotLoaded.emplace(participant);
	}
}

void ParticipantsAdditionalData::fillFromPeer() {
	if (const auto chat = _peer->asChat()) {
		fillFromChat(chat);
	} else if (const auto channel = _peer->asChannel()) {
		fillFromChannel(channel);
	} else {
		Unexpected("Peer in ParticipantsAdditionalData::fillFromPeer.");
	}
}

void ParticipantsAdditionalData::fillFromChat(not_null<ChatData*> chat) {
	if (const auto creator = chat->owner().userLoaded(chat->creator)) {
		_creator = creator;
	}
	if (chat->participants.empty()) {
		return;
	}
	_members = chat->participants;
	_admins = chat->admins;
}

void ParticipantsAdditionalData::fillFromChannel(
		not_null<ChannelData*> channel) {
	const auto information = channel->mgInfo.get();
	if (!information) {
		return;
	}
	if (information->creator) {
		_creator = information->creator;
		_adminRanks[information->creator] = information->creatorRank;
	}
	for (const auto user : information->lastParticipants) {
		const auto admin = information->lastAdmins.find(user);
		const auto rank = information->admins.find(peerToUser(user->id));
		const auto restricted = information->lastRestricted.find(user);
		if (admin != information->lastAdmins.cend()) {
			_restrictedRights.erase(user);
			_kicked.erase(user);
			_restrictedBy.erase(user);
			if (admin->second.canEdit) {
				_adminCanEdit.emplace(user);
			} else {
				_adminCanEdit.erase(user);
			}
			_adminRights.emplace(user, admin->second.rights);
			if (rank != end(information->admins)
				&& !rank->second.isEmpty()) {
				_adminRanks[user] = rank->second;
			}
		} else if (restricted != information->lastRestricted.cend()) {
			_adminRights.erase(user);
			_adminCanEdit.erase(user);
			_adminPromotedBy.erase(user);
			_restrictedRights.emplace(user, restricted->second.rights);
		}
	}
}

PeerData *ParticipantsAdditionalData::applyParticipant(
		const MTPChannelParticipant &data) {
	return applyParticipant(data, _role);
}

PeerData *ParticipantsAdditionalData::applyParticipant(
		const MTPChannelParticipant &data,
		Role overrideRole) {
	const auto logBad = [&]() -> PeerData* {
		LOG(("API Error: Bad participant type %1 got "
			"while requesting for participants, role: %2"
			).arg(data.type()
			).arg(static_cast<int>(overrideRole)));
		return nullptr;
	};

	return data.match([&](
			const MTPDchannelParticipantCreator &data) -> PeerData* {
		if (overrideRole != Role::Profile
			&& overrideRole != Role::Members
			&& overrideRole != Role::Admins) {
			return logBad();
		}
		return applyCreator(data);
	}, [&](const MTPDchannelParticipantAdmin &data) -> PeerData* {
		if (overrideRole != Role::Profile
			&& overrideRole != Role::Members
			&& overrideRole != Role::Admins) {
			return logBad();
		}
		return applyAdmin(data);
	}, [&](const MTPDchannelParticipantSelf &data) -> PeerData* {
		if (overrideRole != Role::Profile
			&& overrideRole != Role::Members) {
			return logBad();
		}
		return applyRegular(data.vuser_id());
	}, [&](const MTPDchannelParticipant &data) -> PeerData* {
		if (overrideRole != Role::Profile
			&& overrideRole != Role::Members) {
			return logBad();
		}
		return applyRegular(data.vuser_id());
	}, [&](const MTPDchannelParticipantBanned &data) {
		if (overrideRole != Role::Profile
			&& overrideRole != Role::Members
			&& overrideRole != Role::Restricted
			&& overrideRole != Role::Kicked) {
			return logBad();
		}
		return applyBanned(data);
	}, [&](const MTPDchannelParticipantLeft &data) {
		return logBad();
	});
}

UserData *ParticipantsAdditionalData::applyCreator(
		const MTPDchannelParticipantCreator &data) {
	if (const auto user = applyRegular(data.vuser_id())) {
		_creator = user;
		_adminRights[user] = data.vadmin_rights();
		if (user->isSelf()) {
			_adminCanEdit.emplace(user);
		} else {
			_adminCanEdit.erase(user);
		}
		if (const auto rank = data.vrank()) {
			_adminRanks[user] = qs(*rank);
		} else {
			_adminRanks.remove(user);
		}
		return user;
	}
	return nullptr;
}

UserData *ParticipantsAdditionalData::applyAdmin(
		const MTPDchannelParticipantAdmin &data) {
	const auto user = _peer->owner().userLoaded(data.vuser_id().v);
	if (!user) {
		return nullptr;
	} else if (const auto chat = _peer->asChat()) {
		// This can come from saveAdmin callback.
		_admins.emplace(user);
		return user;
	}

	_infoNotLoaded.erase(user);
	_restrictedRights.erase(user);
	_kicked.erase(user);
	_restrictedBy.erase(user);
	_adminRights[user] = data.vadmin_rights();
	if (data.is_can_edit()) {
		_adminCanEdit.emplace(user);
	} else {
		_adminCanEdit.erase(user);
	}
	if (const auto rank = data.vrank()) {
		_adminRanks[user] = qs(*rank);
	} else {
		_adminRanks.remove(user);
	}
	if (const auto by = _peer->owner().userLoaded(data.vpromoted_by().v)) {
		const auto i = _adminPromotedBy.find(user);
		if (i == _adminPromotedBy.end()) {
			_adminPromotedBy.emplace(user, by);
		} else {
			i->second = by;
		}
	} else {
		LOG(("API Error: No user %1 for admin promoted by."
			).arg(data.vpromoted_by().v));
	}
	return user;
}

UserData *ParticipantsAdditionalData::applyRegular(MTPint userId) {
	const auto user = _peer->owner().userLoaded(userId.v);
	if (!user) {
		return nullptr;
	} else if (const auto chat = _peer->asChat()) {
		// This can come from saveAdmin or saveRestricted callback.
		_admins.erase(user);
		return user;
	}

	_infoNotLoaded.erase(user);
	_adminRights.erase(user);
	_adminCanEdit.erase(user);
	_adminPromotedBy.erase(user);
	_restrictedRights.erase(user);
	_kicked.erase(user);
	_restrictedBy.erase(user);
	return user;
}

PeerData *ParticipantsAdditionalData::applyBanned(
		const MTPDchannelParticipantBanned &data) {
	const auto participant = _peer->owner().peerLoaded(
		peerFromMTP(data.vpeer()));
	if (!participant) {
		return nullptr;
	}

	_infoNotLoaded.erase(participant);
	if (const auto user = participant->asUser()) {
		_adminRights.erase(user);
		_adminCanEdit.erase(user);
		_adminPromotedBy.erase(user);
	}
	if (data.is_left()) {
		_kicked.emplace(participant);
	} else {
		_kicked.erase(participant);
	}
	_restrictedRights[participant] = data.vbanned_rights();
	if (const auto by = _peer->owner().userLoaded(data.vkicked_by().v)) {
		const auto i = _restrictedBy.find(participant);
		if (i == _restrictedBy.end()) {
			_restrictedBy.emplace(participant, by);
		} else {
			i->second = by;
		}
	}
	return participant;
}

void ParticipantsAdditionalData::migrate(
		not_null<ChatData*> chat,
		not_null<ChannelData*> channel) {
	_peer = channel;
	fillFromChannel(channel);

	for (const auto user : _admins) {
		_adminRights.emplace(
			user,
			MTP_chatAdminRights(MTP_flags(chat->defaultAdminRights(user))));
		if (channel->amCreator()) {
			_adminCanEdit.emplace(user);
		}
		if (_creator) {
			_adminPromotedBy.emplace(user, _creator);
		}
	}
}

ParticipantsOnlineSorter::ParticipantsOnlineSorter(
	not_null<PeerData*> peer,
	not_null<PeerListDelegate*> delegate)
: _peer(peer)
, _delegate(delegate)
, _sortByOnlineTimer([=] { sort(); }) {
	peer->session().changes().peerUpdates(
		Data::PeerUpdate::Flag::OnlineStatus
	) | rpl::start_with_next([=](const Data::PeerUpdate &update) {
		const auto peerId = update.peer->id;
		if (const auto row = _delegate->peerListFindRow(peerId)) {
			row->refreshStatus();
			sortDelayed();
		}
	}, _lifetime);
	sort();
}

void ParticipantsOnlineSorter::sortDelayed() {
	if (!_sortByOnlineTimer.isActive()) {
		_sortByOnlineTimer.callOnce(kSortByOnlineDelay);
	}
}

void ParticipantsOnlineSorter::sort() {
	const auto channel = _peer->asChannel();
	if (channel
		&& (!channel->isMegagroup()
			|| (channel->membersCount()
				> channel->session().serverConfig().chatSizeMax))) {
		_onlineCount = 0;
		return;
	}
	const auto now = base::unixtime::now();
	_delegate->peerListSortRows([&](
			const PeerListRow &a,
			const PeerListRow &b) {
		return Data::SortByOnlineValue(a.peer()->asUser(), now) >
			Data::SortByOnlineValue(b.peer()->asUser(), now);
	});
	refreshOnlineCount();
}

rpl::producer<int> ParticipantsOnlineSorter::onlineCountValue() const {
	return _onlineCount.value();
}

void ParticipantsOnlineSorter::refreshOnlineCount() {
	const auto now = base::unixtime::now();
	auto left = 0, right = _delegate->peerListFullRowsCount();
	while (right > left) {
		const auto middle = (left + right) / 2;
		const auto row = _delegate->peerListRowAt(middle);
		if (Data::OnlineTextActive(row->peer()->asUser(), now)) {
			left = middle + 1;
		} else {
			right = middle;
		}
	}
	_onlineCount = left;
}

ParticipantsBoxController::SavedState::SavedState(
	const ParticipantsAdditionalData &additional)
: additional(additional) {
}

ParticipantsBoxController::ParticipantsBoxController(
	not_null<Window::SessionNavigation*> navigation,
	not_null<PeerData*> peer,
	Role role)
: ParticipantsBoxController(CreateTag(), navigation, peer, role) {
}

ParticipantsBoxController::ParticipantsBoxController(
	CreateTag,
	Window::SessionNavigation *navigation,
	not_null<PeerData*> peer,
	Role role)
: PeerListController(CreateSearchController(peer, role, &_additional))
, _navigation(navigation)
, _peer(peer)
, _api(&_peer->session().mtp())
, _role(role)
, _additional(peer, _role) {
	subscribeToMigration();
	if (_role == Role::Profile) {
		setupListChangeViewers();
	}
	if (const auto channel = _peer->asChannel()) {
		subscribeToCreatorChange(channel);
	}
}

Main::Session &ParticipantsBoxController::session() const {
	return _peer->session();
}

void ParticipantsBoxController::setupListChangeViewers() {
	const auto channel = _peer->asChannel();
	if (!channel || !channel->isMegagroup()) {
		return;
	}

	channel->owner().megagroupParticipantAdded(
		channel
	) | rpl::start_with_next([=](not_null<UserData*> user) {
		if (delegate()->peerListFullRowsCount() > 0) {
			if (delegate()->peerListRowAt(0)->peer() == user) {
				return;
			}
		}
		if (const auto row = delegate()->peerListFindRow(user->id)) {
			delegate()->peerListPartitionRows([&](const PeerListRow &row) {
				return (row.peer() == user);
			});
		} else if (auto row = createRow(user)) {
			delegate()->peerListPrependRow(std::move(row));
			delegate()->peerListRefreshRows();
			if (_onlineSorter) {
				_onlineSorter->sort();
			}
		}
	}, lifetime());

	channel->owner().megagroupParticipantRemoved(
		channel
	) | rpl::start_with_next([=](not_null<UserData*> user) {
		if (const auto row = delegate()->peerListFindRow(user->id)) {
			delegate()->peerListRemoveRow(row);
		}
		delegate()->peerListRefreshRows();
	}, lifetime());
}

auto ParticipantsBoxController::CreateSearchController(
	not_null<PeerData*> peer,
	Role role,
	not_null<ParticipantsAdditionalData*> additional)
-> std::unique_ptr<PeerListSearchController> {
	const auto channel = peer->asChannel();

	// In admins box complex search is used for adding new admins.
	if (channel && (role != Role::Admins || channel->canAddAdmins())) {
		return std::make_unique<ParticipantsBoxSearchController>(
			channel,
			role,
			additional);
	}
	return nullptr;
}

void ParticipantsBoxController::Start(
		not_null<Window::SessionNavigation*> navigation,
		not_null<PeerData*> peer,
		Role role) {
	auto controller = std::make_unique<ParticipantsBoxController>(
		navigation,
		peer,
		role);
	auto initBox = [=, controller = controller.get()](
			not_null<PeerListBox*> box) {
		box->addButton(tr::lng_close(), [=] { box->closeBox(); });

		const auto chat = peer->asChat();
		const auto channel = peer->asChannel();
		const auto canAddNewItem = [&] {
			Assert(chat != nullptr || channel != nullptr);

			switch (role) {
			case Role::Members:
				return chat
					? chat->canAddMembers()
					: (channel->canAddMembers()
						&& (channel->isMegagroup()
							|| (channel->membersCount()
								< channel->session().serverConfig().chatSizeMax)));
			case Role::Admins:
				return chat
					? chat->canAddAdmins()
					: channel->canAddAdmins();
			case Role::Restricted:
			case Role::Kicked:
				return chat
					? chat->canBanMembers()
					: channel->canBanMembers();
			}

			Unexpected("Role value in ParticipantsBoxController::Start()");
		}();
		auto addNewItemText = [&] {
			switch (role) {
			case Role::Members:
				return (chat || channel->isMegagroup())
					? tr::lng_channel_add_members()
					: tr::lng_channel_add_users();
			case Role::Admins:
				return tr::lng_channel_add_admin();
			case Role::Restricted:
				return tr::lng_channel_add_exception();
			case Role::Kicked:
				return tr::lng_channel_add_removed();
			}
			Unexpected("Role value in ParticipantsBoxController::Start()");
		}();
		if (canAddNewItem) {
			box->addLeftButton(std::move(addNewItemText), [=] {
				controller->addNewItem();
			});
		}
	};
	Ui::show(
		Box<PeerListBox>(std::move(controller), initBox),
		Ui::LayerOption::KeepOther);
}

void ParticipantsBoxController::addNewItem() {
	Expects(_role != Role::Profile);

	if (_role == Role::Members) {
		addNewParticipants();
		return;
	}
	const auto adminDone = crl::guard(this, [=](
			not_null<UserData*> user,
			const MTPChatAdminRights &rights,
			const QString &rank) {
		editAdminDone(user, rights, rank);
	});
	const auto restrictedDone = crl::guard(this, [=](
			not_null<PeerData*> participant,
			const MTPChatBannedRights &rights) {
		editRestrictedDone(participant, rights);
	});
	const auto initBox = [](not_null<PeerListBox*> box) {
		box->addButton(tr::lng_cancel(), [=] { box->closeBox(); });
	};

	_addBox = Ui::show(
		Box<PeerListBox>(
			std::make_unique<AddSpecialBoxController>(
				_peer,
				_role,
				adminDone,
				restrictedDone),
			initBox),
		Ui::LayerOption::KeepOther);
}

void ParticipantsBoxController::addNewParticipants() {
	Expects(_navigation != nullptr);

	const auto chat = _peer->asChat();
	const auto channel = _peer->asChannel();
	if (chat) {
		AddParticipantsBoxController::Start(_navigation, chat);
	} else if (channel->isMegagroup()
		|| (channel->membersCount()
			< channel->session().serverConfig().chatSizeMax)) {
		const auto count = delegate()->peerListFullRowsCount();
		auto already = std::vector<not_null<UserData*>>();
		already.reserve(count);
		for (auto i = 0; i != count; ++i) {
			const auto participant = delegate()->peerListRowAt(i)->peer();
			if (const auto user = participant->asUser()) {
				already.emplace_back(user);
			}
		}
		AddParticipantsBoxController::Start(
			_navigation,
			channel,
			{ already.begin(), already.end() });
	} else {
		Ui::show(Box<MaxInviteBox>(channel), Ui::LayerOption::KeepOther);
	}
}

void ParticipantsBoxController::peerListSearchAddRow(
		not_null<PeerData*> peer) {
	PeerListController::peerListSearchAddRow(peer);
	if (_role == Role::Restricted
		&& delegate()->peerListFullRowsCount() > 0) {
		setDescriptionText(QString());
	}
}

std::unique_ptr<PeerListRow> ParticipantsBoxController::createSearchRow(
		not_null<PeerData*> peer) {
	if (const auto user = peer->asUser()) {
		return createRow(user);
	}
	return nullptr;
}

std::unique_ptr<PeerListRow> ParticipantsBoxController::createRestoredRow(
		not_null<PeerData*> peer) {
	if (const auto user = peer->asUser()) {
		return createRow(user);
	}
	return nullptr;
}

auto ParticipantsBoxController::saveState() const
-> std::unique_ptr<PeerListState> {
	Expects(_role == Role::Profile);

	auto result = PeerListController::saveState();

	auto my = std::make_unique<SavedState>(_additional);
	my->offset = _offset;
	my->allLoaded = _allLoaded;
	my->wasLoading = (_loadRequestId != 0);
	if (const auto search = searchController()) {
		my->searchState = search->saveState();
	}

	const auto weak = result.get();
	if (const auto chat = _peer->asChat()) {
		chat->session().changes().peerUpdates(
			chat,
			Data::PeerUpdate::Flag::Members
		) | rpl::start_with_next([=] {
			weak->controllerState = nullptr;
		}, my->lifetime);
	} else if (const auto channel = _peer->asMegagroup()) {
		channel->owner().megagroupParticipantAdded(
			channel
		) | rpl::start_with_next([=](not_null<UserData*> user) {
			if (!weak->list.empty()) {
				if (weak->list[0] == user) {
					return;
				}
			}
			auto pos = ranges::find(weak->list, user);
			if (pos == weak->list.cend()) {
				weak->list.emplace_back(user);
			}
			ranges::stable_partition(
				weak->list,
				[user](auto peer) { return (peer == user); });
		}, my->lifetime);

		channel->owner().megagroupParticipantRemoved(
			channel
		) | rpl::start_with_next([=](not_null<UserData*> user) {
			weak->list.erase(std::remove(
				weak->list.begin(),
				weak->list.end(),
				user), weak->list.end());
			weak->filterResults.erase(std::remove(
				weak->filterResults.begin(),
				weak->filterResults.end(),
				user), weak->filterResults.end());
		}, my->lifetime);
	}
	result->controllerState = std::move(my);
	return result;
}

void ParticipantsBoxController::restoreState(
		std::unique_ptr<PeerListState> state) {
	auto typeErasedState = state
		? state->controllerState.get()
		: nullptr;
	if (const auto my = dynamic_cast<SavedState*>(typeErasedState)) {
		if (const auto requestId = base::take(_loadRequestId)) {
			_api.request(requestId).cancel();
		}

		_additional = std::move(my->additional);
		_offset = my->offset;
		_allLoaded = my->allLoaded;
		if (const auto search = searchController()) {
			search->restoreState(std::move(my->searchState));
		}
		if (my->wasLoading) {
			loadMoreRows();
		}
		PeerListController::restoreState(std::move(state));
		if (delegate()->peerListFullRowsCount() > 0 || _allLoaded) {
			refreshDescription();
		}
		if (_onlineSorter) {
			_onlineSorter->sort();
		}
	}
}

rpl::producer<int> ParticipantsBoxController::onlineCountValue() const {
	return _onlineSorter
		? _onlineSorter->onlineCountValue()
		: rpl::single(0);
}

void ParticipantsBoxController::prepare() {
	auto title = [&] {
		switch (_role) {
		case Role::Admins: return tr::lng_channel_admins();
		case Role::Profile:
		case Role::Members: return (_peer->isChannel() && !_peer->isMegagroup()
			? tr::lng_profile_subscribers_section()
			: tr::lng_profile_participants_section());
		case Role::Restricted: return tr::lng_exceptions_list_title();
		case Role::Kicked: return tr::lng_removed_list_title();
		}
		Unexpected("Role in ParticipantsBoxController::prepare()");
	}();
	delegate()->peerListSetSearchMode(PeerListSearchMode::Enabled);
	delegate()->peerListSetTitle(std::move(title));
	setDescriptionText(tr::lng_contacts_loading(tr::now));
	setSearchNoResultsText(tr::lng_blocked_list_not_found(tr::now));

	if (const auto chat = _peer->asChat()) {
		prepareChatRows(chat);
	} else {
		loadMoreRows();
	}
	if (_role == Role::Profile && !_onlineSorter) {
		_onlineSorter = std::make_unique<ParticipantsOnlineSorter>(
			_peer,
			delegate());
	}
	delegate()->peerListRefreshRows();
}

void ParticipantsBoxController::prepareChatRows(not_null<ChatData*> chat) {
	if (_role == Role::Profile || _role == Role::Members) {
		_onlineSorter = std::make_unique<ParticipantsOnlineSorter>(
			chat,
			delegate());
	}

	rebuildChatRows(chat);
	if (!delegate()->peerListFullRowsCount()) {
		chat->updateFullForced();
	}

	using UpdateFlag = Data::PeerUpdate::Flag;
	chat->session().changes().peerUpdates(
		chat,
		UpdateFlag::Members | UpdateFlag::Admins
	) | rpl::start_with_next([=](const Data::PeerUpdate &update) {
		_additional.fillFromPeer();
		if ((update.flags & UpdateFlag::Members)
			|| (_role == Role::Admins)) {
			rebuildChatRows(chat);
		}
		if (update.flags & UpdateFlag::Admins) {
			rebuildRowTypes();
		}
	}, lifetime());
}

void ParticipantsBoxController::rebuildChatRows(not_null<ChatData*> chat) {
	switch (_role) {
	case Role::Profile:
	case Role::Members: return rebuildChatParticipants(chat);
	case Role::Admins: return rebuildChatAdmins(chat);
	case Role::Restricted:
	case Role::Kicked: return chatListReady();
	}
	Unexpected("Role in ParticipantsBoxController::rebuildChatRows");
}

void ParticipantsBoxController::rebuildChatParticipants(
		not_null<ChatData*> chat) {
	if (chat->noParticipantInfo()) {
		chat->updateFullForced();
		return;
	}

	auto &participants = chat->participants;
	auto count = delegate()->peerListFullRowsCount();
	for (auto i = 0; i != count;) {
		auto row = delegate()->peerListRowAt(i);
		Assert(row->peer()->isUser());
		auto user = row->peer()->asUser();
		if (participants.contains(user)) {
			++i;
		} else {
			delegate()->peerListRemoveRow(row);
			--count;
		}
	}
	for (const auto user : participants) {
		if (auto row = createRow(user)) {
			delegate()->peerListAppendRow(std::move(row));
		}
	}
	_onlineSorter->sort();

	delegate()->peerListRefreshRows();
	chatListReady();
}

void ParticipantsBoxController::rebuildChatAdmins(
		not_null<ChatData*> chat) {
	if (chat->participants.empty()) {
		// We get such updates often
		// (when participants list was invalidated).
		//while (delegate()->peerListFullRowsCount() > 0) {
		//	delegate()->peerListRemoveRow(
		//		delegate()->peerListRowAt(0));
		//}
		return;
	}

	auto list = ranges::views::all(chat->admins) | ranges::to_vector;
	if (const auto creator = chat->owner().userLoaded(chat->creator)) {
		list.emplace_back(creator);
	}
	ranges::sort(list, [](not_null<UserData*> a, not_null<UserData*> b) {
		return (a->name.compare(b->name, Qt::CaseInsensitive) < 0);
	});

	const auto same = [&] {
		const auto count = delegate()->peerListFullRowsCount();
		if (count != list.size()) {
			return false;
		}
		for (auto i = 0; i != count; ++i) {
			if (list[i] != delegate()->peerListRowAt(i)->peer()) {
				return false;
			}
		}
		return true;
	}();
	if (same) {
		if (!_allLoaded && !delegate()->peerListFullRowsCount()) {
			chatListReady();
		}
		return;
	}

	while (delegate()->peerListFullRowsCount() > 0) {
		delegate()->peerListRemoveRow(
			delegate()->peerListRowAt(0));
	}
	for (const auto user : list) {
		if (auto row = createRow(user)) {
			delegate()->peerListAppendRow(std::move(row));
		}
	}

	delegate()->peerListRefreshRows();
	chatListReady();
}

void ParticipantsBoxController::chatListReady() {
	if (_allLoaded) {
		return;
	}
	_allLoaded = true;
	refreshDescription();
}

void ParticipantsBoxController::rebuildRowTypes() {
	if (_role != Role::Profile) {
		return;
	}
	const auto count = delegate()->peerListFullRowsCount();
	for (auto i = 0; i != count; ++i) {
		const auto row = static_cast<Row*>(
			delegate()->peerListRowAt(i).get());
		row->setType(computeType(row->user()));
	}
	delegate()->peerListRefreshRows();
}

void ParticipantsBoxController::loadMoreRows() {
	if (searchController() && searchController()->loadMoreRows()) {
		return;
	} else if (!_peer->isChannel() || _loadRequestId || _allLoaded) {
		return;
	}

	const auto channel = _peer->asChannel();
	if (feedMegagroupLastParticipants()) {
		return;
	}

	const auto filter = [&] {
		if (_role == Role::Members || _role == Role::Profile) {
			return MTP_channelParticipantsRecent();
		} else if (_role == Role::Admins) {
			return MTP_channelParticipantsAdmins();
		} else if (_role == Role::Restricted) {
			return MTP_channelParticipantsBanned(MTP_string());
		}
		return MTP_channelParticipantsKicked(MTP_string());
	}();

	// First query is small and fast, next loads a lot of rows.
	const auto perPage = (_offset > 0)
		? kParticipantsPerPage
		: kParticipantsFirstPageCount;
	const auto participantsHash = 0;

	_loadRequestId = _api.request(MTPchannels_GetParticipants(
		channel->inputChannel,
		filter,
		MTP_int(_offset),
		MTP_int(perPage),
		MTP_int(participantsHash)
	)).done([=](const MTPchannels_ChannelParticipants &result) {
		const auto firstLoad = !_offset;
		_loadRequestId = 0;

		auto wasRecentRequest = firstLoad
			&& (_role == Role::Members || _role == Role::Profile);
		auto parseParticipants = [&](auto &&result, auto &&callback) {
			if (wasRecentRequest) {
				channel->session().api().parseRecentChannelParticipants(
					channel,
					result,
					callback);
			} else {
				channel->session().api().parseChannelParticipants(
					channel,
					result,
					callback);
			}
		};
		parseParticipants(result, [&](
				int availableCount,
				const QVector<MTPChannelParticipant> &list) {
			for (const auto &data : list) {
				if (const auto participant = _additional.applyParticipant(
						data)) {
					appendRow(participant);
				}
			}
			if (const auto size = list.size()) {
				_offset += size;
			} else {
				// To be sure - wait for a whole empty result list.
				_allLoaded = true;
			}
		});

		if (_allLoaded
			|| (firstLoad && delegate()->peerListFullRowsCount() > 0)) {
			refreshDescription();
		}
		if (_onlineSorter) {
			_onlineSorter->sort();
		}
		delegate()->peerListRefreshRows();
	}).fail([this](const MTP::Error &error) {
		_loadRequestId = 0;
	}).send();
}

void ParticipantsBoxController::refreshDescription() {
	setDescriptionText((_role == Role::Kicked)
		? ((_peer->isChat() || _peer->isMegagroup())
			? tr::lng_group_removed_list_about
			: tr::lng_channel_removed_list_about)(tr::now)
		: (delegate()->peerListFullRowsCount() > 0)
		? QString()
		: tr::lng_blocked_list_not_found(tr::now));
}

bool ParticipantsBoxController::feedMegagroupLastParticipants() {
	if ((_role != Role::Members && _role != Role::Profile)
		|| delegate()->peerListFullRowsCount() > 0) {
		return false;
	}
	const auto megagroup = _peer->asMegagroup();
	if (!megagroup) {
		return false;
	}
	const auto info = megagroup->mgInfo.get();
	//
	// channelFull and channels_channelParticipants members count desynced
	// so we almost always have LastParticipantsCountOutdated that is set
	// inside setMembersCount() and so we almost never use lastParticipants.
	//
	// => disable this check temporarily.
	//
	//if (info->lastParticipantsStatus
	//	!= MegagroupInfo::LastParticipantsUpToDate) {
	//	_channel->updateFull();
	//	return false;
	//}
	if (info->lastParticipants.empty()) {
		return false;
	}

	auto added = false;
	_additional.fillFromPeer();
	for (const auto user : info->lastParticipants) {
		if (appendRow(user)) {
			added = true;
		}

		//
		// Don't count lastParticipants in _offset, because we don't know
		// their exact information (admin / creator / restricted), they
		// could simply be added from the last messages authors.
		//
		//++_offset;
	}
	if (_onlineSorter) {
		_onlineSorter->sort();
	}
	return added;
}

void ParticipantsBoxController::rowClicked(not_null<PeerListRow*> row) {
	const auto participant = row->peer();
	const auto user = participant->asUser();
	if (_role == Role::Admins) {
		Assert(user != nullptr);
		showAdmin(user);
	} else if (_role == Role::Restricted
		&& (_peer->isChat() || _peer->isMegagroup())
		&& user) {
		showRestricted(user);
	} else {
		Assert(_navigation != nullptr);
		_navigation->showPeerInfo(participant);
	}
}

void ParticipantsBoxController::rowActionClicked(
		not_null<PeerListRow*> row) {
	const auto participant = row->peer();
	const auto user = participant->asUser();
	if (_role == Role::Members || _role == Role::Profile) {
		kickParticipant(participant);
	} else if (_role == Role::Admins) {
		Assert(user != nullptr);
		removeAdmin(user);
	} else {
		removeKicked(row, participant);
	}
}

base::unique_qptr<Ui::PopupMenu> ParticipantsBoxController::rowContextMenu(
		QWidget *parent,
		not_null<PeerListRow*> row) {
	Expects(row->peer()->isUser());

	const auto chat = _peer->asChat();
	const auto channel = _peer->asChannel();
	const auto participant = row->peer();
	const auto user = participant->asUser();
	auto result = base::make_unique_q<Ui::PopupMenu>(parent);
	if (_navigation) {
		result->addAction(
			tr::lng_context_view_profile(tr::now),
<<<<<<< HEAD
			crl::guard(this, [=] { _navigation->showPeerInfo(user); }));
		result->addAction(
			tr::lng_context_show_messages_from(tr::now),
			crl::guard(this, [=] { App::searchByHashtag(QString(), _peer, user); }));
=======
			crl::guard(this, [=] {
				_navigation->showPeerInfo(participant); }));
>>>>>>> a82d1e86
	}
	if (_role == Role::Kicked) {
		if (_peer->isMegagroup()
			&& _additional.canRestrictParticipant(participant)) {
			if (user && channel->canAddMembers()) {
				result->addAction(
					tr::lng_context_add_to_group(tr::now),
					crl::guard(this, [=] { unkickParticipant(user); }));
			}
			result->addAction(
				tr::lng_profile_delete_removed(tr::now),
				crl::guard(this, [=] { removeKickedWithRow(participant); }));
		}
		return result;
	}
	if (user && _additional.canAddOrEditAdmin(user)) {
		const auto isAdmin = _additional.isCreator(user)
			|| _additional.adminRights(user).has_value();
		result->addAction(
			(isAdmin
				? tr::lng_context_edit_permissions
				: tr::lng_context_promote_admin)(tr::now),
			crl::guard(this, [=] { showAdmin(user); }));
	}
	if (_additional.canRestrictParticipant(participant)) {
		const auto canRestrictWithoutKick = [&] {
			if (const auto chat = _peer->asChat()) {
				return chat->amCreator();
			}
			return _peer->isMegagroup();
		}();
		if (canRestrictWithoutKick) {
			result->addAction(
				tr::lng_context_restrict_user(tr::now),
				crl::guard(this, [=] { showRestricted(user); }));
		}
	}
	if (_additional.canRemoveParticipant(participant)) {
		if (!_additional.isKicked(participant)) {
			const auto isGroup = _peer->isChat() || _peer->isMegagroup();
			result->addAction(
				(isGroup
					? tr::lng_context_remove_from_group
					: tr::lng_profile_kick)(tr::now),
				crl::guard(this, [=] { kickParticipant(user); }));
		}
	}
	return result;
}

void ParticipantsBoxController::showAdmin(not_null<UserData*> user) {
	const auto adminRights = _additional.adminRights(user);
	const auto currentRights = adminRights
		? *adminRights
		: MTPChatAdminRights(MTP_chatAdminRights(MTP_flags(0)));
	auto box = Box<EditAdminBox>(
		_peer,
		user,
		currentRights,
		_additional.adminRank(user));
	const auto chat = _peer->asChat();
	const auto channel = _peer->asChannel();
	if (_additional.canAddOrEditAdmin(user)) {
		const auto done = crl::guard(this, [=](
				const MTPChatAdminRights &newRights,
				const QString &rank) {
			editAdminDone(user, newRights, rank);
		});
		const auto fail = crl::guard(this, [=] {
			if (_editParticipantBox) {
				_editParticipantBox->closeBox();
			}
		});
		box->setSaveCallback(SaveAdminCallback(_peer, user, done, fail));
	}
	_editParticipantBox = Ui::show(std::move(box), Ui::LayerOption::KeepOther);
}

void ParticipantsBoxController::editAdminDone(
		not_null<UserData*> user,
		const MTPChatAdminRights &rights,
		const QString &rank) {
	_addBox = nullptr;
	if (_editParticipantBox) {
		_editParticipantBox->closeBox();
	}

	const auto date = base::unixtime::now(); // Incorrect, but ignored.
	if (_additional.isCreator(user) && user->isSelf()) {
		using Flag = MTPDchannelParticipantCreator::Flag;
		_additional.applyParticipant(MTP_channelParticipantCreator(
			MTP_flags(rank.isEmpty() ? Flag(0) : Flag::f_rank),
			MTP_int(user->bareId()),
			rights,
			MTP_string(rank)));
	} else if (rights.c_chatAdminRights().vflags().v == 0) {
		_additional.applyParticipant(MTP_channelParticipant(
			MTP_int(user->bareId()),
			MTP_int(date)));
		if (_role == Role::Admins) {
			removeRow(user);
		}
	} else {
		using Flag = MTPDchannelParticipantAdmin::Flag;
		const auto alreadyPromotedBy = _additional.adminPromotedBy(user);
		_additional.applyParticipant(MTP_channelParticipantAdmin(
			MTP_flags(Flag::f_can_edit
				| (rank.isEmpty() ? Flag(0) : Flag::f_rank)),
			MTP_int(user->bareId()),
			MTPint(), // inviter_id
			MTP_int(alreadyPromotedBy
				? alreadyPromotedBy->bareId()
				: user->session().userId()),
			MTP_int(date),
			rights,
			MTP_string(rank)));
		if (_role == Role::Admins) {
			prependRow(user);
		} else if (_role == Role::Kicked || _role == Role::Restricted) {
			removeRow(user);
		}
	}
	recomputeTypeFor(user);
	delegate()->peerListRefreshRows();
}

void ParticipantsBoxController::showRestricted(not_null<UserData*> user) {
	const auto restrictedRights = _additional.restrictedRights(user);
	const auto currentRights = restrictedRights
		? *restrictedRights
		: ChannelData::EmptyRestrictedRights(user);
	const auto hasAdminRights = _additional.adminRights(user).has_value();
	auto box = Box<EditRestrictedBox>(
		_peer,
		user,
		hasAdminRights,
		currentRights);
	const auto chat = _peer->asChat();
	const auto channel = _peer->asChannel();
	if (_additional.canRestrictParticipant(user)) {
		const auto done = crl::guard(this, [=](
				const MTPChatBannedRights &newRights) {
			editRestrictedDone(user, newRights);
		});
		const auto fail = crl::guard(this, [=] {
			if (_editParticipantBox) {
				_editParticipantBox->closeBox();
			}
		});
		box->setSaveCallback(
			SaveRestrictedCallback(_peer, user, done, fail));
	}
	_editParticipantBox = Ui::show(std::move(box), Ui::LayerOption::KeepOther);
}

void ParticipantsBoxController::editRestrictedDone(
		not_null<PeerData*> participant,
		const MTPChatBannedRights &rights) {
	_addBox = nullptr;
	if (_editParticipantBox) {
		_editParticipantBox->closeBox();
	}

	const auto user = participant->asUser();
	const auto date = base::unixtime::now(); // Incorrect, but ignored.
	if (Data::ChatBannedRightsFlags(rights) == 0) {
		if (user) {
			_additional.applyParticipant(MTP_channelParticipant(
				MTP_int(user->bareId()),
				MTP_int(date)));
		} else {
			_additional.setExternal(participant);
		}
		if (_role == Role::Kicked || _role == Role::Restricted) {
			removeRow(participant);
		}
	} else {
		const auto kicked = Data::ChatBannedRightsFlags(rights)
			& ChatRestriction::f_view_messages;
		const auto alreadyRestrictedBy = _additional.restrictedBy(
			participant);
		_additional.applyParticipant(MTP_channelParticipantBanned(
			MTP_flags(kicked
				? MTPDchannelParticipantBanned::Flag::f_left
				: MTPDchannelParticipantBanned::Flag(0)),
			(participant->isUser()
				? MTP_peerUser(MTP_int(participant->bareId()))
				: participant->isChat()
				? MTP_peerChat(MTP_int(participant->bareId()))
				: MTP_peerChannel(MTP_int(participant->bareId()))),
			MTP_int(alreadyRestrictedBy
				? alreadyRestrictedBy->bareId()
				: participant->session().userId()),
			MTP_int(date),
			rights));
		if (kicked) {
			if (_role == Role::Kicked) {
				prependRow(participant);
			} else if (_role == Role::Admins
				|| _role == Role::Restricted
				|| _role == Role::Members) {
				removeRow(participant);
			}
		} else {
			if (_role == Role::Restricted) {
				prependRow(participant);
			} else if (_role == Role::Kicked
				|| _role == Role::Admins
				|| _role == Role::Members) {
				removeRow(participant);
			}
		}
	}
	recomputeTypeFor(participant);
	delegate()->peerListRefreshRows();
}

void ParticipantsBoxController::kickParticipant(not_null<PeerData*> participant) {
	const auto user = participant->asUser();
	const auto text = ((_peer->isChat() || _peer->isMegagroup())
		? tr::lng_profile_sure_kick
		: tr::lng_profile_sure_kick_channel)(
			tr::now,
			lt_user,
			user ? user->firstName : participant->name);
	_editBox = Ui::show(
		Box<ConfirmBox>(
			text,
			tr::lng_box_remove(tr::now),
			crl::guard(this, [=] { kickParticipantSure(participant); })),
		Ui::LayerOption::KeepOther);
}

void ParticipantsBoxController::unkickParticipant(not_null<UserData*> user) {
	_editBox = nullptr;
	if (const auto row = delegate()->peerListFindRow(user->id)) {
		delegate()->peerListRemoveRow(row);
		delegate()->peerListRefreshRows();
	}
	_peer->session().api().addChatParticipants(_peer, { 1, user });
}

void ParticipantsBoxController::kickParticipantSure(
		not_null<PeerData*> participant) {
	_editBox = nullptr;

	const auto restrictedRights = _additional.restrictedRights(participant);
	const auto currentRights = restrictedRights
		? *restrictedRights
		: ChannelData::EmptyRestrictedRights(participant);

	if (const auto row = delegate()->peerListFindRow(participant->id)) {
		delegate()->peerListRemoveRow(row);
		delegate()->peerListRefreshRows();
	}
	auto &session = _peer->session();
	if (const auto chat = _peer->asChat()) {
		session.api().kickParticipant(chat, participant);
	} else if (const auto channel = _peer->asChannel()) {
		session.api().kickParticipant(channel, participant, currentRights);
	}
}

void ParticipantsBoxController::removeAdmin(not_null<UserData*> user) {
	_editBox = Ui::show(
		Box<ConfirmBox>(
			tr::lng_profile_sure_remove_admin(
				tr::now,
				lt_user,
				user->firstName),
			tr::lng_box_remove(tr::now),
			crl::guard(this, [=] { removeAdminSure(user); })),
		Ui::LayerOption::KeepOther);
}

void ParticipantsBoxController::removeAdminSure(not_null<UserData*> user) {
	_editBox = nullptr;

	if (const auto chat = _peer->asChat()) {
		SaveChatAdmin(chat, user, false, crl::guard(this, [=] {
			editAdminDone(
				user,
				MTP_chatAdminRights(MTP_flags(0)),
				QString());
		}), nullptr);
	} else if (const auto channel = _peer->asChannel()) {
		const auto adminRights = _additional.adminRights(user);
		if (!adminRights) {
			return;
		}
		RemoveAdmin(channel, user, *adminRights, crl::guard(this, [=] {
			editAdminDone(
				user,
				MTP_chatAdminRights(MTP_flags(0)),
				QString());
		}), nullptr);
	}
}

void ParticipantsBoxController::removeKickedWithRow(
		not_null<PeerData*> participant) {
	if (const auto row = delegate()->peerListFindRow(participant->id)) {
		removeKicked(row, participant);
	} else {
		removeKicked(participant);
	}
}
void ParticipantsBoxController::removeKicked(
		not_null<PeerData*> participant) {
	if (const auto channel = _peer->asChannel()) {
		channel->session().api().unblockParticipant(channel, participant);
	}
}

void ParticipantsBoxController::removeKicked(
		not_null<PeerListRow*> row,
		not_null<PeerData*> participant) {
	delegate()->peerListRemoveRow(row);
	if (_role != Role::Kicked
		&& !delegate()->peerListFullRowsCount()) {
		setDescriptionText(tr::lng_blocked_list_not_found(tr::now));
	}
	delegate()->peerListRefreshRows();
	removeKicked(participant);
}

bool ParticipantsBoxController::appendRow(not_null<PeerData*> participant) {
	if (delegate()->peerListFindRow(participant->id)) {
		recomputeTypeFor(participant);
		return false;
	} else if (auto row = createRow(participant)) {
		delegate()->peerListAppendRow(std::move(row));
		if (_role != Role::Kicked) {
			setDescriptionText(QString());
		}
		return true;
	}
	return false;
}

bool ParticipantsBoxController::prependRow(not_null<PeerData*> participant) {
	if (const auto row = delegate()->peerListFindRow(participant->id)) {
		recomputeTypeFor(participant);
		refreshCustomStatus(row);
		if (_role == Role::Admins) {
			// Perhaps we've added a new admin from search.
			delegate()->peerListPrependRowFromSearchResult(row);
		}
		return false;
	} else if (auto row = createRow(participant)) {
		delegate()->peerListPrependRow(std::move(row));
		if (_role != Role::Kicked) {
			setDescriptionText(QString());
		}
		return true;
	}
	return false;
}

bool ParticipantsBoxController::removeRow(not_null<PeerData*> participant) {
	if (auto row = delegate()->peerListFindRow(participant->id)) {
		if (_role == Role::Admins) {
			// Perhaps we are removing an admin from search results.
			row->setCustomStatus(tr::lng_channel_admin_status_not_admin(tr::now));
			delegate()->peerListConvertRowToSearchResult(row);
		} else {
			delegate()->peerListRemoveRow(row);
		}
		if (_role != Role::Kicked
			&& !delegate()->peerListFullRowsCount()) {
			setDescriptionText(tr::lng_blocked_list_not_found(tr::now));
		}
		return true;
	}
	return false;
}

std::unique_ptr<PeerListRow> ParticipantsBoxController::createRow(
		not_null<PeerData*> participant) const {
	const auto user = participant->asUser();
	if (_role == Role::Profile) {
		Assert(user != nullptr);
		return std::make_unique<Row>(user, computeType(user));
	}
	const auto chat = _peer->asChat();
	const auto channel = _peer->asChannel();
	auto row = std::make_unique<PeerListRowWithLink>(participant);
	refreshCustomStatus(row.get());
	if (_role == Role::Admins
		&& user
		&& !_additional.isCreator(user)
		&& _additional.adminRights(user).has_value()
		&& _additional.canEditAdmin(user)) {
		row->setActionLink(tr::lng_profile_kick(tr::now));
	} else if (_role == Role::Kicked || _role == Role::Restricted) {
		if (_additional.canRestrictParticipant(participant)) {
			row->setActionLink(tr::lng_profile_delete_removed(tr::now));
		}
	} else if (_role == Role::Members) {
		Assert(user != nullptr);
		if ((chat ? chat->canBanMembers() : channel->canBanMembers())
			&& !_additional.isCreator(user)
			&& (!_additional.adminRights(user)
				|| _additional.canEditAdmin(user))) {
			row->setActionLink(tr::lng_profile_kick(tr::now));
		}
		if (_role == Role::Members && user->isBot()) {
			auto seesAllMessages = (user->botInfo->readsAllHistory || _additional.adminRights(user).has_value());
			row->setCustomStatus(seesAllMessages
				? tr::lng_status_bot_reads_all(tr::now)
				: tr::lng_status_bot_not_reads_all(tr::now));
		}
	}
	return row;
}

auto ParticipantsBoxController::computeType(
		not_null<PeerData*> participant) const -> Type {
	const auto user = participant->asUser();
	auto result = Type();
	result.rights = (user && _additional.isCreator(user))
		? Rights::Creator
		: (user && _additional.adminRights(user).has_value())
		? Rights::Admin
		: Rights::Normal;
<<<<<<< HEAD
	result.canRemove = _additional.canRemoveUser(user);
	if (const auto channel = _peer->asChannel()) {
		result.adminTitle = channel->adminTitle(user);
	}
=======
	result.canRemove = _additional.canRemoveParticipant(participant);
>>>>>>> a82d1e86
	return result;
}

void ParticipantsBoxController::recomputeTypeFor(
		not_null<PeerData*> participant) {
	if (_role != Role::Profile) {
		return;
	}
	if (const auto row = delegate()->peerListFindRow(participant->id)) {
		static_cast<Row*>(row)->setType(computeType(participant));
	}
}

void ParticipantsBoxController::refreshCustomStatus(
		not_null<PeerListRow*> row) const {
<<<<<<< HEAD
	const auto user = row->peer()->asUser();
	QString title;
	if (_additional.adminRank(user) != "") {
		title = _additional.adminRank(user) + "|";
	}
=======
	const auto participant = row->peer();
	const auto user = participant->asUser();
>>>>>>> a82d1e86
	if (_role == Role::Admins) {
		Assert(user != nullptr);
		if (const auto by = _additional.adminPromotedBy(user)) {
			row->setCustomStatus(title+tr::lng_channel_admin_status_promoted_by(
				tr::now,
				lt_user,
				by->name));
		} else {
			if (_additional.isCreator(user)) {
				row->setCustomStatus(
					title+tr::lng_channel_admin_status_creator(tr::now));
			} else {
				row->setCustomStatus(
					title+tr::lng_channel_admin_status_not_admin(tr::now));
			}
		}
	} else if (_role == Role::Kicked || _role == Role::Restricted) {
		const auto by = _additional.restrictedBy(participant);
		row->setCustomStatus((_role == Role::Kicked
			? tr::lng_channel_banned_status_removed_by
			: tr::lng_channel_banned_status_restricted_by)(
				tr::now,
				lt_user,
				by ? by->name : "Unknown"));
	}
}

void ParticipantsBoxController::subscribeToMigration() {
	const auto chat = _peer->asChat();
	if (!chat) {
		return;
	}
	SubscribeToMigration(
		chat,
		lifetime(),
		[=](not_null<ChannelData*> channel) { migrate(chat, channel); });
}

void ParticipantsBoxController::migrate(
		not_null<ChatData*> chat,
		not_null<ChannelData*> channel) {
	_peer = channel;
	_additional.migrate(chat, channel);
	subscribeToCreatorChange(channel);
}

void ParticipantsBoxController::subscribeToCreatorChange(
		not_null<ChannelData*> channel) {
	const auto isCreator = channel->amCreator();
	channel->flagsValue(
	) | rpl::filter([](const ChannelData::Flags::Change &change) {
		return (change.diff & MTPDchannel::Flag::f_creator);
	}) | rpl::filter([=] {
		return (isCreator != channel->amCreator());
	}) | rpl::start_with_next([=] {
		if (channel->isBroadcast()) {
			fullListRefresh();
			return;
		}
		const auto weak = base::make_weak(this);
		const auto api = &channel->session().api();
		api->request(MTPchannels_GetParticipants(
			channel->inputChannel,
			MTP_channelParticipantsRecent(),
			MTP_int(0),
			MTP_int(channel->session().serverConfig().chatSizeMax),
			MTP_int(0)
		)).done([=](const MTPchannels_ChannelParticipants &result) {
			if (channel->amCreator()) {
				channel->mgInfo->creator = channel->session().user().get();
			}
			channel->mgInfo->lastAdmins.clear();
			channel->mgInfo->lastRestricted.clear();
			channel->mgInfo->lastParticipants.clear();
			api->parseRecentChannelParticipants(channel, result);
			if (weak) {
				fullListRefresh();
			}
		}).send();
	}, lifetime());
}

void ParticipantsBoxController::fullListRefresh() {
	_additional = ParticipantsAdditionalData(_peer, _role);

	while (const auto count = delegate()->peerListFullRowsCount()) {
		delegate()->peerListRemoveRow(
			delegate()->peerListRowAt(count - 1));
	}
	loadMoreRows();
	delegate()->peerListRefreshRows();
}

ParticipantsBoxSearchController::ParticipantsBoxSearchController(
	not_null<ChannelData*> channel,
	Role role,
	not_null<ParticipantsAdditionalData*> additional)
: _channel(channel)
, _role(role)
, _additional(additional)
, _api(&_channel->session().mtp()) {
	_timer.setCallback([=] { searchOnServer(); });
}

void ParticipantsBoxSearchController::searchQuery(const QString &query) {
	if (_query != query) {
		_query = query;
		_offset = 0;
		_requestId = 0;
		_allLoaded = false;
		if (!_query.isEmpty() && !searchInCache()) {
			_timer.callOnce(AutoSearchTimeout);
		} else {
			_timer.cancel();
		}
	}
}

auto ParticipantsBoxSearchController::saveState() const
-> std::unique_ptr<SavedStateBase> {
	auto result = std::make_unique<SavedState>();
	result->query = _query;
	result->offset = _offset;
	result->allLoaded = _allLoaded;
	result->wasLoading = (_requestId != 0);
	return result;
}

void ParticipantsBoxSearchController::restoreState(
		std::unique_ptr<SavedStateBase> state) {
	if (auto my = dynamic_cast<SavedState*>(state.get())) {
		if (auto requestId = base::take(_requestId)) {
			_api.request(requestId).cancel();
		}
		_cache.clear();
		_queries.clear();

		_allLoaded = my->allLoaded;
		_offset = my->offset;
		_query = my->query;
		if (my->wasLoading) {
			searchOnServer();
		}
	}
}

void ParticipantsBoxSearchController::searchOnServer() {
	Expects(!_query.isEmpty());

	loadMoreRows();
}

bool ParticipantsBoxSearchController::isLoading() {
	return _timer.isActive() || _requestId;
}

bool ParticipantsBoxSearchController::searchInCache() {
	const auto i = _cache.find(_query);
	if (i != _cache.cend()) {
		_requestId = 0;
		searchDone(
			_requestId,
			i->second.result,
			i->second.requestedCount);
		return true;
	}
	return false;
}

bool ParticipantsBoxSearchController::loadMoreRows() {
	if (_query.isEmpty()) {
		return false;
	}
	if (_allLoaded || isLoading()) {
		return true;
	}
	auto filter = [&] {
		switch (_role) {
		case Role::Admins: // Search for members, appoint as admin on found.
		case Role::Profile:
		case Role::Members:
			return MTP_channelParticipantsSearch(MTP_string(_query));
		case Role::Restricted:
			return MTP_channelParticipantsBanned(MTP_string(_query));
		case Role::Kicked:
			return MTP_channelParticipantsKicked(MTP_string(_query));
		}
		Unexpected("Role in ParticipantsBoxSearchController.");
	}();

	// For search we request a lot of rows from the first query.
	// (because we've waited for search request by timer already,
	// so we don't expect it to be fast, but we want to fill cache).
	auto perPage = kParticipantsPerPage;
	auto participantsHash = 0;

	_requestId = _api.request(MTPchannels_GetParticipants(
		_channel->inputChannel,
		filter,
		MTP_int(_offset),
		MTP_int(perPage),
		MTP_int(participantsHash)
	)).done([=](
			const MTPchannels_ChannelParticipants &result,
			mtpRequestId requestId) {
		searchDone(requestId, result, perPage);
	}).fail([=](const MTP::Error &error, mtpRequestId requestId) {
		if (_requestId == requestId) {
			_requestId = 0;
			_allLoaded = true;
			delegate()->peerListSearchRefreshRows();
		}
	}).send();

	auto entry = Query();
	entry.text = _query;
	entry.offset = _offset;
	_queries.emplace(_requestId, entry);
	return true;
}

void ParticipantsBoxSearchController::searchDone(
		mtpRequestId requestId,
		const MTPchannels_ChannelParticipants &result,
		int requestedCount) {
	auto query = _query;
	if (requestId) {
		const auto addToCache = [&](auto&&...) {
			auto it = _queries.find(requestId);
			if (it != _queries.cend()) {
				query = it->second.text;
				if (it->second.offset == 0) {
					auto &entry = _cache[query];
					entry.result = result;
					entry.requestedCount = requestedCount;
				}
				_queries.erase(it);
			}
		};
		_channel->session().api().parseChannelParticipants(
			_channel,
			result,
			addToCache);
	}
	if (_requestId != requestId) {
		return;
	}

	_requestId = 0;
	result.match([&](const MTPDchannels_channelParticipants &data) {
		const auto &list = data.vparticipants().v;
		if (list.size() < requestedCount) {
			// We want cache to have full information about a query with
			// small results count (that we don't need the second request).
			// So we don't wait for empty list unlike the non-search case.
			_allLoaded = true;
		}
		const auto overrideRole = (_role == Role::Admins)
			? Role::Members
			: _role;
		for (const auto &data : list) {
			const auto user = _additional->applyParticipant(
				data,
				overrideRole);
			if (user) {
				delegate()->peerListSearchAddRow(user);
			}
		}
		_offset += list.size();
	}, [&](const MTPDchannels_channelParticipantsNotModified &) {
		_allLoaded = true;
	});

	delegate()->peerListSearchRefreshRows();
}<|MERGE_RESOLUTION|>--- conflicted
+++ resolved
@@ -1468,15 +1468,11 @@
 	if (_navigation) {
 		result->addAction(
 			tr::lng_context_view_profile(tr::now),
-<<<<<<< HEAD
-			crl::guard(this, [=] { _navigation->showPeerInfo(user); }));
+			crl::guard(this, [=] {
+				_navigation->showPeerInfo(participant); }));
 		result->addAction(
 			tr::lng_context_show_messages_from(tr::now),
 			crl::guard(this, [=] { App::searchByHashtag(QString(), _peer, user); }));
-=======
-			crl::guard(this, [=] {
-				_navigation->showPeerInfo(participant); }));
->>>>>>> a82d1e86
 	}
 	if (_role == Role::Kicked) {
 		if (_peer->isMegagroup()
@@ -1902,14 +1898,10 @@
 		: (user && _additional.adminRights(user).has_value())
 		? Rights::Admin
 		: Rights::Normal;
-<<<<<<< HEAD
-	result.canRemove = _additional.canRemoveUser(user);
+	result.canRemove = _additional.canRemoveParticipant(participant);
 	if (const auto channel = _peer->asChannel()) {
 		result.adminTitle = channel->adminTitle(user);
 	}
-=======
-	result.canRemove = _additional.canRemoveParticipant(participant);
->>>>>>> a82d1e86
 	return result;
 }
 
@@ -1925,16 +1917,12 @@
 
 void ParticipantsBoxController::refreshCustomStatus(
 		not_null<PeerListRow*> row) const {
-<<<<<<< HEAD
-	const auto user = row->peer()->asUser();
+	const auto participant = row->peer();
+	const auto user = participant->asUser();
 	QString title;
 	if (_additional.adminRank(user) != "") {
 		title = _additional.adminRank(user) + "|";
 	}
-=======
-	const auto participant = row->peer();
-	const auto user = participant->asUser();
->>>>>>> a82d1e86
 	if (_role == Role::Admins) {
 		Assert(user != nullptr);
 		if (const auto by = _additional.adminPromotedBy(user)) {
