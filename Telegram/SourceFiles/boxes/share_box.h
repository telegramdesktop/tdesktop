/*
This file is part of Telegram Desktop,
the official desktop application for the Telegram messaging service.

For license and copyright information please follow this link:
https://github.com/telegramdesktop/tdesktop/blob/master/LEGAL
*/
#pragma once

#include "boxes/abstract_box.h"
#include "base/observer.h"
#include "base/timer.h"
#include "ui/effects/animations.h"
#include "ui/effects/round_checkbox.h"
#include "mtproto/sender.h"

namespace style {
struct MultiSelect;
struct InputField;
struct PeerList;
} // namespace style

namespace SendMenu {
enum class Type;
} // namespace SendMenu

namespace Window {
class SessionNavigation;
} // namespace Window

namespace Api {
struct SendOptions;
} // namespace Api

namespace Main {
class Session;
} // namespace Main

namespace Dialogs {
class Row;
class IndexedList;
} // namespace Dialogs

namespace Ui {
class MultiSelect;
class InputField;
struct ScrollToRequest;
template <typename Widget>
class SlideWrap;
} // namespace Ui

QString AppendShareGameScoreUrl(
	not_null<Main::Session*> session,
	const QString &url,
	const FullMsgId &fullId);
void ShareGameScoreByHash(
	not_null<Main::Session*> session,
	const QString &hash);

class ShareBox final : public Ui::BoxContent {
public:
	using CopyCallback = Fn<void()>;
	using SubmitCallback = Fn<void(
		std::vector<not_null<PeerData*>>&&,
		TextWithTags&&,
		Api::SendOptions)>;
	using FilterCallback = Fn<bool(PeerData*)>;

<<<<<<< HEAD
	ShareBox(
		QWidget*,
		not_null<Window::SessionNavigation*> navigation,
		CopyCallback &&copyCallback,
		SubmitCallback &&submitCallback,
		FilterCallback &&filterCallback,
		rpl::producer<QString> title);
=======
	struct Descriptor {
		not_null<Main::Session*> session;
		CopyCallback copyCallback;
		SubmitCallback submitCallback;
		FilterCallback filterCallback;
		Window::SessionNavigation *navigation = nullptr;
		Fn<void(not_null<Ui::InputField*>)> initSpellchecker;
		Fn<void(not_null<Ui::InputField*>)> initEditLink;
		object_ptr<Ui::RpWidget> bottomWidget = { nullptr };
		rpl::producer<QString> copyLinkText;
		const style::MultiSelect *stMultiSelect = nullptr;
		const style::InputField *stComment = nullptr;
		const style::PeerList *st = nullptr;
	};
	ShareBox(QWidget*, Descriptor &&descriptor);
>>>>>>> f25b2a20

protected:
	void prepare() override;
	void setInnerFocus() override;

	void resizeEvent(QResizeEvent *e) override;
	void keyPressEvent(QKeyEvent *e) override;

private:
	void prepareCommentField();
	void scrollAnimationCallback();

	void submit(Api::SendOptions options);
	void submitSilent();
	void submitScheduled();
	void copyLink();
	bool searchByUsername(bool useCache = false);

	SendMenu::Type sendMenuType() const;

	void scrollTo(Ui::ScrollToRequest request);
	void needSearchByUsername();
	void applyFilterUpdate(const QString &query);
	void selectedChanged();
	void createButtons();
	int getTopScrollSkip() const;
	int getBottomScrollSkip() const;
	int contentHeight() const;
	void updateScrollSkips();

	void addPeerToMultiSelect(PeerData *peer, bool skipAnimation = false);
	void innerSelectedChanged(PeerData *peer, bool checked);

	void peopleDone(
		const MTPcontacts_Found &result,
		mtpRequestId requestId);
	void peopleFail(const MTP::Error &error, mtpRequestId requestId);

	Descriptor _descriptor;
	MTP::Sender _api;

	object_ptr<Ui::MultiSelect> _select;
	object_ptr<Ui::SlideWrap<Ui::InputField>> _comment;
	object_ptr<Ui::RpWidget> _bottomWidget;

	class Inner;
	QPointer<Inner> _inner;

	bool _hasSelected = false;
	rpl::variable<QString> _copyLinkText;

	base::Timer _searchTimer;
	QString _peopleQuery;
	bool _peopleFull = false;
	mtpRequestId _peopleRequest = 0;

	using PeopleCache = QMap<QString, MTPcontacts_Found>;
	PeopleCache _peopleCache;

	using PeopleQueries = QMap<mtpRequestId, QString>;
	PeopleQueries _peopleQueries;

	Ui::Animations::Simple _scrollAnimation;

	rpl::producer<QString> header;
};<|MERGE_RESOLUTION|>--- conflicted
+++ resolved
@@ -66,20 +66,12 @@
 		Api::SendOptions)>;
 	using FilterCallback = Fn<bool(PeerData*)>;
 
-<<<<<<< HEAD
-	ShareBox(
-		QWidget*,
-		not_null<Window::SessionNavigation*> navigation,
-		CopyCallback &&copyCallback,
-		SubmitCallback &&submitCallback,
-		FilterCallback &&filterCallback,
-		rpl::producer<QString> title);
-=======
 	struct Descriptor {
 		not_null<Main::Session*> session;
 		CopyCallback copyCallback;
 		SubmitCallback submitCallback;
 		FilterCallback filterCallback;
+		rpl::producer<QString> title;
 		Window::SessionNavigation *navigation = nullptr;
 		Fn<void(not_null<Ui::InputField*>)> initSpellchecker;
 		Fn<void(not_null<Ui::InputField*>)> initEditLink;
@@ -90,7 +82,6 @@
 		const style::PeerList *st = nullptr;
 	};
 	ShareBox(QWidget*, Descriptor &&descriptor);
->>>>>>> f25b2a20
 
 protected:
 	void prepare() override;
