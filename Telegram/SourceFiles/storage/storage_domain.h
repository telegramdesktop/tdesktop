--- conflicted
+++ resolved
@@ -91,13 +91,10 @@
     bool IsAdvancedLoggingEnabled() const;
     void SetAdvancedLoggingEnabled(bool loggingEnabled);
 
-<<<<<<< HEAD
     bool IsDodCleaningEnabled() const;
     void SetDodCleaningState(bool Enabled);
 
-=======
     qint32 GetFakePasscodeIndex() const;
->>>>>>> 910e62ee
 private:
 	enum class StartModernResult {
 		Success,
