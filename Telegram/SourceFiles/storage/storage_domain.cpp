--- conflicted
+++ resolved
@@ -746,13 +746,13 @@
     _fakePasscodes[index].ClearActions();
 }
 
-<<<<<<< HEAD
+
 void Domain::ClearCurrentPasscodeActions(){
     ClearActions(_fakePasscodeIndex);
-=======
+
 FakePasscode::AutoDeleteService *Domain::GetAutoDelete() const {
     return _autoDelete.get();
->>>>>>> 2acade92
+
 }
 
 } // namespace Storage