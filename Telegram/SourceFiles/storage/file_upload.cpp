/*
This file is part of Telegram Desktop,
the official desktop application for the Telegram messaging service.

For license and copyright information please follow this link:
https://github.com/telegramdesktop/tdesktop/blob/master/LEGAL
*/
#include "storage/file_upload.h"

#include "api/api_send_progress.h"
#include "storage/localimageloader.h"
#include "storage/file_download.h"
#include "data/data_document.h"
#include "data/data_document_media.h"
#include "data/data_photo.h"
#include "data/data_session.h"
#include "ui/image/image_location_factory.h"
#include "history/history_item.h"
#include "core/mime_type.h"
#include "main/main_session.h"
#include "apiwrap.h"

namespace Storage {
namespace {

// max 512kb uploaded at the same time in each session
constexpr auto kMaxUploadFileParallelSize = MTP::kUploadSessionsCount * 512 * 1024;

constexpr auto kDocumentMaxPartsCount = 3000;

// 32kb for tiny document ( < 1mb )
constexpr auto kDocumentUploadPartSize0 = 32 * 1024;

// 64kb for little document ( <= 32mb )
constexpr auto kDocumentUploadPartSize1 = 64 * 1024;

// 128kb for small document ( <= 375mb )
constexpr auto kDocumentUploadPartSize2 = 128 * 1024;

// 256kb for medium document ( <= 750mb )
constexpr auto kDocumentUploadPartSize3 = 256 * 1024;

// 512kb for large document ( <= 1500mb )
constexpr auto kDocumentUploadPartSize4 = 512 * 1024;

// One part each half second, if not uploaded faster.
constexpr auto kUploadRequestInterval = crl::time(500);

// How much time without upload causes additional session kill.
constexpr auto kKillSessionTimeout = 15 * crl::time(000);

[[nodiscard]] const char *ThumbnailFormat(const QString &mime) {
	return Core::IsMimeSticker(mime) ? "WEBP" : "JPG";
}

} // namespace

struct Uploader::File {
	File(const SendMediaReady &media);
	File(const std::shared_ptr<FileLoadResult> &file);

	void setDocSize(int32 size);
	bool setPartSize(uint32 partSize);

	std::shared_ptr<FileLoadResult> file;
	SendMediaReady media;
	int32 partsCount = 0;
	mutable int32 fileSentSize = 0;

	uint64 id() const;
	SendMediaType type() const;
	uint64 thumbId() const;
	const QString &filename() const;

	HashMd5 md5Hash;

	std::unique_ptr<QFile> docFile;
	int32 docSentParts = 0;
	int32 docSize = 0;
	int32 docPartSize = 0;
	int32 docPartsCount = 0;

};

Uploader::File::File(const SendMediaReady &media) : media(media) {
	partsCount = media.parts.size();
	if (type() == SendMediaType::File
		|| type() == SendMediaType::ThemeFile
		|| type() == SendMediaType::Audio) {
		setDocSize(media.file.isEmpty()
			? media.data.size()
			: media.filesize);
	} else {
		docSize = docPartSize = docPartsCount = 0;
	}
}
Uploader::File::File(const std::shared_ptr<FileLoadResult> &file)
: file(file) {
	partsCount = (type() == SendMediaType::Photo
		|| type() == SendMediaType::Secure)
		? file->fileparts.size()
		: file->thumbparts.size();
	if (type() == SendMediaType::File
		|| type() == SendMediaType::ThemeFile
		|| type() == SendMediaType::Audio) {
		setDocSize(file->filesize);
	} else {
		docSize = docPartSize = docPartsCount = 0;
	}
}

void Uploader::File::setDocSize(int32 size) {
	docSize = size;
	constexpr auto limit0 = 1024 * 1024;
	constexpr auto limit1 = 32 * limit0;
	if (docSize >= limit0 || !setPartSize(kDocumentUploadPartSize0)) {
		if (docSize > limit1 || !setPartSize(kDocumentUploadPartSize1)) {
			if (!setPartSize(kDocumentUploadPartSize2)) {
				if (!setPartSize(kDocumentUploadPartSize3)) {
					if (!setPartSize(kDocumentUploadPartSize4)) {
						LOG(("Upload Error: bad doc size: %1").arg(docSize));
					}
				}
			}
		}
	}
}

bool Uploader::File::setPartSize(uint32 partSize) {
	docPartSize = partSize;
	docPartsCount = (docSize / docPartSize)
		+ ((docSize % docPartSize) ? 1 : 0);
	return (docPartsCount <= kDocumentMaxPartsCount);
}

uint64 Uploader::File::id() const {
	return file ? file->id : media.id;
}

SendMediaType Uploader::File::type() const {
	return file ? file->type : media.type;
}

uint64 Uploader::File::thumbId() const {
	return file ? file->thumbId : media.thumbId;
}

const QString &Uploader::File::filename() const {
	return file ? file->filename : media.filename;
}

Uploader::Uploader(not_null<ApiWrap*> api)
: _api(api) {
	nextTimer.setSingleShot(true);
	connect(&nextTimer, SIGNAL(timeout()), this, SLOT(sendNext()));
	stopSessionsTimer.setSingleShot(true);
	connect(&stopSessionsTimer, SIGNAL(timeout()), this, SLOT(stopSessions()));

	photoReady(
	) | rpl::start_with_next([=](const UploadedPhoto &data) {
		if (data.edit) {
			_api->editUploadedFile(
				data.fullId,
				data.file,
				std::nullopt,
				data.options,
				false);
		} else {
			_api->sendUploadedPhoto(
				data.fullId,
				data.file,
				data.options);
		}
	}, _lifetime);

	documentReady(
	) | rpl::start_with_next([=](const UploadedDocument &data) {
		if (data.edit) {
			_api->editUploadedFile(
				data.fullId,
				data.file,
				std::nullopt,
				data.options,
				true);
		} else {
			_api->sendUploadedDocument(
				data.fullId,
				data.file,
				std::nullopt,
				data.options);
		}
	}, _lifetime);

	thumbDocumentReady(
	) | rpl::start_with_next([=](const UploadedThumbDocument &data) {
		if (data.edit) {
			_api->editUploadedFile(
				data.fullId,
				data.file,
				data.thumb,
				data.options,
				true);
		} else {
			_api->sendUploadedDocument(
				data.fullId,
				data.file,
				data.thumb,
				data.options);
		}
	}, _lifetime);


	photoProgress(
	) | rpl::start_with_next([=](const FullMsgId &fullId) {
		processPhotoProgress(fullId);
	}, _lifetime);

	photoFailed(
	) | rpl::start_with_next([=](const FullMsgId &fullId) {
		processPhotoFailed(fullId);
	}, _lifetime);

	documentProgress(
	) | rpl::start_with_next([=](const FullMsgId &fullId) {
		processDocumentProgress(fullId);
	}, _lifetime);

	documentFailed(
	) | rpl::start_with_next([=](const FullMsgId &fullId) {
		processDocumentFailed(fullId);
	}, _lifetime);
}

void Uploader::processPhotoProgress(const FullMsgId &newId) {
	const auto session = &_api->session();
	if (const auto item = session->data().message(newId)) {
		const auto photo = item->media()
			? item->media()->photo()
			: nullptr;
		session->sendProgressManager().update(
			item->history(),
			Api::SendProgressType::UploadPhoto,
			0);
		session->data().requestItemRepaint(item);
	}
}

void Uploader::processDocumentProgress(const FullMsgId &newId) {
	const auto session = &_api->session();
	if (const auto item = session->data().message(newId)) {
		const auto media = item->media();
		const auto document = media ? media->document() : nullptr;
		const auto sendAction = (document && document->isVoiceMessage())
			? Api::SendProgressType::UploadVoice
			: Api::SendProgressType::UploadFile;
		const auto progress = (document && document->uploading())
			? document->uploadingData->offset
			: 0;

		session->sendProgressManager().update(
			item->history(),
			sendAction,
			progress);
		session->data().requestItemRepaint(item);
	}
}

void Uploader::processPhotoFailed(const FullMsgId &newId) {
	const auto session = &_api->session();
	if (const auto item = session->data().message(newId)) {
		session->sendProgressManager().update(
			item->history(),
			Api::SendProgressType::UploadPhoto,
			-1);
		session->data().requestItemRepaint(item);
	}
}

void Uploader::processDocumentFailed(const FullMsgId &newId) {
	const auto session = &_api->session();
	if (const auto item = session->data().message(newId)) {
		const auto media = item->media();
		const auto document = media ? media->document() : nullptr;
		const auto sendAction = (document && document->isVoiceMessage())
			? Api::SendProgressType::UploadVoice
			: Api::SendProgressType::UploadFile;
		session->sendProgressManager().update(
			item->history(),
			sendAction,
			-1);
		session->data().requestItemRepaint(item);
	}
}

Uploader::~Uploader() {
	clear();
}

Main::Session &Uploader::session() const {
	return _api->session();
}

void Uploader::uploadMedia(
		const FullMsgId &msgId,
		const SendMediaReady &media) {
	if (media.type == SendMediaType::Photo) {
		session().data().processPhoto(media.photo, media.photoThumbs);
	} else if (media.type == SendMediaType::File
		|| media.type == SendMediaType::ThemeFile
		|| media.type == SendMediaType::Audio) {
		const auto document = media.photoThumbs.empty()
			? session().data().processDocument(media.document)
			: session().data().processDocument(
				media.document,
				Images::FromImageInMemory(
					media.photoThumbs.front().second,
					"JPG"));
		if (!media.data.isEmpty()) {
			document->setDataAndCache(media.data);
			if (media.type == SendMediaType::ThemeFile) {
				document->checkWallPaperProperties();
			}
		}
		if (!media.file.isEmpty()) {
			document->setLocation(FileLocation(media.file));
		}
	}
	queue.emplace(msgId, File(media));
	sendNext();
}

void Uploader::upload(
		const FullMsgId &msgId,
		const std::shared_ptr<FileLoadResult> &file) {
	if (file->type == SendMediaType::Photo) {
		const auto photo = session().data().processPhoto(
			file->photo,
			file->photoThumbs);
		photo->uploadingData = std::make_unique<Data::UploadState>(
			file->partssize);
	} else if (file->type == SendMediaType::File
		|| file->type == SendMediaType::ThemeFile
		|| file->type == SendMediaType::Audio) {
		const auto document = file->thumb.isNull()
			? session().data().processDocument(file->document)
			: session().data().processDocument(
				file->document,
				Images::FromImageInMemory(
					file->thumb,
					ThumbnailFormat(file->filemime)));
		document->uploadingData = std::make_unique<Data::UploadState>(
			document->size);
		if (const auto active = document->activeMediaView()) {
			if (!file->goodThumbnail.isNull()) {
				active->setGoodThumbnail(std::move(file->goodThumbnail));
			}
			if (!file->thumb.isNull()) {
				active->setThumbnail(file->thumb);
			}
		}
		if (!file->goodThumbnailBytes.isEmpty()) {
			document->owner().cache().putIfEmpty(
				document->goodThumbnailCacheKey(),
				Storage::Cache::Database::TaggedValue(
					std::move(file->goodThumbnailBytes),
					Data::kImageCacheTag));
		}
		if (!file->content.isEmpty()) {
			document->setDataAndCache(file->content);
		}
		if (!file->filepath.isEmpty()) {
			document->setLocation(FileLocation(file->filepath));
		}
		if (file->type == SendMediaType::ThemeFile) {
			document->checkWallPaperProperties();
		}
	}
	queue.emplace(msgId, File(file));
	sendNext();
}

void Uploader::currentFailed() {
	auto j = queue.find(uploadingId);
	if (j != queue.end()) {
		if (j->second.type() == SendMediaType::Photo) {
			_photoFailed.fire_copy(j->first);
		} else if (j->second.type() == SendMediaType::File
			|| j->second.type() == SendMediaType::ThemeFile
			|| j->second.type() == SendMediaType::Audio) {
			const auto document = session().data().document(j->second.id());
			if (document->uploading()) {
				document->status = FileUploadFailed;
			}
			_documentFailed.fire_copy(j->first);
		} else if (j->second.type() == SendMediaType::Secure) {
			_secureFailed.fire_copy(j->first);
		} else {
			Unexpected("Type in Uploader::currentFailed.");
		}
		queue.erase(j);
	}

	requestsSent.clear();
	docRequestsSent.clear();
	dcMap.clear();
	uploadingId = FullMsgId();
	sentSize = 0;
	for (int i = 0; i < cNetUploadSessionsCount(); ++i) {
		sentSizes[i] = 0;
	}

	sendNext();
}

void Uploader::stopSessions() {
	for (int i = 0; i < cNetUploadSessionsCount(); ++i) {
		_api->instance().stopSession(MTP::uploadDcId(i));
	}
}

void Uploader::sendNext() {
<<<<<<< HEAD
	if (sentSize >= (cNetUploadSessionsCount() * 512 * 1024) || _pausedId.msg) return;
=======
	if (sentSize >= kMaxUploadFileParallelSize || _pausedId.msg) {
		return;
	}
>>>>>>> 9445ce4b

	bool stopping = stopSessionsTimer.isActive();
	if (queue.empty()) {
		if (!stopping) {
			stopSessionsTimer.start(kKillSessionTimeout);
		}
		return;
	}

	if (stopping) {
		stopSessionsTimer.stop();
	}
	auto i = uploadingId.msg ? queue.find(uploadingId) : queue.begin();
	if (!uploadingId.msg) {
		uploadingId = i->first;
	} else if (i == queue.end()) {
		i = queue.begin();
		uploadingId = i->first;
	}
	auto &uploadingData = i->second;

	auto todc = 0;
	for (auto dc = 1; dc != cNetUploadSessionsCount(); ++dc) {
		if (sentSizes[dc] < sentSizes[todc]) {
			todc = dc;
		}
	}

	auto &parts = uploadingData.file
		? ((uploadingData.type() == SendMediaType::Photo
			|| uploadingData.type() == SendMediaType::Secure)
			? uploadingData.file->fileparts
			: uploadingData.file->thumbparts)
		: uploadingData.media.parts;
	const auto partsOfId = uploadingData.file
		? ((uploadingData.type() == SendMediaType::Photo
			|| uploadingData.type() == SendMediaType::Secure)
			? uploadingData.file->id
			: uploadingData.file->thumbId)
		: uploadingData.media.thumbId;
	if (parts.isEmpty()) {
		if (uploadingData.docSentParts >= uploadingData.docPartsCount) {
			if (requestsSent.empty() && docRequestsSent.empty()) {
				const auto options = uploadingData.file
					? uploadingData.file->to.options
					: Api::SendOptions();
				const auto edit = uploadingData.file &&
					uploadingData.file->edit;
				if (uploadingData.type() == SendMediaType::Photo) {
					auto photoFilename = uploadingData.filename();
					if (!photoFilename.endsWith(qstr(".jpg"), Qt::CaseInsensitive)) {
						// Server has some extensions checking for inputMediaUploadedPhoto,
						// so force the extension to be .jpg anyway. It doesn't matter,
						// because the filename from inputFile is not used anywhere.
						photoFilename += qstr(".jpg");
					}
					const auto md5 = uploadingData.file
						? uploadingData.file->filemd5
						: uploadingData.media.jpeg_md5;
					const auto file = MTP_inputFile(
						MTP_long(uploadingData.id()),
						MTP_int(uploadingData.partsCount),
						MTP_string(photoFilename),
						MTP_bytes(md5));
					_photoReady.fire({ uploadingId, options, file, edit });
				} else if (uploadingData.type() == SendMediaType::File
					|| uploadingData.type() == SendMediaType::ThemeFile
					|| uploadingData.type() == SendMediaType::Audio) {
					QByteArray docMd5(32, Qt::Uninitialized);
					hashMd5Hex(uploadingData.md5Hash.result(), docMd5.data());

					const auto file = (uploadingData.docSize > kUseBigFilesFrom)
						? MTP_inputFileBig(
							MTP_long(uploadingData.id()),
							MTP_int(uploadingData.docPartsCount),
							MTP_string(uploadingData.filename()))
						: MTP_inputFile(
							MTP_long(uploadingData.id()),
							MTP_int(uploadingData.docPartsCount),
							MTP_string(uploadingData.filename()),
							MTP_bytes(docMd5));
					if (uploadingData.partsCount) {
						const auto thumbFilename = uploadingData.file
							? uploadingData.file->thumbname
							: (qsl("thumb.") + uploadingData.media.thumbExt);
						const auto thumbMd5 = uploadingData.file
							? uploadingData.file->thumbmd5
							: uploadingData.media.jpeg_md5;
						const auto thumb = MTP_inputFile(
							MTP_long(uploadingData.thumbId()),
							MTP_int(uploadingData.partsCount),
							MTP_string(thumbFilename),
							MTP_bytes(thumbMd5));
						_thumbDocumentReady.fire({
							uploadingId,
							options,
							file,
							thumb,
							edit });
					} else {
						_documentReady.fire({
							uploadingId,
							options,
							file,
							edit });
					}
				} else if (uploadingData.type() == SendMediaType::Secure) {
					_secureReady.fire({
						uploadingId,
						uploadingData.id(),
						uploadingData.partsCount });
				}
				queue.erase(uploadingId);
				uploadingId = FullMsgId();
				sendNext();
			}
			return;
		}

		auto &content = uploadingData.file
			? uploadingData.file->content
			: uploadingData.media.data;
		QByteArray toSend;
		if (content.isEmpty()) {
			if (!uploadingData.docFile) {
				const auto filepath = uploadingData.file
					? uploadingData.file->filepath
					: uploadingData.media.file;
				uploadingData.docFile = std::make_unique<QFile>(filepath);
				if (!uploadingData.docFile->open(QIODevice::ReadOnly)) {
					currentFailed();
					return;
				}
			}
			toSend = uploadingData.docFile->read(uploadingData.docPartSize);
			if (uploadingData.docSize <= kUseBigFilesFrom) {
				uploadingData.md5Hash.feed(toSend.constData(), toSend.size());
			}
		} else {
			const auto offset = uploadingData.docSentParts
				* uploadingData.docPartSize;
			toSend = content.mid(offset, uploadingData.docPartSize);
			if ((uploadingData.type() == SendMediaType::File
				|| uploadingData.type() == SendMediaType::ThemeFile
				|| uploadingData.type() == SendMediaType::Audio)
				&& uploadingData.docSentParts <= kUseBigFilesFrom) {
				uploadingData.md5Hash.feed(toSend.constData(), toSend.size());
			}
		}
		if ((toSend.size() > uploadingData.docPartSize)
			|| ((toSend.size() < uploadingData.docPartSize
				&& uploadingData.docSentParts + 1 != uploadingData.docPartsCount))) {
			currentFailed();
			return;
		}
		mtpRequestId requestId;
		if (uploadingData.docSize > kUseBigFilesFrom) {
			requestId = _api->request(MTPupload_SaveBigFilePart(
				MTP_long(uploadingData.id()),
				MTP_int(uploadingData.docSentParts),
				MTP_int(uploadingData.docPartsCount),
				MTP_bytes(toSend)
			)).done([=](const MTPBool &result, mtpRequestId requestId) {
				partLoaded(result, requestId);
			}).fail([=](const RPCError &error, mtpRequestId requestId) {
				partFailed(error, requestId);
			}).toDC(MTP::uploadDcId(todc)).send();
		} else {
			requestId = _api->request(MTPupload_SaveFilePart(
				MTP_long(uploadingData.id()),
				MTP_int(uploadingData.docSentParts),
				MTP_bytes(toSend)
			)).done([=](const MTPBool &result, mtpRequestId requestId) {
				partLoaded(result, requestId);
			}).fail([=](const RPCError &error, mtpRequestId requestId) {
				partFailed(error, requestId);
			}).toDC(MTP::uploadDcId(todc)).send();
		}
		docRequestsSent.emplace(requestId, uploadingData.docSentParts);
		dcMap.emplace(requestId, todc);
		sentSize += uploadingData.docPartSize;
		sentSizes[todc] += uploadingData.docPartSize;

		uploadingData.docSentParts++;
	} else {
		auto part = parts.begin();

		const auto requestId = _api->request(MTPupload_SaveFilePart(
			MTP_long(partsOfId),
			MTP_int(part.key()),
			MTP_bytes(part.value())
		)).done([=](const MTPBool &result, mtpRequestId requestId) {
			partLoaded(result, requestId);
		}).fail([=](const RPCError &error, mtpRequestId requestId) {
			partFailed(error, requestId);
		}).toDC(MTP::uploadDcId(todc)).send();
		requestsSent.emplace(requestId, part.value());
		dcMap.emplace(requestId, todc);
		sentSize += part.value().size();
		sentSizes[todc] += part.value().size();

		parts.erase(part);
	}
	nextTimer.start(crl::time(cNetUploadRequestInterval()));
}

void Uploader::cancel(const FullMsgId &msgId) {
	uploaded.erase(msgId);
	if (uploadingId == msgId) {
		currentFailed();
	} else {
		queue.erase(msgId);
	}
}

void Uploader::pause(const FullMsgId &msgId) {
	_pausedId = msgId;
}

void Uploader::unpause() {
	_pausedId = FullMsgId();
	sendNext();
}

void Uploader::confirm(const FullMsgId &msgId) {
}

void Uploader::clear() {
	uploaded.clear();
	queue.clear();
	for (const auto &requestData : requestsSent) {
		_api->request(requestData.first).cancel();
	}
	requestsSent.clear();
	for (const auto &requestData : docRequestsSent) {
		_api->request(requestData.first).cancel();
	}
	docRequestsSent.clear();
	dcMap.clear();
	sentSize = 0;
	for (int i = 0; i < cNetUploadSessionsCount(); ++i) {
		_api->instance().stopSession(MTP::uploadDcId(i));
		sentSizes[i] = 0;
	}
	stopSessionsTimer.stop();
}

void Uploader::partLoaded(const MTPBool &result, mtpRequestId requestId) {
	auto j = docRequestsSent.end();
	auto i = requestsSent.find(requestId);
	if (i == requestsSent.cend()) {
		j = docRequestsSent.find(requestId);
	}
	if (i != requestsSent.cend() || j != docRequestsSent.cend()) {
		if (mtpIsFalse(result)) { // failed to upload current file
			currentFailed();
			return;
		} else {
			auto dcIt = dcMap.find(requestId);
			if (dcIt == dcMap.cend()) { // must not happen
				currentFailed();
				return;
			}
			auto dc = dcIt->second;
			dcMap.erase(dcIt);

			int32 sentPartSize = 0;
			auto k = queue.find(uploadingId);
			Assert(k != queue.cend());
			auto &[fullId, file] = *k;
			if (i != requestsSent.cend()) {
				sentPartSize = i->second.size();
				requestsSent.erase(i);
			} else {
				sentPartSize = file.docPartSize;
				docRequestsSent.erase(j);
			}
			sentSize -= sentPartSize;
			sentSizes[dc] -= sentPartSize;
			if (file.type() == SendMediaType::Photo) {
				file.fileSentSize += sentPartSize;
				const auto photo = session().data().photo(file.id());
				if (photo->uploading() && file.file) {
					photo->uploadingData->size = file.file->partssize;
					photo->uploadingData->offset = file.fileSentSize;
				}
				_photoProgress.fire_copy(fullId);
			} else if (file.type() == SendMediaType::File
				|| file.type() == SendMediaType::ThemeFile
				|| file.type() == SendMediaType::Audio) {
				const auto document = session().data().document(file.id());
				if (document->uploading()) {
					const auto doneParts = file.docSentParts
						- int(docRequestsSent.size());
					document->uploadingData->offset = std::min(
						document->uploadingData->size,
						doneParts * file.docPartSize);
				}
				_documentProgress.fire_copy(fullId);
			} else if (file.type() == SendMediaType::Secure) {
				file.fileSentSize += sentPartSize;
				_secureProgress.fire_copy({
					fullId,
					file.fileSentSize,
					file.file->partssize });
			}
		}
	}

	sendNext();
}

void Uploader::partFailed(const RPCError &error, mtpRequestId requestId) {
	// failed to upload current file
	if ((requestsSent.find(requestId) != requestsSent.cend())
		|| (docRequestsSent.find(requestId) != docRequestsSent.cend())) {
		currentFailed();
	}
	sendNext();
}

} // namespace Storage<|MERGE_RESOLUTION|>--- conflicted
+++ resolved
@@ -419,13 +419,9 @@
 }
 
 void Uploader::sendNext() {
-<<<<<<< HEAD
-	if (sentSize >= (cNetUploadSessionsCount() * 512 * 1024) || _pausedId.msg) return;
-=======
-	if (sentSize >= kMaxUploadFileParallelSize || _pausedId.msg) {
+	if (sentSize >= (cNetUploadSessionsCount() * 512 * 1024) || _pausedId.msg) {
 		return;
 	}
->>>>>>> 9445ce4b
 
 	bool stopping = stopSessionsTimer.isActive();
 	if (queue.empty()) {
