/*
This file is part of Telegram Desktop,
the official desktop application for the Telegram messaging service.

For license and copyright information please follow this link:
https://github.com/telegramdesktop/tdesktop/blob/master/LEGAL
*/
#include "storage/file_upload.h"

#include "storage/localimageloader.h"
#include "storage/file_download.h"
#include "data/data_document.h"
#include "data/data_document_media.h"
#include "data/data_photo.h"
#include "data/data_session.h"
#include "ui/image/image_location_factory.h"
#include "core/mime_type.h"
#include "main/main_session.h"
#include "apiwrap.h"

namespace Storage {
namespace {

// max 512kb uploaded at the same time in each session
constexpr auto kMaxUploadFileParallelSize = MTP::kUploadSessionsCount * 512 * 1024;

constexpr auto kDocumentMaxPartsCount = 3000;

// 32kb for tiny document ( < 1mb )
constexpr auto kDocumentUploadPartSize0 = 32 * 1024;

// 64kb for little document ( <= 32mb )
constexpr auto kDocumentUploadPartSize1 = 64 * 1024;

// 128kb for small document ( <= 375mb )
constexpr auto kDocumentUploadPartSize2 = 128 * 1024;

// 256kb for medium document ( <= 750mb )
constexpr auto kDocumentUploadPartSize3 = 256 * 1024;

// 512kb for large document ( <= 1500mb )
constexpr auto kDocumentUploadPartSize4 = 512 * 1024;

// One part each half second, if not uploaded faster.
constexpr auto kUploadRequestInterval = crl::time(500);

// How much time without upload causes additional session kill.
constexpr auto kKillSessionTimeout = 15 * crl::time(000);

[[nodiscard]] const char *ThumbnailFormat(const QString &mime) {
	return Core::IsMimeSticker(mime) ? "WEBP" : "JPG";
}

} // namespace

struct Uploader::File {
	File(const SendMediaReady &media);
	File(const std::shared_ptr<FileLoadResult> &file);

	void setDocSize(int32 size);
	bool setPartSize(uint32 partSize);

	std::shared_ptr<FileLoadResult> file;
	SendMediaReady media;
	int32 partsCount = 0;
	mutable int32 fileSentSize = 0;

	uint64 id() const;
	SendMediaType type() const;
	uint64 thumbId() const;
	const QString &filename() const;

	HashMd5 md5Hash;

	std::unique_ptr<QFile> docFile;
	int32 docSentParts = 0;
	int32 docSize = 0;
	int32 docPartSize = 0;
	int32 docPartsCount = 0;

};

Uploader::File::File(const SendMediaReady &media) : media(media) {
	partsCount = media.parts.size();
	if (type() == SendMediaType::File
		|| type() == SendMediaType::ThemeFile
		|| type() == SendMediaType::Audio) {
		setDocSize(media.file.isEmpty()
			? media.data.size()
			: media.filesize);
	} else {
		docSize = docPartSize = docPartsCount = 0;
	}
}
Uploader::File::File(const std::shared_ptr<FileLoadResult> &file)
: file(file) {
	partsCount = (type() == SendMediaType::Photo
		|| type() == SendMediaType::Secure)
		? file->fileparts.size()
		: file->thumbparts.size();
	if (type() == SendMediaType::File
		|| type() == SendMediaType::ThemeFile
		|| type() == SendMediaType::Audio) {
		setDocSize(file->filesize);
	} else {
		docSize = docPartSize = docPartsCount = 0;
	}
}

void Uploader::File::setDocSize(int32 size) {
	docSize = size;
	constexpr auto limit0 = 1024 * 1024;
	constexpr auto limit1 = 32 * limit0;
	if (docSize >= limit0 || !setPartSize(kDocumentUploadPartSize0)) {
		if (docSize > limit1 || !setPartSize(kDocumentUploadPartSize1)) {
			if (!setPartSize(kDocumentUploadPartSize2)) {
				if (!setPartSize(kDocumentUploadPartSize3)) {
					if (!setPartSize(kDocumentUploadPartSize4)) {
						LOG(("Upload Error: bad doc size: %1").arg(docSize));
					}
				}
			}
		}
	}
}

bool Uploader::File::setPartSize(uint32 partSize) {
	docPartSize = partSize;
	docPartsCount = (docSize / docPartSize)
		+ ((docSize % docPartSize) ? 1 : 0);
	return (docPartsCount <= kDocumentMaxPartsCount);
}

uint64 Uploader::File::id() const {
	return file ? file->id : media.id;
}

SendMediaType Uploader::File::type() const {
	return file ? file->type : media.type;
}

uint64 Uploader::File::thumbId() const {
	return file ? file->thumbId : media.thumbId;
}

const QString &Uploader::File::filename() const {
	return file ? file->filename : media.filename;
}

Uploader::Uploader(not_null<ApiWrap*> api)
: _api(api) {
	nextTimer.setSingleShot(true);
	connect(&nextTimer, SIGNAL(timeout()), this, SLOT(sendNext()));
	stopSessionsTimer.setSingleShot(true);
	connect(&stopSessionsTimer, SIGNAL(timeout()), this, SLOT(stopSessions()));
}

Uploader::~Uploader() {
	clear();
}

Main::Session &Uploader::session() const {
	return _api->session();
}

void Uploader::uploadMedia(
		const FullMsgId &msgId,
		const SendMediaReady &media) {
	if (media.type == SendMediaType::Photo) {
		session().data().processPhoto(media.photo, media.photoThumbs);
	} else if (media.type == SendMediaType::File
		|| media.type == SendMediaType::ThemeFile
		|| media.type == SendMediaType::Audio) {
		const auto document = media.photoThumbs.empty()
			? session().data().processDocument(media.document)
			: session().data().processDocument(
				media.document,
				Images::FromImageInMemory(
					media.photoThumbs.front().second,
					"JPG"));
		if (!media.data.isEmpty()) {
			document->setDataAndCache(media.data);
			if (media.type == SendMediaType::ThemeFile) {
				document->checkWallPaperProperties();
			}
		}
		if (!media.file.isEmpty()) {
			document->setLocation(FileLocation(media.file));
		}
	}
	queue.emplace(msgId, File(media));
	sendNext();
}

void Uploader::upload(
		const FullMsgId &msgId,
		const std::shared_ptr<FileLoadResult> &file) {
	if (file->type == SendMediaType::Photo) {
		const auto photo = session().data().processPhoto(
			file->photo,
			file->photoThumbs);
		photo->uploadingData = std::make_unique<Data::UploadState>(
			file->partssize);
	} else if (file->type == SendMediaType::File
		|| file->type == SendMediaType::ThemeFile
		|| file->type == SendMediaType::Audio) {
		const auto document = file->thumb.isNull()
			? session().data().processDocument(file->document)
			: session().data().processDocument(
				file->document,
				Images::FromImageInMemory(
					file->thumb,
					ThumbnailFormat(file->filemime)));
		document->uploadingData = std::make_unique<Data::UploadState>(
			document->size);
		if (const auto active = document->activeMediaView()) {
			if (!file->goodThumbnail.isNull()) {
				active->setGoodThumbnail(std::move(file->goodThumbnail));
			}
			if (!file->thumb.isNull()) {
				active->setThumbnail(file->thumb);
			}
		}
		if (!file->goodThumbnailBytes.isEmpty()) {
			document->owner().cache().putIfEmpty(
				document->goodThumbnailCacheKey(),
				Storage::Cache::Database::TaggedValue(
					std::move(file->goodThumbnailBytes),
					Data::kImageCacheTag));
		}
		if (!file->content.isEmpty()) {
			document->setDataAndCache(file->content);
		}
		if (!file->filepath.isEmpty()) {
			document->setLocation(FileLocation(file->filepath));
		}
		if (file->type == SendMediaType::ThemeFile) {
			document->checkWallPaperProperties();
		}
	}
	queue.emplace(msgId, File(file));
	sendNext();
}

void Uploader::currentFailed() {
	auto j = queue.find(uploadingId);
	if (j != queue.end()) {
		if (j->second.type() == SendMediaType::Photo) {
			_photoFailed.fire_copy(j->first);
		} else if (j->second.type() == SendMediaType::File
			|| j->second.type() == SendMediaType::ThemeFile
			|| j->second.type() == SendMediaType::Audio) {
			const auto document = session().data().document(j->second.id());
			if (document->uploading()) {
				document->status = FileUploadFailed;
			}
			_documentFailed.fire_copy(j->first);
		} else if (j->second.type() == SendMediaType::Secure) {
			_secureFailed.fire_copy(j->first);
		} else {
			Unexpected("Type in Uploader::currentFailed.");
		}
		queue.erase(j);
	}

	requestsSent.clear();
	docRequestsSent.clear();
	dcMap.clear();
	uploadingId = FullMsgId();
	sentSize = 0;
	for (int i = 0; i < cNetUploadSessionsCount(); ++i) {
		sentSizes[i] = 0;
	}

	sendNext();
}

void Uploader::stopSessions() {
<<<<<<< HEAD
	for (int i = 0; i < cNetUploadSessionsCount(); ++i) {
		MTP::stopSession(MTP::uploadDcId(i));
=======
	for (int i = 0; i < MTP::kUploadSessionsCount; ++i) {
		_api->instance().stopSession(MTP::uploadDcId(i));
>>>>>>> a9eedf00
	}
}

void Uploader::sendNext() {
	if (sentSize >= (cNetUploadSessionsCount() * 512 * 1024) || _pausedId.msg) return;

	bool stopping = stopSessionsTimer.isActive();
	if (queue.empty()) {
		if (!stopping) {
			stopSessionsTimer.start(kKillSessionTimeout);
		}
		return;
	}

	if (stopping) {
		stopSessionsTimer.stop();
	}
	auto i = uploadingId.msg ? queue.find(uploadingId) : queue.begin();
	if (!uploadingId.msg) {
		uploadingId = i->first;
	} else if (i == queue.end()) {
		i = queue.begin();
		uploadingId = i->first;
	}
	auto &uploadingData = i->second;

	auto todc = 0;
	for (auto dc = 1; dc != cNetUploadSessionsCount(); ++dc) {
		if (sentSizes[dc] < sentSizes[todc]) {
			todc = dc;
		}
	}

	auto &parts = uploadingData.file
		? ((uploadingData.type() == SendMediaType::Photo
			|| uploadingData.type() == SendMediaType::Secure)
			? uploadingData.file->fileparts
			: uploadingData.file->thumbparts)
		: uploadingData.media.parts;
	const auto partsOfId = uploadingData.file
		? ((uploadingData.type() == SendMediaType::Photo
			|| uploadingData.type() == SendMediaType::Secure)
			? uploadingData.file->id
			: uploadingData.file->thumbId)
		: uploadingData.media.thumbId;
	if (parts.isEmpty()) {
		if (uploadingData.docSentParts >= uploadingData.docPartsCount) {
			if (requestsSent.empty() && docRequestsSent.empty()) {
				const auto options = uploadingData.file
					? uploadingData.file->to.options
					: Api::SendOptions();
				const auto edit = uploadingData.file &&
					uploadingData.file->edit;
				if (uploadingData.type() == SendMediaType::Photo) {
					auto photoFilename = uploadingData.filename();
					if (!photoFilename.endsWith(qstr(".jpg"), Qt::CaseInsensitive)) {
						// Server has some extensions checking for inputMediaUploadedPhoto,
						// so force the extension to be .jpg anyway. It doesn't matter,
						// because the filename from inputFile is not used anywhere.
						photoFilename += qstr(".jpg");
					}
					const auto md5 = uploadingData.file
						? uploadingData.file->filemd5
						: uploadingData.media.jpeg_md5;
					const auto file = MTP_inputFile(
						MTP_long(uploadingData.id()),
						MTP_int(uploadingData.partsCount),
						MTP_string(photoFilename),
						MTP_bytes(md5));
					_photoReady.fire({ uploadingId, options, file, edit });
				} else if (uploadingData.type() == SendMediaType::File
					|| uploadingData.type() == SendMediaType::ThemeFile
					|| uploadingData.type() == SendMediaType::Audio) {
					QByteArray docMd5(32, Qt::Uninitialized);
					hashMd5Hex(uploadingData.md5Hash.result(), docMd5.data());

					const auto file = (uploadingData.docSize > kUseBigFilesFrom)
						? MTP_inputFileBig(
							MTP_long(uploadingData.id()),
							MTP_int(uploadingData.docPartsCount),
							MTP_string(uploadingData.filename()))
						: MTP_inputFile(
							MTP_long(uploadingData.id()),
							MTP_int(uploadingData.docPartsCount),
							MTP_string(uploadingData.filename()),
							MTP_bytes(docMd5));
					if (uploadingData.partsCount) {
						const auto thumbFilename = uploadingData.file
							? uploadingData.file->thumbname
							: (qsl("thumb.") + uploadingData.media.thumbExt);
						const auto thumbMd5 = uploadingData.file
							? uploadingData.file->thumbmd5
							: uploadingData.media.jpeg_md5;
						const auto thumb = MTP_inputFile(
							MTP_long(uploadingData.thumbId()),
							MTP_int(uploadingData.partsCount),
							MTP_string(thumbFilename),
							MTP_bytes(thumbMd5));
						_thumbDocumentReady.fire({
							uploadingId,
							options,
							file,
							thumb,
							edit });
					} else {
						_documentReady.fire({
							uploadingId,
							options,
							file,
							edit });
					}
				} else if (uploadingData.type() == SendMediaType::Secure) {
					_secureReady.fire({
						uploadingId,
						uploadingData.id(),
						uploadingData.partsCount });
				}
				queue.erase(uploadingId);
				uploadingId = FullMsgId();
				sendNext();
			}
			return;
		}

		auto &content = uploadingData.file
			? uploadingData.file->content
			: uploadingData.media.data;
		QByteArray toSend;
		if (content.isEmpty()) {
			if (!uploadingData.docFile) {
				const auto filepath = uploadingData.file
					? uploadingData.file->filepath
					: uploadingData.media.file;
				uploadingData.docFile = std::make_unique<QFile>(filepath);
				if (!uploadingData.docFile->open(QIODevice::ReadOnly)) {
					currentFailed();
					return;
				}
			}
			toSend = uploadingData.docFile->read(uploadingData.docPartSize);
			if (uploadingData.docSize <= kUseBigFilesFrom) {
				uploadingData.md5Hash.feed(toSend.constData(), toSend.size());
			}
		} else {
			const auto offset = uploadingData.docSentParts
				* uploadingData.docPartSize;
			toSend = content.mid(offset, uploadingData.docPartSize);
			if ((uploadingData.type() == SendMediaType::File
				|| uploadingData.type() == SendMediaType::ThemeFile
				|| uploadingData.type() == SendMediaType::Audio)
				&& uploadingData.docSentParts <= kUseBigFilesFrom) {
				uploadingData.md5Hash.feed(toSend.constData(), toSend.size());
			}
		}
		if ((toSend.size() > uploadingData.docPartSize)
			|| ((toSend.size() < uploadingData.docPartSize
				&& uploadingData.docSentParts + 1 != uploadingData.docPartsCount))) {
			currentFailed();
			return;
		}
		mtpRequestId requestId;
		if (uploadingData.docSize > kUseBigFilesFrom) {
			requestId = _api->request(MTPupload_SaveBigFilePart(
				MTP_long(uploadingData.id()),
				MTP_int(uploadingData.docSentParts),
				MTP_int(uploadingData.docPartsCount),
				MTP_bytes(toSend)
			)).done([=](const MTPBool &result, mtpRequestId requestId) {
				partLoaded(result, requestId);
			}).fail([=](const RPCError &error, mtpRequestId requestId) {
				partFailed(error, requestId);
			}).toDC(MTP::uploadDcId(todc)).send();
		} else {
			requestId = _api->request(MTPupload_SaveFilePart(
				MTP_long(uploadingData.id()),
				MTP_int(uploadingData.docSentParts),
				MTP_bytes(toSend)
			)).done([=](const MTPBool &result, mtpRequestId requestId) {
				partLoaded(result, requestId);
			}).fail([=](const RPCError &error, mtpRequestId requestId) {
				partFailed(error, requestId);
			}).toDC(MTP::uploadDcId(todc)).send();
		}
		docRequestsSent.emplace(requestId, uploadingData.docSentParts);
		dcMap.emplace(requestId, todc);
		sentSize += uploadingData.docPartSize;
		sentSizes[todc] += uploadingData.docPartSize;

		uploadingData.docSentParts++;
	} else {
		auto part = parts.begin();

		const auto requestId = _api->request(MTPupload_SaveFilePart(
			MTP_long(partsOfId),
			MTP_int(part.key()),
			MTP_bytes(part.value())
		)).done([=](const MTPBool &result, mtpRequestId requestId) {
			partLoaded(result, requestId);
		}).fail([=](const RPCError &error, mtpRequestId requestId) {
			partFailed(error, requestId);
		}).toDC(MTP::uploadDcId(todc)).send();
		requestsSent.emplace(requestId, part.value());
		dcMap.emplace(requestId, todc);
		sentSize += part.value().size();
		sentSizes[todc] += part.value().size();

		parts.erase(part);
	}
	nextTimer.start(crl::time(cNetUploadRequestInterval()));
}

void Uploader::cancel(const FullMsgId &msgId) {
	uploaded.erase(msgId);
	if (uploadingId == msgId) {
		currentFailed();
	} else {
		queue.erase(msgId);
	}
}

void Uploader::pause(const FullMsgId &msgId) {
	_pausedId = msgId;
}

void Uploader::unpause() {
	_pausedId = FullMsgId();
	sendNext();
}

void Uploader::confirm(const FullMsgId &msgId) {
}

void Uploader::clear() {
	uploaded.clear();
	queue.clear();
	for (const auto &requestData : requestsSent) {
		_api->request(requestData.first).cancel();
	}
	requestsSent.clear();
	for (const auto &requestData : docRequestsSent) {
		_api->request(requestData.first).cancel();
	}
	docRequestsSent.clear();
	dcMap.clear();
	sentSize = 0;
<<<<<<< HEAD
	for (int i = 0; i < cNetUploadSessionsCount(); ++i) {
		MTP::stopSession(MTP::uploadDcId(i));
=======
	for (int i = 0; i < MTP::kUploadSessionsCount; ++i) {
		_api->instance().stopSession(MTP::uploadDcId(i));
>>>>>>> a9eedf00
		sentSizes[i] = 0;
	}
	stopSessionsTimer.stop();
}

void Uploader::partLoaded(const MTPBool &result, mtpRequestId requestId) {
	auto j = docRequestsSent.end();
	auto i = requestsSent.find(requestId);
	if (i == requestsSent.cend()) {
		j = docRequestsSent.find(requestId);
	}
	if (i != requestsSent.cend() || j != docRequestsSent.cend()) {
		if (mtpIsFalse(result)) { // failed to upload current file
			currentFailed();
			return;
		} else {
			auto dcIt = dcMap.find(requestId);
			if (dcIt == dcMap.cend()) { // must not happen
				currentFailed();
				return;
			}
			auto dc = dcIt->second;
			dcMap.erase(dcIt);

			int32 sentPartSize = 0;
			auto k = queue.find(uploadingId);
			Assert(k != queue.cend());
			auto &[fullId, file] = *k;
			if (i != requestsSent.cend()) {
				sentPartSize = i->second.size();
				requestsSent.erase(i);
			} else {
				sentPartSize = file.docPartSize;
				docRequestsSent.erase(j);
			}
			sentSize -= sentPartSize;
			sentSizes[dc] -= sentPartSize;
			if (file.type() == SendMediaType::Photo) {
				file.fileSentSize += sentPartSize;
				const auto photo = session().data().photo(file.id());
				if (photo->uploading() && file.file) {
					photo->uploadingData->size = file.file->partssize;
					photo->uploadingData->offset = file.fileSentSize;
				}
				_photoProgress.fire_copy(fullId);
			} else if (file.type() == SendMediaType::File
				|| file.type() == SendMediaType::ThemeFile
				|| file.type() == SendMediaType::Audio) {
				const auto document = session().data().document(file.id());
				if (document->uploading()) {
					const auto doneParts = file.docSentParts
						- int(docRequestsSent.size());
					document->uploadingData->offset = std::min(
						document->uploadingData->size,
						doneParts * file.docPartSize);
				}
				_documentProgress.fire_copy(fullId);
			} else if (file.type() == SendMediaType::Secure) {
				file.fileSentSize += sentPartSize;
				_secureProgress.fire_copy({
					fullId,
					file.fileSentSize,
					file.file->partssize });
			}
		}
	}

	sendNext();
}

void Uploader::partFailed(const RPCError &error, mtpRequestId requestId) {
	// failed to upload current file
	if ((requestsSent.find(requestId) != requestsSent.cend())
		|| (docRequestsSent.find(requestId) != docRequestsSent.cend())) {
		currentFailed();
	}
	sendNext();
}

} // namespace Storage<|MERGE_RESOLUTION|>--- conflicted
+++ resolved
@@ -276,13 +276,8 @@
 }
 
 void Uploader::stopSessions() {
-<<<<<<< HEAD
 	for (int i = 0; i < cNetUploadSessionsCount(); ++i) {
-		MTP::stopSession(MTP::uploadDcId(i));
-=======
-	for (int i = 0; i < MTP::kUploadSessionsCount; ++i) {
 		_api->instance().stopSession(MTP::uploadDcId(i));
->>>>>>> a9eedf00
 	}
 }
 
@@ -528,13 +523,8 @@
 	docRequestsSent.clear();
 	dcMap.clear();
 	sentSize = 0;
-<<<<<<< HEAD
 	for (int i = 0; i < cNetUploadSessionsCount(); ++i) {
-		MTP::stopSession(MTP::uploadDcId(i));
-=======
-	for (int i = 0; i < MTP::kUploadSessionsCount; ++i) {
 		_api->instance().stopSession(MTP::uploadDcId(i));
->>>>>>> a9eedf00
 		sentSizes[i] = 0;
 	}
 	stopSessionsTimer.stop();
