--- conflicted
+++ resolved
@@ -476,12 +476,8 @@
 				applyMeInCallLocally();
 				maybeSendMutedUpdate(wasMuteState);
 				_peer->session().api().applyUpdates(updates);
-<<<<<<< HEAD
 				if (cAutoUnmute()) setMuted(MuteState::Active);
 			}).fail([=](const RPCError &error) {
-=======
-			}).fail([=](const MTP::Error &error) {
->>>>>>> f25b2a20
 				const auto type = error.type();
 				LOG(("Call Error: Could not join, error: %1").arg(type));
 
@@ -888,7 +884,6 @@
 
 	for (const auto &participant : data.vparticipants().v) {
 		participant.match([&](const MTPDgroupCallParticipant &data) {
-<<<<<<< HEAD
 			if (cRadioMode() && cRadioController() != "") {
 				if (!CustomMonitor::currentMonitor()) CustomMonitor::initInstance();
 				if (data.is_just_joined()) {
@@ -897,13 +892,10 @@
 					CustomMonitor::currentMonitor()->updateParticipant("false", data.vuser_id().v);
 				}
 			}
-			if (data.vuser_id().v != self) {
-=======
 			const auto isSelf = data.is_self()
 				|| (data.is_min()
 					&& peerFromMTP(data.vpeer()) == _joinAs->id);
 			if (!isSelf) {
->>>>>>> f25b2a20
 				handleOtherParticipants(data);
 				return;
 			}
@@ -1019,9 +1011,7 @@
 		.initialOutputDeviceId = _audioOutputId.toStdString(),
 		.createAudioDeviceModule = Webrtc::AudioDeviceModuleCreator(
 			settings.callAudioBackend()),
-<<<<<<< HEAD
 		.enableRadioMode = cRadioMode(),
-=======
 		.participantDescriptionsRequired = [=](
 				const std::vector<uint32_t> &ssrcs) {
 			crl::on_main(weak, [=] {
@@ -1042,7 +1032,6 @@
 			});
 			return result;
 		}
->>>>>>> f25b2a20
 	};
 	if (Logs::DebugEnabled()) {
 		auto callLogFolder = cWorkingDir() + qsl("DebugLogs");
