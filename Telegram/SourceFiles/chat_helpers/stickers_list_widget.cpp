--- conflicted
+++ resolved
@@ -1655,12 +1655,9 @@
 		type,
 		SendMenu::DefaultSilentCallback(send),
 		SendMenu::DefaultScheduleCallback(this, type, send),
-<<<<<<< HEAD
-		SendMenu::DefaultAutoDeleteCallback(this, send));
-=======
+		SendMenu::DefaultAutoDeleteCallback(this, send),
 		SendMenu::DefaultWhenOnlineCallback(send),
 		icons);
->>>>>>> bc523c26
 
 	const auto show = _show;
 	const auto toggleFavedSticker = [=] {
@@ -2643,26 +2640,6 @@
 		refreshStickers();
 		return;
 	}
-<<<<<<< HEAD
-	const auto cancelled = [](Fn<void()> &&close) {
-		close();
-	};
-	const auto confirmed = crl::guard(this, [this, group = _megagroupSet](
-			Fn<void()> &&close) {
-		Expects(group->mgInfo != nullptr);
-
-		if (group->mgInfo->stickerSet) {
-			session().api().setGroupStickerSet(group, {});
-		}
-		close();
-	});
-	auto confirmation_box = Ui::MakeConfirmBox({
-		.text = tr::lng_stickers_remove_group_set(),
-		.confirmed = std::move(confirmed),
-		.cancelled = cancelled,
-	});
-	checkHideWithBox(_controller->show(std::move(confirmation_box)));
-=======
 	checkHideWithBox(Ui::MakeConfirmBox({
 		.text = tr::lng_stickers_remove_group_set(),
 		.confirmed = crl::guard(this, [this, group = _megagroupSet](
@@ -2677,7 +2654,6 @@
 		.cancelled = [](Fn<void()> &&close) { close(); },
 		.labelStyle = &st().boxLabel,
 	}));
->>>>>>> bc523c26
 }
 
 void StickersListWidget::removeSet(uint64 setId) {
