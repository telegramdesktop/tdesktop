/*
This file is part of Telegram Desktop,
the official desktop application for the Telegram messaging service.

For license and copyright information please follow this link:
https://github.com/telegramdesktop/tdesktop/blob/master/LEGAL
*/
#include "chat_helpers/stickers_list_widget.h"

#include "data/data_document.h"
#include "data/data_document_media.h"
#include "data/data_session.h"
#include "data/data_channel.h"
#include "data/data_file_origin.h"
#include "data/data_cloud_file.h"
#include "data/data_changes.h"
#include "data/data_peer_values.h"
#include "menu/menu_send.h" // SendMenu::FillSendMenu
#include "chat_helpers/stickers_lottie.h"
#include "chat_helpers/stickers_list_footer.h"
#include "ui/widgets/buttons.h"
#include "ui/widgets/popup_menu.h"
#include "ui/effects/animations.h"
#include "ui/effects/ripple_animation.h"
#include "ui/effects/path_shift_gradient.h"
#include "ui/effects/premium_graphics.h"
#include "ui/image/image.h"
#include "ui/cached_round_corners.h"
#include "lottie/lottie_multi_player.h"
#include "lottie/lottie_single_player.h"
#include "lottie/lottie_animation.h"
#include "boxes/stickers_box.h"
#include "inline_bots/inline_bot_result.h"
#include "storage/storage_account.h"
#include "lang/lang_keys.h"
#include "mainwindow.h"
#include "dialogs/ui/dialogs_layout.h"
#include "boxes/sticker_set_box.h"
#include "boxes/stickers_box.h"
#include "ui/boxes/confirm_box.h"
#include "window/window_session_controller.h" // GifPauseReason.
#include "main/main_session.h"
#include "main/main_session_settings.h"
#include "media/clip/media_clip_reader.h"
#include "apiwrap.h"
#include "api/api_toggling_media.h" // Api::ToggleFavedSticker
#include "api/api_premium.h"
#include "styles/style_chat_helpers.h"
#include "styles/style_window.h"
#include "styles/style_menu_icons.h"

#include <QtWidgets/QApplication>

namespace ChatHelpers {
namespace {

constexpr auto kSearchRequestDelay = 400;
constexpr auto kRecentDisplayLimit = 20;
constexpr auto kPreloadOfficialPages = 4;
constexpr auto kOfficialLoadLimit = 40;
constexpr auto kMinRepaintDelay = crl::time(33);
constexpr auto kMinAfterScrollDelay = crl::time(33);

using Data::StickersSet;
using Data::StickersPack;
using Data::StickersSetThumbnailView;
using SetFlag = Data::StickersSetFlag;

[[nodiscard]] bool SetInMyList(Data::StickersSetFlags flags) {
	return (flags & SetFlag::Installed) && !(flags & SetFlag::Archived);
}

} // namespace

struct StickersListWidget::Sticker {
	not_null<DocumentData*> document;
	std::shared_ptr<Data::DocumentMedia> documentMedia;
	Lottie::Animation *lottie = nullptr;
	Media::Clip::ReaderPointer webm;
	QImage savedFrame;
	QSize savedFrameFor;
	QImage premiumLock;

	void ensureMediaCreated();
};

struct StickersListWidget::Set {
	Set(
		uint64 id,
		Data::StickersSet *set,
		Data::StickersSetFlags flags,
		const QString &title,
		const QString &shortName,
		int count,
		bool externalLayout,
		std::vector<Sticker> &&stickers = {});
	Set(Set &&other);
	Set &operator=(Set &&other);
	~Set();

	uint64 id = 0;
	Data::StickersSet *set = nullptr;
	DocumentData *thumbnailDocument = nullptr;
	Data::StickersSetFlags flags;
	QString title;
	QString shortName;
	std::vector<Sticker> stickers;
	std::unique_ptr<Ui::RippleAnimation> ripple;
	crl::time lastUpdateTime = 0;

	std::unique_ptr<Lottie::MultiPlayer> lottiePlayer;
	rpl::lifetime lottieLifetime;

	int count = 0;
	bool externalLayout = false;
};

auto StickersListWidget::PrepareStickers(
	const QVector<DocumentData*> &pack,
	bool skipPremium)
-> std::vector<Sticker> {
	return ranges::views::all(
		pack
	) | ranges::views::filter([&](DocumentData *document) {
		return !skipPremium || !document->isPremiumSticker();
	}) | ranges::views::transform([](DocumentData *document) {
		return Sticker{ document };
	}) | ranges::to_vector;
}

StickersListWidget::Set::Set(
	uint64 id,
	StickersSet *set,
	Data::StickersSetFlags flags,
	const QString &title,
	const QString &shortName,
	int count,
	bool externalLayout,
	std::vector<Sticker> &&stickers)
: id(id)
, set(set)
, flags(flags)
, title(title)
, shortName(shortName)
, stickers(std::move(stickers))
, count(count)
, externalLayout(externalLayout) {
}

StickersListWidget::Set::Set(Set &&other) = default;
StickersListWidget::Set &StickersListWidget::Set::operator=(
	Set &&other) = default;
StickersListWidget::Set::~Set() = default;

void StickersListWidget::Sticker::ensureMediaCreated() {
	if (documentMedia) {
		return;
	}
	documentMedia = document->createMediaView();
}

StickersListWidget::StickersListWidget(
	QWidget *parent,
	not_null<Window::SessionController*> controller,
	Window::GifPauseReason level,
	bool masks)
: Inner(
	parent,
	st::defaultEmojiPan,
	&controller->session(),
	Window::PausedIn(controller, level))
, _controller(controller)
, _api(&session().mtp())
, _localSetsManager(std::make_unique<LocalStickersManager>(&session()))
, _section(Section::Stickers)
, _isMasks(masks)
, _updateItemsTimer([=] { updateItems(); })
, _updateSetsTimer([=] { updateSets(); })
, _pathGradient(std::make_unique<Ui::PathShiftGradient>(
	st::windowBgRipple,
	st::windowBgOver,
	[=] { update(); }))
, _megagroupSetAbout(st::columnMinimalWidthThird - st::emojiScroll.width - st().headerLeft)
, _addText(tr::lng_stickers_featured_add(tr::now).toUpper())
, _addWidth(st::stickersTrendingAdd.font->width(_addText))
, _settings(this, tr::lng_stickers_you_have(tr::now))
, _previewTimer([=] { showPreview(); })
, _premiumMark(std::make_unique<StickerPremiumMark>(&session()))
, _searchRequestTimer([=] { sendSearchRequest(); }) {
	setMouseTracking(true);
	setAttribute(Qt::WA_OpaquePaintEvent);

	_settings->addClickHandler([=] {
		using Section = StickersBox::Section;
		controller->show(
			Box<StickersBox>(controller, Section::Installed, _isMasks),
			Ui::LayerOption::KeepOther);
	});

	session().downloaderTaskFinished(
	) | rpl::start_with_next([=] {
		if (isVisible()) {
			updateItems();
			readVisibleFeatured(getVisibleTop(), getVisibleBottom());
		}
	}, lifetime());

	session().changes().peerUpdates(
		Data::PeerUpdate::Flag::StickersSet
	) | rpl::filter([=](const Data::PeerUpdate &update) {
		return (update.peer.get() == _megagroupSet);
	}) | rpl::start_with_next([=] {
		refreshStickers();
	}, lifetime());

	session().data().stickers().recentUpdated(
		_isMasks ? Data::StickersType::Masks : Data::StickersType::Stickers
	) | rpl::start_with_next([=] {
		refreshRecent();
	}, lifetime());

	positionValue(
	) | rpl::skip(1) | rpl::map_to(
		TabbedSelector::Action::Update
	) | rpl::start_to_stream(_choosingUpdated, lifetime());

	rpl::merge(
		Data::AmPremiumValue(&session()) | rpl::to_empty,
		session().api().premium().cloudSetUpdated()
	) | rpl::start_with_next([=] {
		refreshStickers();
	}, lifetime());
}

rpl::producer<FileChosen> StickersListWidget::chosen() const {
	return _chosen.events();
}

rpl::producer<> StickersListWidget::scrollUpdated() const {
	return _scrollUpdated.events();
}

auto StickersListWidget::choosingUpdated() const
-> rpl::producer<TabbedSelector::Action> {
	return _choosingUpdated.events();
}

object_ptr<TabbedSelector::InnerFooter> StickersListWidget::createFooter() {
	Expects(_footer == nullptr);

	using FooterDescriptor = StickersListFooter::Descriptor;
	auto result = object_ptr<StickersListFooter>(FooterDescriptor{
		.session = &session(),
		.paused = pausedMethod(),
		.parent = this,
		.searchButtonVisible = !_isMasks,
		.settingsButtonVisible = true,
		.barSelection = true,
	});
	_footer = result;

	_footer->setChosen(
	) | rpl::start_with_next([=](uint64 setId) {
		showStickerSet(setId);
	}, _footer->lifetime());

	_footer->openSettingsRequests(
	) | rpl::start_with_next([=] {
		const auto onlyFeatured = _footer->hasOnlyFeaturedSets();
		_controller->show(Box<StickersBox>(
			_controller,
			(onlyFeatured
				? StickersBox::Section::Featured
				: _isMasks
				? StickersBox::Section::Masks
				: StickersBox::Section::Installed),
			onlyFeatured ? false : _isMasks),
		Ui::LayerOption::KeepOther);
	}, _footer->lifetime());

	_footer->searchRequests(
	) | rpl::start_with_next([=](StickersListFooter::SearchRequest request) {
		if (request.forced) {
			sendSearchRequest();
		} else {
			searchForSets(request.text);
		}
	}, _footer->lifetime());

	return result;
}

void StickersListWidget::visibleTopBottomUpdated(
		int visibleTop,
		int visibleBottom) {
	const auto top = getVisibleTop();
	Inner::visibleTopBottomUpdated(visibleTop, visibleBottom);
	if (top != getVisibleTop()) {
		_lastScrolledAt = crl::now();
		_repaintSetsIds.clear();
		update();
	}
	if (_section == Section::Featured) {
		checkVisibleFeatured(visibleTop, visibleBottom);
	} else {
		checkVisibleLottie();
	}
	if (_footer) {
		_footer->validateSelectedIcon(
			currentSet(visibleTop),
			ValidateIconAnimations::Full);
	}
}

void StickersListWidget::checkVisibleFeatured(
		int visibleTop,
		int visibleBottom) {
	readVisibleFeatured(visibleTop, visibleBottom);

	const auto visibleHeight = visibleBottom - visibleTop;

	if (visibleBottom > height() - visibleHeight * kPreloadOfficialPages) {
		preloadMoreOfficial();
	}

	const auto rowHeight = featuredRowHeight();
	const auto destroyAbove = floorclamp(visibleTop - visibleHeight, rowHeight, 0, _officialSets.size());
	const auto destroyBelow = ceilclamp(visibleBottom + visibleHeight, rowHeight, 0, _officialSets.size());
	for (auto i = 0; i != destroyAbove; ++i) {
		clearHeavyIn(_officialSets[i]);
	}
	for (auto i = destroyBelow; i != _officialSets.size(); ++i) {
		clearHeavyIn(_officialSets[i]);
	}
}

void StickersListWidget::preloadMoreOfficial() {
	if (_officialRequestId) {
		return;
	}
	_officialRequestId = _api.request(MTPmessages_GetOldFeaturedStickers(
		MTP_int(_officialOffset),
		MTP_int(kOfficialLoadLimit),
		MTP_long(0) // hash
	)).done([=](const MTPmessages_FeaturedStickers &result) {
		_officialRequestId = 0;
		result.match([&](const MTPDmessages_featuredStickersNotModified &d) {
			LOG(("Api Error: messages.featuredStickersNotModified."));
		}, [&](const MTPDmessages_featuredStickers &data) {
			const auto &list = data.vsets().v;
			_officialOffset += list.size();
			for (int i = 0, l = list.size(); i != l; ++i) {
				const auto set = session().data().stickers().feedSet(
					list[i]);
				if (set->stickers.empty() && set->covers.empty()) {
					continue;
				}
				const auto externalLayout = true;
				appendSet(
					_officialSets,
					set->id,
					externalLayout,
					AppendSkip::Installed);
			}
		});
		resizeToWidth(width());
		repaintItems();
	}).send();
}

void StickersListWidget::readVisibleFeatured(
		int visibleTop,
		int visibleBottom) {
	const auto rowHeight = featuredRowHeight();
	const auto rowFrom = floorclamp(visibleTop, rowHeight, 0, _featuredSetsCount);
	const auto rowTo = ceilclamp(visibleBottom, rowHeight, 0, _featuredSetsCount);
	for (auto i = rowFrom; i < rowTo; ++i) {
		auto &set = _officialSets[i];
		if (!(set.flags & SetFlag::Unread)) {
			continue;
		}
		if (i * rowHeight < visibleTop || (i + 1) * rowHeight > visibleBottom) {
			continue;
		}
		int count = qMin(int(set.stickers.size()), _columnCount);
		int loaded = 0;
		for (int j = 0; j < count; ++j) {
			if (!set.stickers[j].document->hasThumbnail()
				|| !set.stickers[j].document->thumbnailLoading()
				|| (set.stickers[j].documentMedia
					&& set.stickers[j].documentMedia->loaded())) {
				++loaded;
			}
		}
		if (count > 0 && loaded == count) {
			session().api().readFeaturedSetDelayed(set.id);
		}
	}
}

int StickersListWidget::featuredRowHeight() const {
	return st::stickersTrendingHeader
		+ _singleSize.height()
		+ st::stickersTrendingSkip;
}

template <typename Callback>
bool StickersListWidget::enumerateSections(Callback callback) const {
	auto info = SectionInfo();
	const auto &sets = shownSets();
	for (auto i = 0; i != sets.size(); ++i) {
		auto &set = sets[i];
		info.section = i;
		info.count = set.stickers.size();
		const auto titleSkip = set.externalLayout
			? st::stickersTrendingHeader
			: setHasTitle(set)
			? st().header
			: st::stickerPanPadding;
		info.rowsTop = info.top + titleSkip;
		if (set.externalLayout) {
			info.rowsCount = 1;
			info.rowsBottom = info.top + featuredRowHeight();
		} else if (set.id == Data::Stickers::MegagroupSetId && !info.count) {
			info.rowsCount = 0;
			info.rowsBottom = info.rowsTop + _megagroupSetButtonRect.y() + _megagroupSetButtonRect.height() + st::stickerGroupCategoryAddMargin.bottom();
		} else {
			info.rowsCount = (info.count / _columnCount) + ((info.count % _columnCount) ? 1 : 0);
			info.rowsBottom = info.rowsTop + info.rowsCount * _singleSize.height();
		}
		if (!callback(info)) {
			return false;
		}
		info.top = info.rowsBottom;
	}
	return true;
}

StickersListWidget::SectionInfo StickersListWidget::sectionInfo(int section) const {
	Expects(section >= 0 && section < shownSets().size());

	auto result = SectionInfo();
	enumerateSections([searchForSection = section, &result](const SectionInfo &info) {
		if (info.section == searchForSection) {
			result = info;
			return false;
		}
		return true;
	});
	return result;
}

StickersListWidget::SectionInfo StickersListWidget::sectionInfoByOffset(int yOffset) const {
	auto result = SectionInfo();
	enumerateSections([this, &result, yOffset](const SectionInfo &info) {
		if (yOffset < info.rowsBottom || info.section == shownSets().size() - 1) {
			result = info;
			return false;
		}
		return true;
	});
	return result;
}

int StickersListWidget::countDesiredHeight(int newWidth) {
	if (newWidth <= st::stickerPanWidthMin) {
		return 0;
	}
	auto availableWidth = newWidth - (st::stickerPanPadding - st().margin.left());
	auto columnCount = availableWidth / st::stickerPanWidthMin;
	auto singleWidth = availableWidth / columnCount;
	auto fullWidth = (st().margin.left() + newWidth + st::emojiScroll.width);
	auto rowsRight = (fullWidth - columnCount * singleWidth) / 2;
	accumulate_max(rowsRight, st::emojiScroll.width);
	_rowsLeft = fullWidth
		- columnCount * singleWidth
		- rowsRight
		- st().margin.left();
	_singleSize = QSize(singleWidth, singleWidth);
	setColumnCount(columnCount);

	auto visibleHeight = minimalHeight();
	auto minimalHeight = (visibleHeight - st::stickerPanPadding);
	auto countResult = [this](int minimalLastHeight) {
		const auto &sets = shownSets();
		if (sets.empty()) {
			return 0;
		}
		const auto info = sectionInfo(sets.size() - 1);
		return info.top
			+ qMax(info.rowsBottom - info.top, minimalLastHeight);
	};
	const auto minimalLastHeight = (_section == Section::Stickers)
		? minimalHeight
		: 0;
	return qMax(minimalHeight, countResult(minimalLastHeight))
		+ st::stickerPanPadding;
}

void StickersListWidget::sendSearchRequest() {
	if (_searchRequestId || _searchNextQuery.isEmpty()) {
		return;
	}

	_searchRequestTimer.cancel();
	_searchQuery = _searchNextQuery;

	auto it = _searchCache.find(_searchQuery);
	if (it != _searchCache.cend()) {
		_footer->setLoading(false);
		return;
	}

	_footer->setLoading(true);
	const auto hash = uint64(0);
	_searchRequestId = _api.request(MTPmessages_SearchStickerSets(
		MTP_flags(0),
		MTP_string(_searchQuery),
		MTP_long(hash)
	)).done([=](const MTPmessages_FoundStickerSets &result) {
		searchResultsDone(result);
	}).fail([=] {
		// show error?
		_footer->setLoading(false);
		_searchRequestId = 0;
	}).handleAllErrors().send();
}

void StickersListWidget::searchForSets(const QString &query) {
	const auto cleaned = query.trimmed();
	if (cleaned.isEmpty()) {
		cancelSetsSearch();
		return;
	}

	if (_searchQuery != cleaned) {
		_footer->setLoading(false);
		if (const auto requestId = base::take(_searchRequestId)) {
			_api.request(requestId).cancel();
		}
		if (_searchCache.find(cleaned) != _searchCache.cend()) {
			_searchRequestTimer.cancel();
			_searchQuery = _searchNextQuery = cleaned;
		} else {
			_searchNextQuery = cleaned;
			_searchRequestTimer.callOnce(kSearchRequestDelay);
		}
		showSearchResults();
	}
}

void StickersListWidget::cancelSetsSearch() {
	_footer->setLoading(false);
	if (const auto requestId = base::take(_searchRequestId)) {
		_api.request(requestId).cancel();
	}
	_searchRequestTimer.cancel();
	_searchQuery = _searchNextQuery = QString();
	_searchCache.clear();
	refreshSearchRows(nullptr);
}

void StickersListWidget::showSearchResults() {
	refreshSearchRows();
	scrollTo(0);
}

void StickersListWidget::refreshSearchRows() {
	auto it = _searchCache.find(_searchQuery);
	auto sets = (it != end(_searchCache))
		? &it->second
		: nullptr;
	refreshSearchRows(sets);
}

void StickersListWidget::refreshSearchRows(
		const std::vector<uint64> *cloudSets) {
	clearSelection();

	const auto wasSection = _section;
	auto wasSets = base::take(_searchSets);
	const auto guard = gsl::finally([&] {
		if (_section == wasSection && _section == Section::Search) {
			takeHeavyData(_searchSets, wasSets);
		}
	});

	fillLocalSearchRows(_searchNextQuery);

	if (!cloudSets && _searchNextQuery.isEmpty()) {
		showStickerSet(!_mySets.empty()
			? _mySets[0].id
			: Data::Stickers::FeaturedSetId);
		return;
	}

	setSection(Section::Search);
	if (cloudSets) {
		fillCloudSearchRows(*cloudSets);
	}
	refreshIcons(ValidateIconAnimations::Scroll);

	_lastMousePosition = QCursor::pos();

	resizeToWidth(width());
	updateSelected();
}

void StickersListWidget::fillLocalSearchRows(const QString &query) {
	const auto searchWordsList = TextUtilities::PrepareSearchWords(query);
	if (searchWordsList.isEmpty()) {
		return;
	}
	auto searchWordInTitle = [](
			const QStringList &titleWords,
			const QString &searchWord) {
		for (const auto &titleWord : titleWords) {
			if (titleWord.startsWith(searchWord)) {
				return true;
			}
		}
		return false;
	};
	auto allSearchWordsInTitle = [&](
			const QStringList &titleWords) {
		for (const auto &searchWord : searchWordsList) {
			if (!searchWordInTitle(titleWords, searchWord)) {
				return false;
			}
		}
		return true;
	};

	const auto &sets = session().data().stickers().sets();
	for (const auto &[setId, titleWords] : _searchIndex) {
		if (allSearchWordsInTitle(titleWords)) {
			if (const auto it = sets.find(setId); it != sets.end()) {
				addSearchRow(it->second.get());
			}
		}
	}
}

void StickersListWidget::fillCloudSearchRows(
		const std::vector<uint64> &cloudSets) {
	const auto &sets = session().data().stickers().sets();
	for (const auto setId : cloudSets) {
		if (const auto it = sets.find(setId); it != sets.end()) {
			addSearchRow(it->second.get());
		}
	}
}

void StickersListWidget::addSearchRow(not_null<StickersSet*> set) {
	const auto skipPremium = !session().premiumPossible();
	auto elements = PrepareStickers(
		set->stickers.empty() ? set->covers : set->stickers,
		skipPremium);
	_searchSets.emplace_back(
		set->id,
		set,
		set->flags,
		set->title,
		set->shortName,
		set->count,
		!SetInMyList(set->flags),
		std::move(elements));
}

void StickersListWidget::takeHeavyData(
		std::vector<Set> &to,
		std::vector<Set> &from) {
	auto indices = base::flat_map<uint64, int>();
	indices.reserve(from.size());
	auto index = 0;
	for (const auto &set : from) {
		indices.emplace(set.id, index++);
	}
	for (auto &toSet : to) {
		const auto i = indices.find(toSet.id);
		if (i != end(indices)) {
			takeHeavyData(toSet, from[i->second]);
		}
	}
}

void StickersListWidget::takeHeavyData(Set &to, Set &from) {
	to.lottiePlayer = std::move(from.lottiePlayer);
	to.lottieLifetime = std::move(from.lottieLifetime);
	auto &toList = to.stickers;
	auto &fromList = from.stickers;
	const auto same = ranges::equal(
		toList,
		fromList,
		ranges::equal_to(),
		&Sticker::document,
		&Sticker::document);
	if (same) {
		for (auto i = 0, count = int(toList.size()); i != count; ++i) {
			takeHeavyData(toList[i], fromList[i]);
		}
	} else {
		auto indices = base::flat_map<not_null<DocumentData*>, int>();
		indices.reserve(fromList.size());
		auto index = 0;
		for (const auto &fromSticker : fromList) {
			indices.emplace(fromSticker.document, index++);
		}
		for (auto &toSticker : toList) {
			const auto i = indices.find(toSticker.document);
			if (i != end(indices)) {
				takeHeavyData(toSticker, fromList[i->second]);
			}
		}
		for (const auto &sticker : fromList) {
			if (sticker.lottie) {
				to.lottiePlayer->remove(sticker.lottie);
			}
		}
	}
}

void StickersListWidget::takeHeavyData(Sticker &to, Sticker &from) {
	to.documentMedia = std::move(from.documentMedia);
	to.savedFrame = std::move(from.savedFrame);
	to.savedFrameFor = from.savedFrameFor;
	to.lottie = base::take(from.lottie);
	to.webm = base::take(from.webm);
}

auto StickersListWidget::shownSets() const -> const std::vector<Set> & {
	switch (_section) {
	case Section::Featured: return _officialSets;
	case Section::Search: return _searchSets;
	case Section::Stickers: return _mySets;
	}
	Unexpected("Section in StickersListWidget.");
}

auto StickersListWidget::shownSets() -> std::vector<Set> & {
	switch (_section) {
	case Section::Featured: return _officialSets;
	case Section::Search: return _searchSets;
	case Section::Stickers: return _mySets;
	}
	Unexpected("Section in StickersListWidget.");
}

void StickersListWidget::searchResultsDone(
		const MTPmessages_FoundStickerSets &result) {
	_footer->setLoading(false);
	_searchRequestId = 0;

	if (result.type() == mtpc_messages_foundStickerSetsNotModified) {
		LOG(("API Error: "
			"messages.foundStickerSetsNotModified not expected."));
		return;
	}

	Assert(result.type() == mtpc_messages_foundStickerSets);

	auto it = _searchCache.find(_searchQuery);
	if (it == _searchCache.cend()) {
		it = _searchCache.emplace(
			_searchQuery,
			std::vector<uint64>()).first;
	}
	auto &d = result.c_messages_foundStickerSets();
	for (const auto &data : d.vsets().v) {
		const auto set = session().data().stickers().feedSet(data);
		if (set->stickers.empty() && set->covers.empty()) {
			continue;
		}
		it->second.push_back(set->id);
	}
	showSearchResults();
}

int StickersListWidget::stickersLeft() const {
	return _rowsLeft;
}

QRect StickersListWidget::stickerRect(int section, int sel) {
	auto info = sectionInfo(section);
	if (sel >= shownSets()[section].stickers.size()) {
		sel -= shownSets()[section].stickers.size();
	}
	auto countTillItem = (sel - (sel % _columnCount));
	auto rowsToSkip = (countTillItem / _columnCount) + ((countTillItem % _columnCount) ? 1 : 0);
	auto x = stickersLeft() + ((sel % _columnCount) * _singleSize.width());
	auto y = info.rowsTop + rowsToSkip * _singleSize.height();
	return QRect(QPoint(x, y), _singleSize);
}

void StickersListWidget::paintEvent(QPaintEvent *e) {
	Painter p(this);
	auto clip = e->rect();
	p.fillRect(clip, st::emojiPanBg);

	paintStickers(p, clip);
}

void StickersListWidget::paintStickers(Painter &p, QRect clip) {
	auto fromColumn = floorclamp(clip.x() - stickersLeft(), _singleSize.width(), 0, _columnCount);
	auto toColumn = ceilclamp(clip.x() + clip.width() - stickersLeft(), _singleSize.width(), 0, _columnCount);
	if (rtl()) {
		qSwap(fromColumn, toColumn);
		fromColumn = _columnCount - fromColumn;
		toColumn = _columnCount - toColumn;
	}

	_pathGradient->startFrame(0, width(), width() / 2);

	auto &sets = shownSets();
	auto selectedSticker = std::get_if<OverSticker>(&_selected);
	auto selectedButton = std::get_if<OverButton>(!v::is_null(_pressed)
		? &_pressed
		: &_selected);

	const auto now = crl::now();
	const auto paused = this->paused();
	if (sets.empty() && _section == Section::Search) {
		paintEmptySearchResults(p);
	}
	enumerateSections([&](const SectionInfo &info) {
		if (clip.top() >= info.rowsBottom) {
			return true;
		} else if (clip.top() + clip.height() <= info.top) {
			return false;
		}
		auto &set = sets[info.section];
		if (set.externalLayout) {
			const auto loadedCount = int(set.stickers.size());
			const auto count = (set.flags & SetFlag::NotLoaded)
				? set.count
				: loadedCount;

			auto widthForTitle = stickersRight() - (st().headerLeft - st().margin.left());
			if (featuredHasAddButton(info.section)) {
				auto add = featuredAddRect(info);
				auto selected = selectedButton ? (selectedButton->section == info.section) : false;
				auto &textBg = selected ? st::stickersTrendingAdd.textBgOver : st::stickersTrendingAdd.textBg;

				Ui::FillRoundRect(p, myrtlrect(add), textBg, ImageRoundRadius::Small);
				if (set.ripple) {
					set.ripple->paint(p, add.x(), add.y(), width());
					if (set.ripple->empty()) {
						set.ripple.reset();
					}
				}
				p.setFont(st::stickersTrendingAdd.font);
				p.setPen(selected ? st::stickersTrendingAdd.textFgOver : st::stickersTrendingAdd.textFg);
				p.drawTextLeft(add.x() - (st::stickersTrendingAdd.width / 2), add.y() + st::stickersTrendingAdd.textTop, width(), _addText, _addWidth);

				widthForTitle -= add.width() - (st::stickersTrendingAdd.width / 2);
			} else {
				auto add = featuredAddRect(info);
				int checkx = add.left() + (add.width() - st::stickersFeaturedInstalled.width()) / 2;
				int checky = add.top() + (add.height() - st::stickersFeaturedInstalled.height()) / 2;
				st::stickersFeaturedInstalled.paint(p, QPoint(checkx, checky), width());
			}
			if (set.flags & SetFlag::Unread) {
				widthForTitle -= st::stickersFeaturedUnreadSize + st::stickersFeaturedUnreadSkip;
			}

			auto titleText = set.title;
			auto titleWidth = st::stickersTrendingHeaderFont->width(titleText);
			if (titleWidth > widthForTitle) {
				titleText = st::stickersTrendingHeaderFont->elided(titleText, widthForTitle);
				titleWidth = st::stickersTrendingHeaderFont->width(titleText);
			}
			p.setFont(st::stickersTrendingHeaderFont);
			p.setPen(st::stickersTrendingHeaderFg);
			p.drawTextLeft(st().headerLeft - st().margin.left(), info.top + st::stickersTrendingHeaderTop, width(), titleText, titleWidth);

			if (set.flags & SetFlag::Unread) {
				p.setPen(Qt::NoPen);
				p.setBrush(st::stickersFeaturedUnreadBg);

				{
					PainterHighQualityEnabler hq(p);
					p.drawEllipse(style::rtlrect(st().headerLeft - st().margin.left() + titleWidth + st::stickersFeaturedUnreadSkip, info.top + st::stickersTrendingHeaderTop + st::stickersFeaturedUnreadTop, st::stickersFeaturedUnreadSize, st::stickersFeaturedUnreadSize, width()));
				}
			}

			auto statusText = (count > 0) ? tr::lng_stickers_count(tr::now, lt_count, count) : tr::lng_contacts_loading(tr::now);
			p.setFont(st::stickersTrendingSubheaderFont);
			p.setPen(st::stickersTrendingSubheaderFg);
			p.drawTextLeft(st().headerLeft - st().margin.left(), info.top + st::stickersTrendingSubheaderTop, width(), statusText);

			if (info.rowsTop >= clip.y() + clip.height()) {
				return true;
			}

			for (int j = fromColumn; j < toColumn; ++j) {
				int index = j;
				if (index >= loadedCount) break;

				auto selected = selectedSticker ? (selectedSticker->section == info.section && selectedSticker->index == index) : false;
				auto deleteSelected = false;
				paintSticker(p, set, info.rowsTop, info.section, index, now, paused, selected, deleteSelected);
			}
			if (!paused) {
				markLottieFrameShown(set);
			}
			return true;
		}
		if (setHasTitle(set) && clip.top() < info.rowsTop) {
			auto titleText = set.title;
			auto titleWidth = st::stickersTrendingHeaderFont->width(titleText);
			auto widthForTitle = stickersRight() - (st().headerLeft - st().margin.left());
			if (hasRemoveButton(info.section)) {
				auto remove = removeButtonRect(info);
				auto selected = selectedButton ? (selectedButton->section == info.section) : false;
				if (set.ripple) {
					set.ripple->paint(p, remove.x() + st::stickerPanRemoveSet.rippleAreaPosition.x(), remove.y() + st::stickerPanRemoveSet.rippleAreaPosition.y(), width());
					if (set.ripple->empty()) {
						set.ripple.reset();
					}
				}
				(selected ? st::stickerPanRemoveSet.iconOver : st::stickerPanRemoveSet.icon).paint(p, remove.topLeft() + st::stickerPanRemoveSet.iconPosition, width());

				widthForTitle -= remove.width();
			}
			if (titleWidth > widthForTitle) {
				titleText = st::stickersTrendingHeaderFont->elided(titleText, widthForTitle);
				titleWidth = st::stickersTrendingHeaderFont->width(titleText);
			}
			p.setFont(st::emojiPanHeaderFont);
			p.setPen(st::emojiPanHeaderFg);
			p.drawTextLeft(st().headerLeft - st().margin.left(), info.top + st().headerTop, width(), titleText, titleWidth);
		}
		if (clip.top() + clip.height() <= info.rowsTop) {
			return true;
		} else if (set.id == Data::Stickers::MegagroupSetId && set.stickers.empty()) {
			auto buttonSelected = (std::get_if<OverGroupAdd>(&_selected) != nullptr);
			paintMegagroupEmptySet(p, info.rowsTop, buttonSelected);
			return true;
		}
		auto fromRow = floorclamp(clip.y() - info.rowsTop, _singleSize.height(), 0, info.rowsCount);
		auto toRow = ceilclamp(clip.y() + clip.height() - info.rowsTop, _singleSize.height(), 0, info.rowsCount);
		for (int i = fromRow; i < toRow; ++i) {
			for (int j = fromColumn; j < toColumn; ++j) {
				int index = i * _columnCount + j;
				if (index >= info.count) break;

				auto selected = selectedSticker ? (selectedSticker->section == info.section && selectedSticker->index == index) : false;
				auto deleteSelected = selected && selectedSticker->overDelete;
				paintSticker(p, set, info.rowsTop, info.section, index, now, paused, selected, deleteSelected);
			}
		}
		if (!paused) {
			markLottieFrameShown(set);
		}
		return true;
	});
}

void StickersListWidget::markLottieFrameShown(Set &set) {
	if (const auto player = set.lottiePlayer.get()) {
		player->markFrameShown();
	}
}

void StickersListWidget::checkVisibleLottie() {
	if (shownSets().empty()) {
		return;
	}
	const auto visibleTop = getVisibleTop();
	const auto visibleBottom = getVisibleBottom();
	const auto destroyAfterDistance = (visibleBottom - visibleTop) * 2;
	const auto destroyAbove = visibleTop - destroyAfterDistance;
	const auto destroyBelow = visibleBottom + destroyAfterDistance;
	enumerateSections([&](const SectionInfo &info) {
		if (destroyBelow <= info.rowsTop
			|| destroyAbove >= info.rowsBottom) {
			clearHeavyIn(shownSets()[info.section]);
		} else if ((visibleTop > info.rowsTop && visibleTop < info.rowsBottom)
			|| (visibleBottom > info.rowsTop
				&& visibleBottom < info.rowsBottom)) {
			pauseInvisibleLottieIn(info);
		}
		return true;
	});
}

void StickersListWidget::clearHeavyIn(Set &set, bool clearSavedFrames) {
	const auto player = base::take(set.lottiePlayer);
	const auto lifetime = base::take(set.lottieLifetime);
	for (auto &sticker : set.stickers) {
		if (clearSavedFrames) {
			sticker.savedFrame = QImage();
			sticker.savedFrameFor = QSize();
		}
		sticker.webm = nullptr;
		sticker.lottie = nullptr;
		sticker.documentMedia = nullptr;
	}
}

void StickersListWidget::pauseInvisibleLottieIn(const SectionInfo &info) {
	auto &set = shownSets()[info.section];
	const auto player = set.lottiePlayer.get();
	if (!player) {
		return;
	}
	const auto pauseInRows = [&](int fromRow, int tillRow) {
		Expects(fromRow <= tillRow);

		for (auto i = fromRow; i != tillRow; ++i) {
			for (auto j = 0; j != _columnCount; ++j) {
				const auto index = i * _columnCount + j;
				if (index >= info.count) {
					break;
				}
				if (const auto animated = set.stickers[index].lottie) {
					player->pause(animated);
				}
			}
		}
	};

	const auto visibleTop = getVisibleTop();
	const auto visibleBottom = getVisibleBottom();
	if (visibleTop >= info.rowsTop + _singleSize.height()
		&& visibleTop < info.rowsBottom) {
		const auto pauseHeight = (visibleTop - info.rowsTop);
		const auto pauseRows = std::min(
			pauseHeight / _singleSize.height(),
			info.rowsCount);
		pauseInRows(0, pauseRows);
	}
	if (visibleBottom > info.rowsTop
		&& visibleBottom + _singleSize.height() <= info.rowsBottom) {
		const auto pauseHeight = (info.rowsBottom - visibleBottom);
		const auto pauseRows = std::min(
			pauseHeight / _singleSize.height(),
			info.rowsCount);
		pauseInRows(info.rowsCount - pauseRows, info.rowsCount);
	}
}

void StickersListWidget::paintEmptySearchResults(Painter &p) {
	const auto iconLeft = (width() - st::stickersEmpty.width()) / 2;
	const auto iconTop = (height() / 3) - (st::stickersEmpty.height() / 2);
	st::stickersEmpty.paint(p, iconLeft, iconTop, width());

	const auto text = tr::lng_stickers_nothing_found(tr::now);
	const auto textWidth = st::normalFont->width(text);
	p.setFont(st::normalFont);
	p.setPen(st::windowSubTextFg);
	p.drawTextLeft(
		(width() - textWidth) / 2,
		iconTop + st::stickersEmpty.height() - st::normalFont->height,
		width(),
		text,
		textWidth);
}

int StickersListWidget::megagroupSetInfoLeft() const {
	return st().headerLeft - st().margin.left();
}

void StickersListWidget::paintMegagroupEmptySet(Painter &p, int y, bool buttonSelected) {
	p.setPen(st::emojiPanHeaderFg);

	auto infoLeft = megagroupSetInfoLeft();
	_megagroupSetAbout.drawLeft(p, infoLeft, y, width() - infoLeft, width());

	auto &textBg = buttonSelected
		? st::stickerGroupCategoryAdd.textBgOver
		: st::stickerGroupCategoryAdd.textBg;

	auto button = _megagroupSetButtonRect.translated(0, y);
	Ui::FillRoundRect(p, myrtlrect(button), textBg, ImageRoundRadius::Small);
	if (_megagroupSetButtonRipple) {
		_megagroupSetButtonRipple->paint(p, button.x(), button.y(), width());
		if (_megagroupSetButtonRipple->empty()) {
			_megagroupSetButtonRipple.reset();
		}
	}
	p.setFont(st::stickerGroupCategoryAdd.font);
	p.setPen(buttonSelected ? st::stickerGroupCategoryAdd.textFgOver : st::stickerGroupCategoryAdd.textFg);
	p.drawTextLeft(button.x() - (st::stickerGroupCategoryAdd.width / 2), button.y() + st::stickerGroupCategoryAdd.textTop, width(), _megagroupSetButtonText, _megagroupSetButtonTextWidth);
}

void StickersListWidget::ensureLottiePlayer(Set &set) {
	if (set.lottiePlayer) {
		return;
	}
	set.lottiePlayer = std::make_unique<Lottie::MultiPlayer>(
		Lottie::Quality::Default,
		getLottieRenderer());
	const auto raw = set.lottiePlayer.get();

	raw->updates(
	) | rpl::start_with_next([=] {
		auto &sets = shownSets();
		enumerateSections([&](const SectionInfo &info) {
			if (sets[info.section].lottiePlayer.get() != raw) {
				return true;
			}
			updateSet(info);
			return false;
		});
	}, set.lottieLifetime);
}

void StickersListWidget::setupLottie(Set &set, int section, int index) {
	auto &sticker = set.stickers[index];
	ensureLottiePlayer(set);

	// Document should be loaded already for the animation to be set up.
	Assert(sticker.documentMedia != nullptr);
	sticker.lottie = LottieAnimationFromDocument(
		set.lottiePlayer.get(),
		sticker.documentMedia.get(),
		StickerLottieSize::StickersPanel,
		boundingBoxSize() * cIntRetinaFactor());
}

void StickersListWidget::setupWebm(Set &set, int section, int index) {
	auto &sticker = set.stickers[index];

	// Document should be loaded already for the animation to be set up.
	Assert(sticker.documentMedia != nullptr);
	const auto setId = set.id;
	const auto document = sticker.document;
	auto callback = [=](Media::Clip::Notification notification) {
		clipCallback(notification, setId, document, index);
	};
	sticker.webm = Media::Clip::MakeReader(
		sticker.documentMedia->owner()->location(),
		sticker.documentMedia->bytes(),
		std::move(callback));
}

void StickersListWidget::clipCallback(
		Media::Clip::Notification notification,
		uint64 setId,
		not_null<DocumentData*> document,
		int indexHint) {
	Expects(indexHint >= 0);

	auto &sets = shownSets();
	enumerateSections([&](const SectionInfo &info) {
		auto &set = sets[info.section];
		if (set.id != setId) {
			return true;
		}
		using namespace Media::Clip;
		switch (notification) {
		case Notification::Reinit: {
			const auto j = (indexHint < set.stickers.size()
				&& set.stickers[indexHint].document == document)
				? (begin(set.stickers) + indexHint)
				: ranges::find(set.stickers, document, &Sticker::document);
			if (j == end(set.stickers) || !j->webm) {
				break;
			}
			const auto index = j - begin(set.stickers);
			auto &webm = j->webm;
			if (webm->state() == State::Error) {
				webm.setBad();
			} else if (webm->ready() && !webm->started()) {
				const auto size = ComputeStickerSize(
					j->document,
					boundingBoxSize());
				webm->start({ .frame = size, .keepAlpha = true });
			} else if (webm->autoPausedGif() && !itemVisible(info, index)) {
				webm = nullptr;
			}
		} break;

		case Notification::Repaint: break;
		}

		updateSet(info);
		return false;
	});
}

bool StickersListWidget::itemVisible(
		const SectionInfo &info,
		int index) const {
	const auto visibleTop = getVisibleTop();
	const auto visibleBottom = getVisibleBottom();
	const auto row = index / _columnCount;
	const auto top = info.rowsTop + row * _singleSize.height();
	const auto bottom = top + _singleSize.height();
	return (visibleTop < bottom) && (visibleBottom > top);
}

void StickersListWidget::updateSets() {
	if (_repaintSetsIds.empty()) {
		return;
	}
	auto repaint = base::take(_repaintSetsIds);
	auto &sets = shownSets();
	enumerateSections([&](const SectionInfo &info) {
		if (repaint.contains(sets[info.section].id)) {
			updateSet(info);
		}
		return true;
	});
}

void StickersListWidget::updateSet(const SectionInfo &info) {
	auto &set = shownSets()[info.section];

	const auto now = crl::now();
	const auto delay = std::max(
		_lastScrolledAt + kMinAfterScrollDelay - now,
		set.lastUpdateTime + kMinRepaintDelay - now);
	if (delay <= 0) {
		repaintItems(info, now);
	} else {
		_repaintSetsIds.emplace(set.id);
		if (!_updateSetsTimer.isActive()
			|| _updateSetsTimer.remainingTime() > kMinRepaintDelay) {
			_updateSetsTimer.callOnce(std::max(delay, kMinRepaintDelay));
		}
	}
}

void StickersListWidget::repaintItems(
		const SectionInfo &info,
		crl::time now) {
	update(
		0,
		info.rowsTop,
		width(),
		info.rowsBottom - info.rowsTop);
	auto &set = shownSets()[info.section];
	set.lastUpdateTime = now;
}

void StickersListWidget::updateItems() {
	const auto now = crl::now();
	const auto delay = std::max(
		_lastScrolledAt + kMinAfterScrollDelay - now,
		_lastFullUpdatedAt + kMinRepaintDelay - now);
	if (delay <= 0) {
		repaintItems(now);
	} else if (!_updateItemsTimer.isActive()
		|| _updateItemsTimer.remainingTime() > kMinRepaintDelay) {
		_updateItemsTimer.callOnce(std::max(delay, kMinRepaintDelay));
	}
}

void StickersListWidget::repaintItems(crl::time now) {
	update();
	_repaintSetsIds.clear();
	if (!now) {
		now = crl::now();
	}
	_lastFullUpdatedAt = now;
	for (auto &set : shownSets()) {
		set.lastUpdateTime = now;
	}
}

QSize StickersListWidget::boundingBoxSize() const {
	return QSize(
		_singleSize.width() - st::roundRadiusSmall * 2,
		_singleSize.height() - st::roundRadiusSmall * 2);
}

void StickersListWidget::paintSticker(
		Painter &p,
		Set &set,
		int y,
		int section,
		int index,
		crl::time now,
		bool paused,
		bool selected,
		bool deleteSelected) {
	auto &sticker = set.stickers[index];
	sticker.ensureMediaCreated();
	const auto document = sticker.document;
	const auto &media = sticker.documentMedia;
	if (!document->sticker()) {
		return;
	}

	const auto premium = document->isPremiumSticker();
	const auto isLottie = document->sticker()->isLottie();
	const auto isWebm = document->sticker()->isWebm();
	if (isLottie
		&& !sticker.lottie
		&& media->loaded()) {
		setupLottie(set, section, index);
	} else if (isWebm && !sticker.webm && media->loaded()) {
		setupWebm(set, section, index);
	}

	int row = (index / _columnCount), col = (index % _columnCount);

	auto pos = QPoint(stickersLeft() + col * _singleSize.width(), y + row * _singleSize.height());
	if (selected) {
		auto tl = pos;
		if (rtl()) tl.setX(width() - tl.x() - _singleSize.width());
		Ui::FillRoundRect(p, QRect(tl, _singleSize), st::emojiPanHover, Ui::StickerHoverCorners);
	}

	media->checkStickerSmall();

	const auto size = ComputeStickerSize(document, boundingBoxSize());
	const auto ppos = pos + QPoint(
		(_singleSize.width() - size.width()) / 2,
		(_singleSize.height() - size.height()) / 2);

	auto lottieFrame = QImage();
	if (sticker.lottie && sticker.lottie->ready()) {
		auto request = Lottie::FrameRequest();
		request.box = boundingBoxSize() * cIntRetinaFactor();
		lottieFrame = sticker.lottie->frame(request);
		p.drawImage(
			QRect(ppos, lottieFrame.size() / cIntRetinaFactor()),
			lottieFrame);
		if (sticker.savedFrame.isNull()) {
			sticker.savedFrame = lottieFrame;
			sticker.savedFrame.setDevicePixelRatio(cRetinaFactor());
			sticker.savedFrameFor = _singleSize;
		}
		set.lottiePlayer->unpause(sticker.lottie);
	} else if (sticker.webm && sticker.webm->started()) {
		const auto frame = sticker.webm->current(
			{ .frame = size, .keepAlpha = true },
			paused ? 0 : now);
		if (sticker.savedFrame.isNull()) {
			sticker.savedFrame = frame;
			sticker.savedFrame.setDevicePixelRatio(cRetinaFactor());
			sticker.savedFrameFor = _singleSize;
		}
		p.drawImage(ppos, frame);
	} else {
		const auto image = media->getStickerSmall();
		const auto useSavedFrame = !sticker.savedFrame.isNull()
			&& (sticker.savedFrameFor == _singleSize);
		if (useSavedFrame) {
			p.drawImage(ppos, sticker.savedFrame);
			if (premium) {
				lottieFrame = sticker.savedFrame;
			}
		} else if (image) {
			const auto pixmap = image->pixSingle(size, { .outer = size });
			p.drawPixmapLeft(ppos, width(), pixmap);
			if (sticker.savedFrame.isNull()) {
				sticker.savedFrame = pixmap.toImage().convertToFormat(
					QImage::Format_ARGB32_Premultiplied);
				sticker.savedFrameFor = _singleSize;
			}
			if (premium) {
				lottieFrame = pixmap.toImage().convertToFormat(
					QImage::Format_ARGB32_Premultiplied);
			}
		} else {
			p.setOpacity(1.);
			PaintStickerThumbnailPath(
				p,
				media.get(),
				QRect(ppos, size),
				_pathGradient.get());
		}
	}

	if (selected && stickerHasDeleteButton(set, index)) {
		auto xPos = pos + QPoint(_singleSize.width() - st::stickerPanDeleteIconBg.width(), 0);
		p.setOpacity(deleteSelected ? st::stickerPanDeleteOpacityBgOver : st::stickerPanDeleteOpacityBg);
		st::stickerPanDeleteIconBg.paint(p, xPos, width());
		p.setOpacity(deleteSelected ? st::stickerPanDeleteOpacityFgOver : st::stickerPanDeleteOpacityFg);
		st::stickerPanDeleteIconFg.paint(p, xPos, width());
		p.setOpacity(1.);
	}

	if (premium) {
		_premiumMark->paint(
			p,
			lottieFrame,
			sticker.premiumLock,
			pos,
			_singleSize,
			width());
	}
}

int StickersListWidget::stickersRight() const {
	return stickersLeft() + (_columnCount * _singleSize.width());
}

bool StickersListWidget::featuredHasAddButton(int index) const {
	if (index < 0
		|| index >= shownSets().size()
		|| !shownSets()[index].externalLayout) {
		return false;
	}
	const auto flags = shownSets()[index].flags;
	return !SetInMyList(flags);
}

QRect StickersListWidget::featuredAddRect(int index) const {
	return featuredAddRect(sectionInfo(index));
}

QRect StickersListWidget::featuredAddRect(const SectionInfo &info) const {
	auto addw = _addWidth - st::stickersTrendingAdd.width;
	auto addh = st::stickersTrendingAdd.height;
	auto addx = stickersRight() - addw;
	auto addy = info.top + st::stickersTrendingAddTop;
	return QRect(addx, addy, addw, addh);
}

bool StickersListWidget::hasRemoveButton(int index) const {
	if (index < 0 || index >= shownSets().size()) {
		return false;
	}
	auto &set = shownSets()[index];
	if (set.externalLayout) {
		return false;
	}
	auto flags = set.flags;
	if (!(flags & SetFlag::Special)) {
		return true;
	}
	if (set.id == Data::Stickers::MegagroupSetId) {
		Assert(_megagroupSet != nullptr);
		if (index + 1 != shownSets().size()) {
			return true;
		}
		return !set.stickers.empty() && _megagroupSet->canEditStickers();
	} else if (set.id == Data::Stickers::PremiumSetId) {
		return !set.stickers.empty();
	}
	return false;
}

QRect StickersListWidget::removeButtonRect(int index) const {
	return removeButtonRect(sectionInfo(index));
}

QRect StickersListWidget::removeButtonRect(const SectionInfo &info) const {
	auto buttonw = st::stickerPanRemoveSet.width;
	auto buttonh = st::stickerPanRemoveSet.height;
	auto buttonx = stickersRight() - buttonw;
	auto buttony = info.top + (st().header - buttonh) / 2;
	return QRect(buttonx, buttony, buttonw, buttonh);
}

void StickersListWidget::mousePressEvent(QMouseEvent *e) {
	if (e->button() != Qt::LeftButton) {
		return;
	}
	_lastMousePosition = e->globalPos();
	updateSelected();

	setPressed(_selected);
	ClickHandler::pressed();
	_previewTimer.callOnce(QApplication::startDragTime());
}

void StickersListWidget::setPressed(OverState newPressed) {
	if (auto button = std::get_if<OverButton>(&_pressed)) {
		auto &sets = shownSets();
		Assert(button->section >= 0 && button->section < sets.size());
		auto &set = sets[button->section];
		if (set.ripple) {
			set.ripple->lastStop();
		}
	} else if (std::get_if<OverGroupAdd>(&_pressed)) {
		if (_megagroupSetButtonRipple) {
			_megagroupSetButtonRipple->lastStop();
		}
	}
	_pressed = newPressed;
	if (auto button = std::get_if<OverButton>(&_pressed)) {
		auto &sets = shownSets();
		Assert(button->section >= 0 && button->section < sets.size());
		auto &set = sets[button->section];
		if (!set.ripple) {
			set.ripple = createButtonRipple(button->section);
		}
		set.ripple->add(mapFromGlobal(QCursor::pos()) - buttonRippleTopLeft(button->section));
	} else if (std::get_if<OverGroupAdd>(&_pressed)) {
		if (!_megagroupSetButtonRipple) {
			auto maskSize = _megagroupSetButtonRect.size();
			auto mask = Ui::RippleAnimation::roundRectMask(maskSize, st::roundRadiusSmall);
			_megagroupSetButtonRipple = std::make_unique<Ui::RippleAnimation>(st::stickerGroupCategoryAdd.ripple, std::move(mask), [this] {
				rtlupdate(megagroupSetButtonRectFinal());
			});
		}
		_megagroupSetButtonRipple->add(mapFromGlobal(QCursor::pos()) - myrtlrect(megagroupSetButtonRectFinal()).topLeft());
	}
}

QRect StickersListWidget::megagroupSetButtonRectFinal() const {
	auto result = QRect();
	if (_section == Section::Stickers) {
		enumerateSections([this, &result](const SectionInfo &info) {
			if (shownSets()[info.section].id == Data::Stickers::MegagroupSetId) {
				result = _megagroupSetButtonRect.translated(0, info.rowsTop);
				return false;
			}
			return true;
		});
	}
	return result;
}

std::unique_ptr<Ui::RippleAnimation> StickersListWidget::createButtonRipple(int section) {
	Expects(section >= 0 && section < shownSets().size());

	if (shownSets()[section].externalLayout) {
		auto maskSize = QSize(_addWidth - st::stickersTrendingAdd.width, st::stickersTrendingAdd.height);
		auto mask = Ui::RippleAnimation::roundRectMask(maskSize, st::roundRadiusSmall);
		return std::make_unique<Ui::RippleAnimation>(
			st::stickersTrendingAdd.ripple,
			std::move(mask),
			[this, section] { rtlupdate(featuredAddRect(section)); });
	}
	auto maskSize = QSize(st::stickerPanRemoveSet.rippleAreaSize, st::stickerPanRemoveSet.rippleAreaSize);
	auto mask = Ui::RippleAnimation::ellipseMask(maskSize);
	return std::make_unique<Ui::RippleAnimation>(
		st::stickerPanRemoveSet.ripple,
		std::move(mask),
		[this, section] { rtlupdate(removeButtonRect(section)); });
}

QPoint StickersListWidget::buttonRippleTopLeft(int section) const {
	Expects(section >= 0 && section < shownSets().size());

	if (shownSets()[section].externalLayout) {
		return myrtlrect(featuredAddRect(section)).topLeft();
	}
	return myrtlrect(removeButtonRect(section)).topLeft() + st::stickerPanRemoveSet.rippleAreaPosition;
}

void StickersListWidget::showStickerSetBox(not_null<DocumentData*> document) {
	if (document->sticker() && document->sticker()->set) {
		checkHideWithBox(StickerSetBox::Show(_controller, document));
	}
}

base::unique_qptr<Ui::PopupMenu> StickersListWidget::fillContextMenu(
		SendMenu::Type type) {
	auto selected = _selected;
	auto &sets = shownSets();
	if (v::is_null(selected) || !v::is_null(_pressed)) {
		return nullptr;
	}
<<<<<<< HEAD
	if (auto sticker = std::get_if<OverSticker>(&selected)) {
		const auto section = sticker->section;
		const auto index = sticker->index;
		Assert(section >= 0 && section < sets.size());
		auto &set = sets[section];
		Assert(index >= 0 && index < set.stickers.size());

		const auto document = set.stickers[sticker->index].document;
		const auto send = [=](Api::SendOptions options) {
			_chosen.fire({
				.document = document,
				.options = options,
				.messageSendingFrom = options.scheduled
					? Ui::MessageSendingAnimationFrom()
					: messageSentAnimationInfo(section, index, document),
			});
		};
		SendMenu::FillSendMenu(
			menu,
			type,
			SendMenu::DefaultSilentCallback(send),
			SendMenu::DefaultScheduleCallback(this, type, send),
			SendMenu::DefaultAutoDeleteCallback(this, send));

		const auto window = controller();
		const auto toggleFavedSticker = [=] {
			Api::ToggleFavedSticker(
				window,
=======
	const auto sticker = std::get_if<OverSticker>(&selected);
	if (!sticker) {
		return nullptr;
	}
	const auto section = sticker->section;
	const auto index = sticker->index;
	Assert(section >= 0 && section < sets.size());
	auto &set = sets[section];
	Assert(index >= 0 && index < set.stickers.size());

	auto menu = base::make_unique_q<Ui::PopupMenu>(
		this,
		st::popupMenuWithIcons);

	const auto document = set.stickers[sticker->index].document;
	const auto send = [=](Api::SendOptions options) {
		_chosen.fire({
			.document = document,
			.options = options,
			.messageSendingFrom = options.scheduled
				? Ui::MessageSendingAnimationFrom()
				: messageSentAnimationInfo(section, index, document),
		});
	};
	SendMenu::FillSendMenu(
		menu,
		type,
		SendMenu::DefaultSilentCallback(send),
		SendMenu::DefaultScheduleCallback(this, type, send));

	const auto window = _controller;
	const auto toggleFavedSticker = [=] {
		Api::ToggleFavedSticker(
			window,
			document,
			Data::FileOriginStickerSet(Data::Stickers::FavedSetId, 0));
	};
	const auto isFaved = document->owner().stickers().isFaved(document);
	menu->addAction(
		(isFaved
			? tr::lng_faved_stickers_remove
			: tr::lng_faved_stickers_add)(tr::now),
		toggleFavedSticker,
		isFaved ? &st::menuIconUnfave : &st::menuIconFave);

	menu->addAction(tr::lng_context_pack_info(tr::now), [=] {
		showStickerSetBox(document);
	}, &st::menuIconStickers);

	if (const auto id = set.id; id == Data::Stickers::RecentSetId) {
		menu->addAction(tr::lng_recent_stickers_remove(tr::now), [=] {
			Api::ToggleRecentSticker(
>>>>>>> 645ae692
				document,
				Data::FileOriginStickerSet(id, 0),
				false);
		}, &st::menuIconDelete);
	}
	return menu;
}

Ui::MessageSendingAnimationFrom StickersListWidget::messageSentAnimationInfo(
		int section,
		int index,
		not_null<DocumentData*> document) {
	const auto rect = stickerRect(section, index);
	const auto size = ComputeStickerSize(document, boundingBoxSize());
	const auto innerPos = QPoint(
		(rect.width() - size.width()) / 2,
		(rect.height() - size.height()) / 2);

	return {
		.type = Ui::MessageSendingAnimationFrom::Type::Sticker,
		.localId = session().data().nextLocalMessageId(),
		.globalStartGeometry = mapToGlobal(
			QRect(rect.topLeft() + innerPos, size)),
	};
}

void StickersListWidget::mouseReleaseEvent(QMouseEvent *e) {
	_previewTimer.cancel();

	auto pressed = _pressed;
	setPressed(v::null);
	if (pressed != _selected) {
		repaintItems();
	}

	auto activated = ClickHandler::unpressed();
	if (_previewShown) {
		_previewShown = false;
		return;
	}

	_lastMousePosition = e->globalPos();
	updateSelected();

	auto &sets = shownSets();
	if (!v::is_null(pressed) && pressed == _selected) {
		if (auto sticker = std::get_if<OverSticker>(&pressed)) {
			Assert(sticker->section >= 0 && sticker->section < sets.size());
			auto &set = sets[sticker->section];
			Assert(sticker->index >= 0 && sticker->index < set.stickers.size());
			if (stickerHasDeleteButton(set, sticker->index) && sticker->overDelete) {
				if (set.id == Data::Stickers::RecentSetId) {
					removeRecentSticker(sticker->section, sticker->index);
				} else if (set.id == Data::Stickers::FavedSetId) {
					removeFavedSticker(sticker->section, sticker->index);
				} else {
					Unexpected("Single sticker delete click.");
				}
				return;
			}
			const auto document = set.stickers[sticker->index].document;
			if (e->modifiers() & Qt::ControlModifier) {
				showStickerSetBox(document);
			} else {
				_chosen.fire({
					.document = document,
					.messageSendingFrom = messageSentAnimationInfo(
						sticker->section,
						sticker->index,
						document),
				});
			}
		} else if (auto set = std::get_if<OverSet>(&pressed)) {
			Assert(set->section >= 0 && set->section < sets.size());
			displaySet(sets[set->section].id);
		} else if (auto button = std::get_if<OverButton>(&pressed)) {
			Assert(button->section >= 0 && button->section < sets.size());
			if (sets[button->section].externalLayout) {
				_localSetsManager->install(sets[button->section].id);
			} else {
				removeSet(sets[button->section].id);
			}
		} else if (std::get_if<OverGroupAdd>(&pressed)) {
			_controller->show(Box<StickersBox>(_controller, _megagroupSet));
		}
	}
}

void StickersListWidget::removeRecentSticker(int section, int index) {
	if ((_section != Section::Stickers)
		|| (section >= int(_mySets.size()))
		|| (_mySets[section].id != Data::Stickers::RecentSetId)) {
		return;
	}

	clearSelection();
	bool refresh = false;
	const auto &sticker = _mySets[section].stickers[index];
	const auto document = sticker.document;
	auto &recent = session().data().stickers().getRecentPack();
	for (int32 i = 0, l = recent.size(); i < l; ++i) {
		if (recent.at(i).first == document) {
			recent.removeAt(i);
			session().saveSettings();
			refresh = true;
			break;
		}
	}
	auto &sets = session().data().stickers().setsRef();
	auto it = sets.find(Data::Stickers::CustomSetId);
	if (it != sets.cend()) {
		const auto set = it->second.get();
		for (int i = 0, l = set->stickers.size(); i < l; ++i) {
			if (set->stickers.at(i) == document) {
				set->stickers.removeAt(i);
				if (set->stickers.isEmpty()) {
					sets.erase(it);
				}
				session().local().writeInstalledStickers();
				refresh = true;
				break;
			}
		}
	}
	if (refresh) {
		refreshRecentStickers();
		updateSelected();
		repaintItems();
	}
}

void StickersListWidget::removeFavedSticker(int section, int index) {
	if ((_section != Section::Stickers)
		|| (section >= int(_mySets.size()))
		|| (_mySets[section].id != Data::Stickers::FavedSetId)) {
		return;
	}

	clearSelection();
	const auto &sticker = _mySets[section].stickers[index];
	const auto document = sticker.document;
	session().data().stickers().setFaved(_controller, document, false);
	Api::ToggleFavedSticker(
		_controller,
		document,
		Data::FileOriginStickerSet(Data::Stickers::FavedSetId, 0),
		false);
}

void StickersListWidget::setColumnCount(int count) {
	Expects(count > 0);

	if (_columnCount != count) {
		_columnCount = count;
		refreshFooterIcons();
	}
}

void StickersListWidget::mouseMoveEvent(QMouseEvent *e) {
	_lastMousePosition = e->globalPos();
	updateSelected();
}

void StickersListWidget::resizeEvent(QResizeEvent *e) {
	_settings->moveToLeft(
		(width() - _settings->width()) / 2,
		height() / 3);
	if (!_megagroupSetAbout.isEmpty()) {
		refreshMegagroupSetGeometry();
	}
}

void StickersListWidget::leaveEventHook(QEvent *e) {
	clearSelection();
}

void StickersListWidget::leaveToChildEvent(QEvent *e, QWidget *child) {
	clearSelection();
}

void StickersListWidget::enterFromChildEvent(QEvent *e, QWidget *child) {
	_lastMousePosition = QCursor::pos();
	updateSelected();
}

void StickersListWidget::clearSelection() {
	setPressed(v::null);
	setSelected(v::null);
	repaintItems();
}

TabbedSelector::InnerFooter *StickersListWidget::getFooter() const {
	return _footer;
}

void StickersListWidget::processHideFinished() {
	_choosingUpdated.fire(TabbedSelector::Action::Cancel);
	clearSelection();
	clearHeavyData();
	if (_footer) {
		_footer->clearHeavyData();
	}
}

void StickersListWidget::processPanelHideFinished() {
	if (_localSetsManager->clearInstalledLocally()) {
		refreshStickers();
	}
	clearHeavyData();
	if (_footer) {
		_footer->clearHeavyData();
	}
	// Preserve panel state through visibility toggles.
	//// Reset to the recent stickers section.
	//if (_section == Section::Featured && (!_footer || !_footer->hasOnlyFeaturedSets())) {
	//	setSection(Section::Stickers);
	//	validateSelectedIcon(ValidateIconAnimations::None);
	//}
}

void StickersListWidget::setSection(Section section) {
	if (_section == section) {
		return;
	}
	clearHeavyData();
	_section = section;
}

void StickersListWidget::clearHeavyData() {
	for (auto &set : shownSets()) {
		clearHeavyIn(set, false);
	}
}

void StickersListWidget::refreshStickers() {
	clearSelection();

	refreshMySets();
	refreshFeaturedSets();
	refreshSearchSets();

	resizeToWidth(width());

	if (_footer) {
		refreshFooterIcons();
	}
	refreshSettingsVisibility();

	_lastMousePosition = QCursor::pos();
	updateSelected();
	repaintItems();

	visibleTopBottomUpdated(getVisibleTop(), getVisibleBottom());
}

void StickersListWidget::refreshMySets() {
	auto wasSets = base::take(_mySets);
	_favedStickersMap.clear();
	_mySets.reserve(defaultSetsOrder().size() + 3);

	refreshPremiumStickers();
	refreshFavedStickers();
	refreshRecentStickers(false);
	refreshMegagroupStickers(GroupStickersPlace::Visible);

	const auto i = ranges::find(
		_mySets,
		Data::Stickers::PremiumSetId,
		&Set::id);
	_premiumsIndex = (i != end(_mySets)) ? int(i - begin(_mySets)) : -1;

	for (const auto setId : defaultSetsOrder()) {
		const auto externalLayout = false;
		appendSet(_mySets, setId, externalLayout, AppendSkip::Archived);
	}
	if (_premiumsIndex >= 0) {
		appendPremiumCloudSet();
	}

	if (_premiumsIndex >= 0 && _mySets[_premiumsIndex].stickers.empty()) {
		_mySets.erase(_mySets.begin() + _premiumsIndex);
		_premiumsIndex = -1;
	}

	refreshMegagroupStickers(GroupStickersPlace::Hidden);

	takeHeavyData(_mySets, wasSets);
}

void StickersListWidget::appendPremiumCloudSet() {
	Expects(_premiumsIndex >= 0 && _premiumsIndex < _mySets.size());

	auto &set = _mySets[_premiumsIndex];
	for (const auto &document : session().api().premium().cloudSet()) {
		set.stickers.push_back(Sticker{ document });
		++set.count;
	}
}

void StickersListWidget::refreshFeaturedSets() {
	auto wasFeaturedSetsCount = base::take(_featuredSetsCount);
	auto wereOfficial = base::take(_officialSets);
	_officialSets.reserve(
		session().data().stickers().featuredSetsOrder().size()
		+ wereOfficial.size()
		- wasFeaturedSetsCount);
	for (const auto setId : session().data().stickers().featuredSetsOrder()) {
		const auto externalLayout = true;
		appendSet(_officialSets, setId, externalLayout, AppendSkip::Installed);
	}
	_featuredSetsCount = _officialSets.size();
	if (wereOfficial.size() > wasFeaturedSetsCount) {
		const auto &sets = session().data().stickers().sets();
		const auto from = begin(wereOfficial) + wasFeaturedSetsCount;
		const auto till = end(wereOfficial);
		for (auto i = from; i != till; ++i) {
			auto &set = *i;
			auto it = sets.find(set.id);
			if (it == sets.cend()
				|| ((it->second->flags & SetFlag::Installed)
					&& !(it->second->flags & SetFlag::Archived)
					&& !_localSetsManager->isInstalledLocally(set.id))) {
				continue;
			}
			set.flags = it->second->flags;
			_officialSets.push_back(std::move(set));
		}
	}
}

void StickersListWidget::refreshSearchSets() {
	refreshSearchIndex();

	const auto &sets = session().data().stickers().sets();
	const auto skipPremium = !session().premiumPossible();
	for (auto &entry : _searchSets) {
		if (const auto it = sets.find(entry.id); it != sets.end()) {
			const auto set = it->second.get();
			entry.flags = set->flags;
			auto elements = PrepareStickers(set->stickers, skipPremium);
			if (!elements.empty()) {
				entry.lottiePlayer = nullptr;
				entry.stickers = std::move(elements);
			}
			if (!SetInMyList(entry.flags)) {
				_localSetsManager->removeInstalledLocally(entry.id);
				entry.externalLayout = true;
			}
		}
	}
}

void StickersListWidget::refreshSearchIndex() {
	_searchIndex.clear();
	for (const auto &set : _mySets) {
		if (set.flags & SetFlag::Special) {
			continue;
		}
		const auto string = set.title + ' ' + set.shortName;
		const auto list = TextUtilities::PrepareSearchWords(string);
		_searchIndex.emplace_back(set.id, list);
	}
}

void StickersListWidget::refreshSettingsVisibility() {
	const auto visible = (_section == Section::Stickers)
		&& _mySets.empty()
		&& !_isMasks;
	_settings->setVisible(visible);
}

void StickersListWidget::refreshFooterIcons() {
	refreshIcons(ValidateIconAnimations::None);
	if (_footer->hasOnlyFeaturedSets() && _section != Section::Featured) {
		showStickerSet(Data::Stickers::FeaturedSetId);
	}
}

void StickersListWidget::preloadImages() {
	if (_footer) {
		_footer->preloadImages();
	}
}

uint64 StickersListWidget::currentSet(int yOffset) const {
	if (_section == Section::Featured) {
		return Data::Stickers::FeaturedSetId;
	}
	const auto &sets = shownSets();
	return sets.empty()
		? Data::Stickers::RecentSetId
		: sets[sectionInfoByOffset(yOffset).section].id;
}

bool StickersListWidget::appendSet(
		std::vector<Set> &to,
		uint64 setId,
		bool externalLayout,
		AppendSkip skip) {
	const auto &sets = session().data().stickers().sets();
	auto it = sets.find(setId);
	if (it == sets.cend()
		|| (!externalLayout && it->second->stickers.isEmpty())) {
		return false;
	}
	const auto set = it->second.get();
	if ((skip == AppendSkip::Archived)
		&& (set->flags & SetFlag::Archived)) {
		return false;
	}
	if ((skip == AppendSkip::Installed)
		&& (set->flags & SetFlag::Installed)
		&& !(set->flags & SetFlag::Archived)) {
		if (!_localSetsManager->isInstalledLocally(setId)) {
			return false;
		}
	}
	const auto skipPremium = !session().premiumPossible();
	auto elements = PrepareStickers(
		((set->stickers.empty() && externalLayout)
			? set->covers
			: set->stickers),
		skipPremium);
	if (elements.empty()) {
		return false;
	}
	to.emplace_back(
		set->id,
		set,
		set->flags,
		set->title,
		set->shortName,
		set->count,
		externalLayout,
		std::move(elements));
	to.back().thumbnailDocument = set->lookupThumbnailDocument();
	if (!externalLayout && _premiumsIndex >= 0 && session().premium()) {
		for (const auto &sticker : to.back().stickers) {
			const auto document = sticker.document;
			if (document->isPremiumSticker()) {
				to[_premiumsIndex].stickers.push_back(Sticker{ document });
				++to[_premiumsIndex].count;
			}
		}
	}
	return true;
}

void StickersListWidget::refreshRecent() {
	if (_section == Section::Stickers) {
		refreshRecentStickers();
	}
	if (_footer && _footer->hasOnlyFeaturedSets() && _section != Section::Featured) {
		showStickerSet(Data::Stickers::FeaturedSetId);
	}
}

auto StickersListWidget::collectRecentStickers() -> std::vector<Sticker> {
	_custom.clear();
	auto result = std::vector<Sticker>();

	const auto &sets = session().data().stickers().sets();
	const auto &recent = _isMasks
		? RecentStickerPack()
		: session().data().stickers().getRecentPack();
	const auto customIt = _isMasks
		? sets.cend()
		: sets.find(Data::Stickers::CustomSetId);
	const auto cloudIt = sets.find(_isMasks
		? Data::Stickers::CloudRecentAttachedSetId
		: Data::Stickers::CloudRecentSetId);
	const auto customCount = (customIt != sets.cend())
		? customIt->second->stickers.size()
		: 0;
	const auto cloudCount = (cloudIt != sets.cend())
		? cloudIt->second->stickers.size()
		: 0;
	result.reserve(cloudCount + recent.size() + customCount);
	_custom.reserve(cloudCount + recent.size() + customCount);

	auto add = [&](not_null<DocumentData*> document, bool custom) {
		if (result.size() >= kRecentDisplayLimit) {
			return;
		}
		const auto i = ranges::find(result, document, &Sticker::document);
		if (i != end(result)) {
			const auto index = (i - begin(result));
			if (index >= cloudCount && custom) {
				// Mark stickers from local recent as custom.
				_custom[index] = true;
			}
		} else if (!_favedStickersMap.contains(document)) {
			result.push_back(Sticker{
				document
			});
			_custom.push_back(custom);
		}
	};

	if (cloudCount > 0) {
		for (const auto document : std::as_const(cloudIt->second->stickers)) {
			add(document, false);
		}
	}
	for (const auto &recentSticker : recent) {
		add(recentSticker.first, false);
	}
	if (customCount > 0) {
		for (const auto document : std::as_const(customIt->second->stickers)) {
			add(document, true);
		}
	}
	return result;
}

void StickersListWidget::refreshRecentStickers(bool performResize) {
	clearSelection();

	auto recentPack = collectRecentStickers();
	auto recentIt = std::find_if(_mySets.begin(), _mySets.end(), [](auto &set) {
		return set.id == Data::Stickers::RecentSetId;
	});
	if (!recentPack.empty()) {
		const auto shortName = QString();
		const auto externalLayout = false;
		auto set = Set(
			Data::Stickers::RecentSetId,
			nullptr,
			(SetFlag::Official | SetFlag::Special),
			tr::lng_recent_stickers(tr::now),
			shortName,
			recentPack.size(),
			externalLayout,
			std::move(recentPack));
		if (recentIt == _mySets.end()) {
			const auto where = (_mySets.empty()
				|| _mySets.begin()->id != Data::Stickers::FavedSetId)
				? _mySets.begin()
				: (_mySets.begin() + 1);
			_mySets.insert(where, std::move(set));
		} else {
			std::swap(*recentIt, set);
			takeHeavyData(*recentIt, set);
		}
	} else if (recentIt != _mySets.end()) {
		_mySets.erase(recentIt);
	}

	if (performResize && (_section == Section::Stickers || _section == Section::Featured)) {
		resizeToWidth(width());
		updateSelected();
	}
}

void StickersListWidget::refreshPremiumStickers() {
	if (_isMasks || session().settings().skipPremiumStickersSet()) {
		return;
	}
	clearSelection();
	const auto externalLayout = false;
	const auto shortName = QString();
	const auto count = 0;
	_mySets.insert(_mySets.begin(), Set{
		Data::Stickers::PremiumSetId,
		nullptr,
		(SetFlag::Official | SetFlag::Special),
		tr::lng_premium_stickers(tr::now),
		shortName,
		count,
		externalLayout
	});
}

void StickersListWidget::refreshFavedStickers() {
	if (_isMasks) {
		return;
	}
	clearSelection();
	const auto &sets = session().data().stickers().sets();
	const auto it = sets.find(Data::Stickers::FavedSetId);
	if (it == sets.cend()) {
		return;
	}
	const auto skipPremium = !session().premiumPossible();
	const auto set = it->second.get();
	const auto externalLayout = false;
	const auto shortName = QString();
	auto elements = PrepareStickers(set->stickers, skipPremium);
	if (elements.empty()) {
		return;
	}
	_mySets.insert(_mySets.begin(), Set{
		Data::Stickers::FavedSetId,
		nullptr,
		(SetFlag::Official | SetFlag::Special),
		Lang::Hard::FavedSetTitle(),
		shortName,
		set->count,
		externalLayout,
		std::move(elements)
	});
	_favedStickersMap = base::flat_set<not_null<DocumentData*>> {
		set->stickers.begin(),
		set->stickers.end()
	};
}

void StickersListWidget::refreshMegagroupStickers(GroupStickersPlace place) {
	if (!_megagroupSet || _isMasks) {
		return;
	}
	auto canEdit = _megagroupSet->canEditStickers();
	auto isShownHere = [place](bool hidden) {
		return (hidden == (place == GroupStickersPlace::Hidden));
	};
	if (!_megagroupSet->mgInfo->stickerSet) {
		if (canEdit) {
			auto hidden = session().settings().isGroupStickersSectionHidden(
				_megagroupSet->id);
			if (isShownHere(hidden)) {
				const auto shortName = QString();
				const auto externalLayout = false;
				const auto count = 0;
				_mySets.emplace_back(
					Data::Stickers::MegagroupSetId,
					nullptr,
					SetFlag::Special,
					tr::lng_group_stickers(tr::now),
					shortName,
					count,
					externalLayout);
			}
		}
		return;
	}
	auto hidden = session().settings().isGroupStickersSectionHidden(_megagroupSet->id);
	auto removeHiddenForGroup = [this, &hidden] {
		if (hidden) {
			session().settings().removeGroupStickersSectionHidden(_megagroupSet->id);
			session().saveSettings();
			hidden = false;
		}
	};
	if (canEdit && hidden) {
		removeHiddenForGroup();
	}
	const auto &set = _megagroupSet->mgInfo->stickerSet;
	if (!set.id) {
		return;
	}
	const auto &sets = session().data().stickers().sets();
	const auto it = sets.find(set.id);
	if (it != sets.cend()) {
		const auto set = it->second.get();
		auto isInstalled = (set->flags & SetFlag::Installed)
			&& !(set->flags & SetFlag::Archived);
		if (isInstalled && !canEdit) {
			removeHiddenForGroup();
		} else if (isShownHere(hidden)) {
			const auto shortName = QString();
			const auto externalLayout = false;
			const auto skipPremium = !session().premiumPossible();
			auto elements = PrepareStickers(set->stickers, skipPremium);
			if (!elements.empty()) {
				_mySets.emplace_back(
					Data::Stickers::MegagroupSetId,
					set,
					SetFlag::Special,
					tr::lng_group_stickers(tr::now),
					shortName,
					set->count,
					externalLayout,
					std::move(elements));
			}
		}
		return;
	} else if (!isShownHere(hidden) || _megagroupSetIdRequested == set.id) {
		return;
	}
	_megagroupSetIdRequested = set.id;
	_api.request(MTPmessages_GetStickerSet(
		Data::InputStickerSet(set),
		MTP_int(0) // hash
	)).done([=](const MTPmessages_StickerSet &result) {
		result.match([&](const MTPDmessages_stickerSet &data) {
			if (const auto set = session().data().stickers().feedSetFull(data)) {
				refreshStickers();
				if (set->id == _megagroupSetIdRequested) {
					_megagroupSetIdRequested = 0;
				} else {
					LOG(("API Error: Got different set."));
				}
			}
		}, [](const MTPDmessages_stickerSetNotModified &) {
			LOG(("API Error: Unexpected messages.stickerSetNotModified."));
		});
	}).send();
}

std::vector<StickerIcon> StickersListWidget::fillIcons() {
	auto result = std::vector<StickerIcon>();
	result.reserve(_mySets.size() + 1);
	if (!_officialSets.empty() && !_isMasks) {
		result.emplace_back(Data::Stickers::FeaturedSetId);
	}

	auto i = 0;
	if (i != _mySets.size() && _mySets[i].id == Data::Stickers::FavedSetId) {
		++i;
		result.emplace_back(Data::Stickers::FavedSetId);
	}
	if (i != _mySets.size() && _mySets[i].id == Data::Stickers::RecentSetId) {
		++i;
		if (result.empty() || result.back().setId != Data::Stickers::FavedSetId) {
			result.emplace_back(Data::Stickers::RecentSetId);
		}
	}
	if (i != _mySets.size() && _mySets[i].id == Data::Stickers::PremiumSetId) {
		++i;
		result.emplace_back(Data::Stickers::PremiumSetId);
	}
	for (auto l = _mySets.size(); i != l; ++i) {
		if (_mySets[i].id == Data::Stickers::MegagroupSetId) {
			result.emplace_back(Data::Stickers::MegagroupSetId);
			result.back().megagroup = _megagroupSet;
			continue;
		}
		const auto set = _mySets[i].set;
		Assert(set != nullptr);
		const auto s = _mySets[i].thumbnailDocument;
		const auto availw = st::stickerIconWidth - 2 * st::stickerIconPadding;
		const auto availh = st().footer - 2 * st::stickerIconPadding;
		const auto size = set->hasThumbnail()
			? QSize(
				set->thumbnailLocation().width(),
				set->thumbnailLocation().height())
			: s->hasThumbnail()
			? QSize(
				s->thumbnailLocation().width(),
				s->thumbnailLocation().height())
			: QSize();
		auto thumbw = size.width(), thumbh = size.height(), pixw = 1, pixh = 1;
		if (availw * thumbh > availh * thumbw) {
			pixh = availh;
			pixw = (pixh * thumbw) / thumbh;
		} else {
			pixw = availw;
			pixh = thumbw ? ((pixw * thumbh) / thumbw) : 1;
		}
		if (pixw < 1) pixw = 1;
		if (pixh < 1) pixh = 1;
		result.emplace_back(set, s, pixw, pixh);
	}
	return result;
}

void StickersListWidget::updateSelected() {
	if (!v::is_null(_pressed) && !_previewShown) {
		return;
	}

	auto newSelected = OverState { v::null };
	auto p = mapFromGlobal(_lastMousePosition);
	if (!rect().contains(p)
		|| p.y() < getVisibleTop() || p.y() >= getVisibleBottom()
		|| !isVisible()) {
		clearSelection();
		return;
	}
	auto &sets = shownSets();
	auto sx = (rtl() ? width() - p.x() : p.x()) - stickersLeft();
	if (!shownSets().empty()) {
		auto info = sectionInfoByOffset(p.y());
		auto section = info.section;
		if (p.y() >= info.top && p.y() < info.rowsTop) {
			if (hasRemoveButton(section) && myrtlrect(removeButtonRect(info)).contains(p.x(), p.y())) {
				newSelected = OverButton{ section };
			} else if (featuredHasAddButton(section) && myrtlrect(featuredAddRect(info)).contains(p.x(), p.y())) {
				newSelected = OverButton{ section };
			} else if (!(sets[section].flags & SetFlag::Special)) {
				newSelected = OverSet{ section };
			} else if (sets[section].id == Data::Stickers::MegagroupSetId
					&& (_megagroupSet->canEditStickers() || !sets[section].stickers.empty())) {
				newSelected = OverSet{ section };
			}
		} else if (p.y() >= info.rowsTop && p.y() < info.rowsBottom && sx >= 0) {
			auto yOffset = p.y() - info.rowsTop;
			auto &set = sets[section];
			if (set.id == Data::Stickers::MegagroupSetId && set.stickers.empty()) {
				if (_megagroupSetButtonRect.contains(stickersLeft() + sx, yOffset)) {
					newSelected = OverGroupAdd{};
				}
			} else {
				auto rowIndex = qFloor(yOffset / _singleSize.height());
				auto columnIndex = qFloor(sx / _singleSize.width());
				auto index = rowIndex * _columnCount + columnIndex;
				if (index >= 0 && index < set.stickers.size()) {
					auto overDelete = false;
					if (stickerHasDeleteButton(set, index)) {
						auto inx = sx - (columnIndex * _singleSize.width());
						auto iny = yOffset - (rowIndex * _singleSize.height());
						if (inx >= _singleSize.width() - st::stickerPanDeleteIconBg.width() && iny < st::stickerPanDeleteIconBg.height()) {
							overDelete = true;
						}
					}
					newSelected = OverSticker { section, index, overDelete };
				}
			}
		}
	}

	setSelected(newSelected);
}

bool StickersListWidget::setHasTitle(const Set &set) const {
	if (set.id == Data::Stickers::FavedSetId) {
		return false;
	} else if (set.id == Data::Stickers::RecentSetId) {
		return !_mySets.empty()
			&& (_isMasks || (_mySets[0].id == Data::Stickers::FavedSetId));
	}
	return true;
}

bool StickersListWidget::stickerHasDeleteButton(const Set &set, int index) const {
	if (set.id == Data::Stickers::RecentSetId) {
		Assert(index >= 0 && index < _custom.size());
		return _custom[index];
	}
	return (set.id == Data::Stickers::FavedSetId);
}

void StickersListWidget::setSelected(OverState newSelected) {
	if (_selected != newSelected) {
		setCursor(!v::is_null(newSelected)
			? style::cur_pointer
			: style::cur_default);

		auto &sets = shownSets();
		auto updateSelected = [&]() {
			if (auto sticker = std::get_if<OverSticker>(&_selected)) {
				rtlupdate(stickerRect(sticker->section, sticker->index));
			} else if (auto button = std::get_if<OverButton>(&_selected)) {
				if (button->section >= 0
					&& button->section < sets.size()
					&& sets[button->section].externalLayout) {
					rtlupdate(featuredAddRect(button->section));
				} else {
					rtlupdate(removeButtonRect(button->section));
				}
			} else if (std::get_if<OverGroupAdd>(&_selected)) {
				rtlupdate(megagroupSetButtonRectFinal());
			}
		};
		updateSelected();
		_selected = newSelected;
		updateSelected();

		if (_previewShown && _pressed != _selected) {
			if (const auto sticker = std::get_if<OverSticker>(&_selected)) {
				_pressed = _selected;
				Assert(sticker->section >= 0 && sticker->section < sets.size());
				const auto &set = sets[sticker->section];
				Assert(sticker->index >= 0 && sticker->index < set.stickers.size());
				const auto document = set.stickers[sticker->index].document;
				_controller->widget()->showMediaPreview(
					document->stickerSetOrigin(),
					document);
			}
		}
	}
}

void StickersListWidget::showPreview() {
	if (const auto sticker = std::get_if<OverSticker>(&_pressed)) {
		const auto &sets = shownSets();
		Assert(sticker->section >= 0 && sticker->section < sets.size());
		const auto &set = sets[sticker->section];
		Assert(sticker->index >= 0 && sticker->index < set.stickers.size());
		const auto document = set.stickers[sticker->index].document;
		_controller->widget()->showMediaPreview(
			document->stickerSetOrigin(),
			document);
		_previewShown = true;
	}
}

auto StickersListWidget::getLottieRenderer()
-> std::shared_ptr<Lottie::FrameRenderer> {
	if (auto result = _lottieRenderer.lock()) {
		return result;
	}
	auto result = Lottie::MakeFrameRenderer();
	_lottieRenderer = result;
	return result;
}

void StickersListWidget::showStickerSet(uint64 setId) {
	clearSelection();

	if (setId == Data::Stickers::FeaturedSetId) {
		if (_section != Section::Featured) {
			setSection(Section::Featured);
			refreshRecentStickers(true);
			refreshSettingsVisibility();
			refreshIcons(ValidateIconAnimations::Scroll);
			repaintItems();
		}

		scrollTo(0);
		_scrollUpdated.fire({});
		return;
	}

	auto needRefresh = (_section != Section::Stickers);
	if (needRefresh) {
		setSection(Section::Stickers);
		refreshRecentStickers(true);
		refreshSettingsVisibility();
	}

	auto y = 0;
	enumerateSections([this, setId, &y](const SectionInfo &info) {
		if (shownSets()[info.section].id == setId) {
			y = info.top;
			return false;
		}
		return true;
	});
	scrollTo(y);
	_scrollUpdated.fire({});

	if (needRefresh) {
		refreshIcons(ValidateIconAnimations::Scroll);
	}

	_lastMousePosition = QCursor::pos();

	repaintItems();
}

void StickersListWidget::refreshIcons(ValidateIconAnimations animations) {
	if (_footer) {
		_footer->refreshIcons(
			fillIcons(),
			currentSet(getVisibleTop()),
			[=] { return getLottieRenderer(); },
			animations);
	}
}

void StickersListWidget::refreshMegagroupSetGeometry() {
	auto left = megagroupSetInfoLeft();
	auto availableWidth = (width() - left);
	auto top = _megagroupSetAbout.countHeight(availableWidth) + st::stickerGroupCategoryAddMargin.top();
	_megagroupSetButtonTextWidth = st::stickerGroupCategoryAdd.font->width(_megagroupSetButtonText);
	auto buttonWidth = _megagroupSetButtonTextWidth - st::stickerGroupCategoryAdd.width;
	_megagroupSetButtonRect = QRect(left, top, buttonWidth, st::stickerGroupCategoryAdd.height);
}

void StickersListWidget::showMegagroupSet(ChannelData *megagroup) {
	Expects(!megagroup || megagroup->isMegagroup());

	if (_megagroupSet != megagroup) {
		_megagroupSet = megagroup;

		if (_megagroupSetAbout.isEmpty()) {
			_megagroupSetAbout.setText(
				st::stickerGroupCategoryAbout,
				tr::lng_group_stickers_description(tr::now));
			_megagroupSetButtonText = tr::lng_group_stickers_add(tr::now).toUpper();
			refreshMegagroupSetGeometry();
		}
		_megagroupSetButtonRipple.reset();

		refreshStickers();
	}
}

void StickersListWidget::afterShown() {
	if (_footer) {
		_footer->stealFocus();
	}
}

void StickersListWidget::beforeHiding() {
	if (_footer) {
		_footer->returnFocus();
	}
}

void StickersListWidget::displaySet(uint64 setId) {
	if (setId == Data::Stickers::MegagroupSetId) {
		if (_megagroupSet->canEditStickers()) {
			checkHideWithBox(_controller->show(
				Box<StickersBox>(_controller, _megagroupSet),
				Ui::LayerOption::KeepOther).data());
			return;
		} else if (_megagroupSet->mgInfo->stickerSet.id) {
			setId = _megagroupSet->mgInfo->stickerSet.id;
		} else {
			return;
		}
	}
	const auto &sets = session().data().stickers().sets();
	auto it = sets.find(setId);
	if (it != sets.cend()) {
		checkHideWithBox(_controller->show(
			Box<StickerSetBox>(_controller, it->second.get()),
			Ui::LayerOption::KeepOther).data());
	}
}

void StickersListWidget::removeMegagroupSet(bool locally) {
	if (locally) {
		session().settings().setGroupStickersSectionHidden(_megagroupSet->id);
		session().saveSettings();
		refreshStickers();
		return;
	}
<<<<<<< HEAD
    auto confirmed_cb = crl::guard(this, [this, group = _megagroupSet](
    Fn<void()> &&close) {
        Expects(group->mgInfo != nullptr);

        if (group->mgInfo->stickerSet) {
            session().api().setGroupStickerSet(group, {});
        }
        close();
    });
    auto confirmation_box = Ui::MakeConfirmBox({
           .text = tr::lng_stickers_remove_group_set(),
           .confirmed = std::move(confirmed_cb),
           .cancelled = [](Fn<void()> &&close) {
               close();
           },
    });
	checkHideWithBox(controller()->show(std::move(confirmation_box)));
=======
	const auto cancelled = [](Fn<void()> &&close) {
		close();
	};
	checkHideWithBox(_controller->show(Ui::MakeConfirmBox({
		.text = tr::lng_stickers_remove_group_set(),
		.confirmed = crl::guard(this, [this, group = _megagroupSet](
				Fn<void()> &&close) {
			Expects(group->mgInfo != nullptr);

			if (group->mgInfo->stickerSet) {
				session().api().setGroupStickerSet(group, {});
			}
			close();
		}),
		.cancelled = cancelled,
	})));
>>>>>>> 645ae692
}

void StickersListWidget::removeSet(uint64 setId) {
	if (setId == Data::Stickers::MegagroupSetId) {
		const auto &sets = shownSets();
		const auto i = ranges::find(sets, setId, &Set::id);
		Assert(i != end(sets));
		const auto removeLocally = i->stickers.empty()
			|| !_megagroupSet->canEditStickers();
		removeMegagroupSet(removeLocally);
	} else if (auto box = MakeConfirmRemoveSetBox(&session(), setId)) {
		checkHideWithBox(_controller->show(
			std::move(box),
			Ui::LayerOption::KeepOther));
	}
}

const Data::StickersSetsOrder &StickersListWidget::defaultSetsOrder() const {
	return _isMasks
		? session().data().stickers().maskSetsOrder()
		: session().data().stickers().setsOrder();
}

Data::StickersSetsOrder &StickersListWidget::defaultSetsOrderRef() {
	return _isMasks
		? session().data().stickers().maskSetsOrderRef()
		: session().data().stickers().setsOrderRef();
}

bool StickersListWidget::mySetsEmpty() const {
	return _mySets.empty();
}

StickersListWidget::~StickersListWidget() = default;

object_ptr<Ui::BoxContent> MakeConfirmRemoveSetBox(
		not_null<Main::Session*> session,
		uint64 setId) {
	if (setId == Data::Stickers::PremiumSetId) {
		return Ui::MakeConfirmBox({
			.text = tr::lng_stickers_remove_pack(
				tr::now,
				lt_sticker_pack,
				tr::lng_premium_stickers(tr::now)),
			.confirmed = [=](Fn<void()> &&close) {
				close();
				session->settings().setSkipPremiumStickersSet(true);
				session->saveSettingsDelayed();
				session->data().stickers().notifyUpdated(
					Data::StickersType::Stickers);
			},
			.confirmText = tr::lng_stickers_remove_pack_confirm(),
		});
	}
	const auto &sets = session->data().stickers().sets();
	const auto it = sets.find(setId);
	if (it == sets.cend()) {
		return nullptr;
	}
	const auto set = it->second.get();
	const auto text = tr::lng_stickers_remove_pack(
		tr::now,
		lt_sticker_pack,
		set->title);
	return Ui::MakeConfirmBox({
		.text = text,
		.confirmed = [=](Fn<void()> &&close) {
			close();
			const auto &sets = session->data().stickers().sets();
			const auto it = sets.find(setId);
			if (it != sets.cend()) {
				const auto set = it->second.get();
				if (set->id && set->accessHash) {
					session->api().request(MTPmessages_UninstallStickerSet(
						MTP_inputStickerSetID(
							MTP_long(set->id),
							MTP_long(set->accessHash)))
					).send();
				} else if (!set->shortName.isEmpty()) {
					session->api().request(MTPmessages_UninstallStickerSet(
						MTP_inputStickerSetShortName(
							MTP_string(set->shortName)))
					).send();
				}
				auto writeRecent = false;
				auto &recent = session->data().stickers().getRecentPack();
				for (auto i = recent.begin(); i != recent.cend();) {
					if (set->stickers.indexOf(i->first) >= 0) {
						i = recent.erase(i);
						writeRecent = true;
					} else {
						++i;
					}
				}
				set->flags &= ~SetFlag::Installed;
				set->installDate = TimeId(0);
				auto &orderRef = (set->type() == Data::StickersType::Emoji)
					? session->data().stickers().emojiSetsOrderRef()
					: (set->type() == Data::StickersType::Masks)
					? session->data().stickers().maskSetsOrderRef()
					: session->data().stickers().setsOrderRef();
				const auto removeIndex = orderRef.indexOf(setId);
				if (removeIndex >= 0) {
					orderRef.removeAt(removeIndex);
				}
				if (set->type() == Data::StickersType::Emoji) {
					session->local().writeInstalledCustomEmoji();
				} else if (set->type() == Data::StickersType::Masks) {
					session->local().writeInstalledMasks();
				} else {
					session->local().writeInstalledStickers();
				}
				if (writeRecent) {
					session->saveSettings();
				}
				session->data().stickers().notifyUpdated(set->type());
			}
		},
		.confirmText = tr::lng_stickers_remove_pack_confirm(),
	});
}

} // namespace ChatHelpers<|MERGE_RESOLUTION|>--- conflicted
+++ resolved
@@ -1549,36 +1549,6 @@
 	if (v::is_null(selected) || !v::is_null(_pressed)) {
 		return nullptr;
 	}
-<<<<<<< HEAD
-	if (auto sticker = std::get_if<OverSticker>(&selected)) {
-		const auto section = sticker->section;
-		const auto index = sticker->index;
-		Assert(section >= 0 && section < sets.size());
-		auto &set = sets[section];
-		Assert(index >= 0 && index < set.stickers.size());
-
-		const auto document = set.stickers[sticker->index].document;
-		const auto send = [=](Api::SendOptions options) {
-			_chosen.fire({
-				.document = document,
-				.options = options,
-				.messageSendingFrom = options.scheduled
-					? Ui::MessageSendingAnimationFrom()
-					: messageSentAnimationInfo(section, index, document),
-			});
-		};
-		SendMenu::FillSendMenu(
-			menu,
-			type,
-			SendMenu::DefaultSilentCallback(send),
-			SendMenu::DefaultScheduleCallback(this, type, send),
-			SendMenu::DefaultAutoDeleteCallback(this, send));
-
-		const auto window = controller();
-		const auto toggleFavedSticker = [=] {
-			Api::ToggleFavedSticker(
-				window,
-=======
 	const auto sticker = std::get_if<OverSticker>(&selected);
 	if (!sticker) {
 		return nullptr;
@@ -1607,7 +1577,8 @@
 		menu,
 		type,
 		SendMenu::DefaultSilentCallback(send),
-		SendMenu::DefaultScheduleCallback(this, type, send));
+		SendMenu::DefaultScheduleCallback(this, type, send),
+		SendMenu::DefaultAutoDeleteCallback(this, send));
 
 	const auto window = _controller;
 	const auto toggleFavedSticker = [=] {
@@ -1631,7 +1602,6 @@
 	if (const auto id = set.id; id == Data::Stickers::RecentSetId) {
 		menu->addAction(tr::lng_recent_stickers_remove(tr::now), [=] {
 			Api::ToggleRecentSticker(
->>>>>>> 645ae692
 				document,
 				Data::FileOriginStickerSet(id, 0),
 				false);
@@ -2652,25 +2622,6 @@
 		refreshStickers();
 		return;
 	}
-<<<<<<< HEAD
-    auto confirmed_cb = crl::guard(this, [this, group = _megagroupSet](
-    Fn<void()> &&close) {
-        Expects(group->mgInfo != nullptr);
-
-        if (group->mgInfo->stickerSet) {
-            session().api().setGroupStickerSet(group, {});
-        }
-        close();
-    });
-    auto confirmation_box = Ui::MakeConfirmBox({
-           .text = tr::lng_stickers_remove_group_set(),
-           .confirmed = std::move(confirmed_cb),
-           .cancelled = [](Fn<void()> &&close) {
-               close();
-           },
-    });
-	checkHideWithBox(controller()->show(std::move(confirmation_box)));
-=======
 	const auto cancelled = [](Fn<void()> &&close) {
 		close();
 	};
@@ -2687,7 +2638,6 @@
 		}),
 		.cancelled = cancelled,
 	})));
->>>>>>> 645ae692
 }
 
 void StickersListWidget::removeSet(uint64 setId) {
