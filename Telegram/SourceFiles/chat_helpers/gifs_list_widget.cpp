--- conflicted
+++ resolved
@@ -395,12 +395,9 @@
 		type,
 		SendMenu::DefaultSilentCallback(send),
 		SendMenu::DefaultScheduleCallback(this, type, send),
-<<<<<<< HEAD
-		SendMenu::DefaultAutoDeleteCallback(this, send));
-=======
+		SendMenu::DefaultAutoDeleteCallback(this, send),
 		SendMenu::DefaultWhenOnlineCallback(send),
 		icons);
->>>>>>> bc523c26
 
 	if (const auto item = _mosaic.maybeItemAt(_selected)) {
 		const auto document = item->getDocument()
