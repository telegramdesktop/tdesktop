/*
This file is part of Telegram Desktop,
the official desktop application for the Telegram messaging service.

For license and copyright information please follow this link:
https://github.com/telegramdesktop/tdesktop/blob/master/LEGAL
*/
#include "data/data_web_page.h"

#include "main/main_session.h"
#include "apiwrap.h"
#include "mainwidget.h"
#include "data/data_session.h"
#include "data/data_photo.h"
#include "data/data_channel.h"
#include "data/data_document.h"
#include "ui/image/image.h"
#include "ui/text/text_entity.h"

namespace {

QString SiteNameFromUrl(const QString &url) {
	QUrl u(url);
	QString pretty = u.isValid() ? u.toDisplayString() : url;
	QRegularExpressionMatch m = QRegularExpression(qsl("^[a-zA-Z0-9]+://")).match(pretty);
	if (m.hasMatch()) pretty = pretty.mid(m.capturedLength());
	int32 slash = pretty.indexOf('/');
	if (slash > 0) pretty = pretty.mid(0, slash);
	QStringList components = pretty.split('.', Qt::SkipEmptyParts);
	if (components.size() >= 2) {
		components = components.mid(components.size() - 2);
		return components.at(0).at(0).toUpper() + components.at(0).mid(1) + '.' + components.at(1);
	}
	return QString();
}

WebPageCollage ExtractCollage(
		not_null<Data::Session*> owner,
		const QVector<MTPPageBlock> &items,
		const QVector<MTPPhoto> &photos,
		const QVector<MTPDocument> &documents) {
	const auto count = items.size();
	if (count < 2) {
		return {};
	}
	const auto bad = ranges::find_if(items, [](mtpTypeId type) {
		return (type != mtpc_pageBlockPhoto && type != mtpc_pageBlockVideo);
	}, [](const MTPPageBlock &item) {
		return item.type();
	});
	if (bad != items.end()) {
		return {};
	}

	for (const auto &photo : photos) {
		owner->processPhoto(photo);
	}
	for (const auto &document : documents) {
		owner->processDocument(document);
	}
	auto result = WebPageCollage();
	result.items.reserve(count);
	for (const auto &item : items) {
		const auto good = item.match([&](const MTPDpageBlockPhoto &data) {
			const auto photo = owner->photo(data.vphoto_id().v);
			if (photo->isNull()) {
				return false;
			}
			result.items.emplace_back(photo);
			return true;
		}, [&](const MTPDpageBlockVideo &data) {
			const auto document = owner->document(data.vvideo_id().v);
			if (!document->isVideoFile()) {
				return false;
			}
			result.items.emplace_back(document);
			return true;
		}, [](const auto &) -> bool {
			Unexpected("Type of block in Collage.");
		});
		if (!good) {
			return {};
		}
	}
	return result;
}

WebPageCollage ExtractCollage(
		not_null<Data::Session*> owner,
		const MTPDwebPage &data) {
	const auto page = data.vcached_page();
	if (!page) {
		return {};
	}
	const auto processMedia = [&] {
		if (const auto photo = data.vphoto()) {
			owner->processPhoto(*photo);
		}
		if (const auto document = data.vdocument()) {
			owner->processDocument(*document);
		}
	};
	return page->match([&](const auto &page) {
		for (const auto &block : page.vblocks().v) {
			switch (block.type()) {
			case mtpc_pageBlockPhoto:
			case mtpc_pageBlockVideo:
			case mtpc_pageBlockCover:
			case mtpc_pageBlockEmbed:
			case mtpc_pageBlockEmbedPost:
			case mtpc_pageBlockAudio:
				return WebPageCollage();
			case mtpc_pageBlockSlideshow:
				processMedia();
				return ExtractCollage(
					owner,
					block.c_pageBlockSlideshow().vitems().v,
					page.vphotos().v,
					page.vdocuments().v);
			case mtpc_pageBlockCollage:
				processMedia();
				return ExtractCollage(
					owner,
					block.c_pageBlockCollage().vitems().v,
					page.vphotos().v,
					page.vdocuments().v);
			default: break;
			}
		}
		return WebPageCollage();
	});
}

} // namespace

WebPageType ParseWebPageType(
		const QString &type,
		const QString &embedUrl,
		bool hasIV) {
	if (type == qstr("video") || !embedUrl.isEmpty()) {
		return WebPageType::Video;
	} else if (type == qstr("photo")) {
		return WebPageType::Photo;
	} else if (type == qstr("profile")) {
		return WebPageType::Profile;
	} else if (type == qstr("telegram_background")) {
		return WebPageType::WallPaper;
	} else if (type == qstr("telegram_theme")) {
		return WebPageType::Theme;
	} else if (type == qstr("telegram_channel")) {
		return WebPageType::Channel;
<<<<<<< HEAD
=======
	} else if (type == qstr("telegram_channel_request")) {
		return WebPageType::ChannelWithRequest;
	} else if (type == qstr("telegram_megagroup")
		|| type == qstr("telegram_chat")) {
		return WebPageType::Group;
	} else if (type == qstr("telegram_megagroup_request")
		|| type == qstr("telegram_chat_request")) {
		return WebPageType::GroupWithRequest;
>>>>>>> e708b2d3
	}  else if (type == qstr("telegram_message")) {
		return WebPageType::Message;
	}  else if (type == qstr("telegram_bot")) {
		return WebPageType::Bot;
<<<<<<< HEAD
	}  else if (type == qstr("telegram_megagroup")) {
		return WebPageType::Group;
=======
>>>>>>> e708b2d3
	}  else if (type == qstr("telegram_voicechat")) {
		return WebPageType::VoiceChat;
	}  else if (type == qstr("telegram_livestream")) {
		return WebPageType::Livestream;
	}  else if (type == qstr("telegram_user")) {
		return WebPageType::User;
	} else if (hasIV) {
		return WebPageType::ArticleWithIV;
	} else {
		return WebPageType::Article;
	}
}

WebPageType ParseWebPageType(const MTPDwebPage &page) {
	return ParseWebPageType(
		qs(page.vtype().value_or_empty()),
		page.vembed_url().value_or_empty(),
		!!page.vcached_page());
}

WebPageCollage::WebPageCollage(
	not_null<Data::Session*> owner,
	const MTPDwebPage &data)
: WebPageCollage(ExtractCollage(owner, data)) {
}

WebPageData::WebPageData(not_null<Data::Session*> owner, const WebPageId &id)
: id(id)
, _owner(owner) {
}

Data::Session &WebPageData::owner() const {
	return *_owner;
}

Main::Session &WebPageData::session() const {
	return _owner->session();
}

bool WebPageData::applyChanges(
		WebPageType newType,
		const QString &newUrl,
		const QString &newDisplayUrl,
		const QString &newSiteName,
		const QString &newTitle,
		const TextWithEntities &newDescription,
		PhotoData *newPhoto,
		DocumentData *newDocument,
		WebPageCollage &&newCollage,
		int newDuration,
		const QString &newAuthor,
		int newPendingTill) {
	if (newPendingTill != 0
		&& (!url.isEmpty() || pendingTill < 0)
		&& (!pendingTill
			|| pendingTill == newPendingTill
			|| newPendingTill < -1)) {
		return false;
	}

	const auto resultUrl = TextUtilities::Clean(newUrl);
	const auto resultDisplayUrl = TextUtilities::Clean(
		newDisplayUrl);
	const auto possibleSiteName = TextUtilities::Clean(
		newSiteName);
	const auto resultTitle = TextUtilities::SingleLine(
		newTitle);
	const auto resultAuthor = TextUtilities::Clean(newAuthor);

	const auto viewTitleText = resultTitle.isEmpty()
		? TextUtilities::SingleLine(resultAuthor)
		: resultTitle;
	const auto resultSiteName = [&] {
		if (!possibleSiteName.isEmpty()) {
			return possibleSiteName;
		} else if (!newDescription.text.isEmpty()
			&& viewTitleText.isEmpty()
			&& !resultUrl.isEmpty()) {
			return SiteNameFromUrl(resultUrl);
		}
		return QString();
	}();

	if (type == newType
		&& url == resultUrl
		&& displayUrl == resultDisplayUrl
		&& siteName == resultSiteName
		&& title == resultTitle
		&& description.text == newDescription.text
		&& photo == newPhoto
		&& document == newDocument
		&& collage.items == newCollage.items
		&& duration == newDuration
		&& author == resultAuthor
		&& pendingTill == newPendingTill) {
		return false;
	}
	if (pendingTill > 0 && newPendingTill <= 0) {
		_owner->session().api().clearWebPageRequest(this);
	}
	type = newType;
	url = resultUrl;
	displayUrl = resultDisplayUrl;
	siteName = resultSiteName;
	title = resultTitle;
	description = newDescription;
	photo = newPhoto;
	document = newDocument;
	collage = std::move(newCollage);
	duration = newDuration;
	author = resultAuthor;
	pendingTill = newPendingTill;
	++version;

	if (type == WebPageType::WallPaper && document) {
		document->checkWallPaperProperties();
	}

	replaceDocumentGoodThumbnail();

	return true;
}

void WebPageData::replaceDocumentGoodThumbnail() {
	if (document && photo) {
		document->setGoodThumbnailPhoto(photo);
	}
}

void WebPageData::ApplyChanges(
		not_null<Main::Session*> session,
		ChannelData *channel,
		const MTPmessages_Messages &result) {
	result.match([&](
			const MTPDmessages_channelMessages &data) {
		if (channel) {
			channel->ptsReceived(data.vpts().v);
		} else {
			LOG(("API Error: received messages.channelMessages "
				"when no channel was passed! (WebPageData::ApplyChanges)"));
		}
	}, [&](const auto &) {
	});
	const auto list = result.match([](
			const MTPDmessages_messagesNotModified &) {
		LOG(("API Error: received messages.messagesNotModified! "
			"(WebPageData::ApplyChanges)"));
		return static_cast<const QVector<MTPMessage>*>(nullptr);
	}, [&](const auto &data) {
		session->data().processUsers(data.vusers());
		session->data().processChats(data.vchats());
		return &data.vmessages().v;
	});
	if (!list) {
		return;
	}

	for (const auto &message : *list) {
		message.match([&](const MTPDmessage &data) {
			if (const auto media = data.vmedia()) {
				media->match([&](const MTPDmessageMediaWebPage &data) {
					session->data().processWebpage(data.vwebpage());
				}, [&](const auto &) {
				});
			}
		}, [&](const auto &) {
		});
	}
	session->data().sendWebPageGamePollNotifications();
}<|MERGE_RESOLUTION|>--- conflicted
+++ resolved
@@ -149,8 +149,6 @@
 		return WebPageType::Theme;
 	} else if (type == qstr("telegram_channel")) {
 		return WebPageType::Channel;
-<<<<<<< HEAD
-=======
 	} else if (type == qstr("telegram_channel_request")) {
 		return WebPageType::ChannelWithRequest;
 	} else if (type == qstr("telegram_megagroup")
@@ -159,16 +157,10 @@
 	} else if (type == qstr("telegram_megagroup_request")
 		|| type == qstr("telegram_chat_request")) {
 		return WebPageType::GroupWithRequest;
->>>>>>> e708b2d3
 	}  else if (type == qstr("telegram_message")) {
 		return WebPageType::Message;
 	}  else if (type == qstr("telegram_bot")) {
 		return WebPageType::Bot;
-<<<<<<< HEAD
-	}  else if (type == qstr("telegram_megagroup")) {
-		return WebPageType::Group;
-=======
->>>>>>> e708b2d3
 	}  else if (type == qstr("telegram_voicechat")) {
 		return WebPageType::VoiceChat;
 	}  else if (type == qstr("telegram_livestream")) {
