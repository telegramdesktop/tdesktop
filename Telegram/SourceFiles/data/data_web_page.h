--- conflicted
+++ resolved
@@ -20,13 +20,9 @@
 	Message,
 
 	Group,
-<<<<<<< HEAD
-	Channel,
-=======
 	GroupWithRequest,
 	Channel,
 	ChannelWithRequest,
->>>>>>> e708b2d3
 
 	Photo,
 	Video,
