--- conflicted
+++ resolved
@@ -57,16 +57,11 @@
 	if (history->skipCloudDraft(textWithTags.text, replyTo, draft.vdate.v)) {
 		return;
 	}
-<<<<<<< HEAD
-	auto cloudDraft = std::make_unique<Draft>(textWithTags, replyTo, MessageCursor(QFIXED_MAX, QFIXED_MAX, QFIXED_MAX), draft.is_no_webpage());
-=======
-	auto replyTo = draft.has_reply_to_msg_id() ? draft.vreply_to_msg_id.v : MsgId(0);
 	auto cloudDraft = std::make_unique<Draft>(
 		textWithTags,
 		replyTo,
 		MessageCursor(QFIXED_MAX, QFIXED_MAX, QFIXED_MAX),
 		draft.is_no_webpage());
->>>>>>> ad8c0737
 	cloudDraft->date = draft.vdate.v;
 
 	history->setCloudDraft(std::move(cloudDraft));
