--- conflicted
+++ resolved
@@ -2405,7 +2405,31 @@
 	return has || manager;
 }
 
-<<<<<<< HEAD
+bool IsUnreadThread(not_null<Data::Thread*> thread) {
+	return thread->chatListBadgesState().unread;
+}
+
+void MarkAsReadThread(not_null<Data::Thread*> thread) {
+	const auto readHistory = [&](not_null<History*> history) {
+		history->owner().histories().readInbox(history);
+	};
+	if (!IsUnreadThread(thread)) {
+		return;
+	} else if (const auto forum = thread->asForum()) {
+		forum->enumerateTopics([](
+			not_null<Data::ForumTopic*> topic) {
+			MarkAsReadThread(topic);
+		});
+	} else if (const auto history = thread->asHistory()) {
+		readHistory(history);
+		if (const auto migrated = history->migrateSibling()) {
+			readHistory(migrated);
+		}
+	} else if (const auto topic = thread->asTopic()) {
+		topic->readTillEnd();
+	}
+}
+
 /*Fn<void()> DeleteMyMessagesHandler(
 		not_null<Window::SessionController*> controller,
 		not_null<PeerData*> peer) {
@@ -2468,31 +2492,5 @@
         }).send();
 	};
 }*/
-=======
-bool IsUnreadThread(not_null<Data::Thread*> thread) {
-	return thread->chatListBadgesState().unread;
-}
-
-void MarkAsReadThread(not_null<Data::Thread*> thread) {
-	const auto readHistory = [&](not_null<History*> history) {
-		history->owner().histories().readInbox(history);
-	};
-	if (!IsUnreadThread(thread)) {
-		return;
-	} else if (const auto forum = thread->asForum()) {
-		forum->enumerateTopics([](
-			not_null<Data::ForumTopic*> topic) {
-			MarkAsReadThread(topic);
-		});
-	} else if (const auto history = thread->asHistory()) {
-		readHistory(history);
-		if (const auto migrated = history->migrateSibling()) {
-			readHistory(migrated);
-		}
-	} else if (const auto topic = thread->asTopic()) {
-		topic->readTillEnd();
-	}
-}
->>>>>>> 08fa6a98
 
 } // namespace Window