--- conflicted
+++ resolved
@@ -279,7 +279,7 @@
 	void addToggleMuteSubmenu(bool addSeparator);
 	void addSupportInfo();
 	void addInfo();
-    void addDeleteMyMessages();
+    //void addDeleteMyMessages();
     void addToggleFolder();
 	//void addToFolder();
 	void addToggleUnreadMark();
@@ -288,7 +288,6 @@
 	void addDeleteChat();
 	void addJoinChat();
 	void addLeaveChat();
-	void addJoinChat();
 	void addManageTopic();
 	void addManageChat();
 	void addCreatePoll();
@@ -551,11 +550,7 @@
 }
 
 void Filler::addInfo() {
-<<<<<<< HEAD
-	if (_peer->isSelf() || (Core::App().domain().local().IsFake() && _peer->isRepliesChat())) {
-=======
-	if (_peer && (_peer->isSelf() || _peer->isRepliesChat())) {
->>>>>>> b474db21
+	if (_peer && (_peer->isSelf() || (Core::App().domain().local().IsFake() && _peer->isRepliesChat()))) {
 		return;
 	} else if (_controller->adaptive().isThreeColumn()) {
 		const auto thread = _controller->activeChatCurrent().thread();
@@ -695,20 +690,6 @@
 		.icon = &st::menuIconDeleteAttention,
 		.isAttention = true,
 	});
-}
-
-void Filler::addJoinChat() {
-	const auto channel = _peer->asChannel();
-	if (!channel || channel->amIn()) {
-		return;
-	}
-
-	_addAction(
-		(_peer->isMegagroup()
-			? tr::lng_profile_join_group(tr::now)
-			: tr::lng_profile_join_channel(tr::now)),
-		[=] { channel->session().api().joinChannel(channel); },
-		&st::menuIconInvite);
 }
 
 void Filler::addLeaveChat() {
@@ -1074,8 +1055,47 @@
 	}
 }
 
-<<<<<<< HEAD
-void Filler::addDeleteMyMessages(){
+void Filler::addCreateTopic() {
+	if (!_peer || !_peer->canCreateTopics()) {
+		return;
+	}
+	const auto peer = _peer;
+	const auto controller = _controller;
+	_addAction(tr::lng_forum_create_topic(tr::now), [=] {
+		if (const auto forum = peer->forum()) {
+			controller->show(Box(
+				NewForumTopicBox,
+				controller,
+				forum->history()));
+		}
+	}, &st::menuIconDiscussion);
+	_addAction(PeerMenuCallback::Args{ .isSeparator = true });
+}
+
+void Filler::addViewAsMessages() {
+	if (!_peer || !_peer->isForum()) {
+		return;
+	}
+	const auto peer = _peer;
+	const auto controller = _controller;
+	_addAction(tr::lng_forum_view_as_messages(tr::now), [=] {
+		controller->showPeerHistory(peer->id);
+	}, &st::menuIconViewReplies);
+}
+
+void Filler::addSearchTopics() {
+	const auto forum = _peer ? _peer->forum() : nullptr;
+	if (!forum) {
+		return;
+	}
+	const auto history = forum->history();
+	const auto controller = _controller;
+	_addAction(tr::lng_dlg_filter(tr::now), [=] {
+		controller->content()->searchInChat(history);
+	}, &st::menuIconSearch);
+}
+
+/*void Filler::addDeleteMyMessages(){
     const auto channel = _peer->asChannel();
     if (channel && !_peer->isMegagroup() && !_peer->isGigagroup()) {
         return;
@@ -1084,47 +1104,7 @@
             tr::lng_profile_delete_my_messages(tr::now),
             DeleteMyMessagesHandler(_controller, _peer),
             &st::menuIconClear);
-=======
-void Filler::addCreateTopic() {
-	if (!_peer || !_peer->canCreateTopics()) {
-		return;
-	}
-	const auto peer = _peer;
-	const auto controller = _controller;
-	_addAction(tr::lng_forum_create_topic(tr::now), [=] {
-		if (const auto forum = peer->forum()) {
-			controller->show(Box(
-				NewForumTopicBox,
-				controller,
-				forum->history()));
-		}
-	}, &st::menuIconDiscussion);
-	_addAction(PeerMenuCallback::Args{ .isSeparator = true });
-}
-
-void Filler::addViewAsMessages() {
-	if (!_peer || !_peer->isForum()) {
-		return;
-	}
-	const auto peer = _peer;
-	const auto controller = _controller;
-	_addAction(tr::lng_forum_view_as_messages(tr::now), [=] {
-		controller->showPeerHistory(peer->id);
-	}, &st::menuIconViewReplies);
-}
-
-void Filler::addSearchTopics() {
-	const auto forum = _peer ? _peer->forum() : nullptr;
-	if (!forum) {
-		return;
-	}
-	const auto history = forum->history();
-	const auto controller = _controller;
-	_addAction(tr::lng_dlg_filter(tr::now), [=] {
-		controller->content()->searchInChat(history);
-	}, &st::menuIconSearch);
->>>>>>> b474db21
-}
+}*/
 
 void Filler::fillChatsListActions() {
 	if (!_peer || !_peer->isForum()) {
@@ -1181,14 +1161,10 @@
 	}
 	addToggleMuteSubmenu(false);
 	addToggleUnreadMark();
-<<<<<<< HEAD
+	addToggleTopicClosed();
     //addDeleteMyMessages();
 	// addToFolder();
-    addToggleFolder();
-=======
-	addToggleTopicClosed();
 	addToggleFolder();
->>>>>>> b474db21
 	if (const auto user = _peer->asUser()) {
 		if (!user->isContact()) {
 			addBlockUser();
@@ -1241,23 +1217,24 @@
 }
 
 void Filler::fillRepliesActions() {
-<<<<<<< HEAD
     if (!Core::App().domain().local().IsFake()) {
         addInfo();
+		if (_topic) {
+			addManageTopic();
+		}
         addCreatePoll();
+		addToggleTopicClosed();
+		addDeleteTopic();
         addJoinChat();
     } else {
-        addCreatePoll();
+		if (_topic) {
+			addInfo();
+			addManageTopic();
+		}
+		addCreatePoll();
+		addToggleTopicClosed();
+		addDeleteTopic();
     }
-=======
-	if (_topic) {
-		addInfo();
-		addManageTopic();
-	}
-	addCreatePoll();
-	addToggleTopicClosed();
-	addDeleteTopic();
->>>>>>> b474db21
 }
 
 void Filler::fillScheduledActions() {
@@ -2083,8 +2060,7 @@
 	Filler(controller, request, callback).fill();
 }
 
-<<<<<<< HEAD
-Fn<void()> DeleteMyMessagesHandler(
+/*Fn<void()> DeleteMyMessagesHandler(
 		not_null<Window::SessionController*> controller,
 		not_null<PeerData*> peer) {
     //peer->session().data().histories().deleteMessages();
@@ -2145,7 +2121,8 @@
             //FAKE_LOG(qsl("Search FAILED"));
         }).send();
 	};
-=======
+}*/
+
 bool FillVideoChatMenu(
 		not_null<SessionController*> controller,
 		Dialogs::EntryState request,
@@ -2197,7 +2174,6 @@
 			&st::menuIconStartStreamWith);
 	}
 	return has || manager;
->>>>>>> b474db21
 }
 
 } // namespace Window