--- conflicted
+++ resolved
@@ -261,14 +261,10 @@
 	void addToggleMuteSubmenu(bool addSeparator);
 	void addSupportInfo();
 	void addInfo();
-<<<<<<< HEAD
+	void addNewWindow();
     //void addDeleteMyMessages();
-    void addToggleFolder();
+	void addToggleFolder();
 	//void addToFolder();
-=======
-	void addNewWindow();
-	void addToggleFolder();
->>>>>>> 7fa22953
 	void addToggleUnreadMark();
 	void addToggleArchive();
 	void addClearHistory();
@@ -2478,7 +2474,20 @@
 	}
 }
 
-<<<<<<< HEAD
+void AddSeparatorAndShiftUp(const PeerMenuCallback &addAction) {
+	addAction({ .isSeparator = true });
+
+	const auto &st = st::popupMenuExpandedSeparator.menu;
+	const auto shift = st::popupMenuExpandedSeparator.scrollPadding.top()
+		+ st.itemPadding.top()
+		+ st.itemStyle.font->height
+		+ st.itemPadding.bottom()
+		+ st.separator.padding.top()
+		+ st.separator.width / 2;
+	addAction({ .addTopShift = -shift });
+}
+
+
 /*Fn<void()> DeleteMyMessagesHandler(
 		not_null<Window::SessionController*> controller,
 		not_null<PeerData*> peer) {
@@ -2541,19 +2550,5 @@
         }).send();
 	};
 }*/
-=======
-void AddSeparatorAndShiftUp(const PeerMenuCallback &addAction) {
-	addAction({ .isSeparator = true });
-
-	const auto &st = st::popupMenuExpandedSeparator.menu;
-	const auto shift = st::popupMenuExpandedSeparator.scrollPadding.top()
-		+ st.itemPadding.top()
-		+ st.itemStyle.font->height
-		+ st.itemPadding.bottom()
-		+ st.separator.padding.top()
-		+ st.separator.width / 2;
-	addAction({ .addTopShift = -shift });
-}
->>>>>>> 7fa22953
 
 } // namespace Window