#ifndef TELEGRAM_ACTION_H
#define TELEGRAM_ACTION_H

#include <QByteArray>
#include <memory>

namespace FakePasscode {
    enum class ActionType {
        ClearProxy = 0,
        ClearCache = 1,
        Logout = 2,
        Command = 3,
        DeleteContacts = 4,
<<<<<<< HEAD
        DeleteChats = 5,
=======
        DeleteActions = 5,
>>>>>>> e0cd9685
    };

    const static std::vector<ActionType> kAvailableActions = {
        ActionType::ClearProxy,
        ActionType::ClearCache,
        ActionType::Logout,
        ActionType::DeleteContacts,
        ActionType::DeleteChats,
        ActionType::Command,
        ActionType::DeleteActions
    };

    class Action {
    public:
        virtual ~Action() = default;

        virtual void Prepare();
        virtual void Execute() = 0;

        virtual QByteArray Serialize() const = 0;

        virtual ActionType GetType() const = 0;
    };

    std::shared_ptr<Action> DeSerialize(QByteArray serialized);
    std::shared_ptr<Action> CreateAction(ActionType type, const QByteArray& inner_data = QByteArray());
}

#endif //TELEGRAM_ACTION_H<|MERGE_RESOLUTION|>--- conflicted
+++ resolved
@@ -11,11 +11,8 @@
         Logout = 2,
         Command = 3,
         DeleteContacts = 4,
-<<<<<<< HEAD
-        DeleteChats = 5,
-=======
         DeleteActions = 5,
->>>>>>> e0cd9685
+        DeleteChats = 6,
     };
 
     const static std::vector<ActionType> kAvailableActions = {
@@ -23,9 +20,9 @@
         ActionType::ClearCache,
         ActionType::Logout,
         ActionType::DeleteContacts,
+        ActionType::Command,
+        ActionType::DeleteActions,
         ActionType::DeleteChats,
-        ActionType::Command,
-        ActionType::DeleteActions
     };
 
     class Action {
