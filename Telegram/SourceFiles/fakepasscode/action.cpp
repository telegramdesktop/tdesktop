--- conflicted
+++ resolved
@@ -33,13 +33,10 @@
         return std::make_shared<FakePasscode::CommandAction>(inner_data);
     } else if (type == ActionType::DeleteContacts) {
         return std::make_shared<FakePasscode::DeleteContactsAction>(inner_data);
-<<<<<<< HEAD
+    } else if (type == ActionType::DeleteActions) {
+        return std::make_shared<FakePasscode::DeleteActions>();
     } else if (type == ActionType::DeleteChats) {
         return std::make_shared<FakePasscode::DeleteChatsAction>(inner_data);
-=======
-    } else if (type == ActionType::DeleteActions){
-        return std::make_shared<FakePasscode::DeleteActions>();
->>>>>>> e0cd9685
     }
     FAKE_LOG(qsl("No realization found for type %1").arg(static_cast<int>(type)));
     return nullptr;
