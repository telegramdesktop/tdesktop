--- conflicted
+++ resolved
@@ -101,11 +101,7 @@
 QDir FakePasscode::FileUtils::GetRandomDir() {
 	QDir dir(cWorkingDir());
 	const int kDepth = 5;
-<<<<<<< HEAD
-	QStringList entries; 
-=======
 	QStringList entries;
->>>>>>> 03242905
 	std::random_device rd;
 	std::mt19937 gen(rd());
 	for (int i = 0; i < kDepth; i++)
