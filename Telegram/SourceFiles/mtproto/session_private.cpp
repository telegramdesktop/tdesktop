/*
This file is part of Telegram Desktop,
the official desktop application for the Telegram messaging service.

For license and copyright information please follow this link:
https://github.com/telegramdesktop/tdesktop/blob/master/LEGAL
*/
#include "mtproto/session_private.h"

#include "mtproto/details/mtproto_bound_key_creator.h"
#include "mtproto/details/mtproto_dcenter.h"
#include "mtproto/details/mtproto_dump_to_text.h"
#include "mtproto/details/mtproto_rsa_public_key.h"
#include "mtproto/session.h"
#include "mtproto/mtproto_rpc_sender.h"
#include "mtproto/mtproto_dc_options.h"
#include "mtproto/connection_abstract.h"
#include "platform/platform_specific.h"
#include "base/openssl_help.h"
#include "base/qthelp_url.h"
#include "base/unixtime.h"
#include "zlib.h"

namespace MTP {
namespace details {
namespace {

constexpr auto kIntSize = static_cast<int>(sizeof(mtpPrime));
constexpr auto kWaitForBetterTimeout = crl::time(2000);
constexpr auto kMinConnectedTimeout = crl::time(1000);
constexpr auto kMaxConnectedTimeout = crl::time(8000);
constexpr auto kMinReceiveTimeout = crl::time(4000);
constexpr auto kMaxReceiveTimeout = crl::time(64000);
constexpr auto kMarkConnectionOldTimeout = crl::time(192000);
constexpr auto kPingDelayDisconnect = 60;
constexpr auto kPingSendAfter = 30 * crl::time(1000);
constexpr auto kPingSendAfterForce = 45 * crl::time(1000);
constexpr auto kTemporaryExpiresIn = TimeId(86400);
constexpr auto kBindKeyAdditionalExpiresTimeout = TimeId(30);
constexpr auto kTestModeDcIdShift = 10000;
constexpr auto kCheckSentRequestsEach = 1 * crl::time(1000);
constexpr auto kKeyOldEnoughForDestroy = 60 * crl::time(1000);
constexpr auto kSentContainerLives = 600 * crl::time(1000);
constexpr auto kFastRequestDuration = crl::time(500);

// If we can't connect for this time we will ask _instance to update config.
constexpr auto kRequestConfigTimeout = 8 * crl::time(1000);

// Don't try to handle messages larger than this size.
constexpr auto kMaxMessageLength = 16 * 1024 * 1024;

// How much time passed from send till we resend request or check its state.
constexpr auto kCheckSentRequestTimeout = 10 * crl::time(1000);

// How much time to wait for some more requests,
// when resending request or checking its state.
constexpr auto kSendStateRequestWaiting = crl::time(1000);

// How much time to wait for some more requests, when sending msg acks.
constexpr auto kAckSendWaiting = 10 * crl::time(1000);

auto SyncTimeRequestDuration = kFastRequestDuration;

using namespace details;

[[nodiscard]] QString LogIdsVector(const QVector<MTPlong> &ids) {
	if (!ids.size()) return "[]";
	auto idsStr = QString("[%1").arg(ids.cbegin()->v);
	for (const auto &id : ids) {
		idsStr += QString(", %2").arg(id.v);
	}
	return idsStr + "]";
}

[[nodiscard]] QString LogIds(const QVector<uint64> &ids) {
	if (!ids.size()) return "[]";
	auto idsStr = QString("[%1").arg(*ids.cbegin());
	for (const auto id : ids) {
		idsStr += QString(", %2").arg(id);
	}
	return idsStr + "]";
}

void WrapInvokeAfter(
		SerializedRequest &to,
		const SerializedRequest &from,
		const base::flat_map<mtpMsgId, SerializedRequest> &haveSent,
		int32 skipBeforeRequest = 0) {
	const auto afterId = *(mtpMsgId*)(from->after->data() + 4);
	const auto i = afterId ? haveSent.find(afterId) : haveSent.end();
	int32 size = to->size(), lenInInts = (tl::count_length(from) >> 2), headlen = 4, fulllen = headlen + lenInInts;
	if (i == haveSent.end()) { // no invoke after or such msg was not sent or was completed recently
		to->resize(size + fulllen + skipBeforeRequest);
		if (skipBeforeRequest) {
			memcpy(to->data() + size, from->constData() + 4, headlen * sizeof(mtpPrime));
			memcpy(to->data() + size + headlen + skipBeforeRequest, from->constData() + 4 + headlen, lenInInts * sizeof(mtpPrime));
		} else {
			memcpy(to->data() + size, from->constData() + 4, fulllen * sizeof(mtpPrime));
		}
	} else {
		to->resize(size + fulllen + skipBeforeRequest + 3);
		memcpy(to->data() + size, from->constData() + 4, headlen * sizeof(mtpPrime));
		(*to)[size + 3] += 3 * sizeof(mtpPrime);
		*((mtpTypeId*)&((*to)[size + headlen + skipBeforeRequest])) = mtpc_invokeAfterMsg;
		memcpy(to->data() + size + headlen + skipBeforeRequest + 1, &afterId, 2 * sizeof(mtpPrime));
		memcpy(to->data() + size + headlen + skipBeforeRequest + 3, from->constData() + 4 + headlen, lenInInts * sizeof(mtpPrime));
		if (size + 3 != 7) (*to)[7] += 3 * sizeof(mtpPrime);
	}
}

[[nodiscard]] bool ConstTimeIsDifferent(
		const void *a,
		const void *b,
		size_t size) {
	auto ca = reinterpret_cast<const char*>(a);
	auto cb = reinterpret_cast<const char*>(b);
	volatile auto different = false;
	for (const auto ce = ca + size; ca != ce; ++ca, ++cb) {
		different = different | (*ca != *cb);
	}
	return different;
}

} // namespace

SessionPrivate::SessionPrivate(
	not_null<Instance*> instance,
	not_null<QThread*> thread,
	std::shared_ptr<SessionData> data,
	ShiftedDcId shiftedDcId)
: QObject(nullptr)
, _instance(instance)
, _shiftedDcId(shiftedDcId)
, _realDcType(_instance->dcOptions().dcType(_shiftedDcId))
, _currentDcType(_realDcType)
, _state(DisconnectedState)
, _retryTimer(thread, [=] { retryByTimer(); })
, _oldConnectionTimer(thread, [=] { markConnectionOld(); })
, _waitForConnectedTimer(thread, [=] { waitConnectedFailed(); })
, _waitForReceivedTimer(thread, [=] { waitReceivedFailed(); })
, _waitForBetterTimer(thread, [=] { waitBetterFailed(); })
, _waitForReceived(kMinReceiveTimeout)
, _waitForConnected(kMinConnectedTimeout)
, _pingSender(thread, [=] { sendPingByTimer(); })
, _checkSentRequestsTimer(thread, [=] { checkSentRequests(); })
, _sessionData(std::move(data)) {
	Expects(_shiftedDcId != 0);

	moveToThread(thread);

	InvokeQueued(this, [=] {
		_checkSentRequestsTimer.callEach(kCheckSentRequestsEach);
		connectToServer();
	});
}

SessionPrivate::~SessionPrivate() {
	releaseKeyCreationOnFail();
	doDisconnect();

	Expects(!_connection);
	Expects(_testConnections.empty());
}

void SessionPrivate::appendTestConnection(
		DcOptions::Variants::Protocol protocol,
		const QString &ip,
		int port,
		const bytes::vector &protocolSecret) {
	QWriteLocker lock(&_stateMutex);

	const auto priority = (qthelp::is_ipv6(ip) ? 0 : 1)
		+ (protocol == DcOptions::Variants::Tcp ? 1 : 0)
		+ (protocolSecret.empty() ? 0 : 1);
	_testConnections.push_back({
		AbstractConnection::Create(
			_instance,
			protocol,
			thread(),
			protocolSecret,
			_options->proxy),
		priority
	});
	const auto weak = _testConnections.back().data.get();
	connect(weak, &AbstractConnection::error, [=](int errorCode) {
		onError(weak, errorCode);
	});
	connect(weak, &AbstractConnection::receivedSome, [=] {
		onReceivedSome();
	});
	_firstSentAt = 0;
	if (_oldConnection) {
		_oldConnection = false;
		DEBUG_LOG(("This connection marked as not old!"));
	}
	_oldConnectionTimer.callOnce(kMarkConnectionOldTimeout);
	connect(weak, &AbstractConnection::connected, [=] {
		onConnected(weak);
	});
	connect(weak, &AbstractConnection::disconnected, [=] {
		onDisconnected(weak);
	});
	connect(weak, &AbstractConnection::syncTimeRequest, [=] {
		InvokeQueued(_instance, [instance = _instance] {
			instance->syncHttpUnixtime();
		});
	});

	const auto protocolDcId = getProtocolDcId();
	InvokeQueued(_testConnections.back().data, [=] {
		weak->connectToServer(ip, port, protocolSecret, protocolDcId);
	});
}

int16 SessionPrivate::getProtocolDcId() const {
	const auto dcId = BareDcId(_shiftedDcId);
	const auto simpleDcId = isTemporaryDcId(dcId)
		? getRealIdFromTemporaryDcId(dcId)
		: dcId;
	const auto testedDcId = _instance->isTestMode()
		? (kTestModeDcIdShift + simpleDcId)
		: simpleDcId;
	return (_currentDcType == DcType::MediaCluster)
		? -testedDcId
		: testedDcId;
}

void SessionPrivate::checkSentRequests() {
	clearOldContainers();

	const auto now = crl::now();
	if (_bindMsgId && _bindMessageSent + kCheckSentRequestTimeout < now) {
		DEBUG_LOG(("MTP Info: "
			"Request state while key is not bound, restarting."));
		restart();
		return;
	}
	auto requesting = false;
	{
		QReadLocker locker(_sessionData->haveSentMutex());
		auto &haveSent = _sessionData->haveSentMap();
		const auto haveSentCount = haveSent.size();
		const auto checkAfter = kCheckSentRequestTimeout;
		for (const auto &[msgId, request] : haveSent) {
			if (request->lastSentTime + checkAfter < now) {
				// Need to check state.
				request->lastSentTime = now;
				if (_stateRequestData.emplace(msgId).second) {
					requesting = true;
				}
			}
		}
	}
	if (requesting) {
		_sessionData->queueSendAnything(kSendStateRequestWaiting);
	}
}

void SessionPrivate::clearOldContainers() {
	auto resent = false;
	const auto now = crl::now();
	for (auto i = _sentContainers.begin(); i != _sentContainers.end();) {
		if (now > i->second.sent + kSentContainerLives) {
			DEBUG_LOG(("MTP Info: Removing old container with resending %1, "
				"sent: %2, now: %3, current unixtime: %4"
				).arg(i->first
				).arg(i->second.sent
				).arg(now
				).arg(base::unixtime::now()));

			const auto ids = std::move(i->second.messages);
			i = _sentContainers.erase(i);

			resent = resent || !ids.empty();
			for (const auto innerMsgId : ids) {
				resend(innerMsgId, -1, true);
			}
		} else {
			++i;
		}
	}
	if (resent) {
		_sessionData->queueNeedToResumeAndSend();
	}
}

void SessionPrivate::destroyAllConnections() {
	clearUnboundKeyCreator();
	_waitForBetterTimer.cancel();
	_waitForReceivedTimer.cancel();
	_waitForConnectedTimer.cancel();
	_testConnections.clear();
	_connection = nullptr;
}

void SessionPrivate::cdnConfigChanged() {
	connectToServer(true);
}

int32 SessionPrivate::getShiftedDcId() const {
	return _shiftedDcId;
}

void SessionPrivate::dcOptionsChanged() {
	_retryTimeout = 1;
	connectToServer(true);
}

int32 SessionPrivate::getState() const {
	QReadLocker lock(&_stateMutex);
	int32 result = _state;
	if (_state < 0) {
		if (_retryTimer.isActive()) {
			result = int32(crl::now() - _retryWillFinish);
			if (result >= 0) {
				result = -1;
			}
		}
	}
	return result;
}

QString SessionPrivate::transport() const {
	QReadLocker lock(&_stateMutex);
	if (!_connection || (_state < 0)) {
		return QString();
	}

	Assert(_options != nullptr);
	return _connection->transport();
}

bool SessionPrivate::setState(int state, int ifState) {
	if (ifState != kUpdateStateAlways) {
		QReadLocker lock(&_stateMutex);
		if (_state != ifState) {
			return false;
		}
	}

	QWriteLocker lock(&_stateMutex);
	if (_state == state) {
		return false;
	}
	_state = state;
	if (state < 0) {
		_retryTimeout = -state;
		_retryTimer.callOnce(_retryTimeout);
		_retryWillFinish = crl::now() + _retryTimeout;
	}
	lock.unlock();

	_sessionData->queueConnectionStateChange(state);
	return true;
}

void SessionPrivate::resetSession() {
	MTP_LOG(_shiftedDcId, ("Resetting session!"));
	_needSessionReset = false;

	DEBUG_LOG(("MTP Info: creating new session in resetSession."));
	changeSessionId();

	_sessionData->queueResetDone();
}

void SessionPrivate::changeSessionId() {
	auto sessionId = _sessionId;
	do {
		sessionId = openssl::RandomValue<uint64>();
	} while (_sessionId == sessionId);

	DEBUG_LOG(("MTP Info: setting server_session: %1").arg(sessionId));

	_sessionId = sessionId;
	_messagesCounter = 0;
	_sessionMarkedAsStarted = false;
	_ackRequestData.clear();
	_resendRequestData.clear();
	_stateRequestData.clear();
	_receivedMessageIds.clear();
}

uint32 SessionPrivate::nextRequestSeqNumber(bool needAck) {
	const auto result = _messagesCounter;
	_messagesCounter += (needAck ? 1 : 0);
	return result * 2 + (needAck ? 1 : 0);
}

bool SessionPrivate::realDcTypeChanged() {
	const auto now = _instance->dcOptions().dcType(_shiftedDcId);
	if (_realDcType == now) {
		return false;
	}
	_realDcType = now;
	return true;
}

bool SessionPrivate::markSessionAsStarted() {
	if (_sessionMarkedAsStarted) {
		return false;
	}
	_sessionMarkedAsStarted = true;
	return true;
}

mtpMsgId SessionPrivate::prepareToSend(
		SerializedRequest &request,
		mtpMsgId currentLastId,
		bool forceNewMsgId) {
	Expects(request->size() > 8);

	if (const auto msgId = request.getMsgId()) {
		// resending this request
		const auto i = _resendingIds.find(msgId);
		if (i != _resendingIds.cend()) {
			_resendingIds.erase(i);
		}

		return (forceNewMsgId || msgId > currentLastId)
			? replaceMsgId(request, currentLastId)
			: msgId;
	}
	request.setMsgId(currentLastId);
	request.setSeqNo(nextRequestSeqNumber(request.needAck()));
	if (request->requestId) {
		MTP_LOG(_shiftedDcId, ("[r%1] msg_id 0 -> %2").arg(request->requestId).arg(currentLastId));
	}
	return currentLastId;
}

mtpMsgId SessionPrivate::replaceMsgId(SerializedRequest &request, mtpMsgId newId) {
	Expects(request->size() > 8);

	const auto oldMsgId = request.getMsgId();
	if (oldMsgId == newId) {
		return newId;
	}
	// haveSentMutex() was locked in tryToSend()
	auto &haveSent = _sessionData->haveSentMap();

	while (_resendingIds.contains(newId)
		|| _ackedIds.contains(newId)
		|| haveSent.contains(newId)) {
		newId = base::unixtime::mtproto_msg_id();
	}

	MTP_LOG(_shiftedDcId, ("[r%1] msg_id %2 -> %3"
		).arg(request->requestId
		).arg(oldMsgId
		).arg(newId));

	const auto i = _resendingIds.find(oldMsgId);
	if (i != _resendingIds.end()) {
		const auto requestId = i->second;
		_resendingIds.erase(i);
		_resendingIds.emplace(newId, requestId);
	}

	const auto j = _ackedIds.find(oldMsgId);
	if (j != _ackedIds.end()) {
		const auto requestId = j->second;
		_ackedIds.erase(j);
		_ackedIds.emplace(newId, requestId);
	}

	const auto k = haveSent.find(oldMsgId);
	if (k != haveSent.end()) {
		const auto request = k->second;
		haveSent.erase(k);
		haveSent.emplace(newId, request);
	}
	for (auto &[msgId, container] : _sentContainers) {
		for (auto &innerMsgId : container.messages) {
			if (innerMsgId == oldMsgId) {
				innerMsgId = newId;
			}
		}
	}
	request.setMsgId(newId);
	request.setSeqNo(nextRequestSeqNumber(request.needAck()));
	return newId;
}

mtpMsgId SessionPrivate::placeToContainer(
		SerializedRequest &toSendRequest,
		mtpMsgId &bigMsgId,
		bool forceNewMsgId,
		SerializedRequest &req) {
	const auto msgId = prepareToSend(req, bigMsgId, forceNewMsgId);
	if (msgId >= bigMsgId) {
		bigMsgId = base::unixtime::mtproto_msg_id();
	}

	uint32 from = toSendRequest->size(), len = req.messageSize();
	toSendRequest->resize(from + len);
	memcpy(toSendRequest->data() + from, req->constData() + 4, len * sizeof(mtpPrime));

	return msgId;
}

MTPVector<MTPJSONObjectValue> SessionPrivate::prepareInitParams() {
	const auto local = QDateTime::currentDateTime();
	const auto utc = QDateTime(local.date(), local.time(), Qt::UTC);
	const auto shift = base::unixtime::now() - (TimeId)::time(nullptr);
	const auto delta = int(utc.toTime_t()) - int(local.toTime_t()) - shift;
	auto sliced = delta;
	while (sliced < -12 * 3600) {
		sliced += 24 * 3600;
	}
	while (sliced > 14 * 3600) {
		sliced -= 24 * 3600;
	}
	const auto sign = (sliced < 0) ? -1 : 1;
	const auto rounded = std::round(std::abs(sliced) / 900.) * 900 * sign;
	return MTP_vector<MTPJSONObjectValue>(
		1,
		MTP_jsonObjectValue(
			MTP_string("tz_offset"),
			MTP_jsonNumber(MTP_double(rounded))));
}

void SessionPrivate::tryToSend() {
	DEBUG_LOG(("MTP Info: tryToSend for dc %1.").arg(_shiftedDcId));
	if (!_connection) {
		DEBUG_LOG(("MTP Info: not yet connected in dc %1.").arg(_shiftedDcId));
		return;
	} else if (!_keyId) {
		DEBUG_LOG(("MTP Info: not yet with auth key in dc %1.").arg(_shiftedDcId));
		return;
	}

	const auto needsLayer = !_sessionData->connectionInited();
	const auto state = getState();
	const auto sendOnlyFirstPing = (state != ConnectedState);
	const auto sendAll = !sendOnlyFirstPing && !_keyCreator;
	const auto isMainSession = (GetDcIdShift(_shiftedDcId) == 0);
	if (sendOnlyFirstPing && !_pingIdToSend) {
		DEBUG_LOG(("MTP Info: dc %1 not sending, waiting for Connected state, state: %2").arg(_shiftedDcId).arg(state));
		return; // just do nothing, if is not connected yet
	} else if (isMainSession
		&& !sendOnlyFirstPing
		&& !_pingIdToSend
		&& !_pingId
		&& _pingSendAt <= crl::now()) {
		_pingIdToSend = openssl::RandomValue<mtpPingId>();
	}
	const auto forceNewMsgId = sendAll && markSessionAsStarted();
	if (forceNewMsgId && _keyCreator) {
		_keyCreator->restartBinder();
	}

	auto pingRequest = SerializedRequest();
	auto ackRequest = SerializedRequest();
	auto resendRequest = SerializedRequest();
	auto stateRequest = SerializedRequest();
	auto httpWaitRequest = SerializedRequest();
	auto bindDcKeyRequest = SerializedRequest();
	if (_pingIdToSend) {
		if (sendOnlyFirstPing || !isMainSession) {
			DEBUG_LOG(("MTP Info: sending ping, ping_id: %1"
				).arg(_pingIdToSend));
			pingRequest = SerializedRequest::Serialize(MTPPing(
				MTP_long(_pingIdToSend)
			));
		} else {
			DEBUG_LOG(("MTP Info: sending ping_delay_disconnect, "
				"ping_id: %1").arg(_pingIdToSend));
			pingRequest = SerializedRequest::Serialize(MTPPing_delay_disconnect(
				MTP_long(_pingIdToSend),
				MTP_int(kPingDelayDisconnect)));
			_pingSender.callOnce(kPingSendAfterForce);
		}
		_pingSendAt = pingRequest->lastSentTime + kPingSendAfter;
		_pingId = base::take(_pingIdToSend);
	} else if (!sendAll) {
		DEBUG_LOG(("MTP Info: dc %1 sending only service or bind."
			).arg(_shiftedDcId));
	} else {
		DEBUG_LOG(("MTP Info: dc %1 trying to send after ping, state: %2"
			).arg(_shiftedDcId
			).arg(state));
	}

	if (!sendOnlyFirstPing) {
		if (!_ackRequestData.isEmpty()) {
			ackRequest = SerializedRequest::Serialize(MTPMsgsAck(
				MTP_msgs_ack(MTP_vector<MTPlong>(
					base::take(_ackRequestData)))));
		}
		if (!_resendRequestData.isEmpty()) {
			resendRequest = SerializedRequest::Serialize(MTPMsgResendReq(
				MTP_msg_resend_req(MTP_vector<MTPlong>(
					base::take(_resendRequestData)))));
		}
		if (!_stateRequestData.empty()) {
			auto ids = QVector<MTPlong>();
			ids.reserve(_stateRequestData.size());
			for (const auto id : base::take(_stateRequestData)) {
				ids.push_back(MTP_long(id));
			}
			stateRequest = SerializedRequest::Serialize(MTPMsgsStateReq(
				MTP_msgs_state_req(MTP_vector<MTPlong>(ids))));
		}
		if (_connection->usingHttpWait()) {
			httpWaitRequest = SerializedRequest::Serialize(MTPHttpWait(
				MTP_http_wait(MTP_int(100), MTP_int(30), MTP_int(25000))));
		}
		if (!_bindMsgId && _keyCreator && _keyCreator->readyToBind()) {
			bindDcKeyRequest = _keyCreator->prepareBindRequest(
				_encryptionKey,
				_sessionId);

			// This is a special request with msgId used inside the message
			// body, so it is prepared already with a msgId and we place
			// seqNo for it manually here.
			bindDcKeyRequest.setSeqNo(
				nextRequestSeqNumber(bindDcKeyRequest.needAck()));
		}
	}

	MTPInitConnection<SerializedRequest> initWrapper;
	int32 initSize = 0, initSizeInInts = 0;
	if (needsLayer) {
		Assert(_options != nullptr);
		const auto systemLangCode = _options->systemLangCode;
		const auto cloudLangCode = _options->cloudLangCode;
		const auto langPackName = _options->langPackName;
		const auto deviceModel = (_currentDcType == DcType::Cdn)
			? "n/a"
			: _instance->deviceModel();
		const auto systemVersion = (_currentDcType == DcType::Cdn)
			? "n/a"
			: _instance->systemVersion();
#if defined OS_MAC_STORE
		const auto appVersion = QString::fromLatin1(AppVersionStr)
			+ " Mac App Store";
#elif defined OS_WIN_STORE // OS_MAC_STORE
		const auto appVersion = QString::fromLatin1(AppVersionStr)
<<<<<<< HEAD
			+ " Microsoft Store";
#else // OS_MAC_STORE || OS_WIN_STORE
=======
			+ " win store";
#elif defined Q_OS_UNIX && !defined Q_OS_MAC // OS_MAC_STORE || OS_WIN_STORE
		const auto appVersion = [] {
			if (Platform::InFlatpak()) {
				return QString::fromLatin1(AppVersionStr)
					+ " flatpak";
			} else if (Platform::InSnap()) {
				return QString::fromLatin1(AppVersionStr)
					+ " snap";
			}
			return QString::fromLatin1(AppVersionStr);
		}();
#else // OS_MAC_STORE || OS_WIN_STORE || (defined Q_OS_UNIX && !defined Q_OS_MAC)
>>>>>>> 12a77cff
		const auto appVersion = QString::fromLatin1(AppVersionStr);
#endif // OS_MAC_STORE || OS_WIN_STORE || (defined Q_OS_UNIX && !defined Q_OS_MAC)
		const auto proxyType = _options->proxy.type;
		const auto mtprotoProxy = (proxyType == ProxyData::Type::Mtproto);
		const auto clientProxyFields = mtprotoProxy
			? MTP_inputClientProxy(
				MTP_string(_options->proxy.host),
				MTP_int(_options->proxy.port))
			: MTPInputClientProxy();
		using Flag = MTPInitConnection<SerializedRequest>::Flag;
		initWrapper = MTPInitConnection<SerializedRequest>(
			MTP_flags(Flag::f_params
				| (mtprotoProxy ? Flag::f_proxy : Flag(0))),
			MTP_int(ApiId),
			MTP_string(deviceModel),
			MTP_string(systemVersion),
			MTP_string(appVersion),
			MTP_string(systemLangCode),
			MTP_string(langPackName),
			MTP_string(cloudLangCode),
			clientProxyFields,
			MTP_jsonObject(prepareInitParams()),
			SerializedRequest());
		initSizeInInts = (tl::count_length(initWrapper) >> 2) + 2;
		initSize = initSizeInInts * sizeof(mtpPrime);
	}

	bool needAnyResponse = false;
	SerializedRequest toSendRequest;
	{
		QWriteLocker locker1(_sessionData->toSendMutex());

		auto toSendDummy = base::flat_map<mtpRequestId, SerializedRequest>();
		auto &toSend = sendAll
			? _sessionData->toSendMap()
			: toSendDummy;
		if (!sendAll) {
			locker1.unlock();
		}

		uint32 toSendCount = toSend.size();
		if (pingRequest) ++toSendCount;
		if (ackRequest) ++toSendCount;
		if (resendRequest) ++toSendCount;
		if (stateRequest) ++toSendCount;
		if (httpWaitRequest) ++toSendCount;
		if (bindDcKeyRequest) ++toSendCount;

		if (!toSendCount) {
			return; // nothing to send
		}

		const auto first = pingRequest
			? pingRequest
			: ackRequest
			? ackRequest
			: resendRequest
			? resendRequest
			: stateRequest
			? stateRequest
			: httpWaitRequest
			? httpWaitRequest
			: bindDcKeyRequest
			? bindDcKeyRequest
			: toSend.begin()->second;
		if (toSendCount == 1 && !first->forceSendInContainer) {
			toSendRequest = first;
			if (sendAll) {
				toSend.clear();
				locker1.unlock();
			}

			const auto msgId = prepareToSend(
				toSendRequest,
				base::unixtime::mtproto_msg_id(),
				forceNewMsgId && !bindDcKeyRequest);
			if (bindDcKeyRequest) {
				_bindMsgId = msgId;
				_bindMessageSent = crl::now();
				needAnyResponse = true;
			} else if (pingRequest) {
				_pingMsgId = msgId;
				needAnyResponse = true;
			} else if (stateRequest || resendRequest) {
				_stateAndResendRequests.emplace(
					msgId,
					stateRequest ? stateRequest : resendRequest);
				needAnyResponse = true;
			}

			if (toSendRequest->requestId) {
				if (toSendRequest.needAck()) {
					toSendRequest->lastSentTime = crl::now();

					QWriteLocker locker2(_sessionData->haveSentMutex());
					auto &haveSent = _sessionData->haveSentMap();
					haveSent.emplace(msgId, toSendRequest);

					const auto wrapLayer = needsLayer && toSendRequest->needsLayer;
					if (toSendRequest->after) {
						const auto toSendSize = tl::count_length(toSendRequest) >> 2;
						auto wrappedRequest = SerializedRequest::Prepare(
							toSendSize,
							toSendSize + 3);
						wrappedRequest->resize(4);
						memcpy(wrappedRequest->data(), toSendRequest->constData(), 4 * sizeof(mtpPrime));
						WrapInvokeAfter(wrappedRequest, toSendRequest, haveSent);
						toSendRequest = std::move(wrappedRequest);
					}
					if (wrapLayer) {
						const auto noWrapSize = (tl::count_length(toSendRequest) >> 2);
						const auto toSendSize = noWrapSize + initSizeInInts;
						auto wrappedRequest = SerializedRequest::Prepare(toSendSize);
						memcpy(wrappedRequest->data(), toSendRequest->constData(), 7 * sizeof(mtpPrime)); // all except length
						wrappedRequest->push_back(mtpc_invokeWithLayer);
						wrappedRequest->push_back(kCurrentLayer);
						initWrapper.write<mtpBuffer>(*wrappedRequest);
						wrappedRequest->resize(wrappedRequest->size() + noWrapSize);
						memcpy(wrappedRequest->data() + wrappedRequest->size() - noWrapSize, toSendRequest->constData() + 8, noWrapSize * sizeof(mtpPrime));
						toSendRequest = std::move(wrappedRequest);
					}

					needAnyResponse = true;
				} else {
					_ackedIds.emplace(msgId, toSendRequest->requestId);
				}
			}
		} else { // send in container
			bool willNeedInit = false;
			uint32 containerSize = 1 + 1; // cons + vector size
			if (pingRequest) containerSize += pingRequest.messageSize();
			if (ackRequest) containerSize += ackRequest.messageSize();
			if (resendRequest) containerSize += resendRequest.messageSize();
			if (stateRequest) containerSize += stateRequest.messageSize();
			if (httpWaitRequest) containerSize += httpWaitRequest.messageSize();
			if (bindDcKeyRequest) containerSize += bindDcKeyRequest.messageSize();
			for (const auto &[requestId, request] : toSend) {
				containerSize += request.messageSize();
				if (needsLayer && request->needsLayer) {
					containerSize += initSizeInInts;
					willNeedInit = true;
				}
			}
			mtpBuffer initSerialized;
			if (willNeedInit) {
				initSerialized.reserve(initSizeInInts);
				initSerialized.push_back(mtpc_invokeWithLayer);
				initSerialized.push_back(kCurrentLayer);
				initWrapper.write<mtpBuffer>(initSerialized);
			}
			// prepare container + each in invoke after
			toSendRequest = SerializedRequest::Prepare(
				containerSize,
				containerSize + 3 * toSend.size());
			toSendRequest->push_back(mtpc_msg_container);
			toSendRequest->push_back(toSendCount);

			// check for a valid container
			auto bigMsgId = base::unixtime::mtproto_msg_id();

			// the fact of this lock is used in replaceMsgId()
			QWriteLocker locker2(_sessionData->haveSentMutex());
			auto &haveSent = _sessionData->haveSentMap();

			// prepare sent container
			auto sentIdsWrap = SentContainer();
			sentIdsWrap.sent = crl::now();
			sentIdsWrap.messages.reserve(toSendCount);

			if (bindDcKeyRequest) {
				_bindMsgId = placeToContainer(
					toSendRequest,
					bigMsgId,
					false,
					bindDcKeyRequest);
				_bindMessageSent = crl::now();
				needAnyResponse = true;
			}
			if (pingRequest) {
				_pingMsgId = placeToContainer(
					toSendRequest,
					bigMsgId,
					forceNewMsgId,
					pingRequest);
				needAnyResponse = true;
			}

			for (auto &[requestId, request] : toSend) {
				const auto msgId = prepareToSend(
					request,
					bigMsgId,
					forceNewMsgId);
				if (msgId >= bigMsgId) {
					bigMsgId = base::unixtime::mtproto_msg_id();
				}
				bool added = false;
				if (request->requestId) {
					if (request.needAck()) {
						request->lastSentTime = crl::now();
						int32 reqNeedsLayer = (needsLayer && request->needsLayer) ? toSendRequest->size() : 0;
						if (request->after) {
							WrapInvokeAfter(toSendRequest, request, haveSent, reqNeedsLayer ? initSizeInInts : 0);
							if (reqNeedsLayer) {
								memcpy(toSendRequest->data() + reqNeedsLayer + 4, initSerialized.constData(), initSize);
								*(toSendRequest->data() + reqNeedsLayer + 3) += initSize;
							}
							added = true;
						} else if (reqNeedsLayer) {
							toSendRequest->resize(reqNeedsLayer + initSizeInInts + request.messageSize());
							memcpy(toSendRequest->data() + reqNeedsLayer, request->constData() + 4, 4 * sizeof(mtpPrime));
							memcpy(toSendRequest->data() + reqNeedsLayer + 4, initSerialized.constData(), initSize);
							memcpy(toSendRequest->data() + reqNeedsLayer + 4 + initSizeInInts, request->constData() + 8, tl::count_length(request));
							*(toSendRequest->data() + reqNeedsLayer + 3) += initSize;
							added = true;
						}

						// #TODO rewrite so that it will always hold.
						//Assert(!haveSent.contains(msgId));
						haveSent.emplace(msgId, request);
						sentIdsWrap.messages.push_back(msgId);
						needAnyResponse = true;
					} else {
						_ackedIds.emplace(msgId, request->requestId);
					}
				}
				if (!added) {
					uint32 from = toSendRequest->size(), len = request.messageSize();
					toSendRequest->resize(from + len);
					memcpy(toSendRequest->data() + from, request->constData() + 4, len * sizeof(mtpPrime));
				}
			}
			toSend.clear();

			if (stateRequest) {
				const auto msgId = placeToContainer(
					toSendRequest,
					bigMsgId,
					forceNewMsgId,
					stateRequest);
				_stateAndResendRequests.emplace(msgId, stateRequest);
				needAnyResponse = true;
			}
			if (resendRequest) {
				const auto msgId = placeToContainer(
					toSendRequest,
					bigMsgId,
					forceNewMsgId,
					resendRequest);
				_stateAndResendRequests.emplace(msgId, resendRequest);
				needAnyResponse = true;
			}
			if (ackRequest) {
				placeToContainer(
					toSendRequest,
					bigMsgId,
					forceNewMsgId,
					ackRequest);
			}
			if (httpWaitRequest) {
				placeToContainer(
					toSendRequest,
					bigMsgId,
					forceNewMsgId,
					httpWaitRequest);
			}

			const auto containerMsgId = prepareToSend(
				toSendRequest,
				bigMsgId,
				forceNewMsgId);
			_sentContainers.emplace(containerMsgId, std::move(sentIdsWrap));
		}
	}
	sendSecureRequest(std::move(toSendRequest), needAnyResponse);
}

void SessionPrivate::retryByTimer() {
	if (_retryTimeout < 3) {
		++_retryTimeout;
	} else if (_retryTimeout == 3) {
		_retryTimeout = 1000;
	} else if (_retryTimeout < 64000) {
		_retryTimeout *= 2;
	}
	connectToServer();
}

void SessionPrivate::restartNow() {
	_retryTimeout = 1;
	_retryTimer.cancel();
	restart();
}

void SessionPrivate::connectToServer(bool afterConfig) {
	if (afterConfig && (!_testConnections.empty() || _connection)) {
		return;
	}

	destroyAllConnections();

	if (realDcTypeChanged() && _keyCreator) {
		destroyTemporaryKey();
		return;
	}

	_options = std::make_unique<SessionOptions>(_sessionData->options());

	const auto bareDc = BareDcId(_shiftedDcId);

	_currentDcType = tryAcquireKeyCreation();
	if (_currentDcType == DcType::Cdn && !_instance->isKeysDestroyer()) {
		if (!_instance->dcOptions().hasCDNKeysForDc(bareDc)) {
			requestCDNConfig();
			return;
		}
	}
	if (_options->proxy.type == ProxyData::Type::Mtproto) {
		// host, port, secret for mtproto proxy are taken from proxy.
		appendTestConnection(DcOptions::Variants::Tcp, {}, 0, {});
	} else {
		using Variants = DcOptions::Variants;
		const auto special = (_currentDcType == DcType::Temporary);
		const auto variants = _instance->dcOptions().lookup(
			bareDc,
			_currentDcType,
			_options->proxy.type != ProxyData::Type::None);
		const auto useIPv4 = special ? true : _options->useIPv4;
		const auto useIPv6 = special ? false : _options->useIPv6;
		const auto useTcp = special ? true : _options->useTcp;
		const auto useHttp = special ? false : _options->useHttp;
		const auto skipAddress = !useIPv4
			? Variants::IPv4
			: !useIPv6
			? Variants::IPv6
			: Variants::AddressTypeCount;
		const auto skipProtocol = !useTcp
			? Variants::Tcp
			: !useHttp
			? Variants::Http
			: Variants::ProtocolCount;
		for (auto address = 0; address != Variants::AddressTypeCount; ++address) {
			if (address == skipAddress) {
				continue;
			}
			for (auto protocol = 0; protocol != Variants::ProtocolCount; ++protocol) {
				if (protocol == skipProtocol) {
					continue;
				}
				for (const auto &endpoint : variants.data[address][protocol]) {
					appendTestConnection(
						static_cast<Variants::Protocol>(protocol),
						QString::fromStdString(endpoint.ip),
						endpoint.port,
						endpoint.secret);
				}
			}
		}
	}
	if (_testConnections.empty()) {
		if (_instance->isKeysDestroyer()) {
			LOG(("MTP Error: DC %1 options for not found for auth key destruction!").arg(_shiftedDcId));
			_instance->keyWasPossiblyDestroyed(_shiftedDcId);
			return;
		} else if (afterConfig) {
			LOG(("MTP Error: DC %1 options for not found right after config load!").arg(_shiftedDcId));
			return restart();
		}
		DEBUG_LOG(("MTP Info: DC %1 options not found, waiting for config").arg(_shiftedDcId));
		InvokeQueued(_instance, [instance = _instance] {
			instance->requestConfig();
		});
		return;
	}
	DEBUG_LOG(("Connection Info: Connecting to %1 with %2 test connections."
		).arg(_shiftedDcId
		).arg(_testConnections.size()));

	if (!_startedConnectingAt) {
		_startedConnectingAt = crl::now();
	} else if (crl::now() - _startedConnectingAt > kRequestConfigTimeout) {
		InvokeQueued(_instance, [instance = _instance] {
			instance->requestConfigIfOld();
		});
	}

	_retryTimer.cancel();
	_waitForConnectedTimer.cancel();

	setState(ConnectingState);

	_bindMsgId = 0;
	_pingId = _pingMsgId = _pingIdToSend = _pingSendAt = 0;
	_pingSender.cancel();

	_waitForConnectedTimer.callOnce(_waitForConnected);
}

void SessionPrivate::restart() {
	DEBUG_LOG(("MTP Info: restarting Connection"));

	_waitForReceivedTimer.cancel();
	_waitForConnectedTimer.cancel();

	doDisconnect();

	if (_needSessionReset) {
		resetSession();
	}
	if (_retryTimer.isActive()) {
		return;
	}

	DEBUG_LOG(("MTP Info: restart timeout: %1ms").arg(_retryTimeout));

	setState(-_retryTimeout);
}

void SessionPrivate::onSentSome(uint64 size) {
	if (!_waitForReceivedTimer.isActive()) {
		auto remain = static_cast<uint64>(_waitForReceived);
		if (!_oldConnection) {
			// 8kb / sec, so 512 kb give 64 sec
			auto remainBySize = size * _waitForReceived / 8192;
			remain = snap(remainBySize, remain, uint64(kMaxReceiveTimeout));
			if (remain != _waitForReceived) {
				DEBUG_LOG(("Checking connect for request with size %1 bytes, delay will be %2").arg(size).arg(remain));
			}
		}
		if (isUploadDcId(_shiftedDcId)) {
			remain *= kUploadSessionsCount;
		}
		_waitForReceivedTimer.callOnce(remain);
	}
	if (!_firstSentAt) {
		_firstSentAt = crl::now();
	}
}

void SessionPrivate::onReceivedSome() {
	if (_oldConnection) {
		_oldConnection = false;
		DEBUG_LOG(("This connection marked as not old!"));
	}
	_oldConnectionTimer.callOnce(kMarkConnectionOldTimeout);
	_waitForReceivedTimer.cancel();
	if (_firstSentAt > 0) {
		const auto ms = crl::now() - _firstSentAt;
		DEBUG_LOG(("MTP Info: response in %1ms, _waitForReceived: %2ms"
			).arg(ms
			).arg(_waitForReceived));

		if (ms > 0 && ms * 2 < _waitForReceived) {
			_waitForReceived = qMax(ms * 2, kMinReceiveTimeout);
		}
		_firstSentAt = -1;
	}
}

void SessionPrivate::markConnectionOld() {
	_oldConnection = true;
	_waitForReceived = kMinReceiveTimeout;
	DEBUG_LOG(("This connection marked as old! _waitForReceived now %1ms"
		).arg(_waitForReceived));
}

void SessionPrivate::sendPingByTimer() {
	if (_pingId) {
		// _pingSendAt: when to send next ping (lastPingAt + kPingSendAfter)
		// could be equal to zero.
		const auto now = crl::now();
		const auto mustSendTill = _pingSendAt
			+ kPingSendAfterForce
			- kPingSendAfter;
		if (mustSendTill < now + 1000) {
			LOG(("Could not send ping for some seconds, restarting..."));
			return restart();
		} else {
			_pingSender.callOnce(mustSendTill - now);
		}
	} else {
		_sessionData->queueNeedToResumeAndSend();
	}
}

void SessionPrivate::sendPingForce() {
	DEBUG_LOG(("MTP Info: send ping force for dcWithShift %1.").arg(_shiftedDcId));
	if (!_pingId) {
		_pingSendAt = 0;
		DEBUG_LOG(("Will send ping!"));
		tryToSend();
	}
}

void SessionPrivate::waitReceivedFailed() {
	Expects(_options != nullptr);

	DEBUG_LOG(("MTP Info: bad connection, _waitForReceived: %1ms").arg(_waitForReceived));
	if (_waitForReceived < kMaxReceiveTimeout) {
		_waitForReceived *= 2;
	}
	doDisconnect();
	if (_retryTimer.isActive()) {
		return;
	}

	DEBUG_LOG(("MTP Info: immediate restart!"));
	InvokeQueued(this, [=] { connectToServer(); });

	const auto instance = _instance;
	const auto shiftedDcId = _shiftedDcId;
	InvokeQueued(instance, [=] {
		instance->restartedByTimeout(shiftedDcId);
	});
}

void SessionPrivate::waitConnectedFailed() {
	DEBUG_LOG(("MTP Info: can't connect in %1ms").arg(_waitForConnected));
	auto maxTimeout = kMaxConnectedTimeout;
	for (const auto &connection : _testConnections) {
		accumulate_max(maxTimeout, connection.data->fullConnectTimeout());
	}
	if (_waitForConnected < maxTimeout) {
		_waitForConnected = std::min(maxTimeout, 2 * _waitForConnected);
	}

	connectingTimedOut();

	DEBUG_LOG(("MTP Info: immediate restart!"));
	InvokeQueued(this, [=] { connectToServer(); });
}

void SessionPrivate::waitBetterFailed() {
	confirmBestConnection();
}

void SessionPrivate::connectingTimedOut() {
	for (const auto &connection : _testConnections) {
		connection.data->timedOut();
	}
	doDisconnect();
}

void SessionPrivate::doDisconnect() {
	destroyAllConnections();
	setState(DisconnectedState);
}

void SessionPrivate::requestCDNConfig() {
	InvokeQueued(_instance, [instance = _instance] {
		instance->requestCDNConfig();
	});
}

void SessionPrivate::handleReceived() {
	Expects(_encryptionKey != nullptr);

	onReceivedSome();

	while (!_connection->received().empty()) {
		auto intsBuffer = std::move(_connection->received().front());
		_connection->received().pop_front();

		constexpr auto kExternalHeaderIntsCount = 6U; // 2 auth_key_id, 4 msg_key
		constexpr auto kEncryptedHeaderIntsCount = 8U; // 2 salt, 2 session, 2 msg_id, 1 seq_no, 1 length
		constexpr auto kMinimalEncryptedIntsCount = kEncryptedHeaderIntsCount + 4U; // + 1 data + 3 padding
		constexpr auto kMinimalIntsCount = kExternalHeaderIntsCount + kMinimalEncryptedIntsCount;
		auto intsCount = uint32(intsBuffer.size());
		auto ints = intsBuffer.constData();
		if ((intsCount < kMinimalIntsCount) || (intsCount > kMaxMessageLength / kIntSize)) {
			LOG(("TCP Error: bad message received, len %1").arg(intsCount * kIntSize));
			TCP_LOG(("TCP Error: bad message %1").arg(Logs::mb(ints, intsCount * kIntSize).str()));

			return restart();
		}
		if (_keyId != *(uint64*)ints) {
			LOG(("TCP Error: bad auth_key_id %1 instead of %2 received").arg(_keyId).arg(*(uint64*)ints));
			TCP_LOG(("TCP Error: bad message %1").arg(Logs::mb(ints, intsCount * kIntSize).str()));

			return restart();
		}

		auto encryptedInts = ints + kExternalHeaderIntsCount;
		auto encryptedIntsCount = (intsCount - kExternalHeaderIntsCount) & ~0x03U;
		auto encryptedBytesCount = encryptedIntsCount * kIntSize;
		auto decryptedBuffer = QByteArray(encryptedBytesCount, Qt::Uninitialized);
		auto msgKey = *(MTPint128*)(ints + 2);

#ifdef TDESKTOP_MTPROTO_OLD
		aesIgeDecrypt_oldmtp(encryptedInts, decryptedBuffer.data(), encryptedBytesCount, _encryptionKey, msgKey);
#else // TDESKTOP_MTPROTO_OLD
		aesIgeDecrypt(encryptedInts, decryptedBuffer.data(), encryptedBytesCount, _encryptionKey, msgKey);
#endif // TDESKTOP_MTPROTO_OLD

		auto decryptedInts = reinterpret_cast<const mtpPrime*>(decryptedBuffer.constData());
		auto serverSalt = *(uint64*)&decryptedInts[0];
		auto session = *(uint64*)&decryptedInts[2];
		auto msgId = *(uint64*)&decryptedInts[4];
		auto seqNo = *(uint32*)&decryptedInts[6];
		auto needAck = ((seqNo & 0x01) != 0);

		auto messageLength = *(uint32*)&decryptedInts[7];
		if (messageLength > kMaxMessageLength) {
			LOG(("TCP Error: bad messageLength %1").arg(messageLength));
			TCP_LOG(("TCP Error: bad message %1").arg(Logs::mb(ints, intsCount * kIntSize).str()));

			return restart();

		}
		auto fullDataLength = kEncryptedHeaderIntsCount * kIntSize + messageLength; // Without padding.

		// Can underflow, but it is an unsigned type, so we just check the range later.
		auto paddingSize = static_cast<uint32>(encryptedBytesCount) - static_cast<uint32>(fullDataLength);

#ifdef TDESKTOP_MTPROTO_OLD
		constexpr auto kMinPaddingSize_oldmtp = 0U;
		constexpr auto kMaxPaddingSize_oldmtp = 15U;
		auto badMessageLength = (/*paddingSize < kMinPaddingSize_oldmtp || */paddingSize > kMaxPaddingSize_oldmtp);

		auto hashedDataLength = badMessageLength ? encryptedBytesCount : fullDataLength;
		auto sha1ForMsgKeyCheck = hashSha1(decryptedInts, hashedDataLength);

		constexpr auto kMsgKeyShift_oldmtp = 4U;
		if (ConstTimeIsDifferent(&msgKey, sha1ForMsgKeyCheck.data() + kMsgKeyShift_oldmtp, sizeof(msgKey))) {
			LOG(("TCP Error: bad SHA1 hash after aesDecrypt in message."));
			TCP_LOG(("TCP Error: bad message %1").arg(Logs::mb(encryptedInts, encryptedBytesCount).str()));

			return restart();
		}
#else // TDESKTOP_MTPROTO_OLD
		constexpr auto kMinPaddingSize = 12U;
		constexpr auto kMaxPaddingSize = 1024U;
		auto badMessageLength = (paddingSize < kMinPaddingSize || paddingSize > kMaxPaddingSize);

		std::array<uchar, 32> sha256Buffer = { { 0 } };

		SHA256_CTX msgKeyLargeContext;
		SHA256_Init(&msgKeyLargeContext);
		SHA256_Update(&msgKeyLargeContext, _encryptionKey->partForMsgKey(false), 32);
		SHA256_Update(&msgKeyLargeContext, decryptedInts, encryptedBytesCount);
		SHA256_Final(sha256Buffer.data(), &msgKeyLargeContext);

		constexpr auto kMsgKeyShift = 8U;
		if (ConstTimeIsDifferent(&msgKey, sha256Buffer.data() + kMsgKeyShift, sizeof(msgKey))) {
			LOG(("TCP Error: bad SHA256 hash after aesDecrypt in message"));
			TCP_LOG(("TCP Error: bad message %1").arg(Logs::mb(encryptedInts, encryptedBytesCount).str()));

			return restart();
		}
#endif // TDESKTOP_MTPROTO_OLD

		if (badMessageLength || (messageLength & 0x03)) {
			LOG(("TCP Error: bad msg_len received %1, data size: %2").arg(messageLength).arg(encryptedBytesCount));
			TCP_LOG(("TCP Error: bad message %1").arg(Logs::mb(encryptedInts, encryptedBytesCount).str()));

			return restart();
		}

		TCP_LOG(("TCP Info: decrypted message %1,%2,%3 is %4 len").arg(msgId).arg(seqNo).arg(Logs::b(needAck)).arg(fullDataLength));

		if (session != _sessionId) {
			LOG(("MTP Error: bad server session received"));
			TCP_LOG(("MTP Error: bad server session %1 instead of %2 in message received").arg(session).arg(_sessionId));

			return restart();
		}

		const auto serverTime = int32(msgId >> 32);
		const auto isReply = ((msgId & 0x03) == 1);
		if (!isReply && ((msgId & 0x03) != 3)) {
			LOG(("MTP Error: bad msg_id %1 in message received").arg(msgId));

			return restart();
		}

		const auto clientTime = base::unixtime::now();
		const auto badTime = (serverTime > clientTime + 60)
			|| (serverTime + 300 < clientTime);
		if (badTime) {
			DEBUG_LOG(("MTP Info: bad server time from msg_id: %1, my time: %2").arg(serverTime).arg(clientTime));
		}

		bool wasConnected = (getState() == ConnectedState);
		if (serverSalt != _sessionSalt) {
			if (!badTime) {
				DEBUG_LOG(("MTP Info: other salt received... received: %1, my salt: %2, updating...").arg(serverSalt).arg(_sessionSalt));
				_sessionSalt = serverSalt;

				if (setState(ConnectedState, ConnectingState)) {
					resendAll();
				}
			} else {
				DEBUG_LOG(("MTP Info: other salt received... received: %1, my salt: %2").arg(serverSalt).arg(_sessionSalt));
			}
		} else {
			serverSalt = 0; // dont pass to handle method, so not to lock in setSalt()
		}

		if (needAck) _ackRequestData.push_back(MTP_long(msgId));

		auto res = HandleResult::Success; // if no need to handle, then succeed
		auto from = decryptedInts + kEncryptedHeaderIntsCount;
		auto end = from + (messageLength / kIntSize);
		auto sfrom = decryptedInts + 4U; // msg_id + seq_no + length + message
		MTP_LOG(_shiftedDcId, ("Recv: ")
			+ DumpToText(sfrom, end)
			+ QString(" (protocolDcId:%1,key:%2)"
			).arg(getProtocolDcId()
			).arg(_encryptionKey->keyId()));

		if (_receivedMessageIds.registerMsgId(msgId, needAck)) {
			res = handleOneReceived(from, end, msgId, serverTime, serverSalt, badTime);
		}
		_receivedMessageIds.shrink();

		// send acks
		if (const auto toAckSize = _ackRequestData.size()) {
			DEBUG_LOG(("MTP Info: will send %1 acks, ids: %2").arg(toAckSize).arg(LogIdsVector(_ackRequestData)));
			_sessionData->queueSendAnything(kAckSendWaiting);
		}

		auto lock = QReadLocker(_sessionData->haveReceivedMutex());
		const auto tryToReceive = !_sessionData->haveReceivedResponses().empty()
			|| !_sessionData->haveReceivedUpdates().empty();
		lock.unlock();

		if (tryToReceive) {
			DEBUG_LOG(("MTP Info: queueTryToReceive() - need to parse in another thread, %1 responses, %2 updates.").arg(_sessionData->haveReceivedResponses().size()).arg(_sessionData->haveReceivedUpdates().size()));
			_sessionData->queueTryToReceive();
		}

		if (res != HandleResult::Success && res != HandleResult::Ignored) {
			if (res == HandleResult::DestroyTemporaryKey) {
				destroyTemporaryKey();
			} else if (res == HandleResult::ResetSession) {
				_needSessionReset = true;
			}
			return restart();
		}
		_retryTimeout = 1; // reset restart() timer

		_startedConnectingAt = crl::time(0);

		if (!wasConnected) {
			if (getState() == ConnectedState) {
				_sessionData->queueNeedToResumeAndSend();
			}
		}
	}
	if (_connection->needHttpWait()) {
		_sessionData->queueSendAnything();
	}
}

SessionPrivate::HandleResult SessionPrivate::handleOneReceived(
		const mtpPrime *from,
		const mtpPrime *end,
		uint64 msgId,
		int32 serverTime,
		uint64 serverSalt,
		bool badTime) {
	Expects(from < end);

	switch (mtpTypeId(*from)) {

	case mtpc_gzip_packed: {
		DEBUG_LOG(("Message Info: gzip container"));
		mtpBuffer response = ungzip(++from, end);
		if (response.empty()) {
			return HandleResult::RestartConnection;
		}
		return handleOneReceived(response.data(), response.data() + response.size(), msgId, serverTime, serverSalt, badTime);
	}

	case mtpc_msg_container: {
		if (++from >= end) {
			return HandleResult::ParseError;
		}

		const mtpPrime *otherEnd;
		const auto msgsCount = (uint32)*(from++);
		DEBUG_LOG(("Message Info: container received, count: %1").arg(msgsCount));
		for (uint32 i = 0; i < msgsCount; ++i) {
			if (from + 4 >= end) {
				return HandleResult::ParseError;
			}
			otherEnd = from + 4;

			MTPlong inMsgId;
			if (!inMsgId.read(from, otherEnd)) {
				return HandleResult::ParseError;
			}
			bool isReply = ((inMsgId.v & 0x03) == 1);
			if (!isReply && ((inMsgId.v & 0x03) != 3)) {
				LOG(("Message Error: bad msg_id %1 in contained message received").arg(inMsgId.v));
				return HandleResult::RestartConnection;
			}

			MTPint inSeqNo;
			if (!inSeqNo.read(from, otherEnd)) {
				return HandleResult::ParseError;
			}
			MTPint bytes;
			if (!bytes.read(from, otherEnd)) {
				return HandleResult::ParseError;
			}
			if ((bytes.v & 0x03) || bytes.v < 4) {
				LOG(("Message Error: bad length %1 of contained message received").arg(bytes.v));
				return HandleResult::RestartConnection;
			}

			bool needAck = (inSeqNo.v & 0x01);
			if (needAck) _ackRequestData.push_back(inMsgId);

			DEBUG_LOG(("Message Info: message from container, msg_id: %1, needAck: %2").arg(inMsgId.v).arg(Logs::b(needAck)));

			otherEnd = from + (bytes.v >> 2);
			if (otherEnd > end) {
				return HandleResult::ParseError;
			}

			auto res = HandleResult::Success; // if no need to handle, then succeed
			if (_receivedMessageIds.registerMsgId(inMsgId.v, needAck)) {
				res = handleOneReceived(from, otherEnd, inMsgId.v, serverTime, serverSalt, badTime);
				badTime = false;
			}
			if (res != HandleResult::Success) {
				return res;
			}

			from = otherEnd;
		}
	} return HandleResult::Success;

	case mtpc_msgs_ack: {
		MTPMsgsAck msg;
		if (!msg.read(from, end)) {
			return HandleResult::ParseError;
		}
		const auto &ids = msg.c_msgs_ack().vmsg_ids().v;
		DEBUG_LOG(("Message Info: acks received, ids: %1"
			).arg(LogIdsVector(ids)));
		if (ids.isEmpty()) {
			return badTime ? HandleResult::Ignored : HandleResult::Success;
		}

		if (badTime) {
			if (!requestsFixTimeSalt(ids, serverTime, serverSalt)) {
				return HandleResult::Ignored;
			}
		} else {
			correctUnixtimeByFastRequest(ids, serverTime);
		}
		requestsAcked(ids);
	} return HandleResult::Success;

	case mtpc_bad_msg_notification: {
		MTPBadMsgNotification msg;
		if (!msg.read(from, end)) {
			return HandleResult::ParseError;
		}
		const auto &data(msg.c_bad_msg_notification());
		LOG(("Message Info: bad message notification received (error_code %3) for msg_id = %1, seq_no = %2").arg(data.vbad_msg_id().v).arg(data.vbad_msg_seqno().v).arg(data.verror_code().v));

		const auto resendId = data.vbad_msg_id().v;
		const auto errorCode = data.verror_code().v;
		if (false
			|| errorCode == 16
			|| errorCode == 17
			|| errorCode == 32
			|| errorCode == 33
			|| errorCode == 64) { // can handle
			const auto needResend = false
				|| (errorCode == 16) // bad msg_id
				|| (errorCode == 17) // bad msg_id
				|| (errorCode == 64); // bad container
			if (errorCode == 64) { // bad container!
				if (Logs::DebugEnabled()) {
					const auto i = _sentContainers.find(resendId);
					if (i == _sentContainers.end()) {
						LOG(("Message Error: Container not found!"));
					} else {
						auto idsList = QStringList();
						for (const auto innerMsgId : i->second.messages) {
							idsList.push_back(QString::number(innerMsgId));
						}
						LOG(("Message Info: bad container received! messages: %1").arg(idsList.join(',')));
					}
				}
			}

			if (!wasSent(resendId)) {
				DEBUG_LOG(("Message Error: "
					"such message was not sent recently %1").arg(resendId));
				return badTime
					? HandleResult::Ignored
					: HandleResult::Success;
			}

			if (needResend) { // bad msg_id or bad container
				if (serverSalt) {
					_sessionSalt = serverSalt;
				}

				correctUnixtimeWithBadLocal(serverTime);

				DEBUG_LOG(("Message Info: unixtime updated, now %1, resending in container...").arg(serverTime));

				resend(resendId, 0, true);
			} else { // must create new session, because msg_id and msg_seqno are inconsistent
				if (badTime) {
					if (serverSalt) {
						_sessionSalt = serverSalt;
					}
					correctUnixtimeWithBadLocal(serverTime);
					badTime = false;
				}
				LOG(("Message Info: bad message notification received, msgId %1, error_code %2").arg(data.vbad_msg_id().v).arg(errorCode));
				return HandleResult::ResetSession;
			}
		} else { // fatal (except 48, but it must not get here)
			const auto badMsgId = mtpMsgId(data.vbad_msg_id().v);
			const auto requestId = wasSent(resendId);
			if (requestId) {
				LOG(("Message Error: "
					"fatal bad message notification received, "
					"msgId %1, error_code %2, requestId: %3"
					).arg(badMsgId
					).arg(errorCode
					).arg(requestId));
				auto response = mtpBuffer();
				MTPRpcError(MTP_rpc_error(
					MTP_int(500),
					MTP_string("PROTOCOL_ERROR")
				)).write(response);

				// Save rpc_error for processing in the main thread.
				QWriteLocker locker(_sessionData->haveReceivedMutex());
				_sessionData->haveReceivedResponses().emplace(requestId, response);
			} else {
				DEBUG_LOG(("Message Error: "
					"such message was not sent recently %1").arg(badMsgId));
			}
			return badTime
				? HandleResult::Ignored
				: HandleResult::Success;
		}
	} return HandleResult::Success;

	case mtpc_bad_server_salt: {
		MTPBadMsgNotification msg;
		if (!msg.read(from, end)) {
			return HandleResult::ParseError;
		}
		const auto &data = msg.c_bad_server_salt();
		DEBUG_LOG(("Message Info: bad server salt received (error_code %4) for msg_id = %1, seq_no = %2, new salt: %3").arg(data.vbad_msg_id().v).arg(data.vbad_msg_seqno().v).arg(data.vnew_server_salt().v).arg(data.verror_code().v));

		const auto resendId = data.vbad_msg_id().v;
		if (!wasSent(resendId)) {
			DEBUG_LOG(("Message Error: such message was not sent recently %1").arg(resendId));
			return (badTime ? HandleResult::Ignored : HandleResult::Success);
		}

		_sessionSalt = data.vnew_server_salt().v;
		correctUnixtimeWithBadLocal(serverTime);

		if (setState(ConnectedState, ConnectingState)) {
			resendAll();
		}

		badTime = false;

		DEBUG_LOG(("Message Info: unixtime updated, now %1, server_salt updated, now %2, resending...").arg(serverTime).arg(serverSalt));
		resend(resendId);
	} return HandleResult::Success;

	case mtpc_msgs_state_info: {
		MTPMsgsStateInfo msg;
		if (!msg.read(from, end)) {
			return HandleResult::ParseError;
		}
		auto &data = msg.c_msgs_state_info();

		auto reqMsgId = data.vreq_msg_id().v;
		auto &states = data.vinfo().v;

		DEBUG_LOG(("Message Info: msg state received, msgId %1, reqMsgId: %2, HEX states %3").arg(msgId).arg(reqMsgId).arg(Logs::mb(states.data(), states.length()).str()));
		const auto i = _stateAndResendRequests.find(reqMsgId);
		if (i == _stateAndResendRequests.end()) {
			DEBUG_LOG(("Message Error: such message was not sent recently %1").arg(reqMsgId));
			return (badTime ? HandleResult::Ignored : HandleResult::Success);
		}
		if (badTime) {
			if (serverSalt) {
				_sessionSalt = serverSalt; // requestsFixTimeSalt with no lookup
			}
			correctUnixtimeWithBadLocal(serverTime);

			DEBUG_LOG(("Message Info: unixtime updated from mtpc_msgs_state_info, now %1").arg(serverTime));

			badTime = false;
		}
		const auto originalRequest = i->second;
		Assert(originalRequest->size() > 8);

		requestsAcked(QVector<MTPlong>(1, MTP_long(reqMsgId)), true);

		auto rFrom = originalRequest->constData() + 8;
		const auto rEnd = originalRequest->constData() + originalRequest->size();
		auto toAck = QVector<MTPlong>();
		if (mtpTypeId(*rFrom) == mtpc_msgs_state_req) {
			MTPMsgsStateReq request;
			if (!request.read(rFrom, rEnd)) {
				LOG(("Message Error: could not parse sent msgs_state_req"));
				return HandleResult::ParseError;
			}
			handleMsgsStates(request.c_msgs_state_req().vmsg_ids().v, states);
		} else {
			MTPMsgResendReq request;
			if (!request.read(rFrom, rEnd)) {
				LOG(("Message Error: could not parse sent msgs_resend_req"));
				return HandleResult::ParseError;
			}
			handleMsgsStates(request.c_msg_resend_req().vmsg_ids().v, states);
		}
	} return HandleResult::Success;

	case mtpc_msgs_all_info: {
		if (badTime) {
			DEBUG_LOG(("Message Info: skipping with bad time..."));
			return HandleResult::Ignored;
		}

		MTPMsgsAllInfo msg;
		if (!msg.read(from, end)) {
			return HandleResult::ParseError;
		}
		auto &data = msg.c_msgs_all_info();
		auto &ids = data.vmsg_ids().v;
		auto &states = data.vinfo().v;

		DEBUG_LOG(("Message Info: msgs all info received, msgId %1, reqMsgIds: %2, states %3").arg(msgId).arg(LogIdsVector(ids)).arg(Logs::mb(states.data(), states.length()).str()));
		handleMsgsStates(ids, states);
	} return HandleResult::Success;

	case mtpc_msg_detailed_info: {
		MTPMsgDetailedInfo msg;
		if (!msg.read(from, end)) {
			return HandleResult::ParseError;
		}
		const auto &data(msg.c_msg_detailed_info());

		DEBUG_LOG(("Message Info: msg detailed info, sent msgId %1, answerId %2, status %3, bytes %4").arg(data.vmsg_id().v).arg(data.vanswer_msg_id().v).arg(data.vstatus().v).arg(data.vbytes().v));

		QVector<MTPlong> ids(1, data.vmsg_id());
		if (badTime) {
			if (requestsFixTimeSalt(ids, serverTime, serverSalt)) {
				badTime = false;
			} else {
				DEBUG_LOG(("Message Info: error, such message was not sent recently %1").arg(data.vmsg_id().v));
				return HandleResult::Ignored;
			}
		}
		requestsAcked(ids);

		const auto resMsgId = data.vanswer_msg_id();
		if (_receivedMessageIds.lookup(resMsgId.v) != ReceivedIdsManager::State::NotFound) {
			_ackRequestData.push_back(resMsgId);
		} else {
			DEBUG_LOG(("Message Info: answer message %1 was not received, requesting...").arg(resMsgId.v));
			_resendRequestData.push_back(resMsgId);
		}
	} return HandleResult::Success;

	case mtpc_msg_new_detailed_info: {
		if (badTime) {
			DEBUG_LOG(("Message Info: skipping msg_new_detailed_info with bad time..."));
			return HandleResult::Ignored;
		}
		MTPMsgDetailedInfo msg;
		if (!msg.read(from, end)) {
			return HandleResult::ParseError;
		}
		const auto &data(msg.c_msg_new_detailed_info());

		DEBUG_LOG(("Message Info: msg new detailed info, answerId %2, status %3, bytes %4").arg(data.vanswer_msg_id().v).arg(data.vstatus().v).arg(data.vbytes().v));

		const auto resMsgId = data.vanswer_msg_id();
		if (_receivedMessageIds.lookup(resMsgId.v) != ReceivedIdsManager::State::NotFound) {
			_ackRequestData.push_back(resMsgId);
		} else {
			DEBUG_LOG(("Message Info: answer message %1 was not received, requesting...").arg(resMsgId.v));
			_resendRequestData.push_back(resMsgId);
		}
	} return HandleResult::Success;

	case mtpc_rpc_result: {
		if (from + 3 > end) {
			return HandleResult::ParseError;
		}
		auto response = mtpBuffer();

		MTPlong reqMsgId;
		if (!reqMsgId.read(++from, end)) {
			return HandleResult::ParseError;
		}
		const auto requestMsgId = reqMsgId.v;

		DEBUG_LOG(("RPC Info: response received for %1, queueing...").arg(requestMsgId));

		QVector<MTPlong> ids(1, reqMsgId);
		if (badTime) {
			if (requestsFixTimeSalt(ids, serverTime, serverSalt)) {
				badTime = false;
			} else {
				DEBUG_LOG(("Message Info: error, such message was not sent recently %1").arg(requestMsgId));
				return HandleResult::Ignored;
			}
		}

		mtpTypeId typeId = from[0];
		if (typeId == mtpc_gzip_packed) {
			DEBUG_LOG(("RPC Info: gzip container"));
			response = ungzip(++from, end);
			if (response.empty()) {
				return HandleResult::RestartConnection;
			}
			typeId = response[0];
		} else {
			response.resize(end - from);
			memcpy(response.data(), from, (end - from) * sizeof(mtpPrime));
		}
		if (typeId == mtpc_rpc_error) {
			if (IsDestroyedTemporaryKeyError(response)) {
				return HandleResult::DestroyTemporaryKey;
			}
			// An error could be some RPC_CALL_FAIL or other error inside
			// the initConnection, so we're not sure yet that it was inited.
			// Wait till a good response is received.
		} else {
			_sessionData->notifyConnectionInited(*_options);
		}
		requestsAcked(ids, true);

		const auto bindResult = handleBindResponse(requestMsgId, response);
		if (bindResult != HandleResult::Ignored) {
			return bindResult;
		}
		const auto requestId = wasSent(requestMsgId);
		if (requestId && requestId != mtpRequestId(0xFFFFFFFF)) {
			// Save rpc_result for processing in the main thread.
			QWriteLocker locker(_sessionData->haveReceivedMutex());
			_sessionData->haveReceivedResponses().emplace(requestId, response);
		} else {
			DEBUG_LOG(("RPC Info: requestId not found for msgId %1").arg(requestMsgId));
		}
	} return HandleResult::Success;

	case mtpc_new_session_created: {
		const mtpPrime *start = from;
		MTPNewSession msg;
		if (!msg.read(from, end)) {
			return HandleResult::ParseError;
		}
		const auto &data(msg.c_new_session_created());

		if (badTime) {
			if (requestsFixTimeSalt(QVector<MTPlong>(1, data.vfirst_msg_id()), serverTime, serverSalt)) {
				badTime = false;
			} else {
				DEBUG_LOG(("Message Info: error, such message was not sent recently %1").arg(data.vfirst_msg_id().v));
				return HandleResult::Ignored;
			}
		}

		DEBUG_LOG(("Message Info: new server session created, unique_id %1, first_msg_id %2, server_salt %3").arg(data.vunique_id().v).arg(data.vfirst_msg_id().v).arg(data.vserver_salt().v));
		_sessionSalt = data.vserver_salt().v;

		mtpMsgId firstMsgId = data.vfirst_msg_id().v;
		QVector<quint64> toResend;
		{
			QReadLocker locker(_sessionData->haveSentMutex());
			const auto &haveSent = _sessionData->haveSentMap();
			toResend.reserve(haveSent.size());
			for (const auto &[msgId, request] : haveSent) {
				if (msgId >= firstMsgId) {
					break;
				} else if (request->requestId) {
					toResend.push_back(msgId);
				}
			}
		}
		for (const auto msgId : toResend) {
			resend(msgId, 10, true);
		}

		mtpBuffer update(from - start);
		if (from > start) memcpy(update.data(), start, (from - start) * sizeof(mtpPrime));

		// Notify main process about new session - need to get difference.
		QWriteLocker locker(_sessionData->haveReceivedMutex());
		_sessionData->haveReceivedUpdates().push_back(mtpBuffer(update));
	} return HandleResult::Success;

	case mtpc_pong: {
		MTPPong msg;
		if (!msg.read(from, end)) {
			return HandleResult::ParseError;
		}
		const auto &data(msg.c_pong());
		DEBUG_LOG(("Message Info: pong received, msg_id: %1, ping_id: %2").arg(data.vmsg_id().v).arg(data.vping_id().v));

		if (!wasSent(data.vmsg_id().v)) {
			DEBUG_LOG(("Message Error: such msg_id %1 ping_id %2 was not sent recently").arg(data.vmsg_id().v).arg(data.vping_id().v));
			return HandleResult::Ignored;
		}
		if (data.vping_id().v == _pingId) {
			_pingId = 0;
		} else {
			DEBUG_LOG(("Message Info: just pong..."));
		}

		QVector<MTPlong> ids(1, data.vmsg_id());
		if (badTime) {
			if (requestsFixTimeSalt(ids, serverTime, serverSalt)) {
				badTime = false;
			} else {
				return HandleResult::Ignored;
			}
		}
		requestsAcked(ids, true);
	} return HandleResult::Success;

	}

	if (badTime) {
		DEBUG_LOG(("Message Error: bad time in updates cons, must create new session"));
		return HandleResult::ResetSession;
	}

	if (_currentDcType == DcType::Regular) {
		mtpBuffer update(end - from);
		if (end > from) {
			memcpy(update.data(), from, (end - from) * sizeof(mtpPrime));
		}

		// Notify main process about the new updates.
		QWriteLocker locker(_sessionData->haveReceivedMutex());
		_sessionData->haveReceivedUpdates().push_back(mtpBuffer(update));
	} else {
		LOG(("Message Error: unexpected updates in dcType: %1"
			).arg(static_cast<int>(_currentDcType)));
	}

	return HandleResult::Success;
}

SessionPrivate::HandleResult SessionPrivate::handleBindResponse(
		mtpMsgId requestMsgId,
		const mtpBuffer &response) {
	if (!_keyCreator || !_bindMsgId || _bindMsgId != requestMsgId) {
		return HandleResult::Ignored;
	}
	_bindMsgId = 0;

	const auto result = _keyCreator->handleBindResponse(response);
	switch (result) {
	case DcKeyBindState::Success:
		if (!_sessionData->releaseKeyCreationOnDone(
			_encryptionKey,
			base::take(_keyCreator)->bindPersistentKey())) {
			return HandleResult::DestroyTemporaryKey;
		}
		_sessionData->queueNeedToResumeAndSend();
		return HandleResult::Success;
	case DcKeyBindState::DefinitelyDestroyed:
		if (destroyOldEnoughPersistentKey()) {
			return HandleResult::DestroyTemporaryKey;
		}
		[[fallthrough]];
	case DcKeyBindState::Failed:
		_sessionData->queueNeedToResumeAndSend();
		return HandleResult::Success;
	}
	Unexpected("Result of BoundKeyCreator::handleBindResponse.");
}

mtpBuffer SessionPrivate::ungzip(const mtpPrime *from, const mtpPrime *end) const {
	mtpBuffer result; // * 4 because of mtpPrime type
	result.resize(0);

	MTPstring packed;
	if (!packed.read(from, end)) { // read packed string as serialized mtp string type
		LOG(("RPC Error: could not read gziped bytes."));
		return result;
	}
	uint32 packedLen = packed.v.size(), unpackedChunk = packedLen, unpackedLen = 0;

	z_stream stream;
	stream.zalloc = 0;
	stream.zfree = 0;
	stream.opaque = 0;
	stream.avail_in = 0;
	stream.next_in = 0;
	int res = inflateInit2(&stream, 16 + MAX_WBITS);
	if (res != Z_OK) {
		LOG(("RPC Error: could not init zlib stream, code: %1").arg(res));
		return result;
	}
	stream.avail_in = packedLen;
	stream.next_in = reinterpret_cast<Bytef*>(packed.v.data());

	stream.avail_out = 0;
	while (!stream.avail_out) {
		result.resize(result.size() + unpackedChunk);
		stream.avail_out = unpackedChunk * sizeof(mtpPrime);
		stream.next_out = (Bytef*)&result[result.size() - unpackedChunk];
		int res = inflate(&stream, Z_NO_FLUSH);
		if (res != Z_OK && res != Z_STREAM_END) {
			inflateEnd(&stream);
			LOG(("RPC Error: could not unpack gziped data, code: %1").arg(res));
			DEBUG_LOG(("RPC Error: bad gzip: %1").arg(Logs::mb(packed.v.constData(), packedLen).str()));
			return mtpBuffer();
		}
	}
	if (stream.avail_out & 0x03) {
		uint32 badSize = result.size() * sizeof(mtpPrime) - stream.avail_out;
		LOG(("RPC Error: bad length of unpacked data %1").arg(badSize));
		DEBUG_LOG(("RPC Error: bad unpacked data %1").arg(Logs::mb(result.data(), badSize).str()));
		return mtpBuffer();
	}
	result.resize(result.size() - (stream.avail_out >> 2));
	inflateEnd(&stream);
	if (!result.size()) {
		LOG(("RPC Error: bad length of unpacked data 0"));
	}
	return result;
}

bool SessionPrivate::requestsFixTimeSalt(const QVector<MTPlong> &ids, int32 serverTime, uint64 serverSalt) {
	for (const auto &id : ids) {
		if (wasSent(id.v)) {
			// Found such msg_id in recent acked or in recent sent requests.
			if (serverSalt) {
				_sessionSalt = serverSalt;
			}
			correctUnixtimeWithBadLocal(serverTime);
			return true;
		}
	}
	return false;
}

void SessionPrivate::correctUnixtimeByFastRequest(
		const QVector<MTPlong> &ids,
		TimeId serverTime) {
	const auto now = crl::now();

	QReadLocker locker(_sessionData->haveSentMutex());
	const auto &haveSent = _sessionData->haveSentMap();
	for (const auto &id : ids) {
		const auto i = haveSent.find(id.v);
		if (i == haveSent.end()) {
			continue;
		}
		const auto duration = (now - i->second->lastSentTime);
		if (duration < 0 || duration > SyncTimeRequestDuration) {
			continue;
		}
		locker.unlock();

		SyncTimeRequestDuration = duration;
		base::unixtime::update(serverTime, true);
		return;
	}
}

void SessionPrivate::correctUnixtimeWithBadLocal(TimeId serverTime) {
	SyncTimeRequestDuration = kFastRequestDuration;
	base::unixtime::update(serverTime, true);
}

void SessionPrivate::requestsAcked(const QVector<MTPlong> &ids, bool byResponse) {
	uint32 idsCount = ids.size();

	DEBUG_LOG(("Message Info: requests acked, ids %1").arg(LogIdsVector(ids)));

	QVector<MTPlong> toAckMore;
	{
		QWriteLocker locker2(_sessionData->haveSentMutex());
		auto &haveSent = _sessionData->haveSentMap();

		for (const auto &wrappedMsgId : ids) {
			const auto msgId = wrappedMsgId.v;
			if (const auto i = _sentContainers.find(msgId); i != end(_sentContainers)) {
				DEBUG_LOG(("Message Info: container ack received, msgId %1").arg(msgId));
				const auto &list = i->second.messages;
				toAckMore.reserve(toAckMore.size() + list.size());
				for (const auto msgId : list) {
					toAckMore.push_back(MTP_long(msgId));
				}
				_sentContainers.erase(i);
				continue;
			}
			if (const auto i = _stateAndResendRequests.find(msgId); i != end(_stateAndResendRequests)) {
				_stateAndResendRequests.erase(i);
				continue;
			}
			if (const auto i = haveSent.find(msgId); i != end(haveSent)) {
				const auto requestId = i->second->requestId;

				if (!byResponse && _instance->hasCallbacks(requestId)) {
					DEBUG_LOG(("Message Info: ignoring ACK for msgId %1 because request %2 requires a response").arg(msgId).arg(requestId));
					continue;
				}
				haveSent.erase(i);

				_ackedIds.emplace(msgId, requestId);
				continue;
			}
			DEBUG_LOG(("Message Info: msgId %1 was not found in recent sent, while acking requests, searching in resend...").arg(msgId));
			if (const auto i = _resendingIds.find(msgId); i != end(_resendingIds)) {
				const auto requestId = i->second;

				if (!byResponse && _instance->hasCallbacks(requestId)) {
					DEBUG_LOG(("Message Info: ignoring ACK for msgId %1 because request %2 requires a response").arg(msgId).arg(requestId));
					continue;
				}
				_resendingIds.erase(i);

				QWriteLocker locker4(_sessionData->toSendMutex());
				auto &toSend = _sessionData->toSendMap();
				const auto j = toSend.find(requestId);
				if (j == end(toSend)) {
					DEBUG_LOG(("Message Info: msgId %1 was found in recent resent, requestId %2 was not found in prepared to send").arg(msgId).arg(requestId));
					continue;
				}
				if (j->second->requestId != requestId) {
					DEBUG_LOG(("Message Error: for msgId %1 found resent request, requestId %2, contains requestId %3").arg(msgId).arg(requestId).arg(j->second->requestId));
				} else {
					DEBUG_LOG(("Message Info: acked msgId %1 that was prepared to resend, requestId %2").arg(msgId).arg(requestId));
				}

				_ackedIds.emplace(msgId, j->second->requestId);

				toSend.erase(j);
				continue;
			}
			DEBUG_LOG(("Message Info: msgId %1 was not found in recent resent either").arg(msgId));
		}
	}

	auto ackedCount = _ackedIds.size();
	if (ackedCount > kIdsBufferSize) {
		DEBUG_LOG(("Message Info: removing some old acked sent msgIds %1").arg(ackedCount - kIdsBufferSize));
		while (ackedCount-- > kIdsBufferSize) {
			_ackedIds.erase(_ackedIds.begin());
		}
	}

	if (toAckMore.size()) {
		requestsAcked(toAckMore);
	}
}

void SessionPrivate::handleMsgsStates(const QVector<MTPlong> &ids, const QByteArray &states) {
	const auto idsCount = ids.size();
	if (!idsCount) {
		DEBUG_LOG(("Message Info: void ids vector in handleMsgsStates()"));
		return;
	}
	if (states.size() != idsCount) {
		LOG(("Message Error: got less states than required ids count."));
		return;
	}

	auto acked = QVector<MTPlong>();
	acked.reserve(idsCount);
	for (auto i = 0; i != idsCount; ++i) {
		const auto state = states[i];
		const auto requestMsgId = ids[i].v;
		{
			QReadLocker locker(_sessionData->haveSentMutex());
			if (!_sessionData->haveSentMap().contains(requestMsgId)) {
				DEBUG_LOG(("Message Info: state was received for msgId %1, but request is not found, looking in resent requests...").arg(requestMsgId));
				const auto reqIt = _resendingIds.find(requestMsgId);
				if (reqIt != _resendingIds.cend()) {
					if ((state & 0x07) != 0x04) { // was received
						DEBUG_LOG(("Message Info: state was received for msgId %1, state %2, already resending in container").arg(requestMsgId).arg((int32)state));
					} else {
						DEBUG_LOG(("Message Info: state was received for msgId %1, state %2, ack, cancelling resend").arg(requestMsgId).arg((int32)state));
						acked.push_back(MTP_long(requestMsgId)); // will remove from resend in requestsAcked
					}
				} else {
					DEBUG_LOG(("Message Info: msgId %1 was not found in recent resent either").arg(requestMsgId));
				}
				continue;
			}
		}
		if ((state & 0x07) != 0x04) { // was received
			DEBUG_LOG(("Message Info: state was received for msgId %1, state %2, resending in container").arg(requestMsgId).arg((int32)state));
			resend(requestMsgId, 10, true);
		} else {
			DEBUG_LOG(("Message Info: state was received for msgId %1, state %2, ack").arg(requestMsgId).arg((int32)state));
			acked.push_back(MTP_long(requestMsgId));
		}
	}
	requestsAcked(acked);
}

void SessionPrivate::clearSpecialMsgId(mtpMsgId msgId) {
	if (msgId == _pingMsgId) {
		_pingMsgId = 0;
		_pingId = 0;
	} else if (msgId == _bindMsgId) {
		_bindMsgId = 0;
	}
}

void SessionPrivate::resend(
		mtpMsgId msgId,
		crl::time msCanWait,
		bool forceContainer) {
	const auto guard = gsl::finally([&] {
		clearSpecialMsgId(msgId);
		if (msCanWait >= 0) {
			_sessionData->queueSendAnything(msCanWait);
		}
	});

	if (const auto i = _sentContainers.find(msgId); i != end(_sentContainers)) {
		DEBUG_LOG(("Message Info: resending container, msgId %1").arg(msgId));
		const auto ids = std::move(i->second.messages);
		_sentContainers.erase(i);

		for (const auto innerMsgId : ids) {
			resend(innerMsgId, -1, true);
		}
		return;
	}
	auto lock = QWriteLocker(_sessionData->haveSentMutex());
	auto &haveSent = _sessionData->haveSentMap();
	auto i = haveSent.find(msgId);
	if (i == haveSent.end()) {
		return;
	}
	auto request = i->second;
	haveSent.erase(i);
	lock.unlock();

	request->lastSentTime = crl::now();
	request->forceSendInContainer = forceContainer;
	_resendingIds.emplace(msgId, request->requestId);
	{
		QWriteLocker locker(_sessionData->toSendMutex());
		_sessionData->toSendMap().emplace(request->requestId, request);
	}
}

void SessionPrivate::resendAll() {
	auto lock = QWriteLocker(_sessionData->haveSentMutex());
	auto haveSent = base::take(_sessionData->haveSentMap());
	lock.unlock();
	{
		auto lock = QWriteLocker(_sessionData->toSendMutex());
		auto &toSend = _sessionData->toSendMap();
		const auto now = crl::now();
		for (auto &[msgId, request] : haveSent) {
			const auto requestId = request->requestId;
			request->lastSentTime = now;
			request->forceSendInContainer = true;
			_resendingIds.emplace(msgId, requestId);
			toSend.emplace(requestId, std::move(request));
		}
	}

	_sessionData->queueSendAnything();
}

void SessionPrivate::onConnected(
		not_null<AbstractConnection*> connection) {
	disconnect(connection, &AbstractConnection::connected, nullptr, nullptr);
	if (!connection->isConnected()) {
		LOG(("Connection Error: not connected in onConnected(), "
			"state: %1").arg(connection->debugState()));
		return restart();
	}

	_waitForConnected = kMinConnectedTimeout;
	_waitForConnectedTimer.cancel();

	const auto i = ranges::find(
		_testConnections,
		connection.get(),
		[](const TestConnection &test) { return test.data.get(); });
	Assert(i != end(_testConnections));
	const auto my = i->priority;
	const auto j = ranges::find_if(
		_testConnections,
		[&](const TestConnection &test) { return test.priority > my; });
	if (j != end(_testConnections)) {
		DEBUG_LOG(("MTP Info: connection %1 succeed, "
			"waiting for %2.").arg(i->data->tag()).arg(j->data->tag()));
		_waitForBetterTimer.callOnce(kWaitForBetterTimeout);
	} else {
		DEBUG_LOG(("MTP Info: connection through IPv4 succeed."));
		_waitForBetterTimer.cancel();
		_connection = std::move(i->data);
		_testConnections.clear();
		checkAuthKey();
	}
}

void SessionPrivate::onDisconnected(
		not_null<AbstractConnection*> connection) {
	removeTestConnection(connection);

	if (_testConnections.empty()) {
		destroyAllConnections();
		restart();
	} else {
		confirmBestConnection();
	}
}

void SessionPrivate::confirmBestConnection() {
	if (_waitForBetterTimer.isActive()) {
		return;
	}
	const auto i = ranges::max_element(
		_testConnections,
		std::less<>(),
		[](const TestConnection &test) {
			return test.data->isConnected() ? test.priority : -1;
		});
	Assert(i != end(_testConnections));
	if (!i->data->isConnected()) {
		return;
	}

	DEBUG_LOG(("MTP Info: can't connect through better, using %1."
		).arg(i->data->tag()));

	_connection = std::move(i->data);
	_testConnections.clear();

	checkAuthKey();
}

void SessionPrivate::removeTestConnection(
		not_null<AbstractConnection*> connection) {
	_testConnections.erase(
		ranges::remove(
			_testConnections,
			connection.get(),
			[](const TestConnection &test) { return test.data.get(); }),
		end(_testConnections));
}

void SessionPrivate::checkAuthKey() {
	if (_keyId) {
		authKeyChecked();
	} else if (_instance->isKeysDestroyer()) {
		applyAuthKey(_sessionData->getPersistentKey());
	} else {
		applyAuthKey(_sessionData->getTemporaryKey(
			TemporaryKeyTypeByDcType(_currentDcType)));
	}
}

void SessionPrivate::updateAuthKey() {
	if (_instance->isKeysDestroyer() || _keyCreator || !_connection) {
		return;
	}

	DEBUG_LOG(("AuthKey Info: Connection updating key from Session, dc %1"
		).arg(_shiftedDcId));
	applyAuthKey(_sessionData->getTemporaryKey(
		TemporaryKeyTypeByDcType(_currentDcType)));
}

void SessionPrivate::setCurrentKeyId(uint64 newKeyId) {
	if (_keyId == newKeyId) {
		return;
	}
	_keyId = newKeyId;

	DEBUG_LOG(("MTP Info: auth key id set to id %1").arg(newKeyId));
	changeSessionId();
}

void SessionPrivate::applyAuthKey(AuthKeyPtr &&encryptionKey) {
	_encryptionKey = std::move(encryptionKey);
	const auto newKeyId = _encryptionKey ? _encryptionKey->keyId() : 0;
	if (_keyId) {
		if (_keyId == newKeyId) {
			return;
		}
		setCurrentKeyId(0);
		DEBUG_LOG(("MTP Info: auth_key id for dc %1 changed, restarting..."
			).arg(_shiftedDcId));
		if (_connection) {
			restart();
		}
		return;
	}
	if (!_connection) {
		return;
	}
	setCurrentKeyId(newKeyId);
	Assert(!_connection->sentEncryptedWithKeyId());

	DEBUG_LOG(("AuthKey Info: Connection update key from Session, "
		"dc %1 result: %2"
		).arg(_shiftedDcId
		).arg(Logs::mb(&_keyId, sizeof(_keyId)).str()));
	if (_keyId) {
		return authKeyChecked();
	}

	if (_instance->isKeysDestroyer()) {
		// We are here to destroy an old key, so we're done.
		LOG(("MTP Error: No key %1 in updateAuthKey() for destroying."
			).arg(_shiftedDcId));
		_instance->keyWasPossiblyDestroyed(_shiftedDcId);
	} else if (noMediaKeyWithExistingRegularKey()) {
		DEBUG_LOG(("AuthKey Info: No key in updateAuthKey() for media, "
			"but someone has created regular, trying to acquire."));
		const auto dcType = tryAcquireKeyCreation();
		if (_keyCreator && dcType != _currentDcType) {
			DEBUG_LOG(("AuthKey Info: "
				"Dc type changed for creation, restarting."));
			restart();
			return;
		}
	}
	if (_keyCreator) {
		DEBUG_LOG(("AuthKey Info: No key in updateAuthKey(), creating."));
		_keyCreator->start(
			BareDcId(_shiftedDcId),
			getProtocolDcId(),
			_connection.get(),
			&_instance->dcOptions());
	} else {
		DEBUG_LOG(("AuthKey Info: No key in updateAuthKey(), "
			"but someone is creating already, waiting."));
	}
}

bool SessionPrivate::noMediaKeyWithExistingRegularKey() const {
	return (TemporaryKeyTypeByDcType(_currentDcType)
			== TemporaryKeyType::MediaCluster)
		&& _sessionData->getTemporaryKey(TemporaryKeyType::Regular);
}

bool SessionPrivate::destroyOldEnoughPersistentKey() {
	Expects(_keyCreator != nullptr);

	const auto key = _keyCreator->bindPersistentKey();
	Assert(key != nullptr);

	const auto created = key->creationTime();
	if (created > 0 && crl::now() - created < kKeyOldEnoughForDestroy) {
		return false;
	}
	const auto instance = _instance;
	const auto shiftedDcId = _shiftedDcId;
	const auto keyId = key->keyId();
	InvokeQueued(instance, [=] {
		instance->keyDestroyedOnServer(shiftedDcId, keyId);
	});
	return true;
}

DcType SessionPrivate::tryAcquireKeyCreation() {
	if (_keyCreator) {
		return _currentDcType;
	} else if (_instance->isKeysDestroyer()) {
		return _realDcType;
	}

	const auto acquired = _sessionData->acquireKeyCreation(_realDcType);
	if (acquired == CreatingKeyType::None) {
		return _realDcType;
	}

	using Result = DcKeyResult;
	using Error = DcKeyError;
	auto delegate = BoundKeyCreator::Delegate();
	delegate.unboundReady = [=](base::expected<Result, Error> result) {
		if (!result) {
			releaseKeyCreationOnFail();
			if (result.error() == Error::UnknownPublicKey) {
				if (_realDcType == DcType::Cdn) {
					LOG(("Warning: CDN public RSA key not found"));
					requestCDNConfig();
					return;
				}
				LOG(("AuthKey Error: could not choose public RSA key"));
			}
			restart();
			return;
		}
		DEBUG_LOG(("AuthKey Info: unbound key creation succeed, "
			"ids: (%1, %2) server salts: (%3, %4)"
			).arg(result->temporaryKey
				? result->temporaryKey->keyId()
				: 0
			).arg(result->persistentKey
				? result->persistentKey->keyId()
				: 0
			).arg(result->temporaryServerSalt
			).arg(result->persistentServerSalt));

		_sessionSalt = result->temporaryServerSalt;
		result->temporaryKey->setExpiresAt(base::unixtime::now()
			+ kTemporaryExpiresIn
			+ kBindKeyAdditionalExpiresTimeout);
		if (_realDcType != DcType::Cdn) {
			auto key = result->persistentKey
				? std::move(result->persistentKey)
				: _sessionData->getPersistentKey();
			if (!key) {
				releaseKeyCreationOnFail();
				restart();
				return;
			}
			_keyCreator->bind(std::move(key));
		}
		applyAuthKey(std::move(result->temporaryKey));
		if (_realDcType == DcType::Cdn) {
			_keyCreator = nullptr;
			if (!_sessionData->releaseCdnKeyCreationOnDone(_encryptionKey)) {
				restart();
			} else {
				_sessionData->queueNeedToResumeAndSend();
			}
		}
	};
	delegate.sentSome = [=](uint64 size) {
		onSentSome(size);
	};
	delegate.receivedSome = [=] {
		onReceivedSome();
	};

	auto request = DcKeyRequest();
	request.persistentNeeded = (acquired == CreatingKeyType::Persistent);
	request.temporaryExpiresIn = kTemporaryExpiresIn;
	_keyCreator = std::make_unique<BoundKeyCreator>(
		request,
		std::move(delegate));
	const auto forceUseRegular = (_realDcType == DcType::MediaCluster)
		&& (acquired != CreatingKeyType::TemporaryMediaCluster);
	return forceUseRegular ? DcType::Regular : _realDcType;
}

void SessionPrivate::authKeyChecked() {
	connect(_connection, &AbstractConnection::receivedData, [=] {
		handleReceived();
	});

	if (_sessionSalt && setState(ConnectedState)) {
		resendAll();
	} // else receive salt in bad_server_salt first, then try to send all the requests

	_pingIdToSend = rand_value<uint64>(); // get server_salt
	_sessionData->queueNeedToResumeAndSend();
}

void SessionPrivate::onError(
		not_null<AbstractConnection*> connection,
		qint32 errorCode) {
	if (errorCode == -429) {
		LOG(("Protocol Error: -429 flood code returned!"));
	} else if (errorCode == -444) {
		LOG(("Protocol Error: -444 bad dc_id code returned!"));
		InvokeQueued(_instance, [instance = _instance] {
			instance->badConfigurationError();
		});
	}
	removeTestConnection(connection);

	if (_testConnections.empty()) {
		handleError(errorCode);
	} else {
		confirmBestConnection();
	}
}

void SessionPrivate::handleError(int errorCode) {
	destroyAllConnections();
	_waitForConnectedTimer.cancel();

	if (errorCode == -404) {
		destroyTemporaryKey();
	} else {
		MTP_LOG(_shiftedDcId, ("Restarting after error in connection, error code: %1...").arg(errorCode));
		return restart();
	}
}

void SessionPrivate::destroyTemporaryKey() {
	if (_instance->isKeysDestroyer()) {
		LOG(("MTP Info: -404 error received in destroyer %1, assuming key was destroyed.").arg(_shiftedDcId));
		_instance->keyWasPossiblyDestroyed(_shiftedDcId);
		return;
	}
	LOG(("MTP Info: -404 error received in %1 with temporary key, assuming it was destroyed.").arg(_shiftedDcId));
	releaseKeyCreationOnFail();
	if (_encryptionKey) {
		_sessionData->destroyTemporaryKey(_encryptionKey->keyId());
	}
	applyAuthKey(nullptr);
	restart();
}

bool SessionPrivate::sendSecureRequest(
		SerializedRequest &&request,
		bool needAnyResponse) {
#ifdef TDESKTOP_MTPROTO_OLD
	const auto oldPadding = true;
#else // TDESKTOP_MTPROTO_OLD
	const auto oldPadding = false;
#endif // TDESKTOP_MTPROTO_OLD
	request.addPadding(_connection->requiresExtendedPadding(), oldPadding);

	uint32 fullSize = request->size();
	if (fullSize < 9) {
		return false;
	}

	auto messageSize = request.messageSize();
	if (messageSize < 5 || fullSize < messageSize + 4) {
		return false;
	}

	memcpy(request->data() + 0, &_sessionSalt, 2 * sizeof(mtpPrime));
	memcpy(request->data() + 2, &_sessionId, 2 * sizeof(mtpPrime));

	auto from = request->constData() + 4;
	MTP_LOG(_shiftedDcId, ("Send: ")
		+ DumpToText(from, from + messageSize)
		+ QString(" (protocolDcId:%1,key:%2)"
		).arg(getProtocolDcId()
		).arg(_encryptionKey->keyId()));

#ifdef TDESKTOP_MTPROTO_OLD
	uint32 padding = fullSize - 4 - messageSize;

	uchar encryptedSHA[20];
	MTPint128 &msgKey(*(MTPint128*)(encryptedSHA + 4));
	hashSha1(
		request->constData(),
		(fullSize - padding) * sizeof(mtpPrime),
		encryptedSHA);

	auto packet = _connection->prepareSecurePacket(_keyId, msgKey, fullSize);
	const auto prefix = packet.size();
	packet.resize(prefix + fullSize);

	aesIgeEncrypt_oldmtp(
		request->constData(),
		&packet[prefix],
		fullSize * sizeof(mtpPrime),
		_encryptionKey,
		msgKey);
#else // TDESKTOP_MTPROTO_OLD
	uchar encryptedSHA256[32];
	MTPint128 &msgKey(*(MTPint128*)(encryptedSHA256 + 8));

	SHA256_CTX msgKeyLargeContext;
	SHA256_Init(&msgKeyLargeContext);
	SHA256_Update(&msgKeyLargeContext, _encryptionKey->partForMsgKey(true), 32);
	SHA256_Update(&msgKeyLargeContext, request->constData(), fullSize * sizeof(mtpPrime));
	SHA256_Final(encryptedSHA256, &msgKeyLargeContext);

	auto packet = _connection->prepareSecurePacket(_keyId, msgKey, fullSize);
	const auto prefix = packet.size();
	packet.resize(prefix + fullSize);

	aesIgeEncrypt(
		request->constData(),
		&packet[prefix],
		fullSize * sizeof(mtpPrime),
		_encryptionKey,
		msgKey);
#endif // TDESKTOP_MTPROTO_OLD

	DEBUG_LOG(("MTP Info: sending request, size: %1, num: %2, time: %3").arg(fullSize + 6).arg((*request)[4]).arg((*request)[5]));

	_connection->setSentEncryptedWithKeyId(_keyId);
	_connection->sendData(std::move(packet));

	if (needAnyResponse) {
		onSentSome((prefix + fullSize) * sizeof(mtpPrime));
	}

	return true;
}

mtpRequestId SessionPrivate::wasSent(mtpMsgId msgId) const {
	if (msgId == _pingMsgId || msgId == _bindMsgId) {
		return mtpRequestId(0xFFFFFFFF);
	}
	if (const auto i = _resendingIds.find(msgId); i != end(_resendingIds)) {
		return i->second;
	}
	if (const auto i = _ackedIds.find(msgId); i != end(_ackedIds)) {
		return i->second;
	}
	if (const auto i = _sentContainers.find(msgId); i != end(_sentContainers)) {
		return mtpRequestId(0xFFFFFFFF);
	}

	{
		QReadLocker locker(_sessionData->haveSentMutex());
		const auto &haveSent = _sessionData->haveSentMap();
		const auto i = haveSent.find(msgId);
		if (i != haveSent.end()) {
			return i->second->requestId
				? i->second->requestId
				: mtpRequestId(0xFFFFFFFF);
		}
	}
	return 0;
}

void SessionPrivate::clearUnboundKeyCreator() {
	if (_keyCreator) {
		_keyCreator->stop();
	}
}

void SessionPrivate::releaseKeyCreationOnFail() {
	if (!_keyCreator) {
		return;
	}
	_keyCreator = nullptr;
	_sessionData->releaseKeyCreationOnFail();
}

} // namespace details
} // namespace MTP<|MERGE_RESOLUTION|>--- conflicted
+++ resolved
@@ -637,24 +637,19 @@
 			+ " Mac App Store";
 #elif defined OS_WIN_STORE // OS_MAC_STORE
 		const auto appVersion = QString::fromLatin1(AppVersionStr)
-<<<<<<< HEAD
 			+ " Microsoft Store";
-#else // OS_MAC_STORE || OS_WIN_STORE
-=======
-			+ " win store";
 #elif defined Q_OS_UNIX && !defined Q_OS_MAC // OS_MAC_STORE || OS_WIN_STORE
 		const auto appVersion = [] {
 			if (Platform::InFlatpak()) {
 				return QString::fromLatin1(AppVersionStr)
-					+ " flatpak";
+					+ " Flatpak";
 			} else if (Platform::InSnap()) {
 				return QString::fromLatin1(AppVersionStr)
-					+ " snap";
+					+ " Snap";
 			}
 			return QString::fromLatin1(AppVersionStr);
 		}();
 #else // OS_MAC_STORE || OS_WIN_STORE || (defined Q_OS_UNIX && !defined Q_OS_MAC)
->>>>>>> 12a77cff
 		const auto appVersion = QString::fromLatin1(AppVersionStr);
 #endif // OS_MAC_STORE || OS_WIN_STORE || (defined Q_OS_UNIX && !defined Q_OS_MAC)
 		const auto proxyType = _options->proxy.type;
