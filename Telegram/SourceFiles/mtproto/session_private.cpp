/*
This file is part of Telegram Desktop,
the official desktop application for the Telegram messaging service.

For license and copyright information please follow this link:
https://github.com/telegramdesktop/tdesktop/blob/master/LEGAL
*/
#include "mtproto/session_private.h"

#include "mtproto/details/mtproto_bound_key_creator.h"
#include "mtproto/details/mtproto_dcenter.h"
#include "mtproto/details/mtproto_dump_to_text.h"
#include "mtproto/details/mtproto_rsa_public_key.h"
#include "mtproto/session.h"
#include "mtproto/mtproto_rpc_sender.h"
#include "mtproto/mtproto_dc_options.h"
#include "mtproto/connection_abstract.h"
#include "platform/platform_specific.h"
#include "base/openssl_help.h"
#include "base/qthelp_url.h"
#include "base/unixtime.h"
#include "zlib.h"

namespace MTP {
namespace details {
namespace {

constexpr auto kIntSize = static_cast<int>(sizeof(mtpPrime));
constexpr auto kWaitForBetterTimeout = crl::time(2000);
constexpr auto kMinConnectedTimeout = crl::time(1000);
constexpr auto kMaxConnectedTimeout = crl::time(8000);
constexpr auto kMinReceiveTimeout = crl::time(4000);
constexpr auto kMaxReceiveTimeout = crl::time(64000);
constexpr auto kMarkConnectionOldTimeout = crl::time(192000);
constexpr auto kPingDelayDisconnect = 60;
constexpr auto kPingSendAfter = 30 * crl::time(1000);
constexpr auto kPingSendAfterForce = 45 * crl::time(1000);
constexpr auto kTemporaryExpiresIn = TimeId(86400);
constexpr auto kBindKeyAdditionalExpiresTimeout = TimeId(30);
constexpr auto kTestModeDcIdShift = 10000;
constexpr auto kCheckSentRequestsEach = 1 * crl::time(1000);
constexpr auto kKeyOldEnoughForDestroy = 60 * crl::time(1000);
constexpr auto kSentContainerLives = 600 * crl::time(1000);
constexpr auto kFastRequestDuration = crl::time(500);

// If we can't connect for this time we will ask _instance to update config.
constexpr auto kRequestConfigTimeout = 8 * crl::time(1000);

// Don't try to handle messages larger than this size.
constexpr auto kMaxMessageLength = 16 * 1024 * 1024;

// How much time passed from send till we resend request or check its state.
constexpr auto kCheckSentRequestTimeout = 10 * crl::time(1000);

// How much time to wait for some more requests,
// when resending request or checking its state.
constexpr auto kSendStateRequestWaiting = crl::time(1000);

// How much time to wait for some more requests, when sending msg acks.
constexpr auto kAckSendWaiting = 10 * crl::time(1000);

auto SyncTimeRequestDuration = kFastRequestDuration;

using namespace details;

[[nodiscard]] QString LogIdsVector(const QVector<MTPlong> &ids) {
	if (!ids.size()) return "[]";
	auto idsStr = QString("[%1").arg(ids.cbegin()->v);
	for (const auto &id : ids) {
		idsStr += QString(", %2").arg(id.v);
	}
	return idsStr + "]";
}

[[nodiscard]] QString LogIds(const QVector<uint64> &ids) {
	if (!ids.size()) return "[]";
	auto idsStr = QString("[%1").arg(*ids.cbegin());
	for (const auto id : ids) {
		idsStr += QString(", %2").arg(id);
	}
	return idsStr + "]";
}

void WrapInvokeAfter(
		SerializedRequest &to,
		const SerializedRequest &from,
		const base::flat_map<mtpMsgId, SerializedRequest> &haveSent,
		int32 skipBeforeRequest = 0) {
	const auto afterId = *(mtpMsgId*)(from->after->data() + 4);
	const auto i = afterId ? haveSent.find(afterId) : haveSent.end();
	int32 size = to->size(), lenInInts = (tl::count_length(from) >> 2), headlen = 4, fulllen = headlen + lenInInts;
	if (i == haveSent.end()) { // no invoke after or such msg was not sent or was completed recently
		to->resize(size + fulllen + skipBeforeRequest);
		if (skipBeforeRequest) {
			memcpy(to->data() + size, from->constData() + 4, headlen * sizeof(mtpPrime));
			memcpy(to->data() + size + headlen + skipBeforeRequest, from->constData() + 4 + headlen, lenInInts * sizeof(mtpPrime));
		} else {
			memcpy(to->data() + size, from->constData() + 4, fulllen * sizeof(mtpPrime));
		}
	} else {
		to->resize(size + fulllen + skipBeforeRequest + 3);
		memcpy(to->data() + size, from->constData() + 4, headlen * sizeof(mtpPrime));
		(*to)[size + 3] += 3 * sizeof(mtpPrime);
		*((mtpTypeId*)&((*to)[size + headlen + skipBeforeRequest])) = mtpc_invokeAfterMsg;
		memcpy(to->data() + size + headlen + skipBeforeRequest + 1, &afterId, 2 * sizeof(mtpPrime));
		memcpy(to->data() + size + headlen + skipBeforeRequest + 3, from->constData() + 4 + headlen, lenInInts * sizeof(mtpPrime));
		if (size + 3 != 7) (*to)[7] += 3 * sizeof(mtpPrime);
	}
}

[[nodiscard]] bool ConstTimeIsDifferent(
		const void *a,
		const void *b,
		size_t size) {
	auto ca = reinterpret_cast<const char*>(a);
	auto cb = reinterpret_cast<const char*>(b);
	volatile auto different = false;
	for (const auto ce = ca + size; ca != ce; ++ca, ++cb) {
		different = different | (*ca != *cb);
	}
	return different;
}

} // namespace

SessionPrivate::SessionPrivate(
	not_null<Instance*> instance,
	not_null<QThread*> thread,
	std::shared_ptr<SessionData> data,
	ShiftedDcId shiftedDcId)
: QObject(nullptr)
, _instance(instance)
, _shiftedDcId(shiftedDcId)
, _realDcType(_instance->dcOptions().dcType(_shiftedDcId))
, _currentDcType(_realDcType)
, _state(DisconnectedState)
, _retryTimer(thread, [=] { retryByTimer(); })
, _oldConnectionTimer(thread, [=] { markConnectionOld(); })
, _waitForConnectedTimer(thread, [=] { waitConnectedFailed(); })
, _waitForReceivedTimer(thread, [=] { waitReceivedFailed(); })
, _waitForBetterTimer(thread, [=] { waitBetterFailed(); })
, _waitForReceived(kMinReceiveTimeout)
, _waitForConnected(kMinConnectedTimeout)
, _pingSender(thread, [=] { sendPingByTimer(); })
, _checkSentRequestsTimer(thread, [=] { checkSentRequests(); })
, _sessionData(std::move(data)) {
	Expects(_shiftedDcId != 0);

	moveToThread(thread);

	InvokeQueued(this, [=] {
		_checkSentRequestsTimer.callEach(kCheckSentRequestsEach);
		connectToServer();
	});
}

SessionPrivate::~SessionPrivate() {
	releaseKeyCreationOnFail();
	doDisconnect();

	Expects(!_connection);
	Expects(_testConnections.empty());
}

void SessionPrivate::appendTestConnection(
		DcOptions::Variants::Protocol protocol,
		const QString &ip,
		int port,
		const bytes::vector &protocolSecret) {
	QWriteLocker lock(&_stateMutex);

	const auto priority = (qthelp::is_ipv6(ip) ? 0 : 1)
		+ (protocol == DcOptions::Variants::Tcp ? 1 : 0)
		+ (protocolSecret.empty() ? 0 : 1);
	_testConnections.push_back({
		AbstractConnection::Create(
			_instance,
			protocol,
			thread(),
			protocolSecret,
			_options->proxy),
		priority
	});
	const auto weak = _testConnections.back().data.get();
	connect(weak, &AbstractConnection::error, [=](int errorCode) {
		onError(weak, errorCode);
	});
	connect(weak, &AbstractConnection::receivedSome, [=] {
		onReceivedSome();
	});
	_firstSentAt = 0;
	if (_oldConnection) {
		_oldConnection = false;
		DEBUG_LOG(("This connection marked as not old!"));
	}
	_oldConnectionTimer.callOnce(kMarkConnectionOldTimeout);
	connect(weak, &AbstractConnection::connected, [=] {
		onConnected(weak);
	});
	connect(weak, &AbstractConnection::disconnected, [=] {
		onDisconnected(weak);
	});
	connect(weak, &AbstractConnection::syncTimeRequest, [=] {
		InvokeQueued(_instance, [instance = _instance] {
			instance->syncHttpUnixtime();
		});
	});

	const auto protocolDcId = getProtocolDcId();
	InvokeQueued(_testConnections.back().data, [=] {
		weak->connectToServer(ip, port, protocolSecret, protocolDcId);
	});
}

int16 SessionPrivate::getProtocolDcId() const {
	const auto dcId = BareDcId(_shiftedDcId);
	const auto simpleDcId = isTemporaryDcId(dcId)
		? getRealIdFromTemporaryDcId(dcId)
		: dcId;
	const auto testedDcId = _instance->isTestMode()
		? (kTestModeDcIdShift + simpleDcId)
		: simpleDcId;
	return (_currentDcType == DcType::MediaCluster)
		? -testedDcId
		: testedDcId;
}

void SessionPrivate::checkSentRequests() {
	clearOldContainers();

	const auto now = crl::now();
	if (_bindMsgId && _bindMessageSent + kCheckSentRequestTimeout < now) {
		DEBUG_LOG(("MTP Info: "
			"Request state while key is not bound, restarting."));
		restart();
		return;
	}
	auto requesting = false;
	{
		QReadLocker locker(_sessionData->haveSentMutex());
		auto &haveSent = _sessionData->haveSentMap();
		const auto haveSentCount = haveSent.size();
		const auto checkAfter = kCheckSentRequestTimeout;
		for (const auto &[msgId, request] : haveSent) {
			if (request->lastSentTime + checkAfter < now) {
				// Need to check state.
				request->lastSentTime = now;
				if (_stateRequestData.emplace(msgId).second) {
					requesting = true;
				}
			}
		}
	}
	if (requesting) {
		_sessionData->queueSendAnything(kSendStateRequestWaiting);
	}
}

void SessionPrivate::clearOldContainers() {
	auto resent = false;
	const auto now = crl::now();
	for (auto i = _sentContainers.begin(); i != _sentContainers.end();) {
		if (now > i->second.sent + kSentContainerLives) {
			DEBUG_LOG(("MTP Info: Removing old container with resending %1, "
				"sent: %2, now: %3, current unixtime: %4"
				).arg(i->first
				).arg(i->second.sent
				).arg(now
				).arg(base::unixtime::now()));

			const auto ids = std::move(i->second.messages);
			i = _sentContainers.erase(i);

			resent = resent || !ids.empty();
			for (const auto innerMsgId : ids) {
				resend(innerMsgId, -1, true);
			}
		} else {
			++i;
		}
	}
	if (resent) {
		_sessionData->queueNeedToResumeAndSend();
	}
}

void SessionPrivate::destroyAllConnections() {
	clearUnboundKeyCreator();
	_waitForBetterTimer.cancel();
	_waitForReceivedTimer.cancel();
	_waitForConnectedTimer.cancel();
	_testConnections.clear();
	_connection = nullptr;
}

void SessionPrivate::cdnConfigChanged() {
	connectToServer(true);
}

int32 SessionPrivate::getShiftedDcId() const {
	return _shiftedDcId;
}

void SessionPrivate::dcOptionsChanged() {
	_retryTimeout = 1;
	connectToServer(true);
}

int32 SessionPrivate::getState() const {
	QReadLocker lock(&_stateMutex);
	int32 result = _state;
	if (_state < 0) {
		if (_retryTimer.isActive()) {
			result = int32(crl::now() - _retryWillFinish);
			if (result >= 0) {
				result = -1;
			}
		}
	}
	return result;
}

QString SessionPrivate::transport() const {
	QReadLocker lock(&_stateMutex);
	if (!_connection || (_state < 0)) {
		return QString();
	}

	Assert(_options != nullptr);
	return _connection->transport();
}

bool SessionPrivate::setState(int state, int ifState) {
	if (ifState != kUpdateStateAlways) {
		QReadLocker lock(&_stateMutex);
		if (_state != ifState) {
			return false;
		}
	}

	QWriteLocker lock(&_stateMutex);
	if (_state == state) {
		return false;
	}
	_state = state;
	if (state < 0) {
		_retryTimeout = -state;
		_retryTimer.callOnce(_retryTimeout);
		_retryWillFinish = crl::now() + _retryTimeout;
	}
	lock.unlock();

	_sessionData->queueConnectionStateChange(state);
	return true;
}

void SessionPrivate::resetSession() {
	MTP_LOG(_shiftedDcId, ("Resetting session!"));
	_needSessionReset = false;

	DEBUG_LOG(("MTP Info: creating new session in resetSession."));
	changeSessionId();

	_sessionData->queueResetDone();
}

void SessionPrivate::changeSessionId() {
	auto sessionId = _sessionId;
	do {
		sessionId = openssl::RandomValue<uint64>();
	} while (_sessionId == sessionId);

	DEBUG_LOG(("MTP Info: setting server_session: %1").arg(sessionId));

	_sessionId = sessionId;
	_messagesCounter = 0;
	_sessionMarkedAsStarted = false;
	_ackRequestData.clear();
	_resendRequestData.clear();
	_stateRequestData.clear();
	_receivedMessageIds.clear();
}

uint32 SessionPrivate::nextRequestSeqNumber(bool needAck) {
	const auto result = _messagesCounter;
	_messagesCounter += (needAck ? 1 : 0);
	return result * 2 + (needAck ? 1 : 0);
}

bool SessionPrivate::realDcTypeChanged() {
	const auto now = _instance->dcOptions().dcType(_shiftedDcId);
	if (_realDcType == now) {
		return false;
	}
	_realDcType = now;
	return true;
}

bool SessionPrivate::markSessionAsStarted() {
	if (_sessionMarkedAsStarted) {
		return false;
	}
	_sessionMarkedAsStarted = true;
	return true;
}

mtpMsgId SessionPrivate::prepareToSend(
		SerializedRequest &request,
		mtpMsgId currentLastId,
		bool forceNewMsgId) {
	Expects(request->size() > 8);

	if (const auto msgId = request.getMsgId()) {
		// resending this request
		const auto i = _resendingIds.find(msgId);
		if (i != _resendingIds.cend()) {
			_resendingIds.erase(i);
		}

		return (forceNewMsgId || msgId > currentLastId)
			? replaceMsgId(request, currentLastId)
			: msgId;
	}
	request.setMsgId(currentLastId);
	request.setSeqNo(nextRequestSeqNumber(request.needAck()));
	if (request->requestId) {
		MTP_LOG(_shiftedDcId, ("[r%1] msg_id 0 -> %2").arg(request->requestId).arg(currentLastId));
	}
	return currentLastId;
}

mtpMsgId SessionPrivate::replaceMsgId(SerializedRequest &request, mtpMsgId newId) {
	Expects(request->size() > 8);

	const auto oldMsgId = request.getMsgId();
	if (oldMsgId == newId) {
		return newId;
	}
	// haveSentMutex() was locked in tryToSend()
	auto &haveSent = _sessionData->haveSentMap();

	while (_resendingIds.contains(newId)
		|| _ackedIds.contains(newId)
		|| haveSent.contains(newId)) {
		newId = base::unixtime::mtproto_msg_id();
	}

	MTP_LOG(_shiftedDcId, ("[r%1] msg_id %2 -> %3"
		).arg(request->requestId
		).arg(oldMsgId
		).arg(newId));

	const auto i = _resendingIds.find(oldMsgId);
	if (i != _resendingIds.end()) {
		const auto requestId = i->second;
		_resendingIds.erase(i);
		_resendingIds.emplace(newId, requestId);
	}

	const auto j = _ackedIds.find(oldMsgId);
	if (j != _ackedIds.end()) {
		const auto requestId = j->second;
		_ackedIds.erase(j);
		_ackedIds.emplace(newId, requestId);
	}

	const auto k = haveSent.find(oldMsgId);
	if (k != haveSent.end()) {
		const auto request = k->second;
		haveSent.erase(k);
		haveSent.emplace(newId, request);
	}
	for (auto &[msgId, container] : _sentContainers) {
		for (auto &innerMsgId : container.messages) {
			if (innerMsgId == oldMsgId) {
				innerMsgId = newId;
			}
		}
	}
	request.setMsgId(newId);
	request.setSeqNo(nextRequestSeqNumber(request.needAck()));
	return newId;
}

mtpMsgId SessionPrivate::placeToContainer(
		SerializedRequest &toSendRequest,
		mtpMsgId &bigMsgId,
		bool forceNewMsgId,
		SerializedRequest &req) {
	const auto msgId = prepareToSend(req, bigMsgId, forceNewMsgId);
	if (msgId >= bigMsgId) {
		bigMsgId = base::unixtime::mtproto_msg_id();
	}

	uint32 from = toSendRequest->size(), len = req.messageSize();
	toSendRequest->resize(from + len);
	memcpy(toSendRequest->data() + from, req->constData() + 4, len * sizeof(mtpPrime));

	return msgId;
}

MTPVector<MTPJSONObjectValue> SessionPrivate::prepareInitParams() {
	const auto local = QDateTime::currentDateTime();
	const auto utc = QDateTime(local.date(), local.time(), Qt::UTC);
	const auto shift = base::unixtime::now() - (TimeId)::time(nullptr);
	const auto delta = int(utc.toTime_t()) - int(local.toTime_t()) - shift;
	auto sliced = delta;
	while (sliced < -12 * 3600) {
		sliced += 24 * 3600;
	}
	while (sliced > 14 * 3600) {
		sliced -= 24 * 3600;
	}
	const auto sign = (sliced < 0) ? -1 : 1;
	const auto rounded = std::round(std::abs(sliced) / 900.) * 900 * sign;
	return MTP_vector<MTPJSONObjectValue>(
		1,
		MTP_jsonObjectValue(
			MTP_string("tz_offset"),
			MTP_jsonNumber(MTP_double(rounded))));
}

void SessionPrivate::tryToSend() {
	DEBUG_LOG(("MTP Info: tryToSend for dc %1.").arg(_shiftedDcId));
	if (!_connection) {
		DEBUG_LOG(("MTP Info: not yet connected in dc %1.").arg(_shiftedDcId));
		return;
	} else if (!_keyId) {
		DEBUG_LOG(("MTP Info: not yet with auth key in dc %1.").arg(_shiftedDcId));
		return;
	}

	const auto needsLayer = !_sessionData->connectionInited();
	const auto state = getState();
	const auto sendOnlyFirstPing = (state != ConnectedState);
	const auto sendAll = !sendOnlyFirstPing && !_keyCreator;
	const auto isMainSession = (GetDcIdShift(_shiftedDcId) == 0);
	if (sendOnlyFirstPing && !_pingIdToSend) {
		DEBUG_LOG(("MTP Info: dc %1 not sending, waiting for Connected state, state: %2").arg(_shiftedDcId).arg(state));
		return; // just do nothing, if is not connected yet
	} else if (isMainSession
		&& !sendOnlyFirstPing
		&& !_pingIdToSend
		&& !_pingId
		&& _pingSendAt <= crl::now()) {
		_pingIdToSend = openssl::RandomValue<mtpPingId>();
	}
	const auto forceNewMsgId = sendAll && markSessionAsStarted();
	if (forceNewMsgId && _keyCreator) {
		_keyCreator->restartBinder();
	}

	auto pingRequest = SerializedRequest();
	auto ackRequest = SerializedRequest();
	auto resendRequest = SerializedRequest();
	auto stateRequest = SerializedRequest();
	auto httpWaitRequest = SerializedRequest();
	auto bindDcKeyRequest = SerializedRequest();
	if (_pingIdToSend) {
		if (sendOnlyFirstPing || !isMainSession) {
			DEBUG_LOG(("MTP Info: sending ping, ping_id: %1"
				).arg(_pingIdToSend));
			pingRequest = SerializedRequest::Serialize(MTPPing(
				MTP_long(_pingIdToSend)
			));
		} else {
			DEBUG_LOG(("MTP Info: sending ping_delay_disconnect, "
				"ping_id: %1").arg(_pingIdToSend));
			pingRequest = SerializedRequest::Serialize(MTPPing_delay_disconnect(
				MTP_long(_pingIdToSend),
				MTP_int(kPingDelayDisconnect)));
			_pingSender.callOnce(kPingSendAfterForce);
		}
		_pingSendAt = pingRequest->lastSentTime + kPingSendAfter;
		_pingId = base::take(_pingIdToSend);
	} else if (!sendAll) {
		DEBUG_LOG(("MTP Info: dc %1 sending only service or bind."
			).arg(_shiftedDcId));
	} else {
		DEBUG_LOG(("MTP Info: dc %1 trying to send after ping, state: %2"
			).arg(_shiftedDcId
			).arg(state));
	}

	if (!sendOnlyFirstPing) {
		if (!_ackRequestData.isEmpty()) {
			ackRequest = SerializedRequest::Serialize(MTPMsgsAck(
				MTP_msgs_ack(MTP_vector<MTPlong>(
					base::take(_ackRequestData)))));
		}
		if (!_resendRequestData.isEmpty()) {
			resendRequest = SerializedRequest::Serialize(MTPMsgResendReq(
				MTP_msg_resend_req(MTP_vector<MTPlong>(
					base::take(_resendRequestData)))));
		}
		if (!_stateRequestData.empty()) {
			auto ids = QVector<MTPlong>();
			ids.reserve(_stateRequestData.size());
			for (const auto id : base::take(_stateRequestData)) {
				ids.push_back(MTP_long(id));
			}
			stateRequest = SerializedRequest::Serialize(MTPMsgsStateReq(
				MTP_msgs_state_req(MTP_vector<MTPlong>(ids))));
		}
		if (_connection->usingHttpWait()) {
			httpWaitRequest = SerializedRequest::Serialize(MTPHttpWait(
				MTP_http_wait(MTP_int(100), MTP_int(30), MTP_int(25000))));
		}
		if (!_bindMsgId && _keyCreator && _keyCreator->readyToBind()) {
			bindDcKeyRequest = _keyCreator->prepareBindRequest(
				_encryptionKey,
				_sessionId);

			// This is a special request with msgId used inside the message
			// body, so it is prepared already with a msgId and we place
			// seqNo for it manually here.
			bindDcKeyRequest.setSeqNo(
				nextRequestSeqNumber(bindDcKeyRequest.needAck()));
		}
	}

	MTPInitConnection<SerializedRequest> initWrapper;
	int32 initSize = 0, initSizeInInts = 0;
	if (needsLayer) {
		Assert(_options != nullptr);
		const auto systemLangCode = _options->systemLangCode;
		const auto cloudLangCode = _options->cloudLangCode;
		const auto langPackName = _options->langPackName;
		const auto deviceModel = (_currentDcType == DcType::Cdn)
			? "n/a"
			: _instance->deviceModel();
		const auto systemVersion = (_currentDcType == DcType::Cdn)
			? "n/a"
			: _instance->systemVersion();
#if defined OS_MAC_STORE
<<<<<<< HEAD
		const auto appVersion = QString::fromLatin1(AppVersionReleaseStr)
			+ " mac store";
#elif defined OS_WIN_STORE // OS_MAC_STORE
		const auto appVersion = QString::fromLatin1(AppVersionReleaseStr)
			+ " win store";
#else // OS_MAC_STORE || OS_WIN_STORE
		const auto appVersion = QString::fromLatin1(AppVersionReleaseStr);
#endif // OS_MAC_STORE || OS_WIN_STORE
=======
		const auto appVersion = QString::fromLatin1(AppVersionStr)
			+ " Mac App Store";
#elif defined OS_WIN_STORE // OS_MAC_STORE
		const auto appVersion = QString::fromLatin1(AppVersionStr)
			+ " Microsoft Store";
#elif defined Q_OS_UNIX && !defined Q_OS_MAC // OS_MAC_STORE || OS_WIN_STORE
		const auto appVersion = [] {
			if (Platform::InFlatpak()) {
				return QString::fromLatin1(AppVersionStr)
					+ " Flatpak";
			} else if (Platform::InSnap()) {
				return QString::fromLatin1(AppVersionStr)
					+ " Snap";
			}
			return QString::fromLatin1(AppVersionStr);
		}();
#else // OS_MAC_STORE || OS_WIN_STORE || (defined Q_OS_UNIX && !defined Q_OS_MAC)
		const auto appVersion = QString::fromLatin1(AppVersionStr);
#endif // OS_MAC_STORE || OS_WIN_STORE || (defined Q_OS_UNIX && !defined Q_OS_MAC)
>>>>>>> 7dffc6e9
		const auto proxyType = _options->proxy.type;
		const auto mtprotoProxy = (proxyType == ProxyData::Type::Mtproto);
		const auto clientProxyFields = mtprotoProxy
			? MTP_inputClientProxy(
				MTP_string(_options->proxy.host),
				MTP_int(_options->proxy.port))
			: MTPInputClientProxy();
		using Flag = MTPInitConnection<SerializedRequest>::Flag;
		initWrapper = MTPInitConnection<SerializedRequest>(
			MTP_flags(Flag::f_params
				| (mtprotoProxy ? Flag::f_proxy : Flag(0))),
			MTP_int(ApiId),
			MTP_string(deviceModel),
			MTP_string(systemVersion),
			MTP_string(appVersion),
			MTP_string(systemLangCode),
			MTP_string(langPackName),
			MTP_string(cloudLangCode),
			clientProxyFields,
			MTP_jsonObject(prepareInitParams()),
			SerializedRequest());
		initSizeInInts = (tl::count_length(initWrapper) >> 2) + 2;
		initSize = initSizeInInts * sizeof(mtpPrime);
	}

	bool needAnyResponse = false;
	SerializedRequest toSendRequest;
	{
		QWriteLocker locker1(_sessionData->toSendMutex());

		auto toSendDummy = base::flat_map<mtpRequestId, SerializedRequest>();
		auto &toSend = sendAll
			? _sessionData->toSendMap()
			: toSendDummy;
		if (!sendAll) {
			locker1.unlock();
		}

		uint32 toSendCount = toSend.size();
		if (pingRequest) ++toSendCount;
		if (ackRequest) ++toSendCount;
		if (resendRequest) ++toSendCount;
		if (stateRequest) ++toSendCount;
		if (httpWaitRequest) ++toSendCount;
		if (bindDcKeyRequest) ++toSendCount;

		if (!toSendCount) {
			return; // nothing to send
		}

		const auto first = pingRequest
			? pingRequest
			: ackRequest
			? ackRequest
			: resendRequest
			? resendRequest
			: stateRequest
			? stateRequest
			: httpWaitRequest
			? httpWaitRequest
			: bindDcKeyRequest
			? bindDcKeyRequest
			: toSend.begin()->second;
		if (toSendCount == 1 && !first->forceSendInContainer) {
			toSendRequest = first;
			if (sendAll) {
				toSend.clear();
				locker1.unlock();
			}

			const auto msgId = prepareToSend(
				toSendRequest,
				base::unixtime::mtproto_msg_id(),
				forceNewMsgId && !bindDcKeyRequest);
			if (bindDcKeyRequest) {
				_bindMsgId = msgId;
				_bindMessageSent = crl::now();
				needAnyResponse = true;
			} else if (pingRequest) {
				_pingMsgId = msgId;
				needAnyResponse = true;
			} else if (stateRequest || resendRequest) {
				_stateAndResendRequests.emplace(
					msgId,
					stateRequest ? stateRequest : resendRequest);
				needAnyResponse = true;
			}

			if (toSendRequest->requestId) {
				if (toSendRequest.needAck()) {
					toSendRequest->lastSentTime = crl::now();

					QWriteLocker locker2(_sessionData->haveSentMutex());
					auto &haveSent = _sessionData->haveSentMap();
					haveSent.emplace(msgId, toSendRequest);

					const auto wrapLayer = needsLayer && toSendRequest->needsLayer;
					if (toSendRequest->after) {
						const auto toSendSize = tl::count_length(toSendRequest) >> 2;
						auto wrappedRequest = SerializedRequest::Prepare(
							toSendSize,
							toSendSize + 3);
						wrappedRequest->resize(4);
						memcpy(wrappedRequest->data(), toSendRequest->constData(), 4 * sizeof(mtpPrime));
						WrapInvokeAfter(wrappedRequest, toSendRequest, haveSent);
						toSendRequest = std::move(wrappedRequest);
					}
					if (wrapLayer) {
						const auto noWrapSize = (tl::count_length(toSendRequest) >> 2);
						const auto toSendSize = noWrapSize + initSizeInInts;
						auto wrappedRequest = SerializedRequest::Prepare(toSendSize);
						memcpy(wrappedRequest->data(), toSendRequest->constData(), 7 * sizeof(mtpPrime)); // all except length
						wrappedRequest->push_back(mtpc_invokeWithLayer);
						wrappedRequest->push_back(kCurrentLayer);
						initWrapper.write<mtpBuffer>(*wrappedRequest);
						wrappedRequest->resize(wrappedRequest->size() + noWrapSize);
						memcpy(wrappedRequest->data() + wrappedRequest->size() - noWrapSize, toSendRequest->constData() + 8, noWrapSize * sizeof(mtpPrime));
						toSendRequest = std::move(wrappedRequest);
					}

					needAnyResponse = true;
				} else {
					_ackedIds.emplace(msgId, toSendRequest->requestId);
				}
			}
		} else { // send in container
			bool willNeedInit = false;
			uint32 containerSize = 1 + 1; // cons + vector size
			if (pingRequest) containerSize += pingRequest.messageSize();
			if (ackRequest) containerSize += ackRequest.messageSize();
			if (resendRequest) containerSize += resendRequest.messageSize();
			if (stateRequest) containerSize += stateRequest.messageSize();
			if (httpWaitRequest) containerSize += httpWaitRequest.messageSize();
			if (bindDcKeyRequest) containerSize += bindDcKeyRequest.messageSize();
			for (const auto &[requestId, request] : toSend) {
				containerSize += request.messageSize();
				if (needsLayer && request->needsLayer) {
					containerSize += initSizeInInts;
					willNeedInit = true;
				}
			}
			mtpBuffer initSerialized;
			if (willNeedInit) {
				initSerialized.reserve(initSizeInInts);
				initSerialized.push_back(mtpc_invokeWithLayer);
				initSerialized.push_back(kCurrentLayer);
				initWrapper.write<mtpBuffer>(initSerialized);
			}
			// prepare container + each in invoke after
			toSendRequest = SerializedRequest::Prepare(
				containerSize,
				containerSize + 3 * toSend.size());
			toSendRequest->push_back(mtpc_msg_container);
			toSendRequest->push_back(toSendCount);

			// check for a valid container
			auto bigMsgId = base::unixtime::mtproto_msg_id();

			// the fact of this lock is used in replaceMsgId()
			QWriteLocker locker2(_sessionData->haveSentMutex());
			auto &haveSent = _sessionData->haveSentMap();

			// prepare sent container
			auto sentIdsWrap = SentContainer();
			sentIdsWrap.sent = crl::now();
			sentIdsWrap.messages.reserve(toSendCount);

			if (bindDcKeyRequest) {
				_bindMsgId = placeToContainer(
					toSendRequest,
					bigMsgId,
					false,
					bindDcKeyRequest);
				_bindMessageSent = crl::now();
				needAnyResponse = true;
			}
			if (pingRequest) {
				_pingMsgId = placeToContainer(
					toSendRequest,
					bigMsgId,
					forceNewMsgId,
					pingRequest);
				needAnyResponse = true;
			}

			for (auto &[requestId, request] : toSend) {
				const auto msgId = prepareToSend(
					request,
					bigMsgId,
					forceNewMsgId);
				if (msgId >= bigMsgId) {
					bigMsgId = base::unixtime::mtproto_msg_id();
				}
				bool added = false;
				if (request->requestId) {
					if (request.needAck()) {
						request->lastSentTime = crl::now();
						int32 reqNeedsLayer = (needsLayer && request->needsLayer) ? toSendRequest->size() : 0;
						if (request->after) {
							WrapInvokeAfter(toSendRequest, request, haveSent, reqNeedsLayer ? initSizeInInts : 0);
							if (reqNeedsLayer) {
								memcpy(toSendRequest->data() + reqNeedsLayer + 4, initSerialized.constData(), initSize);
								*(toSendRequest->data() + reqNeedsLayer + 3) += initSize;
							}
							added = true;
						} else if (reqNeedsLayer) {
							toSendRequest->resize(reqNeedsLayer + initSizeInInts + request.messageSize());
							memcpy(toSendRequest->data() + reqNeedsLayer, request->constData() + 4, 4 * sizeof(mtpPrime));
							memcpy(toSendRequest->data() + reqNeedsLayer + 4, initSerialized.constData(), initSize);
							memcpy(toSendRequest->data() + reqNeedsLayer + 4 + initSizeInInts, request->constData() + 8, tl::count_length(request));
							*(toSendRequest->data() + reqNeedsLayer + 3) += initSize;
							added = true;
						}

						// #TODO rewrite so that it will always hold.
						//Assert(!haveSent.contains(msgId));
						haveSent.emplace(msgId, request);
						sentIdsWrap.messages.push_back(msgId);
						needAnyResponse = true;
					} else {
						_ackedIds.emplace(msgId, request->requestId);
					}
				}
				if (!added) {
					uint32 from = toSendRequest->size(), len = request.messageSize();
					toSendRequest->resize(from + len);
					memcpy(toSendRequest->data() + from, request->constData() + 4, len * sizeof(mtpPrime));
				}
			}
			toSend.clear();

			if (stateRequest) {
				const auto msgId = placeToContainer(
					toSendRequest,
					bigMsgId,
					forceNewMsgId,
					stateRequest);
				_stateAndResendRequests.emplace(msgId, stateRequest);
				needAnyResponse = true;
			}
			if (resendRequest) {
				const auto msgId = placeToContainer(
					toSendRequest,
					bigMsgId,
					forceNewMsgId,
					resendRequest);
				_stateAndResendRequests.emplace(msgId, resendRequest);
				needAnyResponse = true;
			}
			if (ackRequest) {
				placeToContainer(
					toSendRequest,
					bigMsgId,
					forceNewMsgId,
					ackRequest);
			}
			if (httpWaitRequest) {
				placeToContainer(
					toSendRequest,
					bigMsgId,
					forceNewMsgId,
					httpWaitRequest);
			}

			const auto containerMsgId = prepareToSend(
				toSendRequest,
				bigMsgId,
				forceNewMsgId);
			_sentContainers.emplace(containerMsgId, std::move(sentIdsWrap));
		}
	}
	sendSecureRequest(std::move(toSendRequest), needAnyResponse);
}

void SessionPrivate::retryByTimer() {
	if (_retryTimeout < 3) {
		++_retryTimeout;
	} else if (_retryTimeout == 3) {
		_retryTimeout = 1000;
	} else if (_retryTimeout < 64000) {
		_retryTimeout *= 2;
	}
	connectToServer();
}

void SessionPrivate::restartNow() {
	_retryTimeout = 1;
	_retryTimer.cancel();
	restart();
}

void SessionPrivate::connectToServer(bool afterConfig) {
	if (afterConfig && (!_testConnections.empty() || _connection)) {
		return;
	}

	destroyAllConnections();

	if (realDcTypeChanged() && _keyCreator) {
		destroyTemporaryKey();
		return;
	}

	_options = std::make_unique<SessionOptions>(_sessionData->options());

	const auto bareDc = BareDcId(_shiftedDcId);

	_currentDcType = tryAcquireKeyCreation();
	if (_currentDcType == DcType::Cdn && !_instance->isKeysDestroyer()) {
		if (!_instance->dcOptions().hasCDNKeysForDc(bareDc)) {
			requestCDNConfig();
			return;
		}
	}
	if (_options->proxy.type == ProxyData::Type::Mtproto) {
		// host, port, secret for mtproto proxy are taken from proxy.
		appendTestConnection(DcOptions::Variants::Tcp, {}, 0, {});
	} else {
		using Variants = DcOptions::Variants;
		const auto special = (_currentDcType == DcType::Temporary);
		const auto variants = _instance->dcOptions().lookup(
			bareDc,
			_currentDcType,
			_options->proxy.type != ProxyData::Type::None);
		const auto useIPv4 = special ? true : _options->useIPv4;
		const auto useIPv6 = special ? false : _options->useIPv6;
		const auto useTcp = special ? true : _options->useTcp;
		const auto useHttp = special ? false : _options->useHttp;
		const auto skipAddress = !useIPv4
			? Variants::IPv4
			: !useIPv6
			? Variants::IPv6
			: Variants::AddressTypeCount;
		const auto skipProtocol = !useTcp
			? Variants::Tcp
			: !useHttp
			? Variants::Http
			: Variants::ProtocolCount;
		for (auto address = 0; address != Variants::AddressTypeCount; ++address) {
			if (address == skipAddress) {
				continue;
			}
			for (auto protocol = 0; protocol != Variants::ProtocolCount; ++protocol) {
				if (protocol == skipProtocol) {
					continue;
				}
				for (const auto &endpoint : variants.data[address][protocol]) {
					appendTestConnection(
						static_cast<Variants::Protocol>(protocol),
						QString::fromStdString(endpoint.ip),
						endpoint.port,
						endpoint.secret);
				}
			}
		}
	}
	if (_testConnections.empty()) {
		if (_instance->isKeysDestroyer()) {
			LOG(("MTP Error: DC %1 options for not found for auth key destruction!").arg(_shiftedDcId));
			_instance->keyWasPossiblyDestroyed(_shiftedDcId);
			return;
		} else if (afterConfig) {
			LOG(("MTP Error: DC %1 options for not found right after config load!").arg(_shiftedDcId));
			return restart();
		}
		DEBUG_LOG(("MTP Info: DC %1 options not found, waiting for config").arg(_shiftedDcId));
		InvokeQueued(_instance, [instance = _instance] {
			instance->requestConfig();
		});
		return;
	}
	DEBUG_LOG(("Connection Info: Connecting to %1 with %2 test connections."
		).arg(_shiftedDcId
		).arg(_testConnections.size()));

	if (!_startedConnectingAt) {
		_startedConnectingAt = crl::now();
	} else if (crl::now() - _startedConnectingAt > kRequestConfigTimeout) {
		InvokeQueued(_instance, [instance = _instance] {
			instance->requestConfigIfOld();
		});
	}

	_retryTimer.cancel();
	_waitForConnectedTimer.cancel();

	setState(ConnectingState);

	_bindMsgId = 0;
	_pingId = _pingMsgId = _pingIdToSend = _pingSendAt = 0;
	_pingSender.cancel();

	_waitForConnectedTimer.callOnce(_waitForConnected);
}

void SessionPrivate::restart() {
	DEBUG_LOG(("MTP Info: restarting Connection"));

	_waitForReceivedTimer.cancel();
	_waitForConnectedTimer.cancel();

	doDisconnect();

	if (_needSessionReset) {
		resetSession();
	}
	if (_retryTimer.isActive()) {
		return;
	}

	DEBUG_LOG(("MTP Info: restart timeout: %1ms").arg(_retryTimeout));

	setState(-_retryTimeout);
}

void SessionPrivate::onSentSome(uint64 size) {
	if (!_waitForReceivedTimer.isActive()) {
		auto remain = static_cast<uint64>(_waitForReceived);
		if (!_oldConnection) {
			// 8kb / sec, so 512 kb give 64 sec
			auto remainBySize = size * _waitForReceived / 8192;
			remain = snap(remainBySize, remain, uint64(kMaxReceiveTimeout));
			if (remain != _waitForReceived) {
				DEBUG_LOG(("Checking connect for request with size %1 bytes, delay will be %2").arg(size).arg(remain));
			}
		}
		if (isUploadDcId(_shiftedDcId)) {
			remain *= kUploadSessionsCount;
		}
		_waitForReceivedTimer.callOnce(remain);
	}
	if (!_firstSentAt) {
		_firstSentAt = crl::now();
	}
}

void SessionPrivate::onReceivedSome() {
	if (_oldConnection) {
		_oldConnection = false;
		DEBUG_LOG(("This connection marked as not old!"));
	}
	_oldConnectionTimer.callOnce(kMarkConnectionOldTimeout);
	_waitForReceivedTimer.cancel();
	if (_firstSentAt > 0) {
		const auto ms = crl::now() - _firstSentAt;
		DEBUG_LOG(("MTP Info: response in %1ms, _waitForReceived: %2ms"
			).arg(ms
			).arg(_waitForReceived));

		if (ms > 0 && ms * 2 < _waitForReceived) {
			_waitForReceived = qMax(ms * 2, kMinReceiveTimeout);
		}
		_firstSentAt = -1;
	}
}

void SessionPrivate::markConnectionOld() {
	_oldConnection = true;
	_waitForReceived = kMinReceiveTimeout;
	DEBUG_LOG(("This connection marked as old! _waitForReceived now %1ms"
		).arg(_waitForReceived));
}

void SessionPrivate::sendPingByTimer() {
	if (_pingId) {
		// _pingSendAt: when to send next ping (lastPingAt + kPingSendAfter)
		// could be equal to zero.
		const auto now = crl::now();
		const auto mustSendTill = _pingSendAt
			+ kPingSendAfterForce
			- kPingSendAfter;
		if (mustSendTill < now + 1000) {
			LOG(("Could not send ping for some seconds, restarting..."));
			return restart();
		} else {
			_pingSender.callOnce(mustSendTill - now);
		}
	} else {
		_sessionData->queueNeedToResumeAndSend();
	}
}

void SessionPrivate::sendPingForce() {
	DEBUG_LOG(("MTP Info: send ping force for dcWithShift %1.").arg(_shiftedDcId));
	if (!_pingId) {
		_pingSendAt = 0;
		DEBUG_LOG(("Will send ping!"));
		tryToSend();
	}
}

void SessionPrivate::waitReceivedFailed() {
	Expects(_options != nullptr);

	DEBUG_LOG(("MTP Info: bad connection, _waitForReceived: %1ms").arg(_waitForReceived));
	if (_waitForReceived < kMaxReceiveTimeout) {
		_waitForReceived *= 2;
	}
	doDisconnect();
	if (_retryTimer.isActive()) {
		return;
	}

	DEBUG_LOG(("MTP Info: immediate restart!"));
	InvokeQueued(this, [=] { connectToServer(); });

	const auto instance = _instance;
	const auto shiftedDcId = _shiftedDcId;
	InvokeQueued(instance, [=] {
		instance->restartedByTimeout(shiftedDcId);
	});
}

void SessionPrivate::waitConnectedFailed() {
	DEBUG_LOG(("MTP Info: can't connect in %1ms").arg(_waitForConnected));
	auto maxTimeout = kMaxConnectedTimeout;
	for (const auto &connection : _testConnections) {
		accumulate_max(maxTimeout, connection.data->fullConnectTimeout());
	}
	if (_waitForConnected < maxTimeout) {
		_waitForConnected = std::min(maxTimeout, 2 * _waitForConnected);
	}

	connectingTimedOut();

	DEBUG_LOG(("MTP Info: immediate restart!"));
	InvokeQueued(this, [=] { connectToServer(); });
}

void SessionPrivate::waitBetterFailed() {
	confirmBestConnection();
}

void SessionPrivate::connectingTimedOut() {
	for (const auto &connection : _testConnections) {
		connection.data->timedOut();
	}
	doDisconnect();
}

void SessionPrivate::doDisconnect() {
	destroyAllConnections();
	setState(DisconnectedState);
}

void SessionPrivate::requestCDNConfig() {
	InvokeQueued(_instance, [instance = _instance] {
		instance->requestCDNConfig();
	});
}

void SessionPrivate::handleReceived() {
	Expects(_encryptionKey != nullptr);

	onReceivedSome();

	while (!_connection->received().empty()) {
		auto intsBuffer = std::move(_connection->received().front());
		_connection->received().pop_front();

		constexpr auto kExternalHeaderIntsCount = 6U; // 2 auth_key_id, 4 msg_key
		constexpr auto kEncryptedHeaderIntsCount = 8U; // 2 salt, 2 session, 2 msg_id, 1 seq_no, 1 length
		constexpr auto kMinimalEncryptedIntsCount = kEncryptedHeaderIntsCount + 4U; // + 1 data + 3 padding
		constexpr auto kMinimalIntsCount = kExternalHeaderIntsCount + kMinimalEncryptedIntsCount;
		auto intsCount = uint32(intsBuffer.size());
		auto ints = intsBuffer.constData();
		if ((intsCount < kMinimalIntsCount) || (intsCount > kMaxMessageLength / kIntSize)) {
			LOG(("TCP Error: bad message received, len %1").arg(intsCount * kIntSize));
			TCP_LOG(("TCP Error: bad message %1").arg(Logs::mb(ints, intsCount * kIntSize).str()));

			return restart();
		}
		if (_keyId != *(uint64*)ints) {
			LOG(("TCP Error: bad auth_key_id %1 instead of %2 received").arg(_keyId).arg(*(uint64*)ints));
			TCP_LOG(("TCP Error: bad message %1").arg(Logs::mb(ints, intsCount * kIntSize).str()));

			return restart();
		}

		auto encryptedInts = ints + kExternalHeaderIntsCount;
		auto encryptedIntsCount = (intsCount - kExternalHeaderIntsCount) & ~0x03U;
		auto encryptedBytesCount = encryptedIntsCount * kIntSize;
		auto decryptedBuffer = QByteArray(encryptedBytesCount, Qt::Uninitialized);
		auto msgKey = *(MTPint128*)(ints + 2);

#ifdef TDESKTOP_MTPROTO_OLD
		aesIgeDecrypt_oldmtp(encryptedInts, decryptedBuffer.data(), encryptedBytesCount, _encryptionKey, msgKey);
#else // TDESKTOP_MTPROTO_OLD
		aesIgeDecrypt(encryptedInts, decryptedBuffer.data(), encryptedBytesCount, _encryptionKey, msgKey);
#endif // TDESKTOP_MTPROTO_OLD

		auto decryptedInts = reinterpret_cast<const mtpPrime*>(decryptedBuffer.constData());
		auto serverSalt = *(uint64*)&decryptedInts[0];
		auto session = *(uint64*)&decryptedInts[2];
		auto msgId = *(uint64*)&decryptedInts[4];
		auto seqNo = *(uint32*)&decryptedInts[6];
		auto needAck = ((seqNo & 0x01) != 0);

		auto messageLength = *(uint32*)&decryptedInts[7];
		if (messageLength > kMaxMessageLength) {
			LOG(("TCP Error: bad messageLength %1").arg(messageLength));
			TCP_LOG(("TCP Error: bad message %1").arg(Logs::mb(ints, intsCount * kIntSize).str()));

			return restart();

		}
		auto fullDataLength = kEncryptedHeaderIntsCount * kIntSize + messageLength; // Without padding.

		// Can underflow, but it is an unsigned type, so we just check the range later.
		auto paddingSize = static_cast<uint32>(encryptedBytesCount) - static_cast<uint32>(fullDataLength);

#ifdef TDESKTOP_MTPROTO_OLD
		constexpr auto kMinPaddingSize_oldmtp = 0U;
		constexpr auto kMaxPaddingSize_oldmtp = 15U;
		auto badMessageLength = (/*paddingSize < kMinPaddingSize_oldmtp || */paddingSize > kMaxPaddingSize_oldmtp);

		auto hashedDataLength = badMessageLength ? encryptedBytesCount : fullDataLength;
		auto sha1ForMsgKeyCheck = hashSha1(decryptedInts, hashedDataLength);

		constexpr auto kMsgKeyShift_oldmtp = 4U;
		if (ConstTimeIsDifferent(&msgKey, sha1ForMsgKeyCheck.data() + kMsgKeyShift_oldmtp, sizeof(msgKey))) {
			LOG(("TCP Error: bad SHA1 hash after aesDecrypt in message."));
			TCP_LOG(("TCP Error: bad message %1").arg(Logs::mb(encryptedInts, encryptedBytesCount).str()));

			return restart();
		}
#else // TDESKTOP_MTPROTO_OLD
		constexpr auto kMinPaddingSize = 12U;
		constexpr auto kMaxPaddingSize = 1024U;
		auto badMessageLength = (paddingSize < kMinPaddingSize || paddingSize > kMaxPaddingSize);

		std::array<uchar, 32> sha256Buffer = { { 0 } };

		SHA256_CTX msgKeyLargeContext;
		SHA256_Init(&msgKeyLargeContext);
		SHA256_Update(&msgKeyLargeContext, _encryptionKey->partForMsgKey(false), 32);
		SHA256_Update(&msgKeyLargeContext, decryptedInts, encryptedBytesCount);
		SHA256_Final(sha256Buffer.data(), &msgKeyLargeContext);

		constexpr auto kMsgKeyShift = 8U;
		if (ConstTimeIsDifferent(&msgKey, sha256Buffer.data() + kMsgKeyShift, sizeof(msgKey))) {
			LOG(("TCP Error: bad SHA256 hash after aesDecrypt in message"));
			TCP_LOG(("TCP Error: bad message %1").arg(Logs::mb(encryptedInts, encryptedBytesCount).str()));

			return restart();
		}
#endif // TDESKTOP_MTPROTO_OLD

		if (badMessageLength || (messageLength & 0x03)) {
			LOG(("TCP Error: bad msg_len received %1, data size: %2").arg(messageLength).arg(encryptedBytesCount));
			TCP_LOG(("TCP Error: bad message %1").arg(Logs::mb(encryptedInts, encryptedBytesCount).str()));

			return restart();
		}

		TCP_LOG(("TCP Info: decrypted message %1,%2,%3 is %4 len").arg(msgId).arg(seqNo).arg(Logs::b(needAck)).arg(fullDataLength));

		if (session != _sessionId) {
			LOG(("MTP Error: bad server session received"));
			TCP_LOG(("MTP Error: bad server session %1 instead of %2 in message received").arg(session).arg(_sessionId));

			return restart();
		}

		const auto serverTime = int32(msgId >> 32);
		const auto isReply = ((msgId & 0x03) == 1);
		if (!isReply && ((msgId & 0x03) != 3)) {
			LOG(("MTP Error: bad msg_id %1 in message received").arg(msgId));

			return restart();
		}

		const auto clientTime = base::unixtime::now();
		const auto badTime = (serverTime > clientTime + 60)
			|| (serverTime + 300 < clientTime);
		if (badTime) {
			DEBUG_LOG(("MTP Info: bad server time from msg_id: %1, my time: %2").arg(serverTime).arg(clientTime));
		}

		bool wasConnected = (getState() == ConnectedState);
		if (serverSalt != _sessionSalt) {
			if (!badTime) {
				DEBUG_LOG(("MTP Info: other salt received... received: %1, my salt: %2, updating...").arg(serverSalt).arg(_sessionSalt));
				_sessionSalt = serverSalt;

				if (setState(ConnectedState, ConnectingState)) {
					resendAll();
				}
			} else {
				DEBUG_LOG(("MTP Info: other salt received... received: %1, my salt: %2").arg(serverSalt).arg(_sessionSalt));
			}
		} else {
			serverSalt = 0; // dont pass to handle method, so not to lock in setSalt()
		}

		if (needAck) _ackRequestData.push_back(MTP_long(msgId));

		auto res = HandleResult::Success; // if no need to handle, then succeed
		auto from = decryptedInts + kEncryptedHeaderIntsCount;
		auto end = from + (messageLength / kIntSize);
		auto sfrom = decryptedInts + 4U; // msg_id + seq_no + length + message
		MTP_LOG(_shiftedDcId, ("Recv: ")
			+ DumpToText(sfrom, end)
			+ QString(" (protocolDcId:%1,key:%2)"
			).arg(getProtocolDcId()
			).arg(_encryptionKey->keyId()));

		if (_receivedMessageIds.registerMsgId(msgId, needAck)) {
			res = handleOneReceived(from, end, msgId, serverTime, serverSalt, badTime);
		}
		_receivedMessageIds.shrink();

		// send acks
		if (const auto toAckSize = _ackRequestData.size()) {
			DEBUG_LOG(("MTP Info: will send %1 acks, ids: %2").arg(toAckSize).arg(LogIdsVector(_ackRequestData)));
			_sessionData->queueSendAnything(kAckSendWaiting);
		}

		auto lock = QReadLocker(_sessionData->haveReceivedMutex());
		const auto tryToReceive = !_sessionData->haveReceivedResponses().empty()
			|| !_sessionData->haveReceivedUpdates().empty();
		lock.unlock();

		if (tryToReceive) {
			DEBUG_LOG(("MTP Info: queueTryToReceive() - need to parse in another thread, %1 responses, %2 updates.").arg(_sessionData->haveReceivedResponses().size()).arg(_sessionData->haveReceivedUpdates().size()));
			_sessionData->queueTryToReceive();
		}

		if (res != HandleResult::Success && res != HandleResult::Ignored) {
			if (res == HandleResult::DestroyTemporaryKey) {
				destroyTemporaryKey();
			} else if (res == HandleResult::ResetSession) {
				_needSessionReset = true;
			}
			return restart();
		}
		_retryTimeout = 1; // reset restart() timer

		_startedConnectingAt = crl::time(0);

		if (!wasConnected) {
			if (getState() == ConnectedState) {
				_sessionData->queueNeedToResumeAndSend();
			}
		}
	}
	if (_connection->needHttpWait()) {
		_sessionData->queueSendAnything();
	}
}

SessionPrivate::HandleResult SessionPrivate::handleOneReceived(
		const mtpPrime *from,
		const mtpPrime *end,
		uint64 msgId,
		int32 serverTime,
		uint64 serverSalt,
		bool badTime) {
	Expects(from < end);

	switch (mtpTypeId(*from)) {

	case mtpc_gzip_packed: {
		DEBUG_LOG(("Message Info: gzip container"));
		mtpBuffer response = ungzip(++from, end);
		if (response.empty()) {
			return HandleResult::RestartConnection;
		}
		return handleOneReceived(response.data(), response.data() + response.size(), msgId, serverTime, serverSalt, badTime);
	}

	case mtpc_msg_container: {
		if (++from >= end) {
			return HandleResult::ParseError;
		}

		const mtpPrime *otherEnd;
		const auto msgsCount = (uint32)*(from++);
		DEBUG_LOG(("Message Info: container received, count: %1").arg(msgsCount));
		for (uint32 i = 0; i < msgsCount; ++i) {
			if (from + 4 >= end) {
				return HandleResult::ParseError;
			}
			otherEnd = from + 4;

			MTPlong inMsgId;
			if (!inMsgId.read(from, otherEnd)) {
				return HandleResult::ParseError;
			}
			bool isReply = ((inMsgId.v & 0x03) == 1);
			if (!isReply && ((inMsgId.v & 0x03) != 3)) {
				LOG(("Message Error: bad msg_id %1 in contained message received").arg(inMsgId.v));
				return HandleResult::RestartConnection;
			}

			MTPint inSeqNo;
			if (!inSeqNo.read(from, otherEnd)) {
				return HandleResult::ParseError;
			}
			MTPint bytes;
			if (!bytes.read(from, otherEnd)) {
				return HandleResult::ParseError;
			}
			if ((bytes.v & 0x03) || bytes.v < 4) {
				LOG(("Message Error: bad length %1 of contained message received").arg(bytes.v));
				return HandleResult::RestartConnection;
			}

			bool needAck = (inSeqNo.v & 0x01);
			if (needAck) _ackRequestData.push_back(inMsgId);

			DEBUG_LOG(("Message Info: message from container, msg_id: %1, needAck: %2").arg(inMsgId.v).arg(Logs::b(needAck)));

			otherEnd = from + (bytes.v >> 2);
			if (otherEnd > end) {
				return HandleResult::ParseError;
			}

			auto res = HandleResult::Success; // if no need to handle, then succeed
			if (_receivedMessageIds.registerMsgId(inMsgId.v, needAck)) {
				res = handleOneReceived(from, otherEnd, inMsgId.v, serverTime, serverSalt, badTime);
				badTime = false;
			}
			if (res != HandleResult::Success) {
				return res;
			}

			from = otherEnd;
		}
	} return HandleResult::Success;

	case mtpc_msgs_ack: {
		MTPMsgsAck msg;
		if (!msg.read(from, end)) {
			return HandleResult::ParseError;
		}
		const auto &ids = msg.c_msgs_ack().vmsg_ids().v;
		DEBUG_LOG(("Message Info: acks received, ids: %1"
			).arg(LogIdsVector(ids)));
		if (ids.isEmpty()) {
			return badTime ? HandleResult::Ignored : HandleResult::Success;
		}

		if (badTime) {
			if (!requestsFixTimeSalt(ids, serverTime, serverSalt)) {
				return HandleResult::Ignored;
			}
		} else {
			correctUnixtimeByFastRequest(ids, serverTime);
		}
		requestsAcked(ids);
	} return HandleResult::Success;

	case mtpc_bad_msg_notification: {
		MTPBadMsgNotification msg;
		if (!msg.read(from, end)) {
			return HandleResult::ParseError;
		}
		const auto &data(msg.c_bad_msg_notification());
		LOG(("Message Info: bad message notification received (error_code %3) for msg_id = %1, seq_no = %2").arg(data.vbad_msg_id().v).arg(data.vbad_msg_seqno().v).arg(data.verror_code().v));

		const auto resendId = data.vbad_msg_id().v;
		const auto errorCode = data.verror_code().v;
		if (false
			|| errorCode == 16
			|| errorCode == 17
			|| errorCode == 32
			|| errorCode == 33
			|| errorCode == 64) { // can handle
			const auto needResend = false
				|| (errorCode == 16) // bad msg_id
				|| (errorCode == 17) // bad msg_id
				|| (errorCode == 64); // bad container
			if (errorCode == 64) { // bad container!
				if (Logs::DebugEnabled()) {
					const auto i = _sentContainers.find(resendId);
					if (i == _sentContainers.end()) {
						LOG(("Message Error: Container not found!"));
					} else {
						auto idsList = QStringList();
						for (const auto innerMsgId : i->second.messages) {
							idsList.push_back(QString::number(innerMsgId));
						}
						LOG(("Message Info: bad container received! messages: %1").arg(idsList.join(',')));
					}
				}
			}

			if (!wasSent(resendId)) {
				DEBUG_LOG(("Message Error: "
					"such message was not sent recently %1").arg(resendId));
				return badTime
					? HandleResult::Ignored
					: HandleResult::Success;
			}

			if (needResend) { // bad msg_id or bad container
				if (serverSalt) {
					_sessionSalt = serverSalt;
				}

				correctUnixtimeWithBadLocal(serverTime);

				DEBUG_LOG(("Message Info: unixtime updated, now %1, resending in container...").arg(serverTime));

				resend(resendId, 0, true);
			} else { // must create new session, because msg_id and msg_seqno are inconsistent
				if (badTime) {
					if (serverSalt) {
						_sessionSalt = serverSalt;
					}
					correctUnixtimeWithBadLocal(serverTime);
					badTime = false;
				}
				LOG(("Message Info: bad message notification received, msgId %1, error_code %2").arg(data.vbad_msg_id().v).arg(errorCode));
				return HandleResult::ResetSession;
			}
		} else { // fatal (except 48, but it must not get here)
			const auto badMsgId = mtpMsgId(data.vbad_msg_id().v);
			const auto requestId = wasSent(resendId);
			if (requestId) {
				LOG(("Message Error: "
					"fatal bad message notification received, "
					"msgId %1, error_code %2, requestId: %3"
					).arg(badMsgId
					).arg(errorCode
					).arg(requestId));
				auto response = mtpBuffer();
				MTPRpcError(MTP_rpc_error(
					MTP_int(500),
					MTP_string("PROTOCOL_ERROR")
				)).write(response);

				// Save rpc_error for processing in the main thread.
				QWriteLocker locker(_sessionData->haveReceivedMutex());
				_sessionData->haveReceivedResponses().emplace(requestId, response);
			} else {
				DEBUG_LOG(("Message Error: "
					"such message was not sent recently %1").arg(badMsgId));
			}
			return badTime
				? HandleResult::Ignored
				: HandleResult::Success;
		}
	} return HandleResult::Success;

	case mtpc_bad_server_salt: {
		MTPBadMsgNotification msg;
		if (!msg.read(from, end)) {
			return HandleResult::ParseError;
		}
		const auto &data = msg.c_bad_server_salt();
		DEBUG_LOG(("Message Info: bad server salt received (error_code %4) for msg_id = %1, seq_no = %2, new salt: %3").arg(data.vbad_msg_id().v).arg(data.vbad_msg_seqno().v).arg(data.vnew_server_salt().v).arg(data.verror_code().v));

		const auto resendId = data.vbad_msg_id().v;
		if (!wasSent(resendId)) {
			DEBUG_LOG(("Message Error: such message was not sent recently %1").arg(resendId));
			return (badTime ? HandleResult::Ignored : HandleResult::Success);
		}

		_sessionSalt = data.vnew_server_salt().v;
		correctUnixtimeWithBadLocal(serverTime);

		if (setState(ConnectedState, ConnectingState)) {
			resendAll();
		}

		badTime = false;

		DEBUG_LOG(("Message Info: unixtime updated, now %1, server_salt updated, now %2, resending...").arg(serverTime).arg(serverSalt));
		resend(resendId);
	} return HandleResult::Success;

	case mtpc_msgs_state_info: {
		MTPMsgsStateInfo msg;
		if (!msg.read(from, end)) {
			return HandleResult::ParseError;
		}
		auto &data = msg.c_msgs_state_info();

		auto reqMsgId = data.vreq_msg_id().v;
		auto &states = data.vinfo().v;

		DEBUG_LOG(("Message Info: msg state received, msgId %1, reqMsgId: %2, HEX states %3").arg(msgId).arg(reqMsgId).arg(Logs::mb(states.data(), states.length()).str()));
		const auto i = _stateAndResendRequests.find(reqMsgId);
		if (i == _stateAndResendRequests.end()) {
			DEBUG_LOG(("Message Error: such message was not sent recently %1").arg(reqMsgId));
			return (badTime ? HandleResult::Ignored : HandleResult::Success);
		}
		if (badTime) {
			if (serverSalt) {
				_sessionSalt = serverSalt; // requestsFixTimeSalt with no lookup
			}
			correctUnixtimeWithBadLocal(serverTime);

			DEBUG_LOG(("Message Info: unixtime updated from mtpc_msgs_state_info, now %1").arg(serverTime));

			badTime = false;
		}
		const auto originalRequest = i->second;
		Assert(originalRequest->size() > 8);

		requestsAcked(QVector<MTPlong>(1, MTP_long(reqMsgId)), true);

		auto rFrom = originalRequest->constData() + 8;
		const auto rEnd = originalRequest->constData() + originalRequest->size();
		auto toAck = QVector<MTPlong>();
		if (mtpTypeId(*rFrom) == mtpc_msgs_state_req) {
			MTPMsgsStateReq request;
			if (!request.read(rFrom, rEnd)) {
				LOG(("Message Error: could not parse sent msgs_state_req"));
				return HandleResult::ParseError;
			}
			handleMsgsStates(request.c_msgs_state_req().vmsg_ids().v, states);
		} else {
			MTPMsgResendReq request;
			if (!request.read(rFrom, rEnd)) {
				LOG(("Message Error: could not parse sent msgs_resend_req"));
				return HandleResult::ParseError;
			}
			handleMsgsStates(request.c_msg_resend_req().vmsg_ids().v, states);
		}
	} return HandleResult::Success;

	case mtpc_msgs_all_info: {
		if (badTime) {
			DEBUG_LOG(("Message Info: skipping with bad time..."));
			return HandleResult::Ignored;
		}

		MTPMsgsAllInfo msg;
		if (!msg.read(from, end)) {
			return HandleResult::ParseError;
		}
		auto &data = msg.c_msgs_all_info();
		auto &ids = data.vmsg_ids().v;
		auto &states = data.vinfo().v;

		DEBUG_LOG(("Message Info: msgs all info received, msgId %1, reqMsgIds: %2, states %3").arg(msgId).arg(LogIdsVector(ids)).arg(Logs::mb(states.data(), states.length()).str()));
		handleMsgsStates(ids, states);
	} return HandleResult::Success;

	case mtpc_msg_detailed_info: {
		MTPMsgDetailedInfo msg;
		if (!msg.read(from, end)) {
			return HandleResult::ParseError;
		}
		const auto &data(msg.c_msg_detailed_info());

		DEBUG_LOG(("Message Info: msg detailed info, sent msgId %1, answerId %2, status %3, bytes %4").arg(data.vmsg_id().v).arg(data.vanswer_msg_id().v).arg(data.vstatus().v).arg(data.vbytes().v));

		QVector<MTPlong> ids(1, data.vmsg_id());
		if (badTime) {
			if (requestsFixTimeSalt(ids, serverTime, serverSalt)) {
				badTime = false;
			} else {
				DEBUG_LOG(("Message Info: error, such message was not sent recently %1").arg(data.vmsg_id().v));
				return HandleResult::Ignored;
			}
		}
		requestsAcked(ids);

		const auto resMsgId = data.vanswer_msg_id();
		if (_receivedMessageIds.lookup(resMsgId.v) != ReceivedIdsManager::State::NotFound) {
			_ackRequestData.push_back(resMsgId);
		} else {
			DEBUG_LOG(("Message Info: answer message %1 was not received, requesting...").arg(resMsgId.v));
			_resendRequestData.push_back(resMsgId);
		}
	} return HandleResult::Success;

	case mtpc_msg_new_detailed_info: {
		if (badTime) {
			DEBUG_LOG(("Message Info: skipping msg_new_detailed_info with bad time..."));
			return HandleResult::Ignored;
		}
		MTPMsgDetailedInfo msg;
		if (!msg.read(from, end)) {
			return HandleResult::ParseError;
		}
		const auto &data(msg.c_msg_new_detailed_info());

		DEBUG_LOG(("Message Info: msg new detailed info, answerId %2, status %3, bytes %4").arg(data.vanswer_msg_id().v).arg(data.vstatus().v).arg(data.vbytes().v));

		const auto resMsgId = data.vanswer_msg_id();
		if (_receivedMessageIds.lookup(resMsgId.v) != ReceivedIdsManager::State::NotFound) {
			_ackRequestData.push_back(resMsgId);
		} else {
			DEBUG_LOG(("Message Info: answer message %1 was not received, requesting...").arg(resMsgId.v));
			_resendRequestData.push_back(resMsgId);
		}
	} return HandleResult::Success;

	case mtpc_rpc_result: {
		if (from + 3 > end) {
			return HandleResult::ParseError;
		}
		auto response = mtpBuffer();

		MTPlong reqMsgId;
		if (!reqMsgId.read(++from, end)) {
			return HandleResult::ParseError;
		}
		const auto requestMsgId = reqMsgId.v;

		DEBUG_LOG(("RPC Info: response received for %1, queueing...").arg(requestMsgId));

		QVector<MTPlong> ids(1, reqMsgId);
		if (badTime) {
			if (requestsFixTimeSalt(ids, serverTime, serverSalt)) {
				badTime = false;
			} else {
				DEBUG_LOG(("Message Info: error, such message was not sent recently %1").arg(requestMsgId));
				return HandleResult::Ignored;
			}
		}

		mtpTypeId typeId = from[0];
		if (typeId == mtpc_gzip_packed) {
			DEBUG_LOG(("RPC Info: gzip container"));
			response = ungzip(++from, end);
			if (response.empty()) {
				return HandleResult::RestartConnection;
			}
			typeId = response[0];
		} else {
			response.resize(end - from);
			memcpy(response.data(), from, (end - from) * sizeof(mtpPrime));
		}
		if (typeId == mtpc_rpc_error) {
			if (IsDestroyedTemporaryKeyError(response)) {
				return HandleResult::DestroyTemporaryKey;
			}
			// An error could be some RPC_CALL_FAIL or other error inside
			// the initConnection, so we're not sure yet that it was inited.
			// Wait till a good response is received.
		} else {
			_sessionData->notifyConnectionInited(*_options);
		}
		requestsAcked(ids, true);

		const auto bindResult = handleBindResponse(requestMsgId, response);
		if (bindResult != HandleResult::Ignored) {
			return bindResult;
		}
		const auto requestId = wasSent(requestMsgId);
		if (requestId && requestId != mtpRequestId(0xFFFFFFFF)) {
			// Save rpc_result for processing in the main thread.
			QWriteLocker locker(_sessionData->haveReceivedMutex());
			_sessionData->haveReceivedResponses().emplace(requestId, response);
		} else {
			DEBUG_LOG(("RPC Info: requestId not found for msgId %1").arg(requestMsgId));
		}
	} return HandleResult::Success;

	case mtpc_new_session_created: {
		const mtpPrime *start = from;
		MTPNewSession msg;
		if (!msg.read(from, end)) {
			return HandleResult::ParseError;
		}
		const auto &data(msg.c_new_session_created());

		if (badTime) {
			if (requestsFixTimeSalt(QVector<MTPlong>(1, data.vfirst_msg_id()), serverTime, serverSalt)) {
				badTime = false;
			} else {
				DEBUG_LOG(("Message Info: error, such message was not sent recently %1").arg(data.vfirst_msg_id().v));
				return HandleResult::Ignored;
			}
		}

		DEBUG_LOG(("Message Info: new server session created, unique_id %1, first_msg_id %2, server_salt %3").arg(data.vunique_id().v).arg(data.vfirst_msg_id().v).arg(data.vserver_salt().v));
		_sessionSalt = data.vserver_salt().v;

		mtpMsgId firstMsgId = data.vfirst_msg_id().v;
		QVector<quint64> toResend;
		{
			QReadLocker locker(_sessionData->haveSentMutex());
			const auto &haveSent = _sessionData->haveSentMap();
			toResend.reserve(haveSent.size());
			for (const auto &[msgId, request] : haveSent) {
				if (msgId >= firstMsgId) {
					break;
				} else if (request->requestId) {
					toResend.push_back(msgId);
				}
			}
		}
		for (const auto msgId : toResend) {
			resend(msgId, 10, true);
		}

		mtpBuffer update(from - start);
		if (from > start) memcpy(update.data(), start, (from - start) * sizeof(mtpPrime));

		// Notify main process about new session - need to get difference.
		QWriteLocker locker(_sessionData->haveReceivedMutex());
		_sessionData->haveReceivedUpdates().push_back(mtpBuffer(update));
	} return HandleResult::Success;

	case mtpc_pong: {
		MTPPong msg;
		if (!msg.read(from, end)) {
			return HandleResult::ParseError;
		}
		const auto &data(msg.c_pong());
		DEBUG_LOG(("Message Info: pong received, msg_id: %1, ping_id: %2").arg(data.vmsg_id().v).arg(data.vping_id().v));

		if (!wasSent(data.vmsg_id().v)) {
			DEBUG_LOG(("Message Error: such msg_id %1 ping_id %2 was not sent recently").arg(data.vmsg_id().v).arg(data.vping_id().v));
			return HandleResult::Ignored;
		}
		if (data.vping_id().v == _pingId) {
			_pingId = 0;
		} else {
			DEBUG_LOG(("Message Info: just pong..."));
		}

		QVector<MTPlong> ids(1, data.vmsg_id());
		if (badTime) {
			if (requestsFixTimeSalt(ids, serverTime, serverSalt)) {
				badTime = false;
			} else {
				return HandleResult::Ignored;
			}
		}
		requestsAcked(ids, true);
	} return HandleResult::Success;

	}

	if (badTime) {
		DEBUG_LOG(("Message Error: bad time in updates cons, must create new session"));
		return HandleResult::ResetSession;
	}

	if (_currentDcType == DcType::Regular) {
		mtpBuffer update(end - from);
		if (end > from) {
			memcpy(update.data(), from, (end - from) * sizeof(mtpPrime));
		}

		// Notify main process about the new updates.
		QWriteLocker locker(_sessionData->haveReceivedMutex());
		_sessionData->haveReceivedUpdates().push_back(mtpBuffer(update));
	} else {
		LOG(("Message Error: unexpected updates in dcType: %1"
			).arg(static_cast<int>(_currentDcType)));
	}

	return HandleResult::Success;
}

SessionPrivate::HandleResult SessionPrivate::handleBindResponse(
		mtpMsgId requestMsgId,
		const mtpBuffer &response) {
	if (!_keyCreator || !_bindMsgId || _bindMsgId != requestMsgId) {
		return HandleResult::Ignored;
	}
	_bindMsgId = 0;

	const auto result = _keyCreator->handleBindResponse(response);
	switch (result) {
	case DcKeyBindState::Success:
		if (!_sessionData->releaseKeyCreationOnDone(
			_encryptionKey,
			base::take(_keyCreator)->bindPersistentKey())) {
			return HandleResult::DestroyTemporaryKey;
		}
		_sessionData->queueNeedToResumeAndSend();
		return HandleResult::Success;
	case DcKeyBindState::DefinitelyDestroyed:
		if (destroyOldEnoughPersistentKey()) {
			return HandleResult::DestroyTemporaryKey;
		}
		[[fallthrough]];
	case DcKeyBindState::Failed:
		_sessionData->queueNeedToResumeAndSend();
		return HandleResult::Success;
	}
	Unexpected("Result of BoundKeyCreator::handleBindResponse.");
}

mtpBuffer SessionPrivate::ungzip(const mtpPrime *from, const mtpPrime *end) const {
	mtpBuffer result; // * 4 because of mtpPrime type
	result.resize(0);

	MTPstring packed;
	if (!packed.read(from, end)) { // read packed string as serialized mtp string type
		LOG(("RPC Error: could not read gziped bytes."));
		return result;
	}
	uint32 packedLen = packed.v.size(), unpackedChunk = packedLen, unpackedLen = 0;

	z_stream stream;
	stream.zalloc = 0;
	stream.zfree = 0;
	stream.opaque = 0;
	stream.avail_in = 0;
	stream.next_in = 0;
	int res = inflateInit2(&stream, 16 + MAX_WBITS);
	if (res != Z_OK) {
		LOG(("RPC Error: could not init zlib stream, code: %1").arg(res));
		return result;
	}
	stream.avail_in = packedLen;
	stream.next_in = reinterpret_cast<Bytef*>(packed.v.data());

	stream.avail_out = 0;
	while (!stream.avail_out) {
		result.resize(result.size() + unpackedChunk);
		stream.avail_out = unpackedChunk * sizeof(mtpPrime);
		stream.next_out = (Bytef*)&result[result.size() - unpackedChunk];
		int res = inflate(&stream, Z_NO_FLUSH);
		if (res != Z_OK && res != Z_STREAM_END) {
			inflateEnd(&stream);
			LOG(("RPC Error: could not unpack gziped data, code: %1").arg(res));
			DEBUG_LOG(("RPC Error: bad gzip: %1").arg(Logs::mb(packed.v.constData(), packedLen).str()));
			return mtpBuffer();
		}
	}
	if (stream.avail_out & 0x03) {
		uint32 badSize = result.size() * sizeof(mtpPrime) - stream.avail_out;
		LOG(("RPC Error: bad length of unpacked data %1").arg(badSize));
		DEBUG_LOG(("RPC Error: bad unpacked data %1").arg(Logs::mb(result.data(), badSize).str()));
		return mtpBuffer();
	}
	result.resize(result.size() - (stream.avail_out >> 2));
	inflateEnd(&stream);
	if (!result.size()) {
		LOG(("RPC Error: bad length of unpacked data 0"));
	}
	return result;
}

bool SessionPrivate::requestsFixTimeSalt(const QVector<MTPlong> &ids, int32 serverTime, uint64 serverSalt) {
	for (const auto &id : ids) {
		if (wasSent(id.v)) {
			// Found such msg_id in recent acked or in recent sent requests.
			if (serverSalt) {
				_sessionSalt = serverSalt;
			}
			correctUnixtimeWithBadLocal(serverTime);
			return true;
		}
	}
	return false;
}

void SessionPrivate::correctUnixtimeByFastRequest(
		const QVector<MTPlong> &ids,
		TimeId serverTime) {
	const auto now = crl::now();

	QReadLocker locker(_sessionData->haveSentMutex());
	const auto &haveSent = _sessionData->haveSentMap();
	for (const auto &id : ids) {
		const auto i = haveSent.find(id.v);
		if (i == haveSent.end()) {
			continue;
		}
		const auto duration = (now - i->second->lastSentTime);
		if (duration < 0 || duration > SyncTimeRequestDuration) {
			continue;
		}
		locker.unlock();

		SyncTimeRequestDuration = duration;
		base::unixtime::update(serverTime, true);
		return;
	}
}

void SessionPrivate::correctUnixtimeWithBadLocal(TimeId serverTime) {
	SyncTimeRequestDuration = kFastRequestDuration;
	base::unixtime::update(serverTime, true);
}

void SessionPrivate::requestsAcked(const QVector<MTPlong> &ids, bool byResponse) {
	uint32 idsCount = ids.size();

	DEBUG_LOG(("Message Info: requests acked, ids %1").arg(LogIdsVector(ids)));

	QVector<MTPlong> toAckMore;
	{
		QWriteLocker locker2(_sessionData->haveSentMutex());
		auto &haveSent = _sessionData->haveSentMap();

		for (const auto &wrappedMsgId : ids) {
			const auto msgId = wrappedMsgId.v;
			if (const auto i = _sentContainers.find(msgId); i != end(_sentContainers)) {
				DEBUG_LOG(("Message Info: container ack received, msgId %1").arg(msgId));
				const auto &list = i->second.messages;
				toAckMore.reserve(toAckMore.size() + list.size());
				for (const auto msgId : list) {
					toAckMore.push_back(MTP_long(msgId));
				}
				_sentContainers.erase(i);
				continue;
			}
			if (const auto i = _stateAndResendRequests.find(msgId); i != end(_stateAndResendRequests)) {
				_stateAndResendRequests.erase(i);
				continue;
			}
			if (const auto i = haveSent.find(msgId); i != end(haveSent)) {
				const auto requestId = i->second->requestId;

				if (!byResponse && _instance->hasCallbacks(requestId)) {
					DEBUG_LOG(("Message Info: ignoring ACK for msgId %1 because request %2 requires a response").arg(msgId).arg(requestId));
					continue;
				}
				haveSent.erase(i);

				_ackedIds.emplace(msgId, requestId);
				continue;
			}
			DEBUG_LOG(("Message Info: msgId %1 was not found in recent sent, while acking requests, searching in resend...").arg(msgId));
			if (const auto i = _resendingIds.find(msgId); i != end(_resendingIds)) {
				const auto requestId = i->second;

				if (!byResponse && _instance->hasCallbacks(requestId)) {
					DEBUG_LOG(("Message Info: ignoring ACK for msgId %1 because request %2 requires a response").arg(msgId).arg(requestId));
					continue;
				}
				_resendingIds.erase(i);

				QWriteLocker locker4(_sessionData->toSendMutex());
				auto &toSend = _sessionData->toSendMap();
				const auto j = toSend.find(requestId);
				if (j == end(toSend)) {
					DEBUG_LOG(("Message Info: msgId %1 was found in recent resent, requestId %2 was not found in prepared to send").arg(msgId).arg(requestId));
					continue;
				}
				if (j->second->requestId != requestId) {
					DEBUG_LOG(("Message Error: for msgId %1 found resent request, requestId %2, contains requestId %3").arg(msgId).arg(requestId).arg(j->second->requestId));
				} else {
					DEBUG_LOG(("Message Info: acked msgId %1 that was prepared to resend, requestId %2").arg(msgId).arg(requestId));
				}

				_ackedIds.emplace(msgId, j->second->requestId);

				toSend.erase(j);
				continue;
			}
			DEBUG_LOG(("Message Info: msgId %1 was not found in recent resent either").arg(msgId));
		}
	}

	auto ackedCount = _ackedIds.size();
	if (ackedCount > kIdsBufferSize) {
		DEBUG_LOG(("Message Info: removing some old acked sent msgIds %1").arg(ackedCount - kIdsBufferSize));
		while (ackedCount-- > kIdsBufferSize) {
			_ackedIds.erase(_ackedIds.begin());
		}
	}

	if (toAckMore.size()) {
		requestsAcked(toAckMore);
	}
}

void SessionPrivate::handleMsgsStates(const QVector<MTPlong> &ids, const QByteArray &states) {
	const auto idsCount = ids.size();
	if (!idsCount) {
		DEBUG_LOG(("Message Info: void ids vector in handleMsgsStates()"));
		return;
	}
	if (states.size() != idsCount) {
		LOG(("Message Error: got less states than required ids count."));
		return;
	}

	auto acked = QVector<MTPlong>();
	acked.reserve(idsCount);
	for (auto i = 0; i != idsCount; ++i) {
		const auto state = states[i];
		const auto requestMsgId = ids[i].v;
		{
			QReadLocker locker(_sessionData->haveSentMutex());
			if (!_sessionData->haveSentMap().contains(requestMsgId)) {
				DEBUG_LOG(("Message Info: state was received for msgId %1, but request is not found, looking in resent requests...").arg(requestMsgId));
				const auto reqIt = _resendingIds.find(requestMsgId);
				if (reqIt != _resendingIds.cend()) {
					if ((state & 0x07) != 0x04) { // was received
						DEBUG_LOG(("Message Info: state was received for msgId %1, state %2, already resending in container").arg(requestMsgId).arg((int32)state));
					} else {
						DEBUG_LOG(("Message Info: state was received for msgId %1, state %2, ack, cancelling resend").arg(requestMsgId).arg((int32)state));
						acked.push_back(MTP_long(requestMsgId)); // will remove from resend in requestsAcked
					}
				} else {
					DEBUG_LOG(("Message Info: msgId %1 was not found in recent resent either").arg(requestMsgId));
				}
				continue;
			}
		}
		if ((state & 0x07) != 0x04) { // was received
			DEBUG_LOG(("Message Info: state was received for msgId %1, state %2, resending in container").arg(requestMsgId).arg((int32)state));
			resend(requestMsgId, 10, true);
		} else {
			DEBUG_LOG(("Message Info: state was received for msgId %1, state %2, ack").arg(requestMsgId).arg((int32)state));
			acked.push_back(MTP_long(requestMsgId));
		}
	}
	requestsAcked(acked);
}

void SessionPrivate::clearSpecialMsgId(mtpMsgId msgId) {
	if (msgId == _pingMsgId) {
		_pingMsgId = 0;
		_pingId = 0;
	} else if (msgId == _bindMsgId) {
		_bindMsgId = 0;
	}
}

void SessionPrivate::resend(
		mtpMsgId msgId,
		crl::time msCanWait,
		bool forceContainer) {
	const auto guard = gsl::finally([&] {
		clearSpecialMsgId(msgId);
		if (msCanWait >= 0) {
			_sessionData->queueSendAnything(msCanWait);
		}
	});

	if (const auto i = _sentContainers.find(msgId); i != end(_sentContainers)) {
		DEBUG_LOG(("Message Info: resending container, msgId %1").arg(msgId));
		const auto ids = std::move(i->second.messages);
		_sentContainers.erase(i);

		for (const auto innerMsgId : ids) {
			resend(innerMsgId, -1, true);
		}
		return;
	}
	auto lock = QWriteLocker(_sessionData->haveSentMutex());
	auto &haveSent = _sessionData->haveSentMap();
	auto i = haveSent.find(msgId);
	if (i == haveSent.end()) {
		return;
	}
	auto request = i->second;
	haveSent.erase(i);
	lock.unlock();

	request->lastSentTime = crl::now();
	request->forceSendInContainer = forceContainer;
	_resendingIds.emplace(msgId, request->requestId);
	{
		QWriteLocker locker(_sessionData->toSendMutex());
		_sessionData->toSendMap().emplace(request->requestId, request);
	}
}

void SessionPrivate::resendAll() {
	auto lock = QWriteLocker(_sessionData->haveSentMutex());
	auto haveSent = base::take(_sessionData->haveSentMap());
	lock.unlock();
	{
		auto lock = QWriteLocker(_sessionData->toSendMutex());
		auto &toSend = _sessionData->toSendMap();
		const auto now = crl::now();
		for (auto &[msgId, request] : haveSent) {
			const auto requestId = request->requestId;
			request->lastSentTime = now;
			request->forceSendInContainer = true;
			_resendingIds.emplace(msgId, requestId);
			toSend.emplace(requestId, std::move(request));
		}
	}

	_sessionData->queueSendAnything();
}

void SessionPrivate::onConnected(
		not_null<AbstractConnection*> connection) {
	disconnect(connection, &AbstractConnection::connected, nullptr, nullptr);
	if (!connection->isConnected()) {
		LOG(("Connection Error: not connected in onConnected(), "
			"state: %1").arg(connection->debugState()));
		return restart();
	}

	_waitForConnected = kMinConnectedTimeout;
	_waitForConnectedTimer.cancel();

	const auto i = ranges::find(
		_testConnections,
		connection.get(),
		[](const TestConnection &test) { return test.data.get(); });
	Assert(i != end(_testConnections));
	const auto my = i->priority;
	const auto j = ranges::find_if(
		_testConnections,
		[&](const TestConnection &test) { return test.priority > my; });
	if (j != end(_testConnections)) {
		DEBUG_LOG(("MTP Info: connection %1 succeed, "
			"waiting for %2.").arg(i->data->tag()).arg(j->data->tag()));
		_waitForBetterTimer.callOnce(kWaitForBetterTimeout);
	} else {
		DEBUG_LOG(("MTP Info: connection through IPv4 succeed."));
		_waitForBetterTimer.cancel();
		_connection = std::move(i->data);
		_testConnections.clear();
		checkAuthKey();
	}
}

void SessionPrivate::onDisconnected(
		not_null<AbstractConnection*> connection) {
	removeTestConnection(connection);

	if (_testConnections.empty()) {
		destroyAllConnections();
		restart();
	} else {
		confirmBestConnection();
	}
}

void SessionPrivate::confirmBestConnection() {
	if (_waitForBetterTimer.isActive()) {
		return;
	}
	const auto i = ranges::max_element(
		_testConnections,
		std::less<>(),
		[](const TestConnection &test) {
			return test.data->isConnected() ? test.priority : -1;
		});
	Assert(i != end(_testConnections));
	if (!i->data->isConnected()) {
		return;
	}

	DEBUG_LOG(("MTP Info: can't connect through better, using %1."
		).arg(i->data->tag()));

	_connection = std::move(i->data);
	_testConnections.clear();

	checkAuthKey();
}

void SessionPrivate::removeTestConnection(
		not_null<AbstractConnection*> connection) {
	_testConnections.erase(
		ranges::remove(
			_testConnections,
			connection.get(),
			[](const TestConnection &test) { return test.data.get(); }),
		end(_testConnections));
}

void SessionPrivate::checkAuthKey() {
	if (_keyId) {
		authKeyChecked();
	} else if (_instance->isKeysDestroyer()) {
		applyAuthKey(_sessionData->getPersistentKey());
	} else {
		applyAuthKey(_sessionData->getTemporaryKey(
			TemporaryKeyTypeByDcType(_currentDcType)));
	}
}

void SessionPrivate::updateAuthKey() {
	if (_instance->isKeysDestroyer() || _keyCreator || !_connection) {
		return;
	}

	DEBUG_LOG(("AuthKey Info: Connection updating key from Session, dc %1"
		).arg(_shiftedDcId));
	applyAuthKey(_sessionData->getTemporaryKey(
		TemporaryKeyTypeByDcType(_currentDcType)));
}

void SessionPrivate::setCurrentKeyId(uint64 newKeyId) {
	if (_keyId == newKeyId) {
		return;
	}
	_keyId = newKeyId;

	DEBUG_LOG(("MTP Info: auth key id set to id %1").arg(newKeyId));
	changeSessionId();
}

void SessionPrivate::applyAuthKey(AuthKeyPtr &&encryptionKey) {
	_encryptionKey = std::move(encryptionKey);
	const auto newKeyId = _encryptionKey ? _encryptionKey->keyId() : 0;
	if (_keyId) {
		if (_keyId == newKeyId) {
			return;
		}
		setCurrentKeyId(0);
		DEBUG_LOG(("MTP Info: auth_key id for dc %1 changed, restarting..."
			).arg(_shiftedDcId));
		if (_connection) {
			restart();
		}
		return;
	}
	if (!_connection) {
		return;
	}
	setCurrentKeyId(newKeyId);
	Assert(!_connection->sentEncryptedWithKeyId());

	DEBUG_LOG(("AuthKey Info: Connection update key from Session, "
		"dc %1 result: %2"
		).arg(_shiftedDcId
		).arg(Logs::mb(&_keyId, sizeof(_keyId)).str()));
	if (_keyId) {
		return authKeyChecked();
	}

	if (_instance->isKeysDestroyer()) {
		// We are here to destroy an old key, so we're done.
		LOG(("MTP Error: No key %1 in updateAuthKey() for destroying."
			).arg(_shiftedDcId));
		_instance->keyWasPossiblyDestroyed(_shiftedDcId);
	} else if (noMediaKeyWithExistingRegularKey()) {
		DEBUG_LOG(("AuthKey Info: No key in updateAuthKey() for media, "
			"but someone has created regular, trying to acquire."));
		const auto dcType = tryAcquireKeyCreation();
		if (_keyCreator && dcType != _currentDcType) {
			DEBUG_LOG(("AuthKey Info: "
				"Dc type changed for creation, restarting."));
			restart();
			return;
		}
	}
	if (_keyCreator) {
		DEBUG_LOG(("AuthKey Info: No key in updateAuthKey(), creating."));
		_keyCreator->start(
			BareDcId(_shiftedDcId),
			getProtocolDcId(),
			_connection.get(),
			&_instance->dcOptions());
	} else {
		DEBUG_LOG(("AuthKey Info: No key in updateAuthKey(), "
			"but someone is creating already, waiting."));
	}
}

bool SessionPrivate::noMediaKeyWithExistingRegularKey() const {
	return (TemporaryKeyTypeByDcType(_currentDcType)
			== TemporaryKeyType::MediaCluster)
		&& _sessionData->getTemporaryKey(TemporaryKeyType::Regular);
}

bool SessionPrivate::destroyOldEnoughPersistentKey() {
	Expects(_keyCreator != nullptr);

	const auto key = _keyCreator->bindPersistentKey();
	Assert(key != nullptr);

	const auto created = key->creationTime();
	if (created > 0 && crl::now() - created < kKeyOldEnoughForDestroy) {
		return false;
	}
	const auto instance = _instance;
	const auto shiftedDcId = _shiftedDcId;
	const auto keyId = key->keyId();
	InvokeQueued(instance, [=] {
		instance->keyDestroyedOnServer(shiftedDcId, keyId);
	});
	return true;
}

DcType SessionPrivate::tryAcquireKeyCreation() {
	if (_keyCreator) {
		return _currentDcType;
	} else if (_instance->isKeysDestroyer()) {
		return _realDcType;
	}

	const auto acquired = _sessionData->acquireKeyCreation(_realDcType);
	if (acquired == CreatingKeyType::None) {
		return _realDcType;
	}

	using Result = DcKeyResult;
	using Error = DcKeyError;
	auto delegate = BoundKeyCreator::Delegate();
	delegate.unboundReady = [=](base::expected<Result, Error> result) {
		if (!result) {
			releaseKeyCreationOnFail();
			if (result.error() == Error::UnknownPublicKey) {
				if (_realDcType == DcType::Cdn) {
					LOG(("Warning: CDN public RSA key not found"));
					requestCDNConfig();
					return;
				}
				LOG(("AuthKey Error: could not choose public RSA key"));
			}
			restart();
			return;
		}
		DEBUG_LOG(("AuthKey Info: unbound key creation succeed, "
			"ids: (%1, %2) server salts: (%3, %4)"
			).arg(result->temporaryKey
				? result->temporaryKey->keyId()
				: 0
			).arg(result->persistentKey
				? result->persistentKey->keyId()
				: 0
			).arg(result->temporaryServerSalt
			).arg(result->persistentServerSalt));

		_sessionSalt = result->temporaryServerSalt;
		result->temporaryKey->setExpiresAt(base::unixtime::now()
			+ kTemporaryExpiresIn
			+ kBindKeyAdditionalExpiresTimeout);
		if (_realDcType != DcType::Cdn) {
			auto key = result->persistentKey
				? std::move(result->persistentKey)
				: _sessionData->getPersistentKey();
			if (!key) {
				releaseKeyCreationOnFail();
				restart();
				return;
			}
			_keyCreator->bind(std::move(key));
		}
		applyAuthKey(std::move(result->temporaryKey));
		if (_realDcType == DcType::Cdn) {
			_keyCreator = nullptr;
			if (!_sessionData->releaseCdnKeyCreationOnDone(_encryptionKey)) {
				restart();
			} else {
				_sessionData->queueNeedToResumeAndSend();
			}
		}
	};
	delegate.sentSome = [=](uint64 size) {
		onSentSome(size);
	};
	delegate.receivedSome = [=] {
		onReceivedSome();
	};

	auto request = DcKeyRequest();
	request.persistentNeeded = (acquired == CreatingKeyType::Persistent);
	request.temporaryExpiresIn = kTemporaryExpiresIn;
	_keyCreator = std::make_unique<BoundKeyCreator>(
		request,
		std::move(delegate));
	const auto forceUseRegular = (_realDcType == DcType::MediaCluster)
		&& (acquired != CreatingKeyType::TemporaryMediaCluster);
	return forceUseRegular ? DcType::Regular : _realDcType;
}

void SessionPrivate::authKeyChecked() {
	connect(_connection, &AbstractConnection::receivedData, [=] {
		handleReceived();
	});

	if (_sessionSalt && setState(ConnectedState)) {
		resendAll();
	} // else receive salt in bad_server_salt first, then try to send all the requests

	_pingIdToSend = rand_value<uint64>(); // get server_salt
	_sessionData->queueNeedToResumeAndSend();
}

void SessionPrivate::onError(
		not_null<AbstractConnection*> connection,
		qint32 errorCode) {
	if (errorCode == -429) {
		LOG(("Protocol Error: -429 flood code returned!"));
	} else if (errorCode == -444) {
		LOG(("Protocol Error: -444 bad dc_id code returned!"));
		InvokeQueued(_instance, [instance = _instance] {
			instance->badConfigurationError();
		});
	}
	removeTestConnection(connection);

	if (_testConnections.empty()) {
		handleError(errorCode);
	} else {
		confirmBestConnection();
	}
}

void SessionPrivate::handleError(int errorCode) {
	destroyAllConnections();
	_waitForConnectedTimer.cancel();

	if (errorCode == -404) {
		destroyTemporaryKey();
	} else {
		MTP_LOG(_shiftedDcId, ("Restarting after error in connection, error code: %1...").arg(errorCode));
		return restart();
	}
}

void SessionPrivate::destroyTemporaryKey() {
	if (_instance->isKeysDestroyer()) {
		LOG(("MTP Info: -404 error received in destroyer %1, assuming key was destroyed.").arg(_shiftedDcId));
		_instance->keyWasPossiblyDestroyed(_shiftedDcId);
		return;
	}
	LOG(("MTP Info: -404 error received in %1 with temporary key, assuming it was destroyed.").arg(_shiftedDcId));
	releaseKeyCreationOnFail();
	if (_encryptionKey) {
		_sessionData->destroyTemporaryKey(_encryptionKey->keyId());
	}
	applyAuthKey(nullptr);
	restart();
}

bool SessionPrivate::sendSecureRequest(
		SerializedRequest &&request,
		bool needAnyResponse) {
#ifdef TDESKTOP_MTPROTO_OLD
	const auto oldPadding = true;
#else // TDESKTOP_MTPROTO_OLD
	const auto oldPadding = false;
#endif // TDESKTOP_MTPROTO_OLD
	request.addPadding(_connection->requiresExtendedPadding(), oldPadding);

	uint32 fullSize = request->size();
	if (fullSize < 9) {
		return false;
	}

	auto messageSize = request.messageSize();
	if (messageSize < 5 || fullSize < messageSize + 4) {
		return false;
	}

	memcpy(request->data() + 0, &_sessionSalt, 2 * sizeof(mtpPrime));
	memcpy(request->data() + 2, &_sessionId, 2 * sizeof(mtpPrime));

	auto from = request->constData() + 4;
	MTP_LOG(_shiftedDcId, ("Send: ")
		+ DumpToText(from, from + messageSize)
		+ QString(" (protocolDcId:%1,key:%2)"
		).arg(getProtocolDcId()
		).arg(_encryptionKey->keyId()));

#ifdef TDESKTOP_MTPROTO_OLD
	uint32 padding = fullSize - 4 - messageSize;

	uchar encryptedSHA[20];
	MTPint128 &msgKey(*(MTPint128*)(encryptedSHA + 4));
	hashSha1(
		request->constData(),
		(fullSize - padding) * sizeof(mtpPrime),
		encryptedSHA);

	auto packet = _connection->prepareSecurePacket(_keyId, msgKey, fullSize);
	const auto prefix = packet.size();
	packet.resize(prefix + fullSize);

	aesIgeEncrypt_oldmtp(
		request->constData(),
		&packet[prefix],
		fullSize * sizeof(mtpPrime),
		_encryptionKey,
		msgKey);
#else // TDESKTOP_MTPROTO_OLD
	uchar encryptedSHA256[32];
	MTPint128 &msgKey(*(MTPint128*)(encryptedSHA256 + 8));

	SHA256_CTX msgKeyLargeContext;
	SHA256_Init(&msgKeyLargeContext);
	SHA256_Update(&msgKeyLargeContext, _encryptionKey->partForMsgKey(true), 32);
	SHA256_Update(&msgKeyLargeContext, request->constData(), fullSize * sizeof(mtpPrime));
	SHA256_Final(encryptedSHA256, &msgKeyLargeContext);

	auto packet = _connection->prepareSecurePacket(_keyId, msgKey, fullSize);
	const auto prefix = packet.size();
	packet.resize(prefix + fullSize);

	aesIgeEncrypt(
		request->constData(),
		&packet[prefix],
		fullSize * sizeof(mtpPrime),
		_encryptionKey,
		msgKey);
#endif // TDESKTOP_MTPROTO_OLD

	DEBUG_LOG(("MTP Info: sending request, size: %1, num: %2, time: %3").arg(fullSize + 6).arg((*request)[4]).arg((*request)[5]));

	_connection->setSentEncryptedWithKeyId(_keyId);
	_connection->sendData(std::move(packet));

	if (needAnyResponse) {
		onSentSome((prefix + fullSize) * sizeof(mtpPrime));
	}

	return true;
}

mtpRequestId SessionPrivate::wasSent(mtpMsgId msgId) const {
	if (msgId == _pingMsgId || msgId == _bindMsgId) {
		return mtpRequestId(0xFFFFFFFF);
	}
	if (const auto i = _resendingIds.find(msgId); i != end(_resendingIds)) {
		return i->second;
	}
	if (const auto i = _ackedIds.find(msgId); i != end(_ackedIds)) {
		return i->second;
	}
	if (const auto i = _sentContainers.find(msgId); i != end(_sentContainers)) {
		return mtpRequestId(0xFFFFFFFF);
	}

	{
		QReadLocker locker(_sessionData->haveSentMutex());
		const auto &haveSent = _sessionData->haveSentMap();
		const auto i = haveSent.find(msgId);
		if (i != haveSent.end()) {
			return i->second->requestId
				? i->second->requestId
				: mtpRequestId(0xFFFFFFFF);
		}
	}
	return 0;
}

void SessionPrivate::clearUnboundKeyCreator() {
	if (_keyCreator) {
		_keyCreator->stop();
	}
}

void SessionPrivate::releaseKeyCreationOnFail() {
	if (!_keyCreator) {
		return;
	}
	_keyCreator = nullptr;
	_sessionData->releaseKeyCreationOnFail();
}

} // namespace details
} // namespace MTP<|MERGE_RESOLUTION|>--- conflicted
+++ resolved
@@ -633,36 +633,25 @@
 			? "n/a"
 			: _instance->systemVersion();
 #if defined OS_MAC_STORE
-<<<<<<< HEAD
 		const auto appVersion = QString::fromLatin1(AppVersionReleaseStr)
-			+ " mac store";
+			+ " Mac App Store";
 #elif defined OS_WIN_STORE // OS_MAC_STORE
 		const auto appVersion = QString::fromLatin1(AppVersionReleaseStr)
-			+ " win store";
-#else // OS_MAC_STORE || OS_WIN_STORE
-		const auto appVersion = QString::fromLatin1(AppVersionReleaseStr);
-#endif // OS_MAC_STORE || OS_WIN_STORE
-=======
-		const auto appVersion = QString::fromLatin1(AppVersionStr)
-			+ " Mac App Store";
-#elif defined OS_WIN_STORE // OS_MAC_STORE
-		const auto appVersion = QString::fromLatin1(AppVersionStr)
 			+ " Microsoft Store";
 #elif defined Q_OS_UNIX && !defined Q_OS_MAC // OS_MAC_STORE || OS_WIN_STORE
 		const auto appVersion = [] {
 			if (Platform::InFlatpak()) {
-				return QString::fromLatin1(AppVersionStr)
+				return QString::fromLatin1(AppVersionReleaseStr)
 					+ " Flatpak";
 			} else if (Platform::InSnap()) {
-				return QString::fromLatin1(AppVersionStr)
+				return QString::fromLatin1(AppVersionReleaseStr)
 					+ " Snap";
 			}
-			return QString::fromLatin1(AppVersionStr);
+			return QString::fromLatin1(AppVersionReleaseStr);
 		}();
 #else // OS_MAC_STORE || OS_WIN_STORE || (defined Q_OS_UNIX && !defined Q_OS_MAC)
-		const auto appVersion = QString::fromLatin1(AppVersionStr);
+		const auto appVersion = QString::fromLatin1(AppVersionReleaseStr);
 #endif // OS_MAC_STORE || OS_WIN_STORE || (defined Q_OS_UNIX && !defined Q_OS_MAC)
->>>>>>> 7dffc6e9
 		const auto proxyType = _options->proxy.type;
 		const auto mtprotoProxy = (proxyType == ProxyData::Type::Mtproto);
 		const auto clientProxyFields = mtprotoProxy
