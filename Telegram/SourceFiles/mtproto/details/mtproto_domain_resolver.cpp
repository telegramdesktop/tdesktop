/*
This file is part of Telegram Desktop,
the official desktop application for the Telegram messaging service.

For license and copyright information please follow this link:
https://github.com/telegramdesktop/tdesktop/blob/master/LEGAL
*/
#include "mtproto/details/mtproto_domain_resolver.h"

#include "base/random.h"
#include "base/invoke_queued.h"
#include "base/call_delayed.h"

#include <QtCore/QJsonDocument>
#include <QtCore/QJsonArray>
#include <QtCore/QJsonObject>
#include <range/v3/algorithm/shuffle.hpp>
#include <range/v3/algorithm/reverse.hpp>
#include <range/v3/algorithm/remove.hpp>
#include <random>

namespace MTP::details {
namespace {

constexpr auto kSendNextTimeout = crl::time(800);
constexpr auto kMinTimeToLive = 10 * crl::time(1000);
constexpr auto kMaxTimeToLive = 300 * crl::time(1000);

} // namespace

const std::vector<QString> &DnsDomains() {
	static const auto kResult = std::vector<QString>{
		"google.com",
		"www.google.com",
		"google.ru",
		"www.google.ru",
	};
	return kResult;
}

QString GenerateDnsRandomPadding() {
	constexpr char kValid[] = "abcdefghijklmnopqrstuvwxyz"
		"ABCDEFGHIJKLMNOPQRSTUVWXYZ0123456789";

	auto result = QString();
	const auto count = [&] {
		constexpr auto kMinPadding = 13;
		constexpr auto kMaxPadding = 128;
		while (true) {
			const auto result = 1 + (base::RandomValue<uchar>() / 2);
			Assert(result <= kMaxPadding);
			if (result >= kMinPadding) {
				return result;
			}
		}
	}();
	result.resize(count);
	for (auto &ch : result) {
		ch = kValid[base::RandomValue<uchar>() % (sizeof(kValid) - 1)];
	}
	return result;
}

QByteArray DnsUserAgent() {
	static const auto kResult = QByteArray(
		"Mozilla/5.0 (Windows NT 10.0; Win64; x64) "
		"AppleWebKit/537.36 (KHTML, like Gecko) "
<<<<<<< HEAD
        "Chrome/107.0.5304.110 Safari/537.36");
=======
		"Chrome/107.0.5304.110 Safari/537.36");
>>>>>>> 95b29f5f
	return kResult;
}

std::vector<DnsEntry> ParseDnsResponse(
		const QByteArray &bytes,
		std::optional<int> typeRestriction) {
	if (bytes.isEmpty()) {
		return {};
	}

	// Read and store to "result" all the data bytes from the response:
	// { ..,
	//   "Answer": [
	//     { .., "data": "bytes1", "TTL": int, .. },
	//     { .., "data": "bytes2", "TTL": int, .. }
	//   ],
	// .. }
	auto error = QJsonParseError{ 0, QJsonParseError::NoError };
	const auto document = QJsonDocument::fromJson(bytes, &error);
	if (error.error != QJsonParseError::NoError) {
		LOG(("Config Error: Failed to parse dns response JSON, error: %1"
			).arg(error.errorString()));
		return {};
	} else if (!document.isObject()) {
		LOG(("Config Error: Not an object received in dns response JSON."));
		return {};
	}
	const auto response = document.object();
	const auto answerIt = response.find("Answer");
	if (answerIt == response.constEnd()) {
		LOG(("Config Error: Could not find Answer in dns response JSON."));
		return {};
	} else if (!(*answerIt).isArray()) {
		LOG(("Config Error: Not an array received "
			"in Answer in dns response JSON."));
		return {};
	}

	auto result = std::vector<DnsEntry>();
	for (const auto elem : (*answerIt).toArray()) {
		if (!elem.isObject()) {
			LOG(("Config Error: Not an object found "
				"in Answer array in dns response JSON."));
			continue;
		}
		const auto object = elem.toObject();
		if (typeRestriction) {
			const auto typeIt = object.find("type");
			const auto type = int(base::SafeRound((*typeIt).toDouble()));
			if (!(*typeIt).isDouble()) {
				LOG(("Config Error: Not a number in type field "
					"in Answer array in dns response JSON."));
				continue;
			} else if (type != *typeRestriction) {
				continue;
			}
		}
		const auto dataIt = object.find("data");
		if (dataIt == object.constEnd()) {
			LOG(("Config Error: Could not find data "
				"in Answer array entry in dns response JSON."));
			continue;
		} else if (!(*dataIt).isString()) {
			LOG(("Config Error: Not a string data found "
				"in Answer array entry in dns response JSON."));
			continue;
		}

		const auto ttlIt = object.find("TTL");
		const auto ttl = (ttlIt != object.constEnd())
			? crl::time(base::SafeRound((*ttlIt).toDouble()))
			: crl::time(0);
		result.push_back({ (*dataIt).toString(), ttl });
	}
	return result;
}

ServiceWebRequest::ServiceWebRequest(not_null<QNetworkReply*> reply)
: reply(reply.get()) {
}

ServiceWebRequest::ServiceWebRequest(ServiceWebRequest &&other)
: reply(base::take(other.reply)) {
}

ServiceWebRequest &ServiceWebRequest::operator=(ServiceWebRequest &&other) {
	if (reply != other.reply) {
		destroy();
		reply = base::take(other.reply);
	}
	return *this;
}

void ServiceWebRequest::destroy() {
	if (const auto value = base::take(reply)) {
		value->disconnect(
			value,
			&QNetworkReply::finished,
			nullptr,
			nullptr);
		value->abort();
		value->deleteLater();
	}
}

ServiceWebRequest::~ServiceWebRequest() {
	if (reply) {
		reply->deleteLater();
	}
}

DomainResolver::DomainResolver(Fn<void(
	const QString &host,
	const QStringList &ips,
	crl::time expireAt)> callback)
: _callback(std::move(callback)) {
	_manager.setProxy(QNetworkProxy::NoProxy);
}

void DomainResolver::resolve(const QString &domain) {
	resolve({ domain, false });
	resolve({ domain, true });
}

void DomainResolver::resolve(const AttemptKey &key) {
	if (_attempts.find(key) != end(_attempts)) {
		return;
	} else if (_requests.find(key) != end(_requests)) {
		return;
	}
	const auto i = _cache.find(key);
	_lastTimestamp = crl::now();
	if (i != end(_cache) && i->second.expireAt > _lastTimestamp) {
		checkExpireAndPushResult(key.domain);
		return;
	}

	auto attempts = std::vector<Attempt>();
	auto domains = DnsDomains();
	std::random_device rd;
	ranges::shuffle(domains, std::mt19937(rd()));
	const auto takeDomain = [&] {
		const auto result = domains.back();
		domains.pop_back();
		return result;
	};
	const auto shuffle = [&](int from, int till) {
		Expects(till > from);

		ranges::shuffle(
			begin(attempts) + from,
			begin(attempts) + till,
			std::mt19937(rd()));
	};

	attempts.push_back({ Type::Google, "dns.google.com" });
	attempts.push_back({ Type::Google, takeDomain(), "dns" });
	attempts.push_back({ Type::Mozilla, "mozilla.cloudflare-dns.com" });
	while (!domains.empty()) {
		attempts.push_back({ Type::Google, takeDomain(), "dns" });
	}

	shuffle(0, 2);

	ranges::reverse(attempts); // We go from last to first.

	_attempts.emplace(key, Attempts{ std::move(attempts) });
	sendNextRequest(key);
}

void DomainResolver::checkExpireAndPushResult(const QString &domain) {
	const auto ipv4 = _cache.find({ domain, false });
	if (ipv4 == end(_cache) || ipv4->second.expireAt <= _lastTimestamp) {
		return;
	}
	auto result = ipv4->second;
	const auto ipv6 = _cache.find({ domain, true });
	if (ipv6 != end(_cache) && ipv6->second.expireAt > _lastTimestamp) {
		result.ips.append(ipv6->second.ips);
		accumulate_min(result.expireAt, ipv6->second.expireAt);
	}
	InvokeQueued(this, [=] {
		_callback(domain, result.ips, result.expireAt);
	});
}

void DomainResolver::sendNextRequest(const AttemptKey &key) {
	auto i = _attempts.find(key);
	if (i == end(_attempts)) {
		return;
	}
	auto &attempts = i->second;
	auto &list = attempts.list;
	const auto attempt = list.back();
	list.pop_back();

	if (!list.empty()) {
		base::call_delayed(kSendNextTimeout, &attempts.guard, [=] {
			sendNextRequest(key);
		});
	}
	performRequest(key, attempt);
}

void DomainResolver::performRequest(
		const AttemptKey &key,
		const Attempt &attempt) {
	auto url = QUrl();
	url.setScheme("https");
	auto request = QNetworkRequest();
	switch (attempt.type) {
	case Type::Mozilla: {
		url.setHost(attempt.data);
		url.setPath("/dns-query");
		url.setQuery(QStringLiteral("name=%1&type=%2&random_padding=%3"
		).arg(key.domain
		).arg(key.ipv6 ? 28 : 1
		).arg(GenerateDnsRandomPadding()));
		request.setRawHeader("accept", "application/dns-json");
	} break;
	case Type::Google: {
		url.setHost(attempt.data);
		url.setPath("/resolve");
		url.setQuery(QStringLiteral("name=%1&type=%2&random_padding=%3"
		).arg(key.domain
		).arg(key.ipv6 ? 28 : 1
		).arg(GenerateDnsRandomPadding()));
		if (!attempt.host.isEmpty()) {
			const auto host = attempt.host + ".google.com";
			request.setRawHeader("Host", host.toLatin1());
		}
	} break;
	default: Unexpected("Type in DomainResolver::performRequest.");
	}
	request.setUrl(url);
	request.setRawHeader("User-Agent", DnsUserAgent());
	const auto i = _requests.emplace(
		key,
		std::vector<ServiceWebRequest>()).first;
	const auto reply = i->second.emplace_back(
		_manager.get(request)
	).reply;
	connect(reply, &QNetworkReply::finished, this, [=] {
		requestFinished(key, reply);
	});
}

void DomainResolver::requestFinished(
		const AttemptKey &key,
		not_null<QNetworkReply*> reply) {
	const auto result = finalizeRequest(key, reply);
	const auto response = ParseDnsResponse(result);
	if (response.empty()) {
		return;
	}
	_requests.erase(key);
	_attempts.erase(key);

	auto entry = CacheEntry();
	auto ttl = kMaxTimeToLive;
	for (const auto &item : response) {
		entry.ips.push_back(item.data);
		ttl = std::min(
			ttl,
			std::max(item.TTL * crl::time(1000), kMinTimeToLive));
	}
	_lastTimestamp = crl::now();
	entry.expireAt = _lastTimestamp + ttl;
	_cache[key] = std::move(entry);

	checkExpireAndPushResult(key.domain);
}

QByteArray DomainResolver::finalizeRequest(
		const AttemptKey &key,
		not_null<QNetworkReply*> reply) {
	if (reply->error() != QNetworkReply::NoError) {
		DEBUG_LOG(("Resolve Error: Failed to get response, error: %2 (%3)"
			).arg(reply->errorString()
			).arg(reply->error()));
	}
	const auto result = reply->readAll();
	const auto i = _requests.find(key);
	if (i != end(_requests)) {
		auto &requests = i->second;
		const auto from = ranges::remove(
			requests,
			reply,
			[](const ServiceWebRequest &request) { return request.reply; });
		requests.erase(from, end(requests));
		if (requests.empty()) {
			_requests.erase(i);
		}
	}
	return result;
}

} // namespace MTP::details<|MERGE_RESOLUTION|>--- conflicted
+++ resolved
@@ -65,11 +65,7 @@
 	static const auto kResult = QByteArray(
 		"Mozilla/5.0 (Windows NT 10.0; Win64; x64) "
 		"AppleWebKit/537.36 (KHTML, like Gecko) "
-<<<<<<< HEAD
-        "Chrome/107.0.5304.110 Safari/537.36");
-=======
 		"Chrome/107.0.5304.110 Safari/537.36");
->>>>>>> 95b29f5f
 	return kResult;
 }
 
