/*
This file is part of Telegram Desktop,
the official desktop application for the Telegram messaging service.

For license and copyright information please follow this link:
https://github.com/telegramdesktop/tdesktop/blob/master/LEGAL
*/
#include "mtproto/details/mtproto_domain_resolver.h"

#include "base/random.h"
#include "base/invoke_queued.h"
#include "base/call_delayed.h"

#include <QtCore/QJsonDocument>
#include <QtCore/QJsonArray>
#include <QtCore/QJsonObject>
#include <range/v3/algorithm/shuffle.hpp>
#include <range/v3/algorithm/reverse.hpp>
#include <range/v3/algorithm/remove.hpp>
#include <random>

namespace MTP::details {
namespace {

constexpr auto kSendNextTimeout = crl::time(800);
constexpr auto kMinTimeToLive = 10 * crl::time(1000);
constexpr auto kMaxTimeToLive = 300 * crl::time(1000);

} // namespace

const std::vector<QString> &DnsDomains() {
	static const auto kResult = std::vector<QString>{
		"google.com",
		"www.google.com",
		"google.ru",
		"www.google.ru",
	};
	return kResult;
}

QString GenerateDnsRandomPadding() {
	constexpr char kValid[] = "abcdefghijklmnopqrstuvwxyz"
		"ABCDEFGHIJKLMNOPQRSTUVWXYZ0123456789";

	auto result = QString();
	const auto count = [&] {
		constexpr auto kMinPadding = 13;
		constexpr auto kMaxPadding = 128;
		while (true) {
			const auto result = 1 + (base::RandomValue<uchar>() / 2);
			Assert(result <= kMaxPadding);
			if (result >= kMinPadding) {
				return result;
			}
		}
	}();
	result.resize(count);
	for (auto &ch : result) {
		ch = kValid[base::RandomValue<uchar>() % (sizeof(kValid) - 1)];
	}
	return result;
}

QByteArray DnsUserAgent() {
	static const auto kResult = QByteArray(
		"Mozilla/5.0 (Windows NT 10.0; Win64; x64) "
		"AppleWebKit/537.36 (KHTML, like Gecko) "
<<<<<<< HEAD
		"Chrome/105.0.5195.125 Safari/537.36");
=======
		"Chrome/106.0.5249.119 Safari/537.36");
>>>>>>> e675dc1e
	return kResult;
}

std::vector<DnsEntry> ParseDnsResponse(
		const QByteArray &bytes,
		std::optional<int> typeRestriction) {
	if (bytes.isEmpty()) {
		return {};
	}

	// Read and store to "result" all the data bytes from the response:
	// { ..,
	//   "Answer": [
	//     { .., "data": "bytes1", "TTL": int, .. },
	//     { .., "data": "bytes2", "TTL": int, .. }
	//   ],
	// .. }
	auto error = QJsonParseError{ 0, QJsonParseError::NoError };
	const auto document = QJsonDocument::fromJson(bytes, &error);
	if (error.error != QJsonParseError::NoError) {
		LOG(("Config Error: Failed to parse dns response JSON, error: %1"
			).arg(error.errorString()));
		return {};
	} else if (!document.isObject()) {
		LOG(("Config Error: Not an object received in dns response JSON."));
		return {};
	}
	const auto response = document.object();
	const auto answerIt = response.find("Answer");
	if (answerIt == response.constEnd()) {
		LOG(("Config Error: Could not find Answer in dns response JSON."));
		return {};
	} else if (!(*answerIt).isArray()) {
		LOG(("Config Error: Not an array received "
			"in Answer in dns response JSON."));
		return {};
	}

	auto result = std::vector<DnsEntry>();
	for (const auto elem : (*answerIt).toArray()) {
		if (!elem.isObject()) {
			LOG(("Config Error: Not an object found "
				"in Answer array in dns response JSON."));
			continue;
		}
		const auto object = elem.toObject();
		if (typeRestriction) {
			const auto typeIt = object.find("type");
			const auto type = int(base::SafeRound((*typeIt).toDouble()));
			if (!(*typeIt).isDouble()) {
				LOG(("Config Error: Not a number in type field "
					"in Answer array in dns response JSON."));
				continue;
			} else if (type != *typeRestriction) {
				continue;
			}
		}
		const auto dataIt = object.find("data");
		if (dataIt == object.constEnd()) {
			LOG(("Config Error: Could not find data "
				"in Answer array entry in dns response JSON."));
			continue;
		} else if (!(*dataIt).isString()) {
			LOG(("Config Error: Not a string data found "
				"in Answer array entry in dns response JSON."));
			continue;
		}

		const auto ttlIt = object.find("TTL");
		const auto ttl = (ttlIt != object.constEnd())
			? crl::time(base::SafeRound((*ttlIt).toDouble()))
			: crl::time(0);
		result.push_back({ (*dataIt).toString(), ttl });
	}
	return result;
}

ServiceWebRequest::ServiceWebRequest(not_null<QNetworkReply*> reply)
: reply(reply.get()) {
}

ServiceWebRequest::ServiceWebRequest(ServiceWebRequest &&other)
: reply(base::take(other.reply)) {
}

ServiceWebRequest &ServiceWebRequest::operator=(ServiceWebRequest &&other) {
	if (reply != other.reply) {
		destroy();
		reply = base::take(other.reply);
	}
	return *this;
}

void ServiceWebRequest::destroy() {
	if (const auto value = base::take(reply)) {
		value->disconnect(
			value,
			&QNetworkReply::finished,
			nullptr,
			nullptr);
		value->abort();
		value->deleteLater();
	}
}

ServiceWebRequest::~ServiceWebRequest() {
	if (reply) {
		reply->deleteLater();
	}
}

DomainResolver::DomainResolver(Fn<void(
	const QString &host,
	const QStringList &ips,
	crl::time expireAt)> callback)
: _callback(std::move(callback)) {
	_manager.setProxy(QNetworkProxy::NoProxy);
}

void DomainResolver::resolve(const QString &domain) {
	resolve({ domain, false });
	resolve({ domain, true });
}

void DomainResolver::resolve(const AttemptKey &key) {
	if (_attempts.find(key) != end(_attempts)) {
		return;
	} else if (_requests.find(key) != end(_requests)) {
		return;
	}
	const auto i = _cache.find(key);
	_lastTimestamp = crl::now();
	if (i != end(_cache) && i->second.expireAt > _lastTimestamp) {
		checkExpireAndPushResult(key.domain);
		return;
	}

	auto attempts = std::vector<Attempt>();
	auto domains = DnsDomains();
	std::random_device rd;
	ranges::shuffle(domains, std::mt19937(rd()));
	const auto takeDomain = [&] {
		const auto result = domains.back();
		domains.pop_back();
		return result;
	};
	const auto shuffle = [&](int from, int till) {
		Expects(till > from);

		ranges::shuffle(
			begin(attempts) + from,
			begin(attempts) + till,
			std::mt19937(rd()));
	};

	attempts.push_back({ Type::Google, "dns.google.com" });
	attempts.push_back({ Type::Google, takeDomain(), "dns" });
	attempts.push_back({ Type::Mozilla, "mozilla.cloudflare-dns.com" });
	while (!domains.empty()) {
		attempts.push_back({ Type::Google, takeDomain(), "dns" });
	}

	shuffle(0, 2);

	ranges::reverse(attempts); // We go from last to first.

	_attempts.emplace(key, Attempts{ std::move(attempts) });
	sendNextRequest(key);
}

void DomainResolver::checkExpireAndPushResult(const QString &domain) {
	const auto ipv4 = _cache.find({ domain, false });
	if (ipv4 == end(_cache) || ipv4->second.expireAt <= _lastTimestamp) {
		return;
	}
	auto result = ipv4->second;
	const auto ipv6 = _cache.find({ domain, true });
	if (ipv6 != end(_cache) && ipv6->second.expireAt > _lastTimestamp) {
		result.ips.append(ipv6->second.ips);
		accumulate_min(result.expireAt, ipv6->second.expireAt);
	}
	InvokeQueued(this, [=] {
		_callback(domain, result.ips, result.expireAt);
	});
}

void DomainResolver::sendNextRequest(const AttemptKey &key) {
	auto i = _attempts.find(key);
	if (i == end(_attempts)) {
		return;
	}
	auto &attempts = i->second;
	auto &list = attempts.list;
	const auto attempt = list.back();
	list.pop_back();

	if (!list.empty()) {
		base::call_delayed(kSendNextTimeout, &attempts.guard, [=] {
			sendNextRequest(key);
		});
	}
	performRequest(key, attempt);
}

void DomainResolver::performRequest(
		const AttemptKey &key,
		const Attempt &attempt) {
	auto url = QUrl();
	url.setScheme("https");
	auto request = QNetworkRequest();
	switch (attempt.type) {
	case Type::Mozilla: {
		url.setHost(attempt.data);
		url.setPath("/dns-query");
		url.setQuery(QStringLiteral("name=%1&type=%2&random_padding=%3"
		).arg(key.domain
		).arg(key.ipv6 ? 28 : 1
		).arg(GenerateDnsRandomPadding()));
		request.setRawHeader("accept", "application/dns-json");
	} break;
	case Type::Google: {
		url.setHost(attempt.data);
		url.setPath("/resolve");
		url.setQuery(QStringLiteral("name=%1&type=%2&random_padding=%3"
		).arg(key.domain
		).arg(key.ipv6 ? 28 : 1
		).arg(GenerateDnsRandomPadding()));
		if (!attempt.host.isEmpty()) {
			const auto host = attempt.host + ".google.com";
			request.setRawHeader("Host", host.toLatin1());
		}
	} break;
	default: Unexpected("Type in DomainResolver::performRequest.");
	}
	request.setUrl(url);
	request.setRawHeader("User-Agent", DnsUserAgent());
	const auto i = _requests.emplace(
		key,
		std::vector<ServiceWebRequest>()).first;
	const auto reply = i->second.emplace_back(
		_manager.get(request)
	).reply;
	connect(reply, &QNetworkReply::finished, this, [=] {
		requestFinished(key, reply);
	});
}

void DomainResolver::requestFinished(
		const AttemptKey &key,
		not_null<QNetworkReply*> reply) {
	const auto result = finalizeRequest(key, reply);
	const auto response = ParseDnsResponse(result);
	if (response.empty()) {
		return;
	}
	_requests.erase(key);
	_attempts.erase(key);

	auto entry = CacheEntry();
	auto ttl = kMaxTimeToLive;
	for (const auto &item : response) {
		entry.ips.push_back(item.data);
		ttl = std::min(
			ttl,
			std::max(item.TTL * crl::time(1000), kMinTimeToLive));
	}
	_lastTimestamp = crl::now();
	entry.expireAt = _lastTimestamp + ttl;
	_cache[key] = std::move(entry);

	checkExpireAndPushResult(key.domain);
}

QByteArray DomainResolver::finalizeRequest(
		const AttemptKey &key,
		not_null<QNetworkReply*> reply) {
	if (reply->error() != QNetworkReply::NoError) {
		DEBUG_LOG(("Resolve Error: Failed to get response, error: %2 (%3)"
			).arg(reply->errorString()
			).arg(reply->error()));
	}
	const auto result = reply->readAll();
	const auto i = _requests.find(key);
	if (i != end(_requests)) {
		auto &requests = i->second;
		const auto from = ranges::remove(
			requests,
			reply,
			[](const ServiceWebRequest &request) { return request.reply; });
		requests.erase(from, end(requests));
		if (requests.empty()) {
			_requests.erase(i);
		}
	}
	return result;
}

} // namespace MTP::details<|MERGE_RESOLUTION|>--- conflicted
+++ resolved
@@ -65,11 +65,7 @@
 	static const auto kResult = QByteArray(
 		"Mozilla/5.0 (Windows NT 10.0; Win64; x64) "
 		"AppleWebKit/537.36 (KHTML, like Gecko) "
-<<<<<<< HEAD
-		"Chrome/105.0.5195.125 Safari/537.36");
-=======
-		"Chrome/106.0.5249.119 Safari/537.36");
->>>>>>> e675dc1e
+        "Chrome/107.0.5304.110 Safari/537.36");
 	return kResult;
 }
 
