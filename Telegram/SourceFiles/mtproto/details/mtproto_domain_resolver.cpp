--- conflicted
+++ resolved
@@ -65,11 +65,7 @@
 	static const auto kResult = QByteArray(
 		"Mozilla/5.0 (Windows NT 10.0; Win64; x64) "
 		"AppleWebKit/537.36 (KHTML, like Gecko) "
-<<<<<<< HEAD
-		"Chrome/110.0.5481.177 Safari/537.36");
-=======
 		"Chrome/115.0.5790.102 Safari/537.36");
->>>>>>> bc523c26
 	return kResult;
 }
 
