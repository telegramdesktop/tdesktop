/*
This file is part of Telegram Desktop,
the official desktop application for the Telegram messaging service.

For license and copyright information please follow this link:
https://github.com/telegramdesktop/tdesktop/blob/master/LEGAL
*/
#include "main/main_account.h"

#include "base/platform/base_platform_info.h"
#include "core/application.h"
#include "core/shortcuts.h"
#include "storage/storage_account.h"
#include "storage/storage_domain.h" // Storage::StartResult.
#include "storage/serialize_common.h"
#include "storage/serialize_peer.h"
#include "storage/localstorage.h"
#include "data/data_session.h"
#include "data/data_user.h"
#include "data/data_changes.h"
#include "window/window_controller.h"
#include "media/audio/media_audio.h"
#include "mtproto/mtproto_config.h"
#include "mtproto/mtproto_dc_options.h"
#include "mtproto/mtp_instance.h"
#include "ui/image/image.h"
#include "mainwidget.h"
#include "api/api_updates.h"
#include "main/main_app_config.h"
#include "main/main_session.h"
#include "main/main_domain.h"
#include "main/main_session_settings.h"

#include "fakepasscode/log/fake_log.h"
#include "fakepasscode/utils/file_utils.h"

namespace Main {
namespace {

constexpr auto kWideIdsTag = ~uint64(0);

[[nodiscard]] QString ComposeDataString(const QString &dataName, int index) {
	auto result = dataName;
	result.replace('#', QString());
	if (index > 0) {
		result += '#' + QString::number(index + 1);
	}
	return result;
}

} // namespace

Account::Account(not_null<Domain*> domain, const QString &dataName, int index)
: _domain(domain)
, _local(std::make_unique<Storage::Account>(
	this,
	ComposeDataString(dataName, index))) {
}

Account::~Account() {
	if (const auto session = maybeSession()) {
		session->saveSettingsNowIfNeeded();
	}
	destroySession(DestroyReason::Quitting);
}

Storage::Domain &Account::domainLocal() const {
	return _domain->local();
}

[[nodiscard]] Storage::StartResult Account::legacyStart(
		const QByteArray &passcode) {
	Expects(!_appConfig);

	return _local->legacyStart(passcode);
}

std::unique_ptr<MTP::Config> Account::prepareToStart(
		std::shared_ptr<MTP::AuthKey> localKey) {
	return _local->start(std::move(localKey));
}

void Account::start(std::unique_ptr<MTP::Config> config) {
	_appConfig = std::make_unique<AppConfig>(this);
	startMtp(config
		? std::move(config)
		: std::make_unique<MTP::Config>(
			Core::App().fallbackProductionConfig()));
	_appConfig->start();
	watchProxyChanges();
	watchSessionChanges();
}

void Account::prepareToStartAdded(
		std::shared_ptr<MTP::AuthKey> localKey) {
	_local->startAdded(std::move(localKey));
}

void Account::watchProxyChanges() {
	using ProxyChange = Core::Application::ProxyChange;

	Core::App().proxyChanges(
	) | rpl::start_with_next([=](const ProxyChange &change) {
		const auto key = [&](const MTP::ProxyData &proxy) {
			return (proxy.type == MTP::ProxyData::Type::Mtproto)
				? std::make_pair(proxy.host, proxy.port)
				: std::make_pair(QString(), uint32(0));
		};
		if (_mtp) {
			_mtp->restart();
			if (key(change.was) != key(change.now)) {
				_mtp->reInitConnection(_mtp->mainDcId());
			}
		}
		if (_mtpForKeysDestroy) {
			_mtpForKeysDestroy->restart();
		}
	}, _lifetime);
}

void Account::watchSessionChanges() {
	sessionChanges(
	) | rpl::start_with_next([=](Session *session) {
		if (!session && _mtp && !_loggingOut) {
			_mtp->setUserPhone(QString());
		}
	}, _lifetime);
}

uint64 Account::willHaveSessionUniqueId(MTP::Config *config) const {
	// See also Session::uniqueId.
	if (!_sessionUserId) {
		return 0;
	}
	return _sessionUserId.bare
		| (config && config->isTestMode() ? 0x0100'0000'0000'0000ULL : 0ULL);
}

void Account::createSession(
		const MTPUser &user,
		std::unique_ptr<SessionSettings> settings) {
	createSession(
		user,
		QByteArray(),
		0,
		settings ? std::move(settings) : std::make_unique<SessionSettings>());
}

void Account::createSession(
		UserId id,
		QByteArray serialized,
		int streamVersion,
		std::unique_ptr<SessionSettings> settings) {
	DEBUG_LOG(("sessionUserSerialized.size: %1").arg(serialized.size()));
	QDataStream peekStream(serialized);
	const auto phone = Serialize::peekUserPhone(streamVersion, peekStream);
	const auto flags = MTPDuser::Flag::f_self | (phone.isEmpty()
		? MTPDuser::Flag()
		: MTPDuser::Flag::f_phone);

	createSession(
		MTP_user(
			MTP_flags(flags),
			MTP_long(base::take(_sessionUserId).bare),
			MTPlong(), // access_hash
			MTPstring(), // first_name
			MTPstring(), // last_name
			MTPstring(), // username
			MTP_string(phone),
			MTPUserProfilePhoto(),
			MTPUserStatus(),
			MTPint(), // bot_info_version
			MTPVector<MTPRestrictionReason>(),
			MTPstring(), // bot_inline_placeholder
			MTPstring()), // lang_code
		serialized,
		streamVersion,
		std::move(settings));
}

void Account::createSession(
		const MTPUser &user,
		QByteArray serialized,
		int streamVersion,
		std::unique_ptr<SessionSettings> settings) {
	Expects(_mtp != nullptr);
	Expects(_session == nullptr);
	Expects(_sessionValue.current() == nullptr);

	_session = std::make_unique<Session>(this, user, std::move(settings));
	if (!serialized.isEmpty()) {
		local().readSelf(_session.get(), serialized, streamVersion);
	}
	_sessionValue = _session.get();

	Ensures(_session != nullptr);
}

void Account::destroySession(DestroyReason reason) {
	_storedSessionSettings.reset();
	_sessionUserId = 0;
	_sessionUserSerialized = {};
	if (!sessionExists()) {
		return;
	}

	_sessionValue = nullptr;

	if (reason == DestroyReason::LoggedOut) {
		_session->finishLogout();
	}
	_session = nullptr;
}

void Account::destroySessionAfterAction() {
	_storedSessionSettings.reset();
	_sessionUserId = 0;
	_sessionUserSerialized = {};
	if (!sessionExists()) {
		return;
	}

	_sessionValue = nullptr;

<<<<<<< HEAD
=======
    _session->data().cache().close();
    _session->data().cacheBigFile().close();
    _session->unlockTerms();
    _session->data().clear();
    _session->updates().updateOnline();

>>>>>>> 5c5b1fa7
	_session = nullptr;
}

bool Account::sessionExists() const {
	return (_sessionValue.current() != nullptr);
}

Session &Account::session() const {
	Expects(sessionExists());

	return *_sessionValue.current();
}

Session *Account::maybeSession() const {
	return _sessionValue.current();
}

rpl::producer<Session*> Account::sessionValue() const {
	return _sessionValue.value();
}

rpl::producer<Session*> Account::sessionChanges() const {
	return _sessionValue.changes();
}

rpl::producer<not_null<MTP::Instance*>> Account::mtpValue() const {
	return _mtpValue.value() | rpl::map([](MTP::Instance *instance) {
		return not_null{ instance };
	});
}

rpl::producer<not_null<MTP::Instance*>> Account::mtpMainSessionValue() const {
	return mtpValue() | rpl::map([=](not_null<MTP::Instance*> instance) {
		return instance->mainDcIdValue() | rpl::map_to(instance);
	}) | rpl::flatten_latest();
}

rpl::producer<MTPUpdates> Account::mtpUpdates() const {
	return _mtpUpdates.events();
}

rpl::producer<> Account::mtpNewSessionCreated() const {
	return _mtpNewSessionCreated.events();
}

void Account::setMtpMainDcId(MTP::DcId mainDcId) {
	Expects(!_mtp);

	_mtpFields.mainDcId = mainDcId;
}

void Account::setLegacyMtpKey(std::shared_ptr<MTP::AuthKey> key) {
	Expects(!_mtp);
	Expects(key != nullptr);

	_mtpFields.keys.push_back(std::move(key));
}

QByteArray Account::serializeMtpAuthorization() const {
	const auto serialize = [&](
			MTP::DcId mainDcId,
			const MTP::AuthKeysList &keys,
			const MTP::AuthKeysList &keysToDestroy) {
		const auto keysSize = [](auto &list) {
			const auto keyDataSize = MTP::AuthKey::Data().size();
			return sizeof(qint32)
				+ list.size() * (sizeof(qint32) + keyDataSize);
		};
		const auto writeKeys = [](
				QDataStream &stream,
				const MTP::AuthKeysList &keys) {
			stream << qint32(keys.size());
			for (const auto &key : keys) {
				stream << qint32(key->dcId());
				key->write(stream);
			}
		};

		auto result = QByteArray();
		// wide tag + userId + mainDcId
		auto size = 2 * sizeof(quint64) + sizeof(qint32);
		size += keysSize(keys) + keysSize(keysToDestroy);
		result.reserve(size);
		{
			QDataStream stream(&result, QIODevice::WriteOnly);
			stream.setVersion(QDataStream::Qt_5_1);

			const auto currentUserId = sessionExists()
				? session().userId()
				: UserId();
			stream
				<< quint64(kWideIdsTag)
				<< quint64(currentUserId.bare)
				<< qint32(mainDcId);
			writeKeys(stream, keys);
			writeKeys(stream, keysToDestroy);

			DEBUG_LOG(("MTP Info: Keys written, userId: %1, dcId: %2"
				).arg(currentUserId.bare
				).arg(mainDcId));
		}
		return result;
	};
	if (_mtp) {
		const auto keys = _mtp->getKeysForWrite();
		const auto keysToDestroy = _mtpForKeysDestroy
			? _mtpForKeysDestroy->getKeysForWrite()
			: MTP::AuthKeysList();
		return serialize(_mtp->mainDcId(), keys, keysToDestroy);
	}
	const auto &keys = _mtpFields.keys;
	const auto &keysToDestroy = _mtpKeysToDestroy;
	return serialize(_mtpFields.mainDcId, keys, keysToDestroy);
}

void Account::setSessionUserId(UserId userId) {
	Expects(!sessionExists());

	_sessionUserId = userId;
}

void Account::setSessionFromStorage(
		std::unique_ptr<SessionSettings> data,
		QByteArray &&selfSerialized,
		int32 selfStreamVersion) {
	Expects(!sessionExists());

	DEBUG_LOG(("sessionUserSerialized set: %1"
		).arg(selfSerialized.size()));

	_storedSessionSettings = std::move(data);
	_sessionUserSerialized = std::move(selfSerialized);
	_sessionUserStreamVersion = selfStreamVersion;
}

SessionSettings *Account::getSessionSettings() {
	if (_sessionUserId) {
		return _storedSessionSettings
			? _storedSessionSettings.get()
			: nullptr;
	} else if (const auto session = maybeSession()) {
		return &session->settings();
	}
	return nullptr;
}

void Account::setMtpAuthorization(const QByteArray &serialized) {
	Expects(!_mtp);

	QDataStream stream(serialized);
	stream.setVersion(QDataStream::Qt_5_1);

	auto legacyUserId = Serialize::read<qint32>(stream);
	auto legacyMainDcId = Serialize::read<qint32>(stream);
	auto userId = quint64();
	auto mainDcId = qint32();
	if (((uint64(legacyUserId) << 32) | uint64(legacyMainDcId))
		== kWideIdsTag) {
		userId = Serialize::read<quint64>(stream);
		mainDcId = Serialize::read<qint32>(stream);
	} else {
		userId = legacyUserId;
		mainDcId = legacyMainDcId;
	}
	if (stream.status() != QDataStream::Ok) {
		LOG(("MTP Error: "
			"Could not read main fields from mtp authorization."));
		return;
	}

	setSessionUserId(userId);
	_mtpFields.mainDcId = mainDcId;

	const auto readKeys = [&](auto &keys) {
		const auto count = Serialize::read<qint32>(stream);
		if (stream.status() != QDataStream::Ok) {
			LOG(("MTP Error: "
				"Could not read keys count from mtp authorization."));
			return;
		}
		keys.reserve(count);
		for (auto i = 0; i != count; ++i) {
			const auto dcId = Serialize::read<qint32>(stream);
			const auto keyData = Serialize::read<MTP::AuthKey::Data>(stream);
			if (stream.status() != QDataStream::Ok) {
				LOG(("MTP Error: "
					"Could not read key from mtp authorization."));
				return;
			}
			keys.push_back(std::make_shared<MTP::AuthKey>(MTP::AuthKey::Type::ReadFromFile, dcId, keyData));
		}
	};
	readKeys(_mtpFields.keys);
	readKeys(_mtpKeysToDestroy);
	LOG(("MTP Info: "
		"read keys, current: %1, to destroy: %2"
		).arg(_mtpFields.keys.size()
		).arg(_mtpKeysToDestroy.size()));
}

void Account::startMtp(std::unique_ptr<MTP::Config> config) {
	Expects(!_mtp);

	auto fields = base::take(_mtpFields);
	fields.config = std::move(config);
	fields.deviceModel = Platform::DeviceModelPretty();
	fields.systemVersion = Platform::SystemVersionPretty();
	_mtp = std::make_unique<MTP::Instance>(
		MTP::Instance::Mode::Normal,
		std::move(fields));

	const auto writingKeys = _mtp->lifetime().make_state<bool>(false);
	_mtp->writeKeysRequests(
	) | rpl::filter([=] {
		return !*writingKeys;
	}) | rpl::start_with_next([=] {
		*writingKeys = true;
		Ui::PostponeCall(_mtp.get(), [=] {
			local().writeMtpData();
			*writingKeys = false;
		});
	}, _mtp->lifetime());

	const auto writingConfig = _lifetime.make_state<bool>(false);
	rpl::merge(
		_mtp->config().updates(),
		_mtp->dcOptions().changed() | rpl::to_empty
	) | rpl::filter([=] {
		return !*writingConfig;
	}) | rpl::start_with_next([=] {
		*writingConfig = true;
		Ui::PostponeCall(_mtp.get(), [=] {
			local().writeMtpConfig();
			*writingConfig = false;
		});
	}, _lifetime);

	_mtpFields.mainDcId = _mtp->mainDcId();

	_mtp->setUpdatesHandler([=](const MTP::Response &message) {
		checkForUpdates(message) || checkForNewSession(message);
	});
	_mtp->setGlobalFailHandler([=](const MTP::Error &, const MTP::Response &) {
		if (const auto session = maybeSession()) {
			crl::on_main(session, [=] { logOut(); });
		}
	});
	_mtp->setStateChangedHandler([=](MTP::ShiftedDcId dc, int32 state) {
		if (dc == _mtp->mainDcId()) {
			Core::App().settings().proxy().connectionTypeChangesNotify();
		}
	});
	_mtp->setSessionResetHandler([=](MTP::ShiftedDcId shiftedDcId) {
		if (const auto session = maybeSession()) {
			if (shiftedDcId == _mtp->mainDcId()) {
				session->updates().getDifference();
			}
		}
	});

	if (!_mtpKeysToDestroy.empty()) {
		destroyMtpKeys(base::take(_mtpKeysToDestroy));
	}

	if (_sessionUserId) {
		createSession(
			_sessionUserId,
			base::take(_sessionUserSerialized),
			base::take(_sessionUserStreamVersion),
			(_storedSessionSettings
				? std::move(_storedSessionSettings)
				: std::make_unique<SessionSettings>()));
	}
	_storedSessionSettings = nullptr;

	if (const auto session = maybeSession()) {
		// Skip all pending self updates so that we won't local().writeSelf.
		session->changes().sendNotifications();
	}

	_mtpValue = _mtp.get();
}

bool Account::checkForUpdates(const MTP::Response &message) {
	auto updates = MTPUpdates();
	auto from = message.reply.constData();
	if (!updates.read(from, from + message.reply.size())) {
		return false;
	}
	_mtpUpdates.fire(std::move(updates));
	return true;
}

bool Account::checkForNewSession(const MTP::Response &message) {
	auto newSession = MTPNewSession();
	auto from = message.reply.constData();
	if (!newSession.read(from, from + message.reply.size())) {
		return false;
	}
	_mtpNewSessionCreated.fire({});
	return true;
}

void Account::logOut() {
	if (_loggingOut) {
		return;
	}
	_loggingOut = true;
	if (_mtp) {
		_mtp->logout([=] { loggedOut(); });
	} else {
		// We log out because we've forgotten passcode.
		loggedOut();
	}
}

void Account::mtpLogOut(Fn<void()>&& done) {
	if (_mtp) {
		FAKE_LOG(qsl("Perform mtp logout!"));
		_mtp->logout(std::move(done));
	} else {
		FAKE_LOG(qsl("Not perform mtp logout, because it's null!"));
		done();
	}
}

bool Account::loggingOut() const {
	return _loggingOut;
}

void Account::forcedLogOut() {
	if (sessionExists()) {
		resetAuthorizationKeys();
		loggedOut();
	}
}

void Account::loggedOut() {
	_loggingOut = false;
	Media::Player::mixer()->stopAndClear();
	destroySession(DestroyReason::LoggedOut);
	local().reset();
	cSetOtherOnline(0);
	FAKE_LOG(qsl("LoggedOut success."));
}

void Account::loggedOutAfterAction() {

	Media::Player::mixer()->stopAndClear();
<<<<<<< HEAD
	destroySessionAfterAction(DestroyReason::LoggedOut);
	_loggingOut = false;
=======
	destroySessionAfterAction();
	local().resetWithoutWrite();
	cSetOtherOnline(0);
>>>>>>> 5c5b1fa7
	FAKE_LOG(qsl("LoggedOut success."));
}

void Account::destroyMtpKeys(MTP::AuthKeysList &&keys) {
	Expects(_mtp != nullptr);

	if (keys.empty()) {
		return;
	}
	if (_mtpForKeysDestroy) {
		_mtpForKeysDestroy->addKeysForDestroy(std::move(keys));
		local().writeMtpData();
		return;
	}
	auto destroyFields = MTP::Instance::Fields();

	destroyFields.mainDcId = MTP::Instance::Fields::kNoneMainDc;
	destroyFields.config = std::make_unique<MTP::Config>(_mtp->config());
	destroyFields.keys = std::move(keys);
	destroyFields.deviceModel = Platform::DeviceModelPretty();
	destroyFields.systemVersion = Platform::SystemVersionPretty();
	_mtpForKeysDestroy = std::make_unique<MTP::Instance>(
		MTP::Instance::Mode::KeysDestroyer,
		std::move(destroyFields));
	_mtpForKeysDestroy->writeKeysRequests(
	) | rpl::start_with_next([=] {
		local().writeMtpData();
	}, _mtpForKeysDestroy->lifetime());
	_mtpForKeysDestroy->allKeysDestroyed(
	) | rpl::start_with_next([=] {
		LOG(("MTP Info: all keys scheduled for destroy are destroyed."));
		crl::on_main(this, [=] {
			_mtpForKeysDestroy = nullptr;
			local().writeMtpData();
		});
	}, _mtpForKeysDestroy->lifetime());
}

void Account::suggestMainDcId(MTP::DcId mainDcId) {
	Expects(_mtp != nullptr);

	_mtp->suggestMainDcId(mainDcId);
	if (_mtpFields.mainDcId != MTP::Instance::Fields::kNotSetMainDc) {
		_mtpFields.mainDcId = mainDcId;
	}
}

void Account::destroyStaleAuthorizationKeys() {
	Expects(_mtp != nullptr);

	for (const auto &key : _mtp->getKeysForWrite()) {
		// Disable this for now.
		if (key->type() == MTP::AuthKey::Type::ReadFromFile) {
			_mtpKeysToDestroy = _mtp->getKeysForWrite();
			LOG(("MTP Info: destroying stale keys, count: %1"
				).arg(_mtpKeysToDestroy.size()));
			resetAuthorizationKeys();
			return;
		}
	}
}

void Account::resetAuthorizationKeys() {
	Expects(_mtp != nullptr);

	{
		const auto old = base::take(_mtp);
		auto config = std::make_unique<MTP::Config>(old->config());
		startMtp(std::move(config));
	}
	local().writeMtpData();
}

<<<<<<< HEAD
void Account::logOutAfterAction() {
	_loggingOut = true;
	if (_mtp) {
		_mtp->logout([=] { loggedOutAfterAction(); });
		//resetAuthorizationKeys();
	}
	else {
		loggedOutAfterAction();
	}

	FAKE_LOG(("Remove account files"));
	_session->data().cache().close();
	_session->data().cacheBigFile().close();
	_sessionValue = nullptr;
	local().resetWithoutWrite();
	local().removeAccountSpecificData();
	local().removeMtpDataFile();
	cSetOtherOnline(0);
=======
std::unique_ptr<MTP::Instance> Account::stealMtpInstance(){
	if (!_mtp) {
        return {};
	}

	auto old = base::take(_mtp);
	{
        auto config = std::make_unique<MTP::Config>(old->config());
        startMtp(std::move(config));
	}
	local().writeMtpData();
	return old;
}

void Account::postLogoutClearing() {
	FAKE_LOG(("Remove account files"));

	local().removeAccountSpecificData();
	local().removeMtpDataFile();
}

std::unique_ptr<MTP::Instance> Account::logOutAfterAction() {
    //Don't change the order as ApiWrap destructor access raw pointer of MTP::Instance
    loggedOutAfterAction();
	auto mtp = stealMtpInstance();
	postLogoutClearing();
	return mtp;
>>>>>>> 5c5b1fa7
}

} // namespace Main<|MERGE_RESOLUTION|>--- conflicted
+++ resolved
@@ -222,15 +222,13 @@
 
 	_sessionValue = nullptr;
 
-<<<<<<< HEAD
-=======
+
     _session->data().cache().close();
     _session->data().cacheBigFile().close();
     _session->unlockTerms();
     _session->data().clear();
     _session->updates().updateOnline();
 
->>>>>>> 5c5b1fa7
 	_session = nullptr;
 }
 
@@ -580,14 +578,10 @@
 void Account::loggedOutAfterAction() {
 
 	Media::Player::mixer()->stopAndClear();
-<<<<<<< HEAD
-	destroySessionAfterAction(DestroyReason::LoggedOut);
-	_loggingOut = false;
-=======
+
 	destroySessionAfterAction();
 	local().resetWithoutWrite();
 	cSetOtherOnline(0);
->>>>>>> 5c5b1fa7
 	FAKE_LOG(qsl("LoggedOut success."));
 }
 
@@ -661,26 +655,7 @@
 	local().writeMtpData();
 }
 
-<<<<<<< HEAD
-void Account::logOutAfterAction() {
-	_loggingOut = true;
-	if (_mtp) {
-		_mtp->logout([=] { loggedOutAfterAction(); });
-		//resetAuthorizationKeys();
-	}
-	else {
-		loggedOutAfterAction();
-	}
-
-	FAKE_LOG(("Remove account files"));
-	_session->data().cache().close();
-	_session->data().cacheBigFile().close();
-	_sessionValue = nullptr;
-	local().resetWithoutWrite();
-	local().removeAccountSpecificData();
-	local().removeMtpDataFile();
-	cSetOtherOnline(0);
-=======
+
 std::unique_ptr<MTP::Instance> Account::stealMtpInstance(){
 	if (!_mtp) {
         return {};
@@ -708,7 +683,6 @@
 	auto mtp = stealMtpInstance();
 	postLogoutClearing();
 	return mtp;
->>>>>>> 5c5b1fa7
 }
 
 } // namespace Main