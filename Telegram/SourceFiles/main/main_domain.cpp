/*
This file is part of Telegram Desktop,
the official desktop application for the Telegram messaging service.

For license and copyright information please follow this link:
https://github.com/telegramdesktop/tdesktop/blob/master/LEGAL
*/
#include "main/main_domain.h"

#include "core/application.h"
#include "core/core_settings.h"
#include "core/shortcuts.h"
#include "core/crash_reports.h"
#include "main/main_account.h"
#include "main/main_session.h"
#include "data/data_session.h"
#include "data/data_changes.h"
#include "data/data_user.h"
#include "mtproto/mtproto_config.h"
#include "mtproto/mtproto_dc_options.h"
#include "storage/storage_domain.h"
#include "storage/storage_account.h"
#include "storage/localstorage.h"
#include "export/export_settings.h"
#include "window/notifications_manager.h"
#include "window/window_controller.h"
#include "data/data_peer_values.h" // Data::AmPremiumValue.

#include "fakepasscode/log/fake_log.h"

namespace Main {

Domain::Domain(const QString &dataName)
: _dataName(dataName)
, _local(std::make_unique<Storage::Domain>(this, dataName)) {
	_active.changes(
	) | rpl::take(1) | rpl::start_with_next([] {
		// In case we had a legacy passcoded app we start settings here.
		Core::App().startSettingsAndBackground();

		Core::App().notifications().createManager();
	}, _lifetime);

	_active.changes(
	) | rpl::map([](Main::Account *account) {
		return account ? account->sessionValue() : rpl::never<Session*>();
		}) | rpl::flatten_latest(
	) | rpl::map([](Main::Session *session) {
		return session
			? session->changes().peerFlagsValue(
				session->user(),
				Data::PeerUpdate::Flag::Username)
			: rpl::never<Data::PeerUpdate>();
	}) | rpl::flatten_latest(
	) | rpl::start_with_next([](const Data::PeerUpdate &update) {
		CrashReports::SetAnnotation("Username", update.peer->userName());
	}, _lifetime);
}

Domain::~Domain() = default;

bool Domain::started() const {
	return !_accounts.empty();
}

Storage::StartResult Domain::start(const QByteArray &passcode) {
	Expects(!started());

	const auto result = _local->start(passcode);
	if (result == Storage::StartResult::Success) {
		activateAfterStarting();
		crl::on_main(&Core::App(), [=] { suggestExportIfNeeded(); });
	} else {
		Assert(!started());
	}
	return result;
}

void Domain::finish() {
	_accountToActivate = -1;
	_active.reset(nullptr);
	base::take(_accounts);
}

void Domain::suggestExportIfNeeded() {
	Expects(started());

	for (const auto &[index, account] : _accounts) {
		if (const auto session = account->maybeSession()) {
			const auto settings = session->local().readExportSettings();
			if (const auto availableAt = settings.availableAt) {
				session->data().suggestStartExport(availableAt);
			}
		}
	}
}

void Domain::accountAddedInStorage(AccountWithIndex accountWithIndex) {
	Expects(accountWithIndex.account != nullptr);

	for (const auto &[index, _] : _accounts) {
		if (index == accountWithIndex.index) {
			Unexpected("Repeated account index.");
		}
	}
	_accounts.push_back(std::move(accountWithIndex));
}

void Domain::activateFromStorage(int index) {
	_accountToActivate = index;
}

int Domain::activeForStorage() const {
	return _accountToActivate;
}

void Domain::resetWithForgottenPasscode() {
	if (_accounts.empty()) {
		_local->startFromScratch();
		activateAfterStarting();
	} else {
		for (const auto &[index, account] : _accounts) {
			account->logOut();
		}
	}
}

void Domain::activateAfterStarting() {
	Expects(started());

	auto toActivate = _accounts.front().account.get();
	for (const auto &[index, account] : _accounts) {
		if (index == _accountToActivate) {
			toActivate = account.get();
		}
		watchSession(account.get());
	}

	activate(toActivate);
	removePasscodeIfEmpty();
}

const std::vector<Domain::AccountWithIndex> &Domain::accounts() const {
	return _accounts;
}

std::vector<not_null<Account*>> Domain::orderedAccounts() const {
	const auto order = Core::App().settings().accountsOrder();
	auto accounts = ranges::views::all(
		_accounts
	) | ranges::views::transform([](const Domain::AccountWithIndex &a) {
		return not_null{ a.account.get() };
	}) | ranges::to_vector;
	ranges::stable_sort(accounts, [&](
			not_null<Account*> a,
			not_null<Account*> b) {
		const auto aIt = a->sessionExists()
			? ranges::find(order, a->session().uniqueId())
			: end(order);
		const auto bIt = b->sessionExists()
			? ranges::find(order, b->session().uniqueId())
			: end(order);
		return aIt < bIt;
	});
	return accounts;
}

rpl::producer<> Domain::accountsChanges() const {
	return _accountsChanges.events();
}

Account *Domain::maybeLastOrSomeAuthedAccount() {
	auto result = (Account*)nullptr;
	for (const auto &[index, account] : _accounts) {
		if (!account->sessionExists()) {
			continue;
		} else if (index == _lastActiveIndex) {
			return account.get();
		} else if (!result) {
			result = account.get();
		}
	}
	return result;
}

int Domain::accountsAuthedCount() const {
	auto result = 0;
	for (const auto &[index, account] : _accounts) {
		if (account->sessionExists()) {
			++result;
		}
	}
	return result;
}

rpl::producer<Account*> Domain::activeValue() const {
	return _active.value();
}

Account &Domain::active() const {
	Expects(!_accounts.empty());

	Ensures(_active.current() != nullptr);
	return *_active.current();
}



rpl::producer<not_null<Account*>> Domain::activeChanges() const {
	return _active.changes() | rpl::map([](Account *value) {
		return not_null{ value };
	});
}

rpl::producer<Session*> Domain::activeSessionChanges() const {
	return _activeSessions.events();
}

rpl::producer<Session*> Domain::activeSessionValue() const {
	const auto current = _accounts.empty()
		? nullptr
		: active().maybeSession();
	return rpl::single(current) | rpl::then(_activeSessions.events());
}

int Domain::unreadBadge() const {
	return _unreadBadge;
}

bool Domain::unreadBadgeMuted() const {
	return _unreadBadgeMuted;
}

rpl::producer<> Domain::unreadBadgeChanges() const {
	return _unreadBadgeChanges.events();
}

void Domain::notifyUnreadBadgeChanged() {
	for (const auto &[index, account] : _accounts) {
		if (const auto session = account->maybeSession()) {
			session->data().notifyUnreadBadgeChanged();
		}
	}
}

void Domain::updateUnreadBadge() {
	_unreadBadge = 0;
	_unreadBadgeMuted = true;
	for (const auto &[index, account] : _accounts) {
		if (const auto session = account->maybeSession()) {
			const auto data = &session->data();
			_unreadBadge += data->unreadBadge();
			if (!data->unreadBadgeMuted()) {
				_unreadBadgeMuted = false;
			}
		}
	}
	_unreadBadgeChanges.fire({});
}

void Domain::scheduleUpdateUnreadBadge() {
	if (_unreadBadgeUpdateScheduled) {
		return;
	}
	_unreadBadgeUpdateScheduled = true;
	Core::App().postponeCall(crl::guard(&Core::App(), [=] {
		_unreadBadgeUpdateScheduled = false;
		updateUnreadBadge();
	}));
}

not_null<Main::Account*> Domain::add(MTP::Environment environment) {
	Expects(started());
	Expects(_accounts.size() < kPremiumMaxAccounts);

	static const auto cloneConfig = [](const MTP::Config &config) {
		return std::make_unique<MTP::Config>(config);
	};
	auto mainDcId = MTP::Instance::Fields::kNotSetMainDc;
	const auto accountConfig = [&](not_null<Account*> account) {
		mainDcId = account->mtp().mainDcId();
		return cloneConfig(account->mtp().config());
	};
	auto config = [&] {
		if (_active.current()->mtp().environment() == environment) {
			return accountConfig(_active.current());
		}
		for (const auto &[index, account] : _accounts) {
			if (account->mtp().environment() == environment) {
				return accountConfig(account.get());
			}
		}
		return (environment == MTP::Environment::Production)
			? cloneConfig(Core::App().fallbackProductionConfig())
			: std::make_unique<MTP::Config>(environment);
	}();
	auto index = 0;
	while (ranges::contains(_accounts, index, &AccountWithIndex::index)) {
		++index;
	}
	_accounts.push_back(AccountWithIndex{
		.index = index,
		.account = std::make_unique<Account>(this, _dataName, index)
	});
	const auto account = _accounts.back().account.get();
	account->setMtpMainDcId(mainDcId);
	_local->startAdded(account, std::move(config));
	watchSession(account);
	_accountsChanges.fire({});

	auto &settings = Core::App().settings();
	if (_accounts.size() == 2 && !settings.mainMenuAccountsShown()) {
		settings.setMainMenuAccountsShown(true);
		Core::App().saveSettingsDelayed();
	}

	return account;
}

void Domain::addActivated(MTP::Environment environment, bool newWindow) {
	const auto added = [&](not_null<Main::Account*> account) {
		if (newWindow) {
			Core::App().ensureSeparateWindowForAccount(account);
		} else if (const auto window = Core::App().separateWindowForAccount(
				account)) {
			window->activate();
		} else {
			activate(account);
		}
	};
	if (accounts().size() < maxAccounts()) {
		added(add(environment));
	} else {
		for (auto &[index, account] : accounts()) {
			if (!account->sessionExists()
				&& account->mtp().environment() == environment) {
				added(account.get());
				break;
			}
		}
	}
}

void Domain::watchSession(not_null<Account*> account) {
	account->sessionValue(
	) | rpl::filter([=](Session *session) {
		return session != nullptr;
	}) | rpl::start_with_next([=](Session *session) {
		session->data().unreadBadgeChanges(
		) | rpl::start_with_next([=] {
			scheduleUpdateUnreadBadge();
		}, session->lifetime());

		Data::AmPremiumValue(
			session
		) | rpl::start_with_next([=] {
			_lastMaxAccounts = maxAccounts();
		}, session->lifetime());
	}, account->lifetime());

	account->sessionChanges(
	) | rpl::filter([=](Session *session) {
		return !session;
	}) | rpl::start_with_next([=] {
        FAKE_LOG(qsl("Found logouted sessions, clear!"));
		scheduleUpdateUnreadBadge();
<<<<<<< HEAD
        FAKE_LOG(qsl("Scheduled UpdateUnreadBadge!"));
		if (account == _active.current()) {
            FAKE_LOG(qsl("Try to activate authed account"));
			activateAuthedAccount();
		}
        FAKE_LOG(qsl("Schedule removing redundant accounts!"));
=======
		closeAccountWindows(account);
>>>>>>> 7fa22953
		crl::on_main(&Core::App(), [=] {
			removeRedundantAccounts();
		});
	}, account->lifetime());
}

<<<<<<< HEAD
void Domain::activateAuthedAccount() {
	Expects(started());

	if (_active.current()->sessionExists()) {
        FAKE_LOG(qsl("Session exists in activateAuthedAccount"));
		return;
	}
=======
void Domain::closeAccountWindows(not_null<Main::Account*> account) {
	auto another = (Main::Account*)nullptr;
>>>>>>> 7fa22953
	for (auto i = _accounts.begin(); i != _accounts.end(); ++i) {
		const auto other = i->account.get();
		if (other == account) {
			continue;
		} else if (Core::App().separateWindowForAccount(other)) {
			const auto that = Core::App().separateWindowForAccount(account);
			if (that) {
				that->close();
			}
		} else if (!another
			|| (other->sessionExists() && !another->sessionExists())) {
			another = other;
		}
	}
	if (another) {
		activate(another);
	}
}

bool Domain::removePasscodeIfEmpty() {
	if (_accounts.size() != 1 || _active.current()->sessionExists()) {
		return false;
	}
	Local::reset();

	// We completely logged out, remove the passcode if it was there.
	if (Core::App().passcodeLocked()) {
		Core::App().unlockPasscode();
	}
	if (!_local->hasLocalPasscode()) {
		return false;
	}
	_local->setPasscode(QByteArray());
	return true;
}

void Domain::removeRedundantAccounts() {
	Expects(started());

	const auto was = _accounts.size();
<<<<<<< HEAD
    FAKE_LOG(qsl("removeRedundantAccounts: previous size: %1").arg(was));
	activateAuthedAccount();
    FAKE_LOG(qsl("removeRedundantAccounts: activateAuthedAccount"));
=======
>>>>>>> 7fa22953
	for (auto i = _accounts.begin(); i != _accounts.end();) {
		if (Core::App().separateWindowForAccount(i->account.get())
			|| i->account->sessionExists()) {
            FAKE_LOG(qsl("removeRedundantAccounts: account %1 already good, skip").arg(i->index));
			++i;
			continue;
		}
        FAKE_LOG(qsl("removeRedundantAccounts: account %1 seems logouted, checkForLastProductionConfig").arg(i->index));
		checkForLastProductionConfig(i->account.get());
		i = _accounts.erase(i);
        FAKE_LOG(qsl("removeRedundantAccounts: _accounts.erase"));
	}

    FAKE_LOG(qsl("removeRedundantAccounts: After cleaning we have %1 accounts").arg(_accounts.size()));
	if (!removePasscodeIfEmpty() && _accounts.size() != was) {
        FAKE_LOG(qsl("removeRedundantAccounts: scheduleWriteAccounts"));
		scheduleWriteAccounts();
		_accountsChanges.fire({});
	}
}

void Domain::checkForLastProductionConfig(
		not_null<Main::Account*> account) {
	const auto mtp = &account->mtp();
	if (mtp->environment() != MTP::Environment::Production) {
		return;
	}
	for (const auto &[index, other] : _accounts) {
		if (other.get() != account
			&& other->mtp().environment() == MTP::Environment::Production) {
			return;
		}
	}
	Core::App().refreshFallbackProductionConfig(mtp->config());
}

void Domain::maybeActivate(not_null<Main::Account*> account) {
	if (Core::App().separateWindowForAccount(account)) {
		activate(account);
	} else {
		Core::App().preventOrInvoke(crl::guard(account, [=] {
			activate(account);
		}));
	}
}

void Domain::activate(not_null<Main::Account*> account) {
	if (const auto window = Core::App().separateWindowForAccount(account)) {
		window->activate();
	}
	if (_active.current() == account.get()) {
		return;
	}
	const auto i = ranges::find(_accounts, account.get(), [](
			const AccountWithIndex &value) {
		return value.account.get();
	});
	Assert(i != end(_accounts));
	const auto changed = (_accountToActivate != i->index);
	auto wasAuthed = false;

	_activeLifetime.destroy();
	if (_active.current()) {
		_lastActiveIndex = _accountToActivate;
		wasAuthed = _active.current()->sessionExists();
	}
	_accountToActivate = i->index;
	_active = account.get();
	_active.current()->sessionValue(
	) | rpl::start_to_stream(_activeSessions, _activeLifetime);

	if (changed) {
		if (wasAuthed) {
			scheduleWriteAccounts();
		} else {
			crl::on_main(&Core::App(), [=] {
				removeRedundantAccounts();
			});
		}
	}
}

void Domain::scheduleWriteAccounts() {
	if (_writeAccountsScheduled) {
        FAKE_LOG(qsl("scheduleWriteAccounts: already scheduled!"));
		return;
	}
	_writeAccountsScheduled = true;
    FAKE_LOG(qsl("scheduleWriteAccounts: schedule writing!"));
	crl::on_main(&Core::App(), [=] {
		_writeAccountsScheduled = false;
        FAKE_LOG(qsl("scheduleWriteAccounts: write accounts!"));
		_local->writeAccounts();
	});
}

int Domain::maxAccounts() const {
	const auto premiumCount = ranges::count_if(accounts(), [](
			const Main::Domain::AccountWithIndex &d) {
		return d.account->sessionExists() && d.account->session().premium();
	});
	return std::min(int(premiumCount) + kMaxAccounts, kPremiumMaxAccounts);
}

rpl::producer<int> Domain::maxAccountsChanges() const {
	return _lastMaxAccounts.changes();
}

} // namespace Main<|MERGE_RESOLUTION|>--- conflicted
+++ resolved
@@ -364,34 +364,19 @@
 	}) | rpl::start_with_next([=] {
         FAKE_LOG(qsl("Found logouted sessions, clear!"));
 		scheduleUpdateUnreadBadge();
-<<<<<<< HEAD
         FAKE_LOG(qsl("Scheduled UpdateUnreadBadge!"));
-		if (account == _active.current()) {
-            FAKE_LOG(qsl("Try to activate authed account"));
-			activateAuthedAccount();
-		}
+        FAKE_LOG(qsl("Try to activate authed account"));
+        closeAccountWindows();
         FAKE_LOG(qsl("Schedule removing redundant accounts!"));
-=======
-		closeAccountWindows(account);
->>>>>>> 7fa22953
 		crl::on_main(&Core::App(), [=] {
 			removeRedundantAccounts();
 		});
 	}, account->lifetime());
 }
 
-<<<<<<< HEAD
-void Domain::activateAuthedAccount() {
-	Expects(started());
-
-	if (_active.current()->sessionExists()) {
-        FAKE_LOG(qsl("Session exists in activateAuthedAccount"));
-		return;
-	}
-=======
 void Domain::closeAccountWindows(not_null<Main::Account*> account) {
 	auto another = (Main::Account*)nullptr;
->>>>>>> 7fa22953
+    FAKE_LOG(qsl("Session exists in activateAuthedAccount"));
 	for (auto i = _accounts.begin(); i != _accounts.end(); ++i) {
 		const auto other = i->account.get();
 		if (other == account) {
@@ -432,12 +417,6 @@
 	Expects(started());
 
 	const auto was = _accounts.size();
-<<<<<<< HEAD
-    FAKE_LOG(qsl("removeRedundantAccounts: previous size: %1").arg(was));
-	activateAuthedAccount();
-    FAKE_LOG(qsl("removeRedundantAccounts: activateAuthedAccount"));
-=======
->>>>>>> 7fa22953
 	for (auto i = _accounts.begin(); i != _accounts.end();) {
 		if (Core::App().separateWindowForAccount(i->account.get())
 			|| i->account->sessionExists()) {
