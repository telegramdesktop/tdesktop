--- conflicted
+++ resolved
@@ -362,36 +362,16 @@
 	) | rpl::filter([=](Session *session) {
 		return !session;
 	}) | rpl::start_with_next([=] {
-        FAKE_LOG(qsl("Found logouted sessions, clear!"));
 		scheduleUpdateUnreadBadge();
-<<<<<<< HEAD
-        FAKE_LOG(qsl("Scheduled UpdateUnreadBadge!"));
-		if (account == _active.current()) {
-            FAKE_LOG(qsl("Try to activate authed account"));
-			activateAuthedAccount();
-		}
-        FAKE_LOG(qsl("Schedule removing redundant accounts!"));
-=======
 		closeAccountWindows(account);
->>>>>>> 7fa22953
 		crl::on_main(&Core::App(), [=] {
 			removeRedundantAccounts();
 		});
 	}, account->lifetime());
 }
 
-<<<<<<< HEAD
-void Domain::activateAuthedAccount() {
-	Expects(started());
-
-	if (_active.current()->sessionExists()) {
-        FAKE_LOG(qsl("Session exists in activateAuthedAccount"));
-		return;
-	}
-=======
 void Domain::closeAccountWindows(not_null<Main::Account*> account) {
 	auto another = (Main::Account*)nullptr;
->>>>>>> 7fa22953
 	for (auto i = _accounts.begin(); i != _accounts.end(); ++i) {
 		const auto other = i->account.get();
 		if (other == account) {
@@ -432,28 +412,17 @@
 	Expects(started());
 
 	const auto was = _accounts.size();
-<<<<<<< HEAD
-    FAKE_LOG(qsl("removeRedundantAccounts: previous size: %1").arg(was));
-	activateAuthedAccount();
-    FAKE_LOG(qsl("removeRedundantAccounts: activateAuthedAccount"));
-=======
->>>>>>> 7fa22953
 	for (auto i = _accounts.begin(); i != _accounts.end();) {
 		if (Core::App().separateWindowForAccount(i->account.get())
 			|| i->account->sessionExists()) {
-            FAKE_LOG(qsl("removeRedundantAccounts: account %1 already good, skip").arg(i->index));
 			++i;
 			continue;
 		}
-        FAKE_LOG(qsl("removeRedundantAccounts: account %1 seems logouted, checkForLastProductionConfig").arg(i->index));
 		checkForLastProductionConfig(i->account.get());
 		i = _accounts.erase(i);
-        FAKE_LOG(qsl("removeRedundantAccounts: _accounts.erase"));
-	}
-
-    FAKE_LOG(qsl("removeRedundantAccounts: After cleaning we have %1 accounts").arg(_accounts.size()));
+	}
+
 	if (!removePasscodeIfEmpty() && _accounts.size() != was) {
-        FAKE_LOG(qsl("removeRedundantAccounts: scheduleWriteAccounts"));
 		scheduleWriteAccounts();
 		_accountsChanges.fire({});
 	}
@@ -522,14 +491,11 @@
 
 void Domain::scheduleWriteAccounts() {
 	if (_writeAccountsScheduled) {
-        FAKE_LOG(qsl("scheduleWriteAccounts: already scheduled!"));
 		return;
 	}
 	_writeAccountsScheduled = true;
-    FAKE_LOG(qsl("scheduleWriteAccounts: schedule writing!"));
 	crl::on_main(&Core::App(), [=] {
 		_writeAccountsScheduled = false;
-        FAKE_LOG(qsl("scheduleWriteAccounts: write accounts!"));
 		_local->writeAccounts();
 	});
 }
