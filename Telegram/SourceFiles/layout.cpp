--- conflicted
+++ resolved
@@ -216,1111 +216,4 @@
 
 RoundCorners documentCorners(int32 colorIndex) {
 	return RoundCorners(DocBlueCorners + (colorIndex & 3));
-<<<<<<< HEAD
-}
-
-void LayoutMediaItemBase::clickHandlerActiveChanged(const ClickHandlerPtr &p, bool active) {
-	App::hoveredLinkItem(active ? _parent : nullptr);
-	Ui::repaintHistoryItem(_parent);
-}
-
-void LayoutMediaItemBase::clickHandlerPressedChanged(const ClickHandlerPtr &p, bool pressed) {
-	App::pressedLinkItem(pressed ? _parent : nullptr);
-	Ui::repaintHistoryItem(_parent);
-}
-
-void LayoutRadialProgressItem::clickHandlerActiveChanged(const ClickHandlerPtr &p, bool active) {
-	if (p == _openl || p == _savel || p == _cancell) {
-		a_iconOver.start(active ? 1 : 0);
-		_a_iconOver.start();
-	}
-	LayoutMediaItemBase::clickHandlerActiveChanged(p, active);
-}
-
-void LayoutRadialProgressItem::clickHandlerPressedChanged(const ClickHandlerPtr &p, bool pressed) {
-	LayoutMediaItemBase::clickHandlerPressedChanged(p, pressed);
-}
-
-void LayoutRadialProgressItem::setLinks(ClickHandlerPtr &&openl, ClickHandlerPtr &&savel, ClickHandlerPtr &&cancell) {
-	_openl = std_::move(openl);
-	_savel = std_::move(savel);
-	_cancell = std_::move(cancell);
-}
-
-void LayoutRadialProgressItem::step_iconOver(float64 ms, bool timer) {
-	float64 dt = ms / st::msgFileOverDuration;
-	if (dt >= 1) {
-		a_iconOver.finish();
-		_a_iconOver.stop();
-	} else if (!timer) {
-		a_iconOver.update(dt, anim::linear);
-	}
-	if (timer && iconAnimated()) {
-		Ui::repaintHistoryItem(_parent);
-	}
-}
-
-void LayoutRadialProgressItem::step_radial(uint64 ms, bool timer) {
-	if (timer) {
-		Ui::repaintHistoryItem(_parent);
-	} else {
-		_radial->update(dataProgress(), dataFinished(), ms);
-		if (!_radial->animating()) {
-			checkRadialFinished();
-		}
-	}
-}
-
-void LayoutRadialProgressItem::ensureRadial() const {
-	if (!_radial) {
-		_radial = new RadialAnimation(animation(const_cast<LayoutRadialProgressItem*>(this), &LayoutRadialProgressItem::step_radial));
-	}
-}
-
-void LayoutRadialProgressItem::checkRadialFinished() {
-	if (_radial && !_radial->animating() && dataLoaded()) {
-		delete _radial;
-		_radial = 0;
-	}
-}
-
-LayoutRadialProgressItem::~LayoutRadialProgressItem() {
-	deleteAndMark(_radial);
-}
-
-void LayoutAbstractFileItem::setStatusSize(int32 newSize, int32 fullSize, int32 duration, qint64 realDuration) const {
-	_statusSize = newSize;
-	if (_statusSize == FileStatusSizeReady) {
-		_statusText = (duration >= 0) ? formatDurationAndSizeText(duration, fullSize) : (duration < -1 ? formatGifAndSizeText(fullSize) : formatSizeText(fullSize));
-	} else if (_statusSize == FileStatusSizeLoaded) {
-		_statusText = (duration >= 0) ? formatDurationText(duration) : (duration < -1 ? qsl("GIF") : formatSizeText(fullSize));
-	} else if (_statusSize == FileStatusSizeFailed) {
-		_statusText = lang(lng_attach_failed);
-	} else if (_statusSize >= 0) {
-		_statusText = formatDownloadText(_statusSize, fullSize);
-	} else {
-		_statusText = formatPlayedText(-_statusSize - 1, realDuration);
-	}
-}
-
-LayoutOverviewDate::LayoutOverviewDate(const QDate &date, bool month)
-: _date(date)
-, _text(month ? langMonthFull(date) : langDayOfMonthFull(date)) {
-	AddComponents(OverviewItemInfo::Bit());
-}
-
-void LayoutOverviewDate::initDimensions() {
-	_maxw = st::normalFont->width(_text);
-	_minh = st::linksDateMargin.top() + st::normalFont->height + st::linksDateMargin.bottom() + st::linksBorder;
-}
-
-void LayoutOverviewDate::paint(Painter &p, const QRect &clip, uint32 selection, const PaintContextOverview *context) const {
-	if (clip.intersects(QRect(0, st::linksDateMargin.top(), _width, st::normalFont->height))) {
-		p.setPen(st::linksDateColor);
-		p.setFont(st::semiboldFont);
-		p.drawTextLeft(0, st::linksDateMargin.top(), _width, _text);
-	}
-}
-
-LayoutOverviewPhoto::LayoutOverviewPhoto(PhotoData *photo, HistoryItem *parent) : LayoutMediaItemBase(parent)
-, _data(photo)
-, _link(new PhotoOpenClickHandler(photo))
-, _goodLoaded(false) {
-
-}
-
-void LayoutOverviewPhoto::initDimensions() {
-	_maxw = 2 * st::overviewPhotoMinSize;
-	_minh = _maxw;
-}
-
-int32 LayoutOverviewPhoto::resizeGetHeight(int32 width) {
-	width = qMin(width, _maxw);
-	if (width != _width || width != _height) {
-		_width = qMin(width, _maxw);
-		_height = _width;
-	}
-	return _height;
-}
-
-void LayoutOverviewPhoto::paint(Painter &p, const QRect &clip, uint32 selection, const PaintContextOverview *context) const {
-	bool good = _data->loaded();
-	if (!good) {
-		_data->medium->automaticLoad(_parent);
-		good = _data->medium->loaded();
-	}
-	if ((good && !_goodLoaded) || _pix.width() != _width * cIntRetinaFactor()) {
-		_goodLoaded = good;
-
-		int32 size = _width * cIntRetinaFactor();
-		if (_goodLoaded || _data->thumb->loaded()) {
-			QImage img = (_data->loaded() ? _data->full : (_data->medium->loaded() ? _data->medium : _data->thumb))->pix().toImage();
-			if (!_goodLoaded) {
-				img = imageBlur(img);
-			}
-			if (img.width() == img.height()) {
-				if (img.width() != size) {
-					img = img.scaled(size, size, Qt::KeepAspectRatioByExpanding, Qt::SmoothTransformation);
-				}
-			} else if (img.width() > img.height()) {
-				img = img.copy((img.width() - img.height()) / 2, 0, img.height(), img.height()).scaled(size, size, Qt::KeepAspectRatioByExpanding, Qt::SmoothTransformation);
-			} else {
-				img = img.copy(0, (img.height() - img.width()) / 2, img.width(), img.width()).scaled(size, size, Qt::KeepAspectRatioByExpanding, Qt::SmoothTransformation);
-			}
-			img.setDevicePixelRatio(cRetinaFactor());
-			_data->forget();
-
-			_pix = QPixmap::fromImage(img, Qt::ColorOnly);
-		} else if (!_pix.isNull()) {
-			_pix = QPixmap();
-		}
-	}
-
-	if (_pix.isNull()) {
-		p.fillRect(0, 0, _width, _height, st::overviewPhotoBg);
-	} else {
-		p.drawPixmap(0, 0, _pix);
-	}
-
-	if (selection == FullSelection) {
-		p.fillRect(QRect(0, 0, _width, _height), st::overviewPhotoSelectOverlay);
-		p.drawSprite(QPoint(rtl() ? 0 : (_width - st::overviewPhotoChecked.pxWidth()), _height - st::overviewPhotoChecked.pxHeight()), st::overviewPhotoChecked);
-	} else if (context->selecting) {
-		p.drawSprite(QPoint(rtl() ? 0 : (_width - st::overviewPhotoCheck.pxWidth()), _height - st::overviewPhotoCheck.pxHeight()), st::overviewPhotoCheck);
-	}
-}
-
-void LayoutOverviewPhoto::getState(ClickHandlerPtr &link, HistoryCursorState &cursor, int x, int y) const {
-	if (hasPoint(x, y)) {
-		link = _link;
-	}
-}
-
-LayoutOverviewVideo::LayoutOverviewVideo(DocumentData *video, HistoryItem *parent) : LayoutAbstractFileItem(parent)
-, _data(video)
-, _duration(formatDurationText(_data->duration()))
-, _thumbLoaded(false) {
-	setDocumentLinks(_data);
-}
-
-void LayoutOverviewVideo::initDimensions() {
-	_maxw = 2 * st::minPhotoSize;
-	_minh = _maxw;
-}
-
-int32 LayoutOverviewVideo::resizeGetHeight(int32 width) {
-	_width = qMin(width, _maxw);
-	_height = _width;
-	return _height;
-}
-
-void LayoutOverviewVideo::paint(Painter &p, const QRect &clip, uint32 selection, const PaintContextOverview *context) const {
-	bool selected = (selection == FullSelection), thumbLoaded = _data->thumb->loaded();
-
-	_data->automaticLoad(_parent);
-	bool loaded = _data->loaded(), displayLoading = _data->displayLoading();
-	if (displayLoading) {
-		ensureRadial();
-		if (!_radial->animating()) {
-			_radial->start(_data->progress());
-		}
-	}
-	updateStatusText();
-	bool radial = isRadialAnimation(context->ms);
-
-	if ((thumbLoaded && !_thumbLoaded) || (_pix.width() != _width * cIntRetinaFactor())) {
-		_thumbLoaded = thumbLoaded;
-
-		if (_thumbLoaded && !_data->thumb->isNull()) {
-			int32 size = _width * cIntRetinaFactor();
-			QImage img = imageBlur(_data->thumb->pix().toImage());
-			if (img.width() == img.height()) {
-				if (img.width() != size) {
-					img = img.scaled(size, size, Qt::KeepAspectRatioByExpanding, Qt::SmoothTransformation);
-				}
-			} else if (img.width() > img.height()) {
-				img = img.copy((img.width() - img.height()) / 2, 0, img.height(), img.height()).scaled(size, size, Qt::KeepAspectRatioByExpanding, Qt::SmoothTransformation);
-			} else {
-				img = img.copy(0, (img.height() - img.width()) / 2, img.width(), img.width()).scaled(size, size, Qt::KeepAspectRatioByExpanding, Qt::SmoothTransformation);
-			}
-			img.setDevicePixelRatio(cRetinaFactor());
-			_data->forget();
-
-			_pix = QPixmap::fromImage(img, Qt::ColorOnly);
-		} else if (!_pix.isNull()) {
-			_pix = QPixmap();
-		}
-	}
-
-	if (_pix.isNull()) {
-		p.fillRect(0, 0, _width, _height, st::overviewPhotoBg);
-	} else {
-		p.drawPixmap(0, 0, _pix);
-	}
-
-	if (selected) {
-		p.fillRect(QRect(0, 0, _width, _height), st::overviewPhotoSelectOverlay);
-	}
-
-	if (!selected && !context->selecting && !loaded) {
-		if (clip.intersects(QRect(0, _height - st::normalFont->height, _width, st::normalFont->height))) {
-			int32 statusX = st::msgDateImgPadding.x(), statusY = _height - st::normalFont->height - st::msgDateImgPadding.y();
-			int32 statusW = st::normalFont->width(_statusText) + 2 * st::msgDateImgPadding.x();
-			int32 statusH = st::normalFont->height + 2 * st::msgDateImgPadding.y();
-			statusX = _width - statusW + statusX;
-			p.fillRect(rtlrect(statusX - st::msgDateImgPadding.x(), statusY - st::msgDateImgPadding.y(), statusW, statusH, _width), selected ? st::msgDateImgBgSelected : st::msgDateImgBg);
-			p.setFont(st::normalFont);
-			p.setPen(st::white);
-			p.drawTextLeft(statusX, statusY, _width, _statusText, statusW - 2 * st::msgDateImgPadding.x());
-		}
-	}
-	if (clip.intersects(QRect(0, 0, _width, st::normalFont->height))) {
-		int32 statusX = st::msgDateImgPadding.x(), statusY = st::msgDateImgPadding.y();
-		int32 statusW = st::normalFont->width(_duration) + 2 * st::msgDateImgPadding.x();
-		int32 statusH = st::normalFont->height + 2 * st::msgDateImgPadding.y();
-		p.fillRect(rtlrect(statusX - st::msgDateImgPadding.x(), statusY - st::msgDateImgPadding.y(), statusW, statusH, _width), selected ? st::msgDateImgBgSelected : st::msgDateImgBg);
-		p.setFont(st::normalFont);
-		p.setPen(st::white);
-		p.drawTextLeft(statusX, statusY, _width, _duration, statusW - 2 * st::msgDateImgPadding.x());
-	}
-
-	QRect inner((_width - st::msgFileSize) / 2, (_height - st::msgFileSize) / 2, st::msgFileSize, st::msgFileSize);
-	if (clip.intersects(inner)) {
-		p.setPen(Qt::NoPen);
-		if (selected) {
-			p.setBrush(st::msgDateImgBgSelected);
-		} else if (_a_iconOver.animating()) {
-			_a_iconOver.step(context->ms);
-			float64 over = a_iconOver.current();
-			p.setOpacity((st::msgDateImgBg->c.alphaF() * (1 - over)) + (st::msgDateImgBgOver->c.alphaF() * over));
-			p.setBrush(st::black);
-		} else {
-			bool over = ClickHandler::showAsActive(loaded ? _openl : (_data->loading() ? _cancell : _savel));
-			p.setBrush(over ? st::msgDateImgBgOver : st::msgDateImgBg);
-		}
-
-		p.setRenderHint(QPainter::HighQualityAntialiasing);
-		p.drawEllipse(inner);
-		p.setRenderHint(QPainter::HighQualityAntialiasing, false);
-
-        p.setOpacity((radial && loaded) ? _radial->opacity() : 1);
-		style::sprite icon;
-		if (radial) {
-			icon = (selected ? st::msgFileInCancelSelected : st::msgFileInCancel);
-		} else if (loaded) {
-			icon = (selected ? st::msgFileInPlaySelected : st::msgFileInPlay);
-		} else {
-			icon = (selected ? st::msgFileInDownloadSelected : st::msgFileInDownload);
-		}
-		p.drawSpriteCenter(inner, icon);
-		if (radial) {
-            p.setOpacity(1);
-			QRect rinner(inner.marginsRemoved(QMargins(st::msgFileRadialLine, st::msgFileRadialLine, st::msgFileRadialLine, st::msgFileRadialLine)));
-			_radial->draw(p, rinner, st::msgFileRadialLine, selected ? st::msgInBgSelected : st::msgInBg);
-		}
-	}
-
-	if (selected) {
-		p.drawSprite(QPoint(rtl() ? 0 : (_width - st::overviewPhotoChecked.pxWidth()), _height - st::overviewPhotoChecked.pxHeight()), st::overviewPhotoChecked);
-	} else if (context->selecting) {
-		p.drawSprite(QPoint(rtl() ? 0 : (_width - st::overviewPhotoCheck.pxWidth()), _height - st::overviewPhotoCheck.pxHeight()), st::overviewPhotoCheck);
-	}
-}
-
-void LayoutOverviewVideo::getState(ClickHandlerPtr &link, HistoryCursorState &cursor, int x, int y) const {
-	bool loaded = _data->loaded();
-
-	if (hasPoint(x, y)) {
-		link = loaded ? _openl : (_data->loading() ? _cancell : _savel);
-	}
-}
-
-void LayoutOverviewVideo::updateStatusText() const {
-	bool showPause = false;
-	int32 statusSize = 0;
-	if (_data->status == FileDownloadFailed || _data->status == FileUploadFailed) {
-		statusSize = FileStatusSizeFailed;
-	} else if (_data->status == FileUploading) {
-		statusSize = _data->uploadOffset;
-	} else if (_data->loading()) {
-		statusSize = _data->loadOffset();
-	} else if (_data->loaded()) {
-		statusSize = FileStatusSizeLoaded;
-	} else {
-		statusSize = FileStatusSizeReady;
-	}
-	if (statusSize != _statusSize) {
-		int32 status = statusSize, size = _data->size;
-		if (statusSize >= 0 && statusSize < 0x7F000000) {
-			size = status;
-			status = FileStatusSizeReady;
-		}
-		setStatusSize(status, size, -1, 0);
-		_statusSize = statusSize;
-	}
-}
-
-LayoutOverviewVoice::LayoutOverviewVoice(DocumentData *voice, HistoryItem *parent) : LayoutAbstractFileItem(parent)
-, _data(voice)
-, _namel(new DocumentOpenClickHandler(_data)) {
-	AddComponents(OverviewItemInfo::Bit());
-
-	t_assert(_data->voice() != 0);
-
-	setDocumentLinks(_data);
-
-	updateName();
-	QString d = textcmdLink(1, textRichPrepare(langDateTime(date(_data->date))));
-	TextParseOptions opts = { TextParseRichText, 0, 0, Qt::LayoutDirectionAuto };
-	_details.setText(st::normalFont, lng_date_and_duration(lt_date, d, lt_duration, formatDurationText(_data->voice()->duration)), opts);
-	_details.setLink(1, MakeShared<GoToMessageClickHandler>(parent));
-}
-
-void LayoutOverviewVoice::initDimensions() {
-	_maxw = st::profileMaxWidth;
-	_minh = st::msgFilePadding.top() + st::msgFileSize + st::msgFilePadding.bottom() + st::lineWidth;
-}
-
-void LayoutOverviewVoice::paint(Painter &p, const QRect &clip, uint32 selection, const PaintContextOverview *context) const {
-	bool selected = (selection == FullSelection);
-
-	_data->automaticLoad(_parent);
-	bool loaded = _data->loaded(), displayLoading = _data->displayLoading();
-
-	if (displayLoading) {
-		ensureRadial();
-		if (!_radial->animating()) {
-			_radial->start(_data->progress());
-		}
-	}
-	bool showPause = updateStatusText();
-	int32 nameVersion = _parent->fromOriginal()->nameVersion;
-	if (nameVersion > _nameVersion) {
-		updateName();
-	}
-	bool radial = isRadialAnimation(context->ms);
-
-	int32 nameleft = 0, nametop = 0, nameright = 0, statustop = 0, datetop = -1;
-
-	nameleft = st::msgFilePadding.left() + st::msgFileSize + st::msgFilePadding.right();
-	nameright = st::msgFilePadding.left();
-	nametop = st::msgFileNameTop;
-	statustop = st::msgFileStatusTop;
-
-	if (selected) {
-		p.fillRect(clip.intersected(QRect(0, 0, _width, _height)), st::msgInBgSelected);
-	}
-
-	QRect inner(rtlrect(st::msgFilePadding.left(), st::msgFilePadding.top(), st::msgFileSize, st::msgFileSize, _width));
-	if (clip.intersects(inner)) {
-		p.setPen(Qt::NoPen);
-		if (selected) {
-			p.setBrush(st::msgFileInBgSelected);
-		} else if (_a_iconOver.animating()) {
-			_a_iconOver.step(context->ms);
-			float64 over = a_iconOver.current();
-			p.setBrush(style::interpolate(st::msgFileInBg, st::msgFileInBgOver, over));
-		} else {
-			bool over = ClickHandler::showAsActive(loaded ? _openl : (_data->loading() ? _cancell : _openl));
-			p.setBrush(over ? st::msgFileInBgOver : st::msgFileInBg);
-		}
-
-		p.setRenderHint(QPainter::HighQualityAntialiasing);
-		p.drawEllipse(inner);
-		p.setRenderHint(QPainter::HighQualityAntialiasing, false);
-
-		if (radial) {
-			QRect rinner(inner.marginsRemoved(QMargins(st::msgFileRadialLine, st::msgFileRadialLine, st::msgFileRadialLine, st::msgFileRadialLine)));
-			style::color bg(selected ? st::msgInBgSelected : st::msgInBg);
-			_radial->draw(p, rinner, st::msgFileRadialLine, bg);
-		}
-
-		style::sprite icon;
-		if (showPause) {
-			icon = selected ? st::msgFileInPauseSelected : st::msgFileInPause;
-		} else if (_statusSize < 0 || _statusSize == FileStatusSizeLoaded) {
-			icon = selected ? st::msgFileInPlaySelected : st::msgFileInPlay;
-		} else if (_data->loading()) {
-			icon = selected ? st::msgFileInCancelSelected : st::msgFileInCancel;
-		} else {
-			icon = selected ? st::msgFileInDownloadSelected : st::msgFileInDownload;
-		}
-		p.drawSpriteCenter(inner, icon);
-	}
-
-	int32 namewidth = _width - nameleft - nameright;
-
-	if (clip.intersects(rtlrect(nameleft, nametop, namewidth, st::semiboldFont->height, _width))) {
-		p.setPen(st::black);
-		_name.drawLeftElided(p, nameleft, nametop, namewidth, _width);
-	}
-
-	if (clip.intersects(rtlrect(nameleft, statustop, namewidth, st::normalFont->height, _width))) {
-		p.setFont(st::normalFont);
-		p.setPen(selected ? st::mediaInFgSelected : st::mediaInFg);
-		int32 unreadx = nameleft;
-		if (_statusSize == FileStatusSizeLoaded || _statusSize == FileStatusSizeReady) {
-			textstyleSet(&(selected ? st::mediaInStyleSelected : st::mediaInStyle));
-			_details.drawLeftElided(p, nameleft, statustop, namewidth, _width);
-			textstyleRestore();
-			unreadx += _details.maxWidth();
-		} else {
-			int32 statusw = st::normalFont->width(_statusText);
-			p.drawTextLeft(nameleft, statustop, _width, _statusText, statusw);
-			unreadx += statusw;
-		}
-		if (_parent->isMediaUnread() && unreadx + st::mediaUnreadSkip + st::mediaUnreadSize <= _width) {
-			p.setPen(Qt::NoPen);
-			p.setBrush(selected ? st::msgFileInBgSelected : st::msgFileInBg);
-
-			p.setRenderHint(QPainter::HighQualityAntialiasing, true);
-			p.drawEllipse(rtlrect(unreadx + st::mediaUnreadSkip, statustop + st::mediaUnreadTop, st::mediaUnreadSize, st::mediaUnreadSize, _width));
-			p.setRenderHint(QPainter::HighQualityAntialiasing, false);
-		}
-	}
-}
-
-void LayoutOverviewVoice::getState(ClickHandlerPtr &link, HistoryCursorState &cursor, int x, int y) const {
-	bool loaded = _data->loaded();
-
-	bool showPause = updateStatusText();
-
-	int32 nameleft = 0, nametop = 0, nameright = 0, statustop = 0, datetop = 0;
-
-	nameleft = st::msgFilePadding.left() + st::msgFileSize + st::msgFilePadding.right();
-	nameright = st::msgFilePadding.left();
-	nametop = st::msgFileNameTop;
-	statustop = st::msgFileStatusTop;
-
-	QRect inner(rtlrect(st::msgFilePadding.left(), st::msgFilePadding.top(), st::msgFileSize, st::msgFileSize, _width));
-	if (inner.contains(x, y)) {
-		link = loaded ? _openl : ((_data->loading() || _data->status == FileUploading) ? _cancell : _openl);
-		return;
-	}
-	if (rtlrect(nameleft, statustop, _width - nameleft - nameright, st::normalFont->height, _width).contains(x, y)) {
-		if (_statusSize == FileStatusSizeLoaded || _statusSize == FileStatusSizeReady) {
-			bool inText = false;
-			_details.getStateLeft(link, inText, x - nameleft, y - statustop, _width, _width);
-			cursor = inText ? HistoryInTextCursorState : HistoryDefaultCursorState;
-		}
-	}
-	if (hasPoint(x, y) && !link && !_data->loading()) {
-		link = _namel;
-		return;
-	}
-}
-
-void LayoutOverviewVoice::updateName() const {
-	int32 version = 0;
-	if (const HistoryMessageForwarded *fwd = _parent->Get<HistoryMessageForwarded>()) {
-		if (_parent->fromOriginal()->isChannel()) {
-			_name.setText(st::semiboldFont, lng_forwarded_channel(lt_channel, App::peerName(_parent->fromOriginal())), _textNameOptions);
-		} else {
-			_name.setText(st::semiboldFont, lng_forwarded(lt_user, App::peerName(_parent->fromOriginal())), _textNameOptions);
-		}
-	} else {
-		_name.setText(st::semiboldFont, App::peerName(_parent->from()), _textNameOptions);
-	}
-	version = _parent->fromOriginal()->nameVersion;
-	_nameVersion = version;
-}
-
-bool LayoutOverviewVoice::updateStatusText() const {
-	bool showPause = false;
-	int32 statusSize = 0, realDuration = 0;
-	if (_data->status == FileDownloadFailed || _data->status == FileUploadFailed) {
-		statusSize = FileStatusSizeFailed;
-	} else if (_data->loaded()) {
-		AudioMsgId playing;
-		AudioPlayerState playingState = AudioPlayerStopped;
-		int64 playingPosition = 0, playingDuration = 0;
-		int32 playingFrequency = 0;
-		if (audioPlayer()) {
-			audioPlayer()->currentState(&playing, &playingState, &playingPosition, &playingDuration, &playingFrequency);
-		}
-
-		if (playing == AudioMsgId(_data, _parent->fullId()) && !(playingState & AudioPlayerStoppedMask) && playingState != AudioPlayerFinishing) {
-			statusSize = -1 - (playingPosition / (playingFrequency ? playingFrequency : AudioVoiceMsgFrequency));
-			realDuration = playingDuration / (playingFrequency ? playingFrequency : AudioVoiceMsgFrequency);
-			showPause = (playingState == AudioPlayerPlaying || playingState == AudioPlayerResuming || playingState == AudioPlayerStarting);
-		} else {
-			statusSize = FileStatusSizeLoaded;
-		}
-	} else {
-		statusSize = FileStatusSizeReady;
-	}
-	if (statusSize != _statusSize) {
-		setStatusSize(statusSize, _data->size, _data->voice()->duration, realDuration);
-	}
-	return showPause;
-}
-
-LayoutOverviewDocument::LayoutOverviewDocument(DocumentData *document, HistoryItem *parent) : LayoutAbstractFileItem(parent)
-, _data(document)
-, _msgl(new GoToMessageClickHandler(parent))
-, _namel(new DocumentOpenClickHandler(_data))
-, _thumbForLoaded(false)
-, _name(documentName(_data))
-, _date(langDateTime(date(_data->date)))
-, _namew(st::semiboldFont->width(_name))
-, _datew(st::normalFont->width(_date))
-, _colorIndex(documentColorIndex(_data, _ext)) {
-	AddComponents(OverviewItemInfo::Bit());
-
-	setDocumentLinks(_data);
-
-	setStatusSize(FileStatusSizeReady, _data->size, _data->song() ? _data->song()->duration : -1, 0);
-
-	if (withThumb()) {
-		_data->thumb->load();
-		int32 tw = convertScale(_data->thumb->width()), th = convertScale(_data->thumb->height());
-		if (tw > th) {
-			_thumbw = (tw * st::overviewFileSize) / th;
-		} else {
-			_thumbw = st::overviewFileSize;
-		}
-	} else {
-		_thumbw = 0;
-	}
-
-	_extw = st::overviewFileExtFont->width(_ext);
-	if (_extw > st::overviewFileSize - st::overviewFileExtPadding * 2) {
-		_ext = st::overviewFileExtFont->elided(_ext, st::overviewFileSize - st::overviewFileExtPadding * 2, Qt::ElideMiddle);
-		_extw = st::overviewFileExtFont->width(_ext);
-	}
-}
-
-void LayoutOverviewDocument::initDimensions() {
-	_maxw = st::profileMaxWidth;
-	if (_data->song()) {
-		_minh = st::msgFilePadding.top() + st::msgFileSize + st::msgFilePadding.bottom();
-	} else {
-		_minh = st::overviewFilePadding.top() + st::overviewFileSize + st::overviewFilePadding.bottom() + st::lineWidth;
-	}
-}
-
-void LayoutOverviewDocument::paint(Painter &p, const QRect &clip, uint32 selection, const PaintContextOverview *context) const {
-	bool selected = (selection == FullSelection);
-
-	_data->automaticLoad(_parent);
-	bool loaded = _data->loaded() || Local::willStickerImageLoad(_data->mediaKey()), displayLoading = _data->displayLoading();
-
-	if (displayLoading) {
-		ensureRadial();
-		if (!_radial->animating()) {
-			_radial->start(_data->progress());
-		}
-	}
-	bool showPause = updateStatusText();
-	bool radial = isRadialAnimation(context->ms);
-
-	int32 nameleft = 0, nametop = 0, nameright = 0, statustop = 0, datetop = -1;
-	bool wthumb = withThumb();
-
-	if (_data->song()) {
-		nameleft = st::msgFilePadding.left() + st::msgFileSize + st::msgFilePadding.right();
-		nameright = st::msgFilePadding.left();
-		nametop = st::msgFileNameTop;
-		statustop = st::msgFileStatusTop;
-
-		if (selected) {
-			p.fillRect(QRect(0, 0, _width, _height), st::msgInBgSelected);
-		}
-
-		QRect inner(rtlrect(st::msgFilePadding.left(), st::msgFilePadding.top(), st::msgFileSize, st::msgFileSize, _width));
-		if (clip.intersects(inner)) {
-			p.setPen(Qt::NoPen);
-			if (selected) {
-				p.setBrush(st::msgFileInBgSelected);
-			} else if (_a_iconOver.animating()) {
-				_a_iconOver.step(context->ms);
-				float64 over = a_iconOver.current();
-				p.setBrush(style::interpolate(st::msgFileInBg, st::msgFileInBgOver, over));
-			} else {
-				bool over = ClickHandler::showAsActive(loaded ? _openl : (_data->loading() ? _cancell : _openl));
-				p.setBrush(over ? st::msgFileInBgOver : st::msgFileInBg);
-			}
-
-			p.setRenderHint(QPainter::HighQualityAntialiasing);
-			p.drawEllipse(inner);
-			p.setRenderHint(QPainter::HighQualityAntialiasing, false);
-
-			if (radial) {
-				QRect rinner(inner.marginsRemoved(QMargins(st::msgFileRadialLine, st::msgFileRadialLine, st::msgFileRadialLine, st::msgFileRadialLine)));
-				style::color bg(selected ? st::msgInBgSelected : st::msgInBg);
-				_radial->draw(p, rinner, st::msgFileRadialLine, bg);
-			}
-
-			style::sprite icon;
-			if (showPause) {
-				icon = selected ? st::msgFileInPauseSelected : st::msgFileInPause;
-			} else if (loaded) {
-				icon = selected ? st::msgFileInPlaySelected : st::msgFileInPlay;
-			} else if (_data->loading()) {
-				icon = selected ? st::msgFileInCancelSelected : st::msgFileInCancel;
-			} else {
-				icon = selected ? st::msgFileInDownloadSelected : st::msgFileInDownload;
-			}
-			p.drawSpriteCenter(inner, icon);
-		}
-	} else {
-		nameleft = st::overviewFileSize + st::overviewFilePadding.right();
-		nametop = st::linksBorder + st::overviewFileNameTop;
-		statustop = st::linksBorder + st::overviewFileStatusTop;
-		datetop = st::linksBorder + st::overviewFileDateTop;
-
-		QRect border(rtlrect(nameleft, 0, _width - nameleft, st::linksBorder, _width));
-		if (!context->isAfterDate && clip.intersects(border)) {
-			p.fillRect(clip.intersected(border), st::linksBorderFg);
-		}
-
-		QRect rthumb(rtlrect(0, st::linksBorder + st::overviewFilePadding.top(), st::overviewFileSize, st::overviewFileSize, _width));
-		if (clip.intersects(rthumb)) {
-			if (wthumb) {
-				if (_data->thumb->loaded()) {
-					if (_thumb.isNull() || loaded != _thumbForLoaded) {
-						_thumbForLoaded = loaded;
-						ImagePixOptions options = ImagePixSmooth;
-						if (!_thumbForLoaded) options |= ImagePixBlurred;
-						_thumb = _data->thumb->pixNoCache(_thumbw, 0, options, st::overviewFileSize, st::overviewFileSize);
-					}
-					p.drawPixmap(rthumb.topLeft(), _thumb);
-				} else {
-					p.fillRect(rthumb, st::black);
-				}
-			} else {
-				p.fillRect(rthumb, documentColor(_colorIndex));
-				if (!radial && loaded && !_ext.isEmpty()) {
-					p.setFont(st::overviewFileExtFont);
-					p.setPen(st::white);
-					p.drawText(rthumb.left() + (rthumb.width() - _extw) / 2, rthumb.top() + st::overviewFileExtTop + st::overviewFileExtFont->ascent, _ext);
-				}
-			}
-			if (selected) {
-				p.fillRect(rthumb, textstyleCurrent()->selectOverlay);
-			}
-
-			if (radial || (!loaded && !_data->loading())) {
-				QRect inner(rthumb.x() + (rthumb.width() - st::msgFileSize) / 2, rthumb.y() + (rthumb.height() - st::msgFileSize) / 2, st::msgFileSize, st::msgFileSize);
-				if (clip.intersects(inner)) {
-                    float64 radialOpacity = (radial && loaded && !_data->uploading()) ? _radial->opacity() : 1;
-					p.setPen(Qt::NoPen);
-					if (selected) {
-						p.setBrush(wthumb ? st::msgDateImgBgSelected : documentSelectedColor(_colorIndex));
-					} else if (_a_iconOver.animating()) {
-						_a_iconOver.step(context->ms);
-						float64 over = a_iconOver.current();
-						if (wthumb) {
-							p.setOpacity((st::msgDateImgBg->c.alphaF() * (1 - over)) + (st::msgDateImgBgOver->c.alphaF() * over));
-							p.setBrush(st::black);
-						} else {
-							p.setBrush(style::interpolate(documentDarkColor(_colorIndex), documentOverColor(_colorIndex), over));
-						}
-					} else {
-						bool over = ClickHandler::showAsActive(_data->loading() ? _cancell : _savel);
-						p.setBrush(over ? (wthumb ? st::msgDateImgBgOver : documentOverColor(_colorIndex)) : (wthumb ? st::msgDateImgBg : documentDarkColor(_colorIndex)));
-					}
-					p.setOpacity(radialOpacity * p.opacity());
-
-					p.setRenderHint(QPainter::HighQualityAntialiasing);
-					p.drawEllipse(inner);
-					p.setRenderHint(QPainter::HighQualityAntialiasing, false);
-
-					p.setOpacity(radialOpacity);
-					style::sprite icon;
-					if (loaded || _data->loading()) {
-						icon = (selected ? st::msgFileInCancelSelected : st::msgFileInCancel);
-					} else {
-						icon = (selected ? st::msgFileInDownloadSelected : st::msgFileInDownload);
-					}
-					p.drawSpriteCenter(inner, icon);
-					if (radial) {
-						p.setOpacity(1);
-
-						QRect rinner(inner.marginsRemoved(QMargins(st::msgFileRadialLine, st::msgFileRadialLine, st::msgFileRadialLine, st::msgFileRadialLine)));
-						_radial->draw(p, rinner, st::msgFileRadialLine, selected ? st::msgInBgSelected : st::msgInBg);
-					}
-				}
-			}
-			if (selected || context->selecting) {
-				QRect check(rthumb.topLeft() + QPoint(rtl() ? 0 : (rthumb.width() - st::defaultCheckbox.diameter), rthumb.height() - st::defaultCheckbox.diameter), QSize(st::defaultCheckbox.diameter, st::defaultCheckbox.diameter));
-				p.fillRect(check, selected ? st::overviewFileChecked : st::overviewFileCheck);
-				p.drawSpriteCenter(check, st::defaultCheckbox.checkIcon);
-			}
-		}
-	}
-
-	int32 namewidth = _width - nameleft - nameright;
-
-	if (clip.intersects(rtlrect(nameleft, nametop, qMin(namewidth, _namew), st::semiboldFont->height, _width))) {
-		p.setFont(st::semiboldFont);
-		p.setPen(st::black);
-		if (namewidth < _namew) {
-			p.drawTextLeft(nameleft, nametop, _width, st::semiboldFont->elided(_name, namewidth));
-		} else {
-			p.drawTextLeft(nameleft, nametop, _width, _name, _namew);
-		}
-	}
-
-	if (clip.intersects(rtlrect(nameleft, statustop, namewidth, st::normalFont->height, _width))) {
-		p.setFont(st::normalFont);
-		p.setPen(st::mediaInFg);
-		p.drawTextLeft(nameleft, statustop, _width, _statusText);
-	}
-	if (datetop >= 0 && clip.intersects(rtlrect(nameleft, datetop, _datew, st::normalFont->height, _width))) {
-		p.setFont(ClickHandler::showAsActive(_msgl) ? st::normalFont->underline() : st::normalFont);
-		p.setPen(st::mediaInFg);
-		p.drawTextLeft(nameleft, datetop, _width, _date, _datew);
-	}
-}
-
-void LayoutOverviewDocument::getState(ClickHandlerPtr &link, HistoryCursorState &cursor, int x, int y) const {
-	bool loaded = _data->loaded() || Local::willStickerImageLoad(_data->mediaKey());
-
-	bool showPause = updateStatusText();
-
-	int32 nameleft = 0, nametop = 0, nameright = 0, statustop = 0, datetop = 0;
-	bool wthumb = withThumb();
-
-	if (_data->song()) {
-		nameleft = st::msgFilePadding.left() + st::msgFileSize + st::msgFilePadding.right();
-		nameright = st::msgFilePadding.left();
-		nametop = st::msgFileNameTop;
-		statustop = st::msgFileStatusTop;
-
-		QRect inner(rtlrect(st::msgFilePadding.left(), st::msgFilePadding.top(), st::msgFileSize, st::msgFileSize, _width));
-		if (inner.contains(x, y)) {
-			link = loaded ? _openl : ((_data->loading() || _data->status == FileUploading) ? _cancell : _openl);
-			return;
-		}
-		if (hasPoint(x, y) && !_data->loading()) {
-			link = _namel;
-			return;
-		}
-	} else {
-		nameleft = st::overviewFileSize + st::overviewFilePadding.right();
-		nametop = st::linksBorder + st::overviewFileNameTop;
-		statustop = st::linksBorder + st::overviewFileStatusTop;
-		datetop = st::linksBorder + st::overviewFileDateTop;
-
-		QRect rthumb(rtlrect(0, st::linksBorder + st::overviewFilePadding.top(), st::overviewFileSize, st::overviewFileSize, _width));
-
-		if (rthumb.contains(x, y)) {
-			link = loaded ? _openl : ((_data->loading() || _data->status == FileUploading) ? _cancell : _savel);
-			return;
-		}
-
-		if (_data->status != FileUploadFailed) {
-			if (rtlrect(nameleft, datetop, _datew, st::normalFont->height, _width).contains(x, y)) {
-				link = _msgl;
-				return;
-			}
-		}
-		if (!_data->loading() && _data->isValid()) {
-			if (loaded && rtlrect(0, st::linksBorder, nameleft, _height - st::linksBorder, _width).contains(x, y)) {
-				link = _namel;
-				return;
-			}
-			if (rtlrect(nameleft, nametop, qMin(_width - nameleft - nameright, _namew), st::semiboldFont->height, _width).contains(x, y)) {
-				link = _namel;
-				return;
-			}
-		}
-	}
-}
-
-bool LayoutOverviewDocument::updateStatusText() const {
-	bool showPause = false;
-	int32 statusSize = 0, realDuration = 0;
-	if (_data->status == FileDownloadFailed || _data->status == FileUploadFailed) {
-		statusSize = FileStatusSizeFailed;
-	} else if (_data->status == FileUploading) {
-		statusSize = _data->uploadOffset;
-	} else if (_data->loading()) {
-		statusSize = _data->loadOffset();
-	} else if (_data->loaded()) {
-		if (_data->song()) {
-			SongMsgId playing;
-			AudioPlayerState playingState = AudioPlayerStopped;
-			int64 playingPosition = 0, playingDuration = 0;
-			int32 playingFrequency = 0;
-			if (audioPlayer()) {
-				audioPlayer()->currentState(&playing, &playingState, &playingPosition, &playingDuration, &playingFrequency);
-			}
-
-			if (playing == SongMsgId(_data, _parent->fullId()) && !(playingState & AudioPlayerStoppedMask) && playingState != AudioPlayerFinishing) {
-				statusSize = -1 - (playingPosition / (playingFrequency ? playingFrequency : AudioVoiceMsgFrequency));
-				realDuration = playingDuration / (playingFrequency ? playingFrequency : AudioVoiceMsgFrequency);
-				showPause = (playingState == AudioPlayerPlaying || playingState == AudioPlayerResuming || playingState == AudioPlayerStarting);
-			} else {
-				statusSize = FileStatusSizeLoaded;
-			}
-			if (!showPause && (playing == SongMsgId(_data, _parent->fullId())) && App::main() && App::main()->player()->seekingSong(playing)) {
-				showPause = true;
-			}
-		} else {
-			statusSize = FileStatusSizeLoaded;
-		}
-	} else {
-		statusSize = FileStatusSizeReady;
-	}
-	if (statusSize != _statusSize) {
-		setStatusSize(statusSize, _data->size, _data->song() ? _data->song()->duration : -1, realDuration);
-	}
-	return showPause;
-}
-
-LayoutOverviewLink::LayoutOverviewLink(HistoryMedia *media, HistoryItem *parent) : LayoutMediaItemBase(parent) {
-	AddComponents(OverviewItemInfo::Bit());
-
-	QString text = _parent->originalText();
-	EntitiesInText entities = _parent->originalEntities();
-
-	int32 from = 0, till = text.size(), lnk = entities.size();
-	for (int32 i = 0; i < lnk; ++i) {
-		if (entities[i].type != EntityInTextUrl && entities[i].type != EntityInTextCustomUrl && entities[i].type != EntityInTextEmail) {
-			continue;
-		}
-		QString u = entities[i].text, t = text.mid(entities[i].offset, entities[i].length);
-		_links.push_back(Link(u.isEmpty() ? t : u, t));
-	}
-	while (lnk > 0 && till > from) {
-		--lnk;
-		if (entities[lnk].type != EntityInTextUrl && entities[lnk].type != EntityInTextCustomUrl && entities[lnk].type != EntityInTextEmail) {
-			++lnk;
-			break;
-		}
-		int32 afterLinkStart = entities[lnk].offset + entities[lnk].length;
-		if (till > afterLinkStart) {
-			if (!QRegularExpression(qsl("^[,.\\s_=+\\-;:`'\"\\(\\)\\[\\]\\{\\}<>*&^%\\$#@!\\\\/]+$")).match(text.mid(afterLinkStart, till - afterLinkStart)).hasMatch()) {
-				++lnk;
-				break;
-			}
-		}
-		till = entities[lnk].offset;
-	}
-	if (!lnk) {
-		if (QRegularExpression(qsl("^[,.\\s\\-;:`'\"\\(\\)\\[\\]\\{\\}<>*&^%\\$#@!\\\\/]+$")).match(text.mid(from, till - from)).hasMatch()) {
-			till = from;
-		}
-	}
-
-	_page = (media && media->type() == MediaTypeWebPage) ? static_cast<HistoryWebPage*>(media)->webpage() : 0;
-	if (_page) {
-		if (_page->document) {
-			_photol.reset(new DocumentOpenClickHandler(_page->document));
-		} else if (_page->photo) {
-			if (_page->type == WebPageProfile || _page->type == WebPageVideo) {
-				_photol = MakeShared<UrlClickHandler>(_page->url);
-			} else if (_page->type == WebPagePhoto || _page->siteName == qstr("Twitter") || _page->siteName == qstr("Facebook")) {
-				_photol.reset(new PhotoOpenClickHandler(_page->photo));
-			} else {
-				_photol = MakeShared<UrlClickHandler>(_page->url);
-			}
-		} else {
-			_photol = MakeShared<UrlClickHandler>(_page->url);
-		}
-	} else if (!_links.isEmpty()) {
-		_photol = MakeShared<UrlClickHandler>(_links.front().lnk->text());
-	}
-	if (from >= till && _page) {
-		text = _page->description;
-		from = 0;
-		till = text.size();
-	}
-	if (till > from) {
-		TextParseOptions opts = { TextParseMultiline, int32(st::linksMaxWidth), 3 * st::normalFont->height, Qt::LayoutDirectionAuto };
-		_text.setText(st::normalFont, text.mid(from, till - from), opts);
-	}
-	int32 tw = 0, th = 0;
-	if (_page && _page->photo) {
-		if (!_page->photo->loaded()) _page->photo->thumb->load(false, false);
-
-		tw = convertScale(_page->photo->thumb->width());
-		th = convertScale(_page->photo->thumb->height());
-	} else if (_page && _page->document) {
-		if (!_page->document->thumb->loaded()) _page->document->thumb->load(false, false);
-
-		tw = convertScale(_page->document->thumb->width());
-		th = convertScale(_page->document->thumb->height());
-	}
-	if (tw > st::dlgPhotoSize) {
-		if (th > tw) {
-			th = th * st::dlgPhotoSize / tw;
-			tw = st::dlgPhotoSize;
-		} else if (th > st::dlgPhotoSize) {
-			tw = tw * st::dlgPhotoSize / th;
-			th = st::dlgPhotoSize;
-		}
-	}
-	_pixw = qMax(tw, 1);
-	_pixh = qMax(th, 1);
-
-	if (_page) {
-		_title = _page->title;
-	}
-	QString url(_page ? _page->url : (_links.isEmpty() ? QString() : _links.at(0).lnk->text()));
-	QStringList parts = url.split('/');
-	if (!parts.isEmpty()) {
-		QString domain = parts.at(0);
-		if (parts.size() > 2 && domain.endsWith(':') && parts.at(1).isEmpty()) { // http:// and others
-			domain = parts.at(2);
-		}
-
-		parts = domain.split('@').back().split('.');
-		if (parts.size() > 1) {
-			_letter = parts.at(parts.size() - 2).at(0).toUpper();
-			if (_title.isEmpty()) {
-				_title.reserve(parts.at(parts.size() - 2).size());
-				_title.append(_letter).append(parts.at(parts.size() - 2).mid(1));
-			}
-		}
-	}
-	_titlew = st::semiboldFont->width(_title);
-}
-
-void LayoutOverviewLink::initDimensions() {
-	_maxw = st::linksMaxWidth;
-	_minh = 0;
-	if (!_title.isEmpty()) {
-		_minh += st::semiboldFont->height;
-	}
-	if (!_text.isEmpty()) {
-		_minh += qMin(3 * st::normalFont->height, _text.countHeight(_maxw - st::dlgPhotoSize - st::dlgPhotoPadding));
-	}
-	_minh += _links.size() * st::normalFont->height;
-	_minh = qMax(_minh, int32(st::dlgPhotoSize)) + st::linksMargin.top() + st::linksMargin.bottom() + st::linksBorder;
-}
-
-int32 LayoutOverviewLink::resizeGetHeight(int32 width) {
-	_width = qMin(width, _maxw);
-	int32 w = _width - st::dlgPhotoSize - st::dlgPhotoPadding;
-	for (int32 i = 0, l = _links.size(); i < l; ++i) {
-		_links.at(i).lnk->setFullDisplayed(w >= _links.at(i).width);
-	}
-
-	_height = 0;
-	if (!_title.isEmpty()) {
-		_height += st::semiboldFont->height;
-	}
-	if (!_text.isEmpty()) {
-		_height += qMin(3 * st::normalFont->height, _text.countHeight(_width - st::dlgPhotoSize - st::dlgPhotoPadding));
-	}
-	_height += _links.size() * st::normalFont->height;
-	_height = qMax(_height, int32(st::dlgPhotoSize)) + st::linksMargin.top() + st::linksMargin.bottom() + st::linksBorder;
-	return _height;
-}
-
-void LayoutOverviewLink::paint(Painter &p, const QRect &clip, uint32 selection, const PaintContextOverview *context) const {
-	int32 left = st::dlgPhotoSize + st::dlgPhotoPadding, top = st::linksMargin.top() + st::linksBorder, w = _width - left;
-	if (clip.intersects(rtlrect(0, top, st::dlgPhotoSize, st::dlgPhotoSize, _width))) {
-		if (_page && _page->photo) {
-			QPixmap pix;
-			if (_page->photo->medium->loaded()) {
-				pix = _page->photo->medium->pixSingle(_pixw, _pixh, st::dlgPhotoSize, st::dlgPhotoSize);
-			} else if (_page->photo->loaded()) {
-				pix = _page->photo->full->pixSingle(_pixw, _pixh, st::dlgPhotoSize, st::dlgPhotoSize);
-			} else {
-				pix = _page->photo->thumb->pixSingle(_pixw, _pixh, st::dlgPhotoSize, st::dlgPhotoSize);
-			}
-			p.drawPixmapLeft(0, top, _width, pix);
-		} else if (_page && _page->document && !_page->document->thumb->isNull()) {
-			p.drawPixmapLeft(0, top, _width, _page->document->thumb->pixSingle(_pixw, _pixh, st::dlgPhotoSize, st::dlgPhotoSize));
-		} else {
-			int32 index = _letter.isEmpty() ? 0 : (_letter.at(0).unicode() % 4);
-			switch (index) {
-			case 0: App::roundRect(p, rtlrect(0, top, st::dlgPhotoSize, st::dlgPhotoSize, _width), st::msgFileRedColor, DocRedCorners); break;
-			case 1: App::roundRect(p, rtlrect(0, top, st::dlgPhotoSize, st::dlgPhotoSize, _width), st::msgFileYellowColor, DocYellowCorners); break;
-			case 2: App::roundRect(p, rtlrect(0, top, st::dlgPhotoSize, st::dlgPhotoSize, _width), st::msgFileGreenColor, DocGreenCorners); break;
-			case 3: App::roundRect(p, rtlrect(0, top, st::dlgPhotoSize, st::dlgPhotoSize, _width), st::msgFileBlueColor, DocBlueCorners); break;
-			}
-
-			if (!_letter.isEmpty()) {
-				p.setFont(st::linksLetterFont->f);
-				p.setPen(st::white->p);
-				p.drawText(rtlrect(0, top, st::dlgPhotoSize, st::dlgPhotoSize, _width), _letter, style::al_center);
-			}
-		}
-
-		if (selection == FullSelection) {
-			App::roundRect(p, rtlrect(0, top, st::dlgPhotoSize, st::dlgPhotoSize, _width), st::overviewPhotoSelectOverlay, PhotoSelectOverlayCorners);
-			p.drawSpriteLeft(QPoint(st::dlgPhotoSize - st::linksPhotoCheck.pxWidth(), top + st::dlgPhotoSize - st::linksPhotoCheck.pxHeight()), _width, st::linksPhotoChecked);
-		} else if (context->selecting) {
-			p.drawSpriteLeft(QPoint(st::dlgPhotoSize - st::linksPhotoCheck.pxWidth(), top + st::dlgPhotoSize - st::linksPhotoCheck.pxHeight()), _width, st::linksPhotoCheck);
-		}
-	}
-
-	if (!_title.isEmpty() && _text.isEmpty() && _links.size() == 1) {
-		top += (st::dlgPhotoSize - st::semiboldFont->height - st::normalFont->height) / 2;
-	} else {
-		top = st::linksTextTop;
-	}
-
-	p.setPen(st::black);
-	p.setFont(st::semiboldFont);
-	if (!_title.isEmpty()) {
-		if (clip.intersects(rtlrect(left, top, qMin(w, _titlew), st::semiboldFont->height, _width))) {
-			p.drawTextLeft(left, top, _width, (w < _titlew) ? st::semiboldFont->elided(_title, w) : _title);
-		}
-		top += st::semiboldFont->height;
-	}
-	p.setFont(st::msgFont->f);
-	if (!_text.isEmpty()) {
-		int32 h = qMin(st::normalFont->height * 3, _text.countHeight(w));
-		if (clip.intersects(rtlrect(left, top, w, h, _width))) {
-			_text.drawLeftElided(p, left, top, w, _width, 3);
-		}
-		top += h;
-	}
-
-	p.setPen(st::btnYesColor);
-	for (int32 i = 0, l = _links.size(); i < l; ++i) {
-		if (clip.intersects(rtlrect(left, top, qMin(w, _links.at(i).width), st::normalFont->height, _width))) {
-			p.setFont(ClickHandler::showAsActive(_links.at(i).lnk) ? st::normalFont->underline() : st::normalFont);
-			p.drawTextLeft(left, top, _width, (w < _links.at(i).width) ? st::normalFont->elided(_links.at(i).text, w) : _links.at(i).text);
-		}
-		top += st::normalFont->height;
-	}
-
-	QRect border(rtlrect(left, 0, w, st::linksBorder, _width));
-	if (!context->isAfterDate && clip.intersects(border)) {
-		p.fillRect(clip.intersected(border), st::linksBorderFg);
-	}
-}
-
-void LayoutOverviewLink::getState(ClickHandlerPtr &link, HistoryCursorState &cursor, int x, int y) const {
-	int32 left = st::dlgPhotoSize + st::dlgPhotoPadding, top = st::linksMargin.top() + st::linksBorder, w = _width - left;
-	if (rtlrect(0, top, st::dlgPhotoSize, st::dlgPhotoSize, _width).contains(x, y)) {
-		link = _photol;
-		return;
-	}
-
-	if (!_title.isEmpty() && _text.isEmpty() && _links.size() == 1) {
-		top += (st::dlgPhotoSize - st::semiboldFont->height - st::normalFont->height) / 2;
-	}
-	if (!_title.isEmpty()) {
-		if (rtlrect(left, top, qMin(w, _titlew), st::semiboldFont->height, _width).contains(x, y)) {
-			link = _photol;
-			return;
-		}
-		top += st::webPageTitleFont->height;
-	}
-	if (!_text.isEmpty()) {
-		top += qMin(st::normalFont->height * 3, _text.countHeight(w));
-	}
-	for (int32 i = 0, l = _links.size(); i < l; ++i) {
-		if (rtlrect(left, top, qMin(w, _links.at(i).width), st::normalFont->height, _width).contains(x, y)) {
-			link = _links.at(i).lnk;
-			return;
-		}
-		top += st::normalFont->height;
-	}
-}
-
-LayoutOverviewLink::Link::Link(const QString &url, const QString &text)
-: text(text)
-, width(st::normalFont->width(text))
-, lnk(MakeShared<UrlClickHandler>(url)) {
-=======
->>>>>>> 3b6d0ef7
 }