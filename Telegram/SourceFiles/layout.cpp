/*
This file is part of Telegram Desktop,
the official desktop version of Telegram messaging app, see https://telegram.org

Telegram Desktop is free software: you can redistribute it and/or modify
it under the terms of the GNU General Public License as published by
the Free Software Foundation, either version 3 of the License, or
(at your option) any later version.

It is distributed in the hope that it will be useful,
but WITHOUT ANY WARRANTY; without even the implied warranty of
MERCHANTABILITY or FITNESS FOR A PARTICULAR PURPOSE. See the
GNU General Public License for more details.

In addition, as a special exception, the copyright holders give permission
to link the code of portions of this program with the OpenSSL library.

Full license: https://github.com/telegramdesktop/tdesktop/blob/master/LICENSE
Copyright (c) 2014-2016 John Preston, https://desktop.telegram.org
*/
#include "stdafx.h"
#include "ui/style.h"
#include "lang.h"

#include "mainwidget.h"
#include "application.h"
#include "fileuploader.h"
#include "window.h"
#include "ui/filedialog.h"

#include "boxes/addcontactbox.h"
#include "boxes/confirmbox.h"

#include "audio.h"
#include "localstorage.h"

TextParseOptions _textNameOptions = {
	0, // flags
	4096, // maxw
	1, // maxh
	Qt::LayoutDirectionAuto, // lang-dependent
};
TextParseOptions _textDlgOptions = {
	0, // flags
	0, // maxw is style-dependent
	1, // maxh
	Qt::LayoutDirectionAuto, // lang-dependent
};
TextParseOptions _historyTextOptions = {
	TextParseLinks | TextParseMentions | TextParseHashtags | TextParseMultiline | TextParseRichText | TextParseMono, // flags
	0, // maxw
	0, // maxh
	Qt::LayoutDirectionAuto, // dir
};
TextParseOptions _historyBotOptions = {
	TextParseLinks | TextParseMentions | TextParseHashtags | TextParseBotCommands | TextParseMultiline | TextParseRichText | TextParseMono, // flags
	0, // maxw
	0, // maxh
	Qt::LayoutDirectionAuto, // dir
};
TextParseOptions _historyTextNoMonoOptions = {
	TextParseLinks | TextParseMentions | TextParseHashtags | TextParseMultiline | TextParseRichText, // flags
	0, // maxw
	0, // maxh
	Qt::LayoutDirectionAuto, // dir
};
TextParseOptions _historyBotNoMonoOptions = {
	TextParseLinks | TextParseMentions | TextParseHashtags | TextParseBotCommands | TextParseMultiline | TextParseRichText, // flags
	0, // maxw
	0, // maxh
	Qt::LayoutDirectionAuto, // dir
};

const TextParseOptions &itemTextOptions(History *h, PeerData *f) {
	if ((h->peer->isUser() && h->peer->asUser()->botInfo) || (f->isUser() && f->asUser()->botInfo) || (h->peer->isChat() && h->peer->asChat()->botStatus >= 0) || (h->peer->isMegagroup() && h->peer->asChannel()->mgInfo->botStatus >= 0)) {
		return _historyBotOptions;
	}
	return _historyTextOptions;
}

const TextParseOptions &itemTextNoMonoOptions(History *h, PeerData *f) {
	if ((h->peer->isUser() && h->peer->asUser()->botInfo) || (f->isUser() && f->asUser()->botInfo) || (h->peer->isChat() && h->peer->asChat()->botStatus >= 0) || (h->peer->isMegagroup() && h->peer->asChannel()->mgInfo->botStatus >= 0)) {
		return _historyBotNoMonoOptions;
	}
	return _historyTextNoMonoOptions;
}

QString formatSizeText(qint64 size) {
	if (size >= 1024 * 1024) { // more than 1 mb
		qint64 sizeTenthMb = (size * 10 / (1024 * 1024));
		return QString::number(sizeTenthMb / 10) + '.' + QString::number(sizeTenthMb % 10) + qsl(" MB");
	}
	if (size >= 1024) {
		qint64 sizeTenthKb = (size * 10 / 1024);
		return QString::number(sizeTenthKb / 10) + '.' + QString::number(sizeTenthKb % 10) + qsl(" KB");
	}
	return QString::number(size) + qsl(" B");
}

QString formatDownloadText(qint64 ready, qint64 total) {
	QString readyStr, totalStr, mb;
	if (total >= 1024 * 1024) { // more than 1 mb
		qint64 readyTenthMb = (ready * 10 / (1024 * 1024)), totalTenthMb = (total * 10 / (1024 * 1024));
		readyStr = QString::number(readyTenthMb / 10) + '.' + QString::number(readyTenthMb % 10);
		totalStr = QString::number(totalTenthMb / 10) + '.' + QString::number(totalTenthMb % 10);
		mb = qsl("MB");
	} else if (total >= 1024) {
		qint64 readyKb = (ready / 1024), totalKb = (total / 1024);
		readyStr = QString::number(readyKb);
		totalStr = QString::number(totalKb);
		mb = qsl("KB");
	} else {
		readyStr = QString::number(ready);
		totalStr = QString::number(total);
		mb = qsl("B");
	}
	return lng_save_downloaded(lt_ready, readyStr, lt_total, totalStr, lt_mb, mb);
}

QString formatDurationText(qint64 duration) {
	qint64 hours = (duration / 3600), minutes = (duration % 3600) / 60, seconds = duration % 60;
	return (hours ? QString::number(hours) + ':' : QString()) + (minutes >= 10 ? QString() : QString('0')) + QString::number(minutes) + ':' + (seconds >= 10 ? QString() : QString('0')) + QString::number(seconds);
}

QString formatDurationAndSizeText(qint64 duration, qint64 size) {
	return lng_duration_and_size(lt_duration, formatDurationText(duration), lt_size, formatSizeText(size));
}

QString formatGifAndSizeText(qint64 size) {
	return lng_duration_and_size(lt_duration, qsl("GIF"), lt_size, formatSizeText(size));
}

QString formatPlayedText(qint64 played, qint64 duration) {
	return lng_duration_played(lt_played, formatDurationText(played), lt_duration, formatDurationText(duration));
}

QString documentName(DocumentData *document) {
	SongData *song = document->song();
	if (!song || (song->title.isEmpty() && song->performer.isEmpty())) {
		return document->name.isEmpty() ? qsl("Unknown File") : document->name;
	}

	if (song->performer.isEmpty()) return song->title;

	return song->performer + QString::fromUtf8(" \xe2\x80\x93 ") + (song->title.isEmpty() ? qsl("Unknown Track") : song->title);
}

int32 documentColorIndex(DocumentData *document, QString &ext) {
	int32 colorIndex = 0;

	QString name = document ? (document->name.isEmpty() ? (document->sticker() ? lang(lng_in_dlg_sticker) : qsl("Unknown File")) : document->name) : lang(lng_message_empty);
	name = name.toLower();
	int32 lastDot = name.lastIndexOf('.');
	QString mime = document ? document->mime.toLower() : QString();
	if (name.endsWith(qstr(".doc")) ||
		name.endsWith(qstr(".txt")) ||
		name.endsWith(qstr(".psd")) ||
		mime.startsWith(qstr("text/"))
		) {
		colorIndex = 0;
	} else if (
		name.endsWith(qstr(".xls")) ||
		name.endsWith(qstr(".csv"))
		) {
		colorIndex = 1;
	} else if (
		name.endsWith(qstr(".pdf")) ||
		name.endsWith(qstr(".ppt")) ||
		name.endsWith(qstr(".key"))
		) {
		colorIndex = 2;
	} else if (
		name.endsWith(qstr(".zip")) ||
		name.endsWith(qstr(".rar")) ||
		name.endsWith(qstr(".ai")) ||
		name.endsWith(qstr(".mp3")) ||
		name.endsWith(qstr(".mov")) ||
		name.endsWith(qstr(".avi"))
		) {
		colorIndex = 3;
	} else {
		QChar ch = (lastDot >= 0 && lastDot + 1 < name.size()) ? name.at(lastDot + 1) : (name.isEmpty() ? (mime.isEmpty() ? '0' : mime.at(0)) : name.at(0));
		colorIndex = (ch.unicode() % 4);
	}

	ext = document ? ((lastDot < 0 || lastDot + 2 > name.size()) ? name : name.mid(lastDot + 1)) : QString();

	return colorIndex;
}

style::color documentColor(int32 colorIndex) {
	static style::color colors[] = { st::msgFileBlueColor, st::msgFileGreenColor, st::msgFileRedColor, st::msgFileYellowColor };
	return colors[colorIndex & 3];
}

style::color documentDarkColor(int32 colorIndex) {
	static style::color colors[] = { st::msgFileBlueDark, st::msgFileGreenDark, st::msgFileRedDark, st::msgFileYellowDark };
	return colors[colorIndex & 3];
}

style::color documentOverColor(int32 colorIndex) {
	static style::color colors[] = { st::msgFileBlueOver, st::msgFileGreenOver, st::msgFileRedOver, st::msgFileYellowOver };
	return colors[colorIndex & 3];
}

style::color documentSelectedColor(int32 colorIndex) {
	static style::color colors[] = { st::msgFileBlueSelected, st::msgFileGreenSelected, st::msgFileRedSelected, st::msgFileYellowSelected };
	return colors[colorIndex & 3];
}

style::sprite documentCorner(int32 colorIndex) {
	static style::sprite corners[] = { st::msgFileBlue, st::msgFileGreen, st::msgFileRed, st::msgFileYellow };
	return corners[colorIndex & 3];
}

RoundCorners documentCorners(int32 colorIndex) {
	return RoundCorners(DocBlueCorners + (colorIndex & 3));
}

void LayoutMediaItemBase::clickHandlerActiveChanged(const ClickHandlerPtr &p, bool active) {
	App::hoveredLinkItem(active ? _parent : nullptr);
	Ui::repaintHistoryItem(_parent);
}

void LayoutMediaItemBase::clickHandlerPressedChanged(const ClickHandlerPtr &p, bool pressed) {
	App::pressedLinkItem(pressed ? _parent : nullptr);
	Ui::repaintHistoryItem(_parent);
}

void LayoutRadialProgressItem::clickHandlerActiveChanged(const ClickHandlerPtr &p, bool active) {
	if (p == _openl || p == _savel || p == _cancell) {
		a_iconOver.start(active ? 1 : 0);
		_a_iconOver.start();
	}
	LayoutMediaItemBase::clickHandlerActiveChanged(p, active);
}

void LayoutRadialProgressItem::clickHandlerPressedChanged(const ClickHandlerPtr &p, bool pressed) {
	LayoutMediaItemBase::clickHandlerPressedChanged(p, pressed);
}

void LayoutRadialProgressItem::setLinks(ClickHandlerPtr &&openl, ClickHandlerPtr &&savel, ClickHandlerPtr &&cancell) {
	_openl = std_::move(openl);
	_savel = std_::move(savel);
	_cancell = std_::move(cancell);
}

void LayoutRadialProgressItem::step_iconOver(float64 ms, bool timer) {
	float64 dt = ms / st::msgFileOverDuration;
	if (dt >= 1) {
		a_iconOver.finish();
		_a_iconOver.stop();
	} else if (!timer) {
		a_iconOver.update(dt, anim::linear);
	}
	if (timer && iconAnimated()) {
		Ui::repaintHistoryItem(_parent);
	}
}

void LayoutRadialProgressItem::step_radial(uint64 ms, bool timer) {
	if (timer) {
		Ui::repaintHistoryItem(_parent);
	} else {
		_radial->update(dataProgress(), dataFinished(), ms);
		if (!_radial->animating()) {
			checkRadialFinished();
		}
	}
}

void LayoutRadialProgressItem::ensureRadial() const {
	if (!_radial) {
		_radial = new RadialAnimation(animation(const_cast<LayoutRadialProgressItem*>(this), &LayoutRadialProgressItem::step_radial));
	}
}

void LayoutRadialProgressItem::checkRadialFinished() {
	if (_radial && !_radial->animating() && dataLoaded()) {
		delete _radial;
		_radial = 0;
	}
}

LayoutRadialProgressItem::~LayoutRadialProgressItem() {
	deleteAndMark(_radial);
}

void LayoutAbstractFileItem::setStatusSize(int32 newSize, int32 fullSize, int32 duration, qint64 realDuration) const {
	_statusSize = newSize;
	if (_statusSize == FileStatusSizeReady) {
		_statusText = (duration >= 0) ? formatDurationAndSizeText(duration, fullSize) : (duration < -1 ? formatGifAndSizeText(fullSize) : formatSizeText(fullSize));
	} else if (_statusSize == FileStatusSizeLoaded) {
		_statusText = (duration >= 0) ? formatDurationText(duration) : (duration < -1 ? qsl("GIF") : formatSizeText(fullSize));
	} else if (_statusSize == FileStatusSizeFailed) {
		_statusText = lang(lng_attach_failed);
	} else if (_statusSize >= 0) {
		_statusText = formatDownloadText(_statusSize, fullSize);
	} else {
		_statusText = formatPlayedText(-_statusSize - 1, realDuration);
	}
}

LayoutOverviewDate::LayoutOverviewDate(const QDate &date, bool month)
: _date(date)
, _text(month ? langMonthFull(date) : langDayOfMonthFull(date)) {
	AddComponents(OverviewItemInfo::Bit());
}

void LayoutOverviewDate::initDimensions() {
	_maxw = st::normalFont->width(_text);
	_minh = st::linksDateMargin.top() + st::normalFont->height + st::linksDateMargin.bottom() + st::linksBorder;
}

void LayoutOverviewDate::paint(Painter &p, const QRect &clip, uint32 selection, const PaintContextOverview *context) const {
	if (clip.intersects(QRect(0, st::linksDateMargin.top(), _width, st::normalFont->height))) {
		p.setPen(st::linksDateColor);
		p.setFont(st::semiboldFont);
		p.drawTextLeft(0, st::linksDateMargin.top(), _width, _text);
	}
}

LayoutOverviewPhoto::LayoutOverviewPhoto(PhotoData *photo, HistoryItem *parent) : LayoutMediaItemBase(parent)
, _data(photo)
, _link(new PhotoOpenClickHandler(photo))
, _goodLoaded(false) {

}

void LayoutOverviewPhoto::initDimensions() {
	_maxw = 2 * st::overviewPhotoMinSize;
	_minh = _maxw;
}

int32 LayoutOverviewPhoto::resizeGetHeight(int32 width) {
	width = qMin(width, _maxw);
	if (width != _width || width != _height) {
		_width = qMin(width, _maxw);
		_height = _width;
	}
	return _height;
}

void LayoutOverviewPhoto::paint(Painter &p, const QRect &clip, uint32 selection, const PaintContextOverview *context) const {
	bool good = _data->loaded();
	if (!good) {
		_data->medium->automaticLoad(_parent);
		good = _data->medium->loaded();
	}
	if ((good && !_goodLoaded) || _pix.width() != _width * cIntRetinaFactor()) {
		_goodLoaded = good;

		int32 size = _width * cIntRetinaFactor();
		if (_goodLoaded || _data->thumb->loaded()) {
			QImage img = (_data->loaded() ? _data->full : (_data->medium->loaded() ? _data->medium : _data->thumb))->pix().toImage();
			if (!_goodLoaded) {
				img = imageBlur(img);
			}
			if (img.width() == img.height()) {
				if (img.width() != size) {
					img = img.scaled(size, size, Qt::KeepAspectRatioByExpanding, Qt::SmoothTransformation);
				}
			} else if (img.width() > img.height()) {
				img = img.copy((img.width() - img.height()) / 2, 0, img.height(), img.height()).scaled(size, size, Qt::KeepAspectRatioByExpanding, Qt::SmoothTransformation);
			} else {
				img = img.copy(0, (img.height() - img.width()) / 2, img.width(), img.width()).scaled(size, size, Qt::KeepAspectRatioByExpanding, Qt::SmoothTransformation);
			}
			img.setDevicePixelRatio(cRetinaFactor());
			_data->forget();

			_pix = QPixmap::fromImage(img, Qt::ColorOnly);
		} else if (!_pix.isNull()) {
			_pix = QPixmap();
		}
	}

	if (_pix.isNull()) {
		p.fillRect(0, 0, _width, _height, st::overviewPhotoBg);
	} else {
		p.drawPixmap(0, 0, _pix);
	}

	if (selection == FullSelection) {
		p.fillRect(QRect(0, 0, _width, _height), st::overviewPhotoSelectOverlay);
		p.drawSprite(QPoint(rtl() ? 0 : (_width - st::overviewPhotoChecked.pxWidth()), _height - st::overviewPhotoChecked.pxHeight()), st::overviewPhotoChecked);
	} else if (context->selecting) {
		p.drawSprite(QPoint(rtl() ? 0 : (_width - st::overviewPhotoCheck.pxWidth()), _height - st::overviewPhotoCheck.pxHeight()), st::overviewPhotoCheck);
	}
}

void LayoutOverviewPhoto::getState(ClickHandlerPtr &link, HistoryCursorState &cursor, int x, int y) const {
	if (hasPoint(x, y)) {
		link = _link;
	}
}

LayoutOverviewVideo::LayoutOverviewVideo(DocumentData *video, HistoryItem *parent) : LayoutAbstractFileItem(parent)
, _data(video)
, _duration(formatDurationText(_data->duration()))
, _thumbLoaded(false) {
	setDocumentLinks(_data);
}

void LayoutOverviewVideo::initDimensions() {
	_maxw = 2 * st::minPhotoSize;
	_minh = _maxw;
}

int32 LayoutOverviewVideo::resizeGetHeight(int32 width) {
	_width = qMin(width, _maxw);
	_height = _width;
	return _height;
}

void LayoutOverviewVideo::paint(Painter &p, const QRect &clip, uint32 selection, const PaintContextOverview *context) const {
	bool selected = (selection == FullSelection), thumbLoaded = _data->thumb->loaded();

	_data->automaticLoad(_parent);
	bool loaded = _data->loaded(), displayLoading = _data->displayLoading();
	if (displayLoading) {
		ensureRadial();
		if (!_radial->animating()) {
			_radial->start(_data->progress());
		}
	}
	updateStatusText();
	bool radial = isRadialAnimation(context->ms);

	if ((thumbLoaded && !_thumbLoaded) || (_pix.width() != _width * cIntRetinaFactor())) {
		_thumbLoaded = thumbLoaded;

		if (_thumbLoaded && !_data->thumb->isNull()) {
			int32 size = _width * cIntRetinaFactor();
			QImage img = imageBlur(_data->thumb->pix().toImage());
			if (img.width() == img.height()) {
				if (img.width() != size) {
					img = img.scaled(size, size, Qt::KeepAspectRatioByExpanding, Qt::SmoothTransformation);
				}
			} else if (img.width() > img.height()) {
				img = img.copy((img.width() - img.height()) / 2, 0, img.height(), img.height()).scaled(size, size, Qt::KeepAspectRatioByExpanding, Qt::SmoothTransformation);
			} else {
				img = img.copy(0, (img.height() - img.width()) / 2, img.width(), img.width()).scaled(size, size, Qt::KeepAspectRatioByExpanding, Qt::SmoothTransformation);
			}
			img.setDevicePixelRatio(cRetinaFactor());
			_data->forget();

			_pix = QPixmap::fromImage(img, Qt::ColorOnly);
		} else if (!_pix.isNull()) {
			_pix = QPixmap();
		}
	}

	if (_pix.isNull()) {
		p.fillRect(0, 0, _width, _height, st::overviewPhotoBg);
	} else {
		p.drawPixmap(0, 0, _pix);
	}

	if (selected) {
		p.fillRect(QRect(0, 0, _width, _height), st::overviewPhotoSelectOverlay);
	}

	if (!selected && !context->selecting && !loaded) {
		if (clip.intersects(QRect(0, _height - st::normalFont->height, _width, st::normalFont->height))) {
			int32 statusX = st::msgDateImgPadding.x(), statusY = _height - st::normalFont->height - st::msgDateImgPadding.y();
			int32 statusW = st::normalFont->width(_statusText) + 2 * st::msgDateImgPadding.x();
			int32 statusH = st::normalFont->height + 2 * st::msgDateImgPadding.y();
			statusX = _width - statusW + statusX;
			p.fillRect(rtlrect(statusX - st::msgDateImgPadding.x(), statusY - st::msgDateImgPadding.y(), statusW, statusH, _width), selected ? st::msgDateImgBgSelected : st::msgDateImgBg);
			p.setFont(st::normalFont);
			p.setPen(st::white);
			p.drawTextLeft(statusX, statusY, _width, _statusText, statusW - 2 * st::msgDateImgPadding.x());
		}
	}
	if (clip.intersects(QRect(0, 0, _width, st::normalFont->height))) {
		int32 statusX = st::msgDateImgPadding.x(), statusY = st::msgDateImgPadding.y();
		int32 statusW = st::normalFont->width(_duration) + 2 * st::msgDateImgPadding.x();
		int32 statusH = st::normalFont->height + 2 * st::msgDateImgPadding.y();
		p.fillRect(rtlrect(statusX - st::msgDateImgPadding.x(), statusY - st::msgDateImgPadding.y(), statusW, statusH, _width), selected ? st::msgDateImgBgSelected : st::msgDateImgBg);
		p.setFont(st::normalFont);
		p.setPen(st::white);
		p.drawTextLeft(statusX, statusY, _width, _duration, statusW - 2 * st::msgDateImgPadding.x());
	}

	QRect inner((_width - st::msgFileSize) / 2, (_height - st::msgFileSize) / 2, st::msgFileSize, st::msgFileSize);
	if (clip.intersects(inner)) {
		p.setPen(Qt::NoPen);
		if (selected) {
			p.setBrush(st::msgDateImgBgSelected);
		} else if (_a_iconOver.animating()) {
			_a_iconOver.step(context->ms);
			float64 over = a_iconOver.current();
			p.setOpacity((st::msgDateImgBg->c.alphaF() * (1 - over)) + (st::msgDateImgBgOver->c.alphaF() * over));
			p.setBrush(st::black);
		} else {
			bool over = ClickHandler::showAsActive(loaded ? _openl : (_data->loading() ? _cancell : _savel));
			p.setBrush(over ? st::msgDateImgBgOver : st::msgDateImgBg);
		}

		p.setRenderHint(QPainter::HighQualityAntialiasing);
		p.drawEllipse(inner);
		p.setRenderHint(QPainter::HighQualityAntialiasing, false);

        p.setOpacity((radial && loaded) ? _radial->opacity() : 1);
		style::sprite icon;
		if (radial) {
			icon = (selected ? st::msgFileInCancelSelected : st::msgFileInCancel);
		} else if (loaded) {
			icon = (selected ? st::msgFileInPlaySelected : st::msgFileInPlay);
		} else {
			icon = (selected ? st::msgFileInDownloadSelected : st::msgFileInDownload);
		}
		p.drawSpriteCenter(inner, icon);
		if (radial) {
            p.setOpacity(1);
			QRect rinner(inner.marginsRemoved(QMargins(st::msgFileRadialLine, st::msgFileRadialLine, st::msgFileRadialLine, st::msgFileRadialLine)));
			_radial->draw(p, rinner, st::msgFileRadialLine, selected ? st::msgInBgSelected : st::msgInBg);
		}
	}

	if (selected) {
		p.drawSprite(QPoint(rtl() ? 0 : (_width - st::overviewPhotoChecked.pxWidth()), _height - st::overviewPhotoChecked.pxHeight()), st::overviewPhotoChecked);
	} else if (context->selecting) {
		p.drawSprite(QPoint(rtl() ? 0 : (_width - st::overviewPhotoCheck.pxWidth()), _height - st::overviewPhotoCheck.pxHeight()), st::overviewPhotoCheck);
	}
}

void LayoutOverviewVideo::getState(ClickHandlerPtr &link, HistoryCursorState &cursor, int x, int y) const {
	bool loaded = _data->loaded();

	if (hasPoint(x, y)) {
		link = loaded ? _openl : (_data->loading() ? _cancell : _savel);
	}
}

void LayoutOverviewVideo::updateStatusText() const {
	bool showPause = false;
	int32 statusSize = 0;
	if (_data->status == FileDownloadFailed || _data->status == FileUploadFailed) {
		statusSize = FileStatusSizeFailed;
	} else if (_data->status == FileUploading) {
		statusSize = _data->uploadOffset;
	} else if (_data->loading()) {
		statusSize = _data->loadOffset();
	} else if (_data->loaded()) {
		statusSize = FileStatusSizeLoaded;
	} else {
		statusSize = FileStatusSizeReady;
	}
	if (statusSize != _statusSize) {
		int32 status = statusSize, size = _data->size;
		if (statusSize >= 0 && statusSize < 0x7F000000) {
			size = status;
			status = FileStatusSizeReady;
		}
		setStatusSize(status, size, -1, 0);
		_statusSize = statusSize;
	}
}

LayoutOverviewVoice::LayoutOverviewVoice(DocumentData *voice, HistoryItem *parent) : LayoutAbstractFileItem(parent)
, _data(voice)
, _namel(new DocumentOpenClickHandler(_data)) {
	AddComponents(OverviewItemInfo::Bit());

	t_assert(_data->voice() != 0);

	setDocumentLinks(_data);

	updateName();
	QString d = textcmdLink(1, textRichPrepare(langDateTime(date(_data->date))));
	TextParseOptions opts = { TextParseRichText, 0, 0, Qt::LayoutDirectionAuto };
	_details.setText(st::normalFont, lng_date_and_duration(lt_date, d, lt_duration, formatDurationText(_data->voice()->duration)), opts);
	_details.setLink(1, MakeShared<GoToMessageClickHandler>(parent));
}

void LayoutOverviewVoice::initDimensions() {
	_maxw = st::profileMaxWidth;
	_minh = st::msgFilePadding.top() + st::msgFileSize + st::msgFilePadding.bottom() + st::lineWidth;
}

void LayoutOverviewVoice::paint(Painter &p, const QRect &clip, uint32 selection, const PaintContextOverview *context) const {
	bool selected = (selection == FullSelection);

	_data->automaticLoad(_parent);
	bool loaded = _data->loaded(), displayLoading = _data->displayLoading();

	if (displayLoading) {
		ensureRadial();
		if (!_radial->animating()) {
			_radial->start(_data->progress());
		}
	}
	bool showPause = updateStatusText();
	int32 nameVersion = _parent->fromOriginal()->nameVersion;
	if (nameVersion > _nameVersion) {
		updateName();
	}
	bool radial = isRadialAnimation(context->ms);

	int32 nameleft = 0, nametop = 0, nameright = 0, statustop = 0, datetop = -1;

	nameleft = st::msgFilePadding.left() + st::msgFileSize + st::msgFilePadding.right();
	nameright = st::msgFilePadding.left();
	nametop = st::msgFileNameTop;
	statustop = st::msgFileStatusTop;

	if (selected) {
		p.fillRect(clip.intersected(QRect(0, 0, _width, _height)), st::msgInBgSelected);
	}

	QRect inner(rtlrect(st::msgFilePadding.left(), st::msgFilePadding.top(), st::msgFileSize, st::msgFileSize, _width));
	if (clip.intersects(inner)) {
		p.setPen(Qt::NoPen);
		if (selected) {
			p.setBrush(st::msgFileInBgSelected);
		} else if (_a_iconOver.animating()) {
			_a_iconOver.step(context->ms);
			float64 over = a_iconOver.current();
			p.setBrush(style::interpolate(st::msgFileInBg, st::msgFileInBgOver, over));
		} else {
			bool over = ClickHandler::showAsActive(loaded ? _openl : (_data->loading() ? _cancell : _openl));
			p.setBrush(over ? st::msgFileInBgOver : st::msgFileInBg);
		}

		p.setRenderHint(QPainter::HighQualityAntialiasing);
		p.drawEllipse(inner);
		p.setRenderHint(QPainter::HighQualityAntialiasing, false);

		if (radial) {
			QRect rinner(inner.marginsRemoved(QMargins(st::msgFileRadialLine, st::msgFileRadialLine, st::msgFileRadialLine, st::msgFileRadialLine)));
			style::color bg(selected ? st::msgInBgSelected : st::msgInBg);
			_radial->draw(p, rinner, st::msgFileRadialLine, bg);
		}

		style::sprite icon;
		if (showPause) {
			icon = selected ? st::msgFileInPauseSelected : st::msgFileInPause;
		} else if (_statusSize < 0 || _statusSize == FileStatusSizeLoaded) {
			icon = selected ? st::msgFileInPlaySelected : st::msgFileInPlay;
		} else if (_data->loading()) {
			icon = selected ? st::msgFileInCancelSelected : st::msgFileInCancel;
		} else {
			icon = selected ? st::msgFileInDownloadSelected : st::msgFileInDownload;
		}
		p.drawSpriteCenter(inner, icon);
	}

	int32 namewidth = _width - nameleft - nameright;

	if (clip.intersects(rtlrect(nameleft, nametop, namewidth, st::semiboldFont->height, _width))) {
		p.setPen(st::black);
		_name.drawLeftElided(p, nameleft, nametop, namewidth, _width);
	}

	if (clip.intersects(rtlrect(nameleft, statustop, namewidth, st::normalFont->height, _width))) {
		p.setFont(st::normalFont);
		p.setPen(selected ? st::mediaInFgSelected : st::mediaInFg);
		int32 unreadx = nameleft;
		if (_statusSize == FileStatusSizeLoaded || _statusSize == FileStatusSizeReady) {
			textstyleSet(&(selected ? st::mediaInStyleSelected : st::mediaInStyle));
			_details.drawLeftElided(p, nameleft, statustop, namewidth, _width);
			textstyleRestore();
			unreadx += _details.maxWidth();
		} else {
			int32 statusw = st::normalFont->width(_statusText);
			p.drawTextLeft(nameleft, statustop, _width, _statusText, statusw);
			unreadx += statusw;
		}
		if (_parent->isMediaUnread() && unreadx + st::mediaUnreadSkip + st::mediaUnreadSize <= _width) {
			p.setPen(Qt::NoPen);
			p.setBrush(selected ? st::msgFileInBgSelected : st::msgFileInBg);

			p.setRenderHint(QPainter::HighQualityAntialiasing, true);
			p.drawEllipse(rtlrect(unreadx + st::mediaUnreadSkip, statustop + st::mediaUnreadTop, st::mediaUnreadSize, st::mediaUnreadSize, _width));
			p.setRenderHint(QPainter::HighQualityAntialiasing, false);
		}
	}
}

void LayoutOverviewVoice::getState(ClickHandlerPtr &link, HistoryCursorState &cursor, int x, int y) const {
	bool loaded = _data->loaded();

	bool showPause = updateStatusText();

	int32 nameleft = 0, nametop = 0, nameright = 0, statustop = 0, datetop = 0;

	nameleft = st::msgFilePadding.left() + st::msgFileSize + st::msgFilePadding.right();
	nameright = st::msgFilePadding.left();
	nametop = st::msgFileNameTop;
	statustop = st::msgFileStatusTop;

	QRect inner(rtlrect(st::msgFilePadding.left(), st::msgFilePadding.top(), st::msgFileSize, st::msgFileSize, _width));
	if (inner.contains(x, y)) {
		link = loaded ? _openl : ((_data->loading() || _data->status == FileUploading) ? _cancell : _openl);
		return;
	}
	if (rtlrect(nameleft, statustop, _width - nameleft - nameright, st::normalFont->height, _width).contains(x, y)) {
		if (_statusSize == FileStatusSizeLoaded || _statusSize == FileStatusSizeReady) {
			bool inText = false;
			_details.getStateLeft(link, inText, x - nameleft, y - statustop, _width, _width);
			cursor = inText ? HistoryInTextCursorState : HistoryDefaultCursorState;
		}
	}
	if (hasPoint(x, y) && !link && !_data->loading()) {
		link = _namel;
		return;
	}
}

void LayoutOverviewVoice::updateName() const {
	int32 version = 0;
	if (const HistoryMessageForwarded *fwd = _parent->Get<HistoryMessageForwarded>()) {
		if (_parent->fromOriginal()->isChannel()) {
			_name.setText(st::semiboldFont, lng_forwarded_channel(lt_channel, App::peerName(_parent->fromOriginal())), _textNameOptions);
		} else {
			_name.setText(st::semiboldFont, lng_forwarded(lt_user, App::peerName(_parent->fromOriginal())), _textNameOptions);
		}
	} else {
		_name.setText(st::semiboldFont, App::peerName(_parent->from()), _textNameOptions);
	}
	version = _parent->fromOriginal()->nameVersion;
	_nameVersion = version;
}

bool LayoutOverviewVoice::updateStatusText() const {
	bool showPause = false;
	int32 statusSize = 0, realDuration = 0;
	if (_data->status == FileDownloadFailed || _data->status == FileUploadFailed) {
		statusSize = FileStatusSizeFailed;
	} else if (_data->loaded()) {
		AudioMsgId playing;
		AudioPlayerState playingState = AudioPlayerStopped;
		int64 playingPosition = 0, playingDuration = 0;
		int32 playingFrequency = 0;
		if (audioPlayer()) {
			audioPlayer()->currentState(&playing, &playingState, &playingPosition, &playingDuration, &playingFrequency);
		}

		if (playing == AudioMsgId(_data, _parent->fullId()) && !(playingState & AudioPlayerStoppedMask) && playingState != AudioPlayerFinishing) {
			statusSize = -1 - (playingPosition / (playingFrequency ? playingFrequency : AudioVoiceMsgFrequency));
			realDuration = playingDuration / (playingFrequency ? playingFrequency : AudioVoiceMsgFrequency);
			showPause = (playingState == AudioPlayerPlaying || playingState == AudioPlayerResuming || playingState == AudioPlayerStarting);
		} else {
			statusSize = FileStatusSizeLoaded;
		}
	} else {
		statusSize = FileStatusSizeReady;
	}
	if (statusSize != _statusSize) {
		setStatusSize(statusSize, _data->size, _data->voice()->duration, realDuration);
	}
	return showPause;
}

LayoutOverviewDocument::LayoutOverviewDocument(DocumentData *document, HistoryItem *parent) : LayoutAbstractFileItem(parent)
, _data(document)
, _msgl(new GoToMessageClickHandler(parent))
, _namel(new DocumentOpenClickHandler(_data))
, _thumbForLoaded(false)
, _name(documentName(_data))
, _date(langDateTime(date(_data->date)))
, _namew(st::semiboldFont->width(_name))
, _datew(st::normalFont->width(_date))
, _colorIndex(documentColorIndex(_data, _ext)) {
	AddComponents(OverviewItemInfo::Bit());

	setDocumentLinks(_data);

	setStatusSize(FileStatusSizeReady, _data->size, _data->song() ? _data->song()->duration : -1, 0);

	if (withThumb()) {
		_data->thumb->load();
		int32 tw = convertScale(_data->thumb->width()), th = convertScale(_data->thumb->height());
		if (tw > th) {
			_thumbw = (tw * st::overviewFileSize) / th;
		} else {
			_thumbw = st::overviewFileSize;
		}
	} else {
		_thumbw = 0;
	}

	_extw = st::overviewFileExtFont->width(_ext);
	if (_extw > st::overviewFileSize - st::overviewFileExtPadding * 2) {
		_ext = st::overviewFileExtFont->elided(_ext, st::overviewFileSize - st::overviewFileExtPadding * 2, Qt::ElideMiddle);
		_extw = st::overviewFileExtFont->width(_ext);
	}
}

void LayoutOverviewDocument::initDimensions() {
	_maxw = st::profileMaxWidth;
	if (_data->song()) {
		_minh = st::msgFilePadding.top() + st::msgFileSize + st::msgFilePadding.bottom();
	} else {
		_minh = st::overviewFilePadding.top() + st::overviewFileSize + st::overviewFilePadding.bottom() + st::lineWidth;
	}
}

void LayoutOverviewDocument::paint(Painter &p, const QRect &clip, uint32 selection, const PaintContextOverview *context) const {
	bool selected = (selection == FullSelection);

	_data->automaticLoad(_parent);
	bool loaded = _data->loaded() || Local::willStickerImageLoad(_data->mediaKey()), displayLoading = _data->displayLoading();

	if (displayLoading) {
		ensureRadial();
		if (!_radial->animating()) {
			_radial->start(_data->progress());
		}
	}
	bool showPause = updateStatusText();
	bool radial = isRadialAnimation(context->ms);

	int32 nameleft = 0, nametop = 0, nameright = 0, statustop = 0, datetop = -1;
	bool wthumb = withThumb();

	if (_data->song()) {
		nameleft = st::msgFilePadding.left() + st::msgFileSize + st::msgFilePadding.right();
		nameright = st::msgFilePadding.left();
		nametop = st::msgFileNameTop;
		statustop = st::msgFileStatusTop;

		if (selected) {
			p.fillRect(QRect(0, 0, _width, _height), st::msgInBgSelected);
		}

		QRect inner(rtlrect(st::msgFilePadding.left(), st::msgFilePadding.top(), st::msgFileSize, st::msgFileSize, _width));
		if (clip.intersects(inner)) {
			p.setPen(Qt::NoPen);
			if (selected) {
				p.setBrush(st::msgFileInBgSelected);
			} else if (_a_iconOver.animating()) {
				_a_iconOver.step(context->ms);
				float64 over = a_iconOver.current();
				p.setBrush(style::interpolate(st::msgFileInBg, st::msgFileInBgOver, over));
			} else {
				bool over = ClickHandler::showAsActive(loaded ? _openl : (_data->loading() ? _cancell : _openl));
				p.setBrush(over ? st::msgFileInBgOver : st::msgFileInBg);
			}

			p.setRenderHint(QPainter::HighQualityAntialiasing);
			p.drawEllipse(inner);
			p.setRenderHint(QPainter::HighQualityAntialiasing, false);

			if (radial) {
				QRect rinner(inner.marginsRemoved(QMargins(st::msgFileRadialLine, st::msgFileRadialLine, st::msgFileRadialLine, st::msgFileRadialLine)));
				style::color bg(selected ? st::msgInBgSelected : st::msgInBg);
				_radial->draw(p, rinner, st::msgFileRadialLine, bg);
			}

			style::sprite icon;
			if (showPause) {
				icon = selected ? st::msgFileInPauseSelected : st::msgFileInPause;
			} else if (loaded) {
				icon = selected ? st::msgFileInPlaySelected : st::msgFileInPlay;
			} else if (_data->loading()) {
				icon = selected ? st::msgFileInCancelSelected : st::msgFileInCancel;
			} else {
				icon = selected ? st::msgFileInDownloadSelected : st::msgFileInDownload;
			}
			p.drawSpriteCenter(inner, icon);
		}
	} else {
		nameleft = st::overviewFileSize + st::overviewFilePadding.right();
		nametop = st::linksBorder + st::overviewFileNameTop;
		statustop = st::linksBorder + st::overviewFileStatusTop;
		datetop = st::linksBorder + st::overviewFileDateTop;

		QRect border(rtlrect(nameleft, 0, _width - nameleft, st::linksBorder, _width));
		if (!context->isAfterDate && clip.intersects(border)) {
			p.fillRect(clip.intersected(border), st::linksBorderFg);
		}

		QRect rthumb(rtlrect(0, st::linksBorder + st::overviewFilePadding.top(), st::overviewFileSize, st::overviewFileSize, _width));
		if (clip.intersects(rthumb)) {
			if (wthumb) {
				if (_data->thumb->loaded()) {
					if (_thumb.isNull() || loaded != _thumbForLoaded) {
						_thumbForLoaded = loaded;
						ImagePixOptions options = ImagePixSmooth;
						if (!_thumbForLoaded) options |= ImagePixBlurred;
						_thumb = _data->thumb->pixNoCache(_thumbw, 0, options, st::overviewFileSize, st::overviewFileSize);
					}
					p.drawPixmap(rthumb.topLeft(), _thumb);
				} else {
					p.fillRect(rthumb, st::black);
				}
			} else {
				p.fillRect(rthumb, documentColor(_colorIndex));
				if (!radial && loaded && !_ext.isEmpty()) {
					p.setFont(st::overviewFileExtFont);
					p.setPen(st::white);
					p.drawText(rthumb.left() + (rthumb.width() - _extw) / 2, rthumb.top() + st::overviewFileExtTop + st::overviewFileExtFont->ascent, _ext);
				}
			}
			if (selected) {
				p.fillRect(rthumb, textstyleCurrent()->selectOverlay);
			}

			if (radial || (!loaded && !_data->loading())) {
				QRect inner(rthumb.x() + (rthumb.width() - st::msgFileSize) / 2, rthumb.y() + (rthumb.height() - st::msgFileSize) / 2, st::msgFileSize, st::msgFileSize);
				if (clip.intersects(inner)) {
                    float64 radialOpacity = (radial && loaded && !_data->uploading()) ? _radial->opacity() : 1;
					p.setPen(Qt::NoPen);
					if (selected) {
						p.setBrush(wthumb ? st::msgDateImgBgSelected : documentSelectedColor(_colorIndex));
					} else if (_a_iconOver.animating()) {
						_a_iconOver.step(context->ms);
						float64 over = a_iconOver.current();
						if (wthumb) {
							p.setOpacity((st::msgDateImgBg->c.alphaF() * (1 - over)) + (st::msgDateImgBgOver->c.alphaF() * over));
							p.setBrush(st::black);
						} else {
							p.setBrush(style::interpolate(documentDarkColor(_colorIndex), documentOverColor(_colorIndex), over));
						}
					} else {
						bool over = ClickHandler::showAsActive(_data->loading() ? _cancell : _savel);
						p.setBrush(over ? (wthumb ? st::msgDateImgBgOver : documentOverColor(_colorIndex)) : (wthumb ? st::msgDateImgBg : documentDarkColor(_colorIndex)));
					}
					p.setOpacity(radialOpacity * p.opacity());

					p.setRenderHint(QPainter::HighQualityAntialiasing);
					p.drawEllipse(inner);
					p.setRenderHint(QPainter::HighQualityAntialiasing, false);

					p.setOpacity(radialOpacity);
					style::sprite icon;
					if (loaded || _data->loading()) {
						icon = (selected ? st::msgFileInCancelSelected : st::msgFileInCancel);
					} else {
						icon = (selected ? st::msgFileInDownloadSelected : st::msgFileInDownload);
					}
					p.drawSpriteCenter(inner, icon);
					if (radial) {
						p.setOpacity(1);

						QRect rinner(inner.marginsRemoved(QMargins(st::msgFileRadialLine, st::msgFileRadialLine, st::msgFileRadialLine, st::msgFileRadialLine)));
						_radial->draw(p, rinner, st::msgFileRadialLine, selected ? st::msgInBgSelected : st::msgInBg);
					}
				}
			}
			if (selected || context->selecting) {
				QRect check(rthumb.topLeft() + QPoint(rtl() ? 0 : (rthumb.width() - st::defaultCheckbox.diameter), rthumb.height() - st::defaultCheckbox.diameter), QSize(st::defaultCheckbox.diameter, st::defaultCheckbox.diameter));
				p.fillRect(check, selected ? st::overviewFileChecked : st::overviewFileCheck);
				p.drawSpriteCenter(check, st::defaultCheckbox.checkIcon);
			}
		}
	}

	int32 namewidth = _width - nameleft - nameright;

	if (clip.intersects(rtlrect(nameleft, nametop, qMin(namewidth, _namew), st::semiboldFont->height, _width))) {
		p.setFont(st::semiboldFont);
		p.setPen(st::black);
		if (namewidth < _namew) {
			p.drawTextLeft(nameleft, nametop, _width, st::semiboldFont->elided(_name, namewidth));
		} else {
			p.drawTextLeft(nameleft, nametop, _width, _name, _namew);
		}
	}

	if (clip.intersects(rtlrect(nameleft, statustop, namewidth, st::normalFont->height, _width))) {
		p.setFont(st::normalFont);
		p.setPen(st::mediaInFg);
		p.drawTextLeft(nameleft, statustop, _width, _statusText);
	}
	if (datetop >= 0 && clip.intersects(rtlrect(nameleft, datetop, _datew, st::normalFont->height, _width))) {
		p.setFont(ClickHandler::showAsActive(_msgl) ? st::normalFont->underline() : st::normalFont);
		p.setPen(st::mediaInFg);
		p.drawTextLeft(nameleft, datetop, _width, _date, _datew);
	}
}

void LayoutOverviewDocument::getState(ClickHandlerPtr &link, HistoryCursorState &cursor, int x, int y) const {
	bool loaded = _data->loaded() || Local::willStickerImageLoad(_data->mediaKey());

	bool showPause = updateStatusText();

	int32 nameleft = 0, nametop = 0, nameright = 0, statustop = 0, datetop = 0;
	bool wthumb = withThumb();

	if (_data->song()) {
		nameleft = st::msgFilePadding.left() + st::msgFileSize + st::msgFilePadding.right();
		nameright = st::msgFilePadding.left();
		nametop = st::msgFileNameTop;
		statustop = st::msgFileStatusTop;

		QRect inner(rtlrect(st::msgFilePadding.left(), st::msgFilePadding.top(), st::msgFileSize, st::msgFileSize, _width));
		if (inner.contains(x, y)) {
			link = loaded ? _openl : ((_data->loading() || _data->status == FileUploading) ? _cancell : _openl);
			return;
		}
		if (hasPoint(x, y) && !_data->loading()) {
			link = _namel;
			return;
		}
	} else {
		nameleft = st::overviewFileSize + st::overviewFilePadding.right();
		nametop = st::linksBorder + st::overviewFileNameTop;
		statustop = st::linksBorder + st::overviewFileStatusTop;
		datetop = st::linksBorder + st::overviewFileDateTop;

		QRect rthumb(rtlrect(0, st::linksBorder + st::overviewFilePadding.top(), st::overviewFileSize, st::overviewFileSize, _width));

		if (rthumb.contains(x, y)) {
			link = loaded ? _openl : ((_data->loading() || _data->status == FileUploading) ? _cancell : _savel);
			return;
		}

		if (_data->status != FileUploadFailed) {
			if (rtlrect(nameleft, datetop, _datew, st::normalFont->height, _width).contains(x, y)) {
				link = _msgl;
				return;
			}
		}
		if (!_data->loading() && _data->isValid()) {
			if (loaded && rtlrect(0, st::linksBorder, nameleft, _height - st::linksBorder, _width).contains(x, y)) {
				link = _namel;
				return;
			}
			if (rtlrect(nameleft, nametop, qMin(_width - nameleft - nameright, _namew), st::semiboldFont->height, _width).contains(x, y)) {
				link = _namel;
				return;
			}
		}
	}
}

bool LayoutOverviewDocument::updateStatusText() const {
	bool showPause = false;
	int32 statusSize = 0, realDuration = 0;
	if (_data->status == FileDownloadFailed || _data->status == FileUploadFailed) {
		statusSize = FileStatusSizeFailed;
	} else if (_data->status == FileUploading) {
		statusSize = _data->uploadOffset;
	} else if (_data->loading()) {
		statusSize = _data->loadOffset();
	} else if (_data->loaded()) {
		if (_data->song()) {
			SongMsgId playing;
			AudioPlayerState playingState = AudioPlayerStopped;
			int64 playingPosition = 0, playingDuration = 0;
			int32 playingFrequency = 0;
			if (audioPlayer()) {
				audioPlayer()->currentState(&playing, &playingState, &playingPosition, &playingDuration, &playingFrequency);
			}

			if (playing == SongMsgId(_data, _parent->fullId()) && !(playingState & AudioPlayerStoppedMask) && playingState != AudioPlayerFinishing) {
				statusSize = -1 - (playingPosition / (playingFrequency ? playingFrequency : AudioVoiceMsgFrequency));
				realDuration = playingDuration / (playingFrequency ? playingFrequency : AudioVoiceMsgFrequency);
				showPause = (playingState == AudioPlayerPlaying || playingState == AudioPlayerResuming || playingState == AudioPlayerStarting);
			} else {
				statusSize = FileStatusSizeLoaded;
			}
			if (!showPause && (playing == SongMsgId(_data, _parent->fullId())) && App::main() && App::main()->player()->seekingSong(playing)) {
				showPause = true;
			}
		} else {
			statusSize = FileStatusSizeLoaded;
		}
	} else {
		statusSize = FileStatusSizeReady;
	}
	if (statusSize != _statusSize) {
		setStatusSize(statusSize, _data->size, _data->song() ? _data->song()->duration : -1, realDuration);
	}
	return showPause;
}

LayoutOverviewLink::LayoutOverviewLink(HistoryMedia *media, HistoryItem *parent) : LayoutMediaItemBase(parent) {
	AddComponents(OverviewItemInfo::Bit());

	QString text = _parent->originalText();
	EntitiesInText entities = _parent->originalEntities();

	int32 from = 0, till = text.size(), lnk = entities.size();
	for (int32 i = 0; i < lnk; ++i) {
		if (entities[i].type != EntityInTextUrl && entities[i].type != EntityInTextCustomUrl && entities[i].type != EntityInTextEmail) {
			continue;
		}
		QString u = entities[i].text, t = text.mid(entities[i].offset, entities[i].length);
		_links.push_back(Link(u.isEmpty() ? t : u, t));
	}
	while (lnk > 0 && till > from) {
		--lnk;
		if (entities[lnk].type != EntityInTextUrl && entities[lnk].type != EntityInTextCustomUrl && entities[lnk].type != EntityInTextEmail) {
			++lnk;
			break;
		}
		int32 afterLinkStart = entities[lnk].offset + entities[lnk].length;
		if (till > afterLinkStart) {
			if (!QRegularExpression(qsl("^[,.\\s_=+\\-;:`'\"\\(\\)\\[\\]\\{\\}<>*&^%\\$#@!\\\\/]+$")).match(text.mid(afterLinkStart, till - afterLinkStart)).hasMatch()) {
				++lnk;
				break;
			}
		}
		till = entities[lnk].offset;
	}
	if (!lnk) {
		if (QRegularExpression(qsl("^[,.\\s\\-;:`'\"\\(\\)\\[\\]\\{\\}<>*&^%\\$#@!\\\\/]+$")).match(text.mid(from, till - from)).hasMatch()) {
			till = from;
		}
	}

	_page = (media && media->type() == MediaTypeWebPage) ? static_cast<HistoryWebPage*>(media)->webpage() : 0;
	if (_page) {
		if (_page->document) {
			_photol.reset(new DocumentOpenClickHandler(_page->document));
		} else if (_page->photo) {
			if (_page->type == WebPageProfile || _page->type == WebPageVideo) {
				_photol = MakeShared<UrlClickHandler>(_page->url);
			} else if (_page->type == WebPagePhoto || _page->siteName == qstr("Twitter") || _page->siteName == qstr("Facebook")) {
				_photol.reset(new PhotoOpenClickHandler(_page->photo));
			} else {
				_photol = MakeShared<UrlClickHandler>(_page->url);
			}
		} else {
			_photol = MakeShared<UrlClickHandler>(_page->url);
		}
	} else if (!_links.isEmpty()) {
		_photol = MakeShared<UrlClickHandler>(_links.front().lnk->text());
	}
	if (from >= till && _page) {
		text = _page->description;
		from = 0;
		till = text.size();
	}
	if (till > from) {
		TextParseOptions opts = { TextParseMultiline, int32(st::linksMaxWidth), 3 * st::normalFont->height, Qt::LayoutDirectionAuto };
		_text.setText(st::normalFont, text.mid(from, till - from), opts);
	}
	int32 tw = 0, th = 0;
	if (_page && _page->photo) {
		if (!_page->photo->loaded()) _page->photo->thumb->load(false, false);

		tw = convertScale(_page->photo->thumb->width());
		th = convertScale(_page->photo->thumb->height());
	} else if (_page && _page->document) {
		if (!_page->document->thumb->loaded()) _page->document->thumb->load(false, false);

		tw = convertScale(_page->document->thumb->width());
		th = convertScale(_page->document->thumb->height());
	}
	if (tw > st::dlgPhotoSize) {
		if (th > tw) {
			th = th * st::dlgPhotoSize / tw;
			tw = st::dlgPhotoSize;
		} else if (th > st::dlgPhotoSize) {
			tw = tw * st::dlgPhotoSize / th;
			th = st::dlgPhotoSize;
		}
	}
	_pixw = qMax(tw, 1);
	_pixh = qMax(th, 1);

	if (_page) {
		_title = _page->title;
	}
	QString url(_page ? _page->url : (_links.isEmpty() ? QString() : _links.at(0).lnk->text()));
	QStringList parts = url.split('/');
	if (!parts.isEmpty()) {
		QString domain = parts.at(0);
		if (parts.size() > 2 && domain.endsWith(':') && parts.at(1).isEmpty()) { // http:// and others
			domain = parts.at(2);
		}

		parts = domain.split('@').back().split('.');
		if (parts.size() > 1) {
			_letter = parts.at(parts.size() - 2).at(0).toUpper();
			if (_title.isEmpty()) {
				_title.reserve(parts.at(parts.size() - 2).size());
				_title.append(_letter).append(parts.at(parts.size() - 2).mid(1));
			}
		}
	}
	_titlew = st::semiboldFont->width(_title);
}

void LayoutOverviewLink::initDimensions() {
	_maxw = st::linksMaxWidth;
	_minh = 0;
	if (!_title.isEmpty()) {
		_minh += st::semiboldFont->height;
	}
	if (!_text.isEmpty()) {
		_minh += qMin(3 * st::normalFont->height, _text.countHeight(_maxw - st::dlgPhotoSize - st::dlgPhotoPadding));
	}
	_minh += _links.size() * st::normalFont->height;
	_minh = qMax(_minh, int32(st::dlgPhotoSize)) + st::linksMargin.top() + st::linksMargin.bottom() + st::linksBorder;
}

int32 LayoutOverviewLink::resizeGetHeight(int32 width) {
	_width = qMin(width, _maxw);
	int32 w = _width - st::dlgPhotoSize - st::dlgPhotoPadding;
	for (int32 i = 0, l = _links.size(); i < l; ++i) {
		_links.at(i).lnk->setFullDisplayed(w >= _links.at(i).width);
	}

	_height = 0;
	if (!_title.isEmpty()) {
		_height += st::semiboldFont->height;
	}
	if (!_text.isEmpty()) {
		_height += qMin(3 * st::normalFont->height, _text.countHeight(_width - st::dlgPhotoSize - st::dlgPhotoPadding));
	}
	_height += _links.size() * st::normalFont->height;
	_height = qMax(_height, int32(st::dlgPhotoSize)) + st::linksMargin.top() + st::linksMargin.bottom() + st::linksBorder;
	return _height;
}

void LayoutOverviewLink::paint(Painter &p, const QRect &clip, uint32 selection, const PaintContextOverview *context) const {
	int32 left = st::dlgPhotoSize + st::dlgPhotoPadding, top = st::linksMargin.top() + st::linksBorder, w = _width - left;
	if (clip.intersects(rtlrect(0, top, st::dlgPhotoSize, st::dlgPhotoSize, _width))) {
		if (_page && _page->photo) {
			QPixmap pix;
			if (_page->photo->medium->loaded()) {
				pix = _page->photo->medium->pixSingle(_pixw, _pixh, st::dlgPhotoSize, st::dlgPhotoSize);
			} else if (_page->photo->loaded()) {
				pix = _page->photo->full->pixSingle(_pixw, _pixh, st::dlgPhotoSize, st::dlgPhotoSize);
			} else {
				pix = _page->photo->thumb->pixSingle(_pixw, _pixh, st::dlgPhotoSize, st::dlgPhotoSize);
			}
			p.drawPixmapLeft(0, top, _width, pix);
		} else if (_page && _page->document && !_page->document->thumb->isNull()) {
			p.drawPixmapLeft(0, top, _width, _page->document->thumb->pixSingle(_pixw, _pixh, st::dlgPhotoSize, st::dlgPhotoSize));
		} else {
			int32 index = _letter.isEmpty() ? 0 : (_letter.at(0).unicode() % 4);
			switch (index) {
			case 0: App::roundRect(p, rtlrect(0, top, st::dlgPhotoSize, st::dlgPhotoSize, _width), st::msgFileRedColor, DocRedCorners); break;
			case 1: App::roundRect(p, rtlrect(0, top, st::dlgPhotoSize, st::dlgPhotoSize, _width), st::msgFileYellowColor, DocYellowCorners); break;
			case 2: App::roundRect(p, rtlrect(0, top, st::dlgPhotoSize, st::dlgPhotoSize, _width), st::msgFileGreenColor, DocGreenCorners); break;
			case 3: App::roundRect(p, rtlrect(0, top, st::dlgPhotoSize, st::dlgPhotoSize, _width), st::msgFileBlueColor, DocBlueCorners); break;
			}

			if (!_letter.isEmpty()) {
				p.setFont(st::linksLetterFont->f);
				p.setPen(st::white->p);
				p.drawText(rtlrect(0, top, st::dlgPhotoSize, st::dlgPhotoSize, _width), _letter, style::al_center);
			}
		}

		if (selection == FullSelection) {
			App::roundRect(p, rtlrect(0, top, st::dlgPhotoSize, st::dlgPhotoSize, _width), st::overviewPhotoSelectOverlay, PhotoSelectOverlayCorners);
			p.drawSpriteLeft(QPoint(st::dlgPhotoSize - st::linksPhotoCheck.pxWidth(), top + st::dlgPhotoSize - st::linksPhotoCheck.pxHeight()), _width, st::linksPhotoChecked);
		} else if (context->selecting) {
			p.drawSpriteLeft(QPoint(st::dlgPhotoSize - st::linksPhotoCheck.pxWidth(), top + st::dlgPhotoSize - st::linksPhotoCheck.pxHeight()), _width, st::linksPhotoCheck);
		}
	}

	if (!_title.isEmpty() && _text.isEmpty() && _links.size() == 1) {
		top += (st::dlgPhotoSize - st::semiboldFont->height - st::normalFont->height) / 2;
	} else {
		top = st::linksTextTop;
	}

	p.setPen(st::black);
	p.setFont(st::semiboldFont);
	if (!_title.isEmpty()) {
		if (clip.intersects(rtlrect(left, top, qMin(w, _titlew), st::semiboldFont->height, _width))) {
			p.drawTextLeft(left, top, _width, (w < _titlew) ? st::semiboldFont->elided(_title, w) : _title);
		}
		top += st::semiboldFont->height;
	}
	p.setFont(st::msgFont->f);
	if (!_text.isEmpty()) {
		int32 h = qMin(st::normalFont->height * 3, _text.countHeight(w));
		if (clip.intersects(rtlrect(left, top, w, h, _width))) {
			_text.drawLeftElided(p, left, top, w, _width, 3);
		}
		top += h;
	}

	p.setPen(st::btnYesColor);
	for (int32 i = 0, l = _links.size(); i < l; ++i) {
		if (clip.intersects(rtlrect(left, top, qMin(w, _links.at(i).width), st::normalFont->height, _width))) {
			p.setFont(ClickHandler::showAsActive(_links.at(i).lnk) ? st::normalFont->underline() : st::normalFont);
			p.drawTextLeft(left, top, _width, (w < _links.at(i).width) ? st::normalFont->elided(_links.at(i).text, w) : _links.at(i).text);
		}
		top += st::normalFont->height;
	}

	QRect border(rtlrect(left, 0, w, st::linksBorder, _width));
	if (!context->isAfterDate && clip.intersects(border)) {
		p.fillRect(clip.intersected(border), st::linksBorderFg);
	}
}

void LayoutOverviewLink::getState(ClickHandlerPtr &link, HistoryCursorState &cursor, int x, int y) const {
	int32 left = st::dlgPhotoSize + st::dlgPhotoPadding, top = st::linksMargin.top() + st::linksBorder, w = _width - left;
	if (rtlrect(0, top, st::dlgPhotoSize, st::dlgPhotoSize, _width).contains(x, y)) {
		link = _photol;
		return;
	}

	if (!_title.isEmpty() && _text.isEmpty() && _links.size() == 1) {
		top += (st::dlgPhotoSize - st::semiboldFont->height - st::normalFont->height) / 2;
	}
	if (!_title.isEmpty()) {
		if (rtlrect(left, top, qMin(w, _titlew), st::semiboldFont->height, _width).contains(x, y)) {
			link = _photol;
			return;
		}
		top += st::webPageTitleFont->height;
	}
	if (!_text.isEmpty()) {
		top += qMin(st::normalFont->height * 3, _text.countHeight(w));
	}
	for (int32 i = 0, l = _links.size(); i < l; ++i) {
		if (rtlrect(left, top, qMin(w, _links.at(i).width), st::normalFont->height, _width).contains(x, y)) {
			link = _links.at(i).lnk;
			return;
		}
		top += st::normalFont->height;
	}
}

LayoutOverviewLink::Link::Link(const QString &url, const QString &text)
: text(text)
, width(st::normalFont->width(text))
<<<<<<< HEAD
, lnk(linkFromUrl(url)) {
}

LayoutInlineItem::LayoutInlineItem(InlineResult *result, DocumentData *doc, PhotoData *photo) : LayoutItem()
, _result(result)
, _doc(doc)
, _photo(photo)
, _position(0) {
}

void LayoutInlineItem::setPosition(int32 position) {
	_position = position;
}

int32 LayoutInlineItem::position() const {
	return _position;
}

InlineResult *LayoutInlineItem::result() const {
	return _result;
}

DocumentData *LayoutInlineItem::document() const {
	return _doc;
}

PhotoData *LayoutInlineItem::photo() const {
	return _photo;
}

void LayoutInlineItem::preload() {
	if (_result) {
		if (_result->photo) {
			_result->photo->thumb->load();
		} else if (_result->doc) {
			_result->doc->thumb->load();
		} else if (!_result->thumb->isNull()) {
			_result->thumb->load();
		}
	} else if (_doc) {
		_doc->thumb->load();
	} else if (_photo) {
		_photo->medium->load();
	}
}

void LayoutInlineItem::update() {
	if (_position >= 0) {
		Ui::repaintInlineItem(this);
	}
}

LayoutInlineGif::LayoutInlineGif(InlineResult *result, DocumentData *doc, bool saved) : LayoutInlineItem(result, doc, 0)
, _state(0)
, _gif(0)
, _send(new SendInlineItemLink())
, _delete((doc && saved) ? new DeleteSavedGifLink(doc) : 0)
, _animation(0) {
}

void LayoutInlineGif::initDimensions() {
	int32 w = content_width(), h = content_height();
	if (w <= 0 || h <= 0) {
		_maxw = 0;
	} else {
		w = w * st::inlineMediaHeight / h;
		_maxw = qMax(w, int32(st::inlineResultsMinWidth));
	}
	_minh = st::inlineMediaHeight + st::inlineResultsSkip;
}

void LayoutInlineGif::setPosition(int32 position) {
	LayoutInlineItem::setPosition(position);
	if (_position < 0) {
		if (gif()) delete _gif;
		_gif = 0;
	}
}

void DeleteSavedGifLink::onClick(Qt::MouseButton button) const {
	if (button != Qt::LeftButton) return;

	int32 index = cSavedGifs().indexOf(_data);
	if (index >= 0) {
		cRefSavedGifs().remove(index);
		Local::writeSavedGifs();

		MTP::send(MTPmessages_SaveGif(MTP_inputDocument(MTP_long(_data->id), MTP_long(_data->access)), MTP_bool(true)));
	}
	if (App::main()) emit App::main()->savedGifsUpdated();
}

void LayoutInlineGif::paint(Painter &p, const QRect &clip, uint32 selection, const PaintContext *context) const {
	content_automaticLoad();

	bool loaded = content_loaded(), loading = content_loading(), displayLoading = content_displayLoading();
	if (loaded && !gif() && _gif != BadClipReader) {
		LayoutInlineGif *that = const_cast<LayoutInlineGif*>(this);
		that->_gif = new ClipReader(content_location(), content_data(), func(that, &LayoutInlineGif::clipCallback));
		if (gif()) _gif->setAutoplay();
	}

	bool animating = (gif() && _gif->started());
	if (displayLoading) {
		ensureAnimation();
		if (!_animation->radial.animating()) {
			_animation->radial.start(content_progress());
		}
	}
	bool radial = isRadialAnimation(context->ms);

	int32 height = st::inlineMediaHeight;
	QSize frame = countFrameSize();

	QRect r(0, 0, _width, height);
	if (animating) {
		if (!_thumb.isNull()) _thumb = QPixmap();
		const InlinePaintContext *ctx = context->toInlinePaintContext();
		t_assert(ctx);
		p.drawPixmap(r.topLeft(), _gif->current(frame.width(), frame.height(), _width, height, ctx->paused ? 0 : context->ms));
	} else {
		prepareThumb(_width, height, frame);
		if (_thumb.isNull()) {
			p.fillRect(r, st::overviewPhotoBg);
		} else {
			p.drawPixmap(r.topLeft(), _thumb);
		}
	}

	if (radial || (!_gif && !loaded && !loading) || (_gif == BadClipReader)) {
		float64 radialOpacity = (radial && loaded) ? _animation->radial.opacity() : 1;
		if (_animation && _animation->_a_over.animating(context->ms)) {
			float64 over = _animation->_a_over.current();
			p.setOpacity((st::msgDateImgBg->c.alphaF() * (1 - over)) + (st::msgDateImgBgOver->c.alphaF() * over));
			p.fillRect(r, st::black);
		} else {
			p.fillRect(r, (_state & StateOver) ? st::msgDateImgBgOver : st::msgDateImgBg);
		}
		p.setOpacity(radialOpacity * p.opacity());

		p.setOpacity(radialOpacity);
		style::sprite icon;
		if (loaded && !radial) {
			icon = st::msgFileInPlay;
		} else if (radial || loading) {
			icon = st::msgFileInCancel;
		} else {
			icon = st::msgFileInDownload;
		}
		QRect inner((_width - st::msgFileSize) / 2, (height - st::msgFileSize) / 2, st::msgFileSize, st::msgFileSize);
		p.drawSpriteCenter(inner, icon);
		if (radial) {
			p.setOpacity(1);
			QRect rinner(inner.marginsRemoved(QMargins(st::msgFileRadialLine, st::msgFileRadialLine, st::msgFileRadialLine, st::msgFileRadialLine)));
			_animation->radial.draw(p, rinner, st::msgFileRadialLine, st::msgInBg);
		}
	}

	if (_delete && (_state & StateOver)) {
		float64 deleteOver = _a_deleteOver.current(context->ms, (_state & StateDeleteOver) ? 1 : 0);
		QPoint deletePos = QPoint(_width - st::stickerPanDelete.pxWidth(), 0);
		p.setOpacity(deleteOver + (1 - deleteOver) * st::stickerPanDeleteOpacity);
		p.drawSpriteLeft(deletePos, _width, st::stickerPanDelete);
		p.setOpacity(1);
	}
}

void LayoutInlineGif::getState(TextLinkPtr &link, HistoryCursorState &cursor, int32 x, int32 y) const {
	if (x >= 0 && x < _width && y >= 0 && y < st::inlineMediaHeight) {
		if (_delete && (rtl() ? _width - x : x) >= _width - st::stickerPanDelete.pxWidth() && y < st::stickerPanDelete.pxHeight()) {
			link = _delete;
		} else {
			link = _send;
		}
	}
}

void LayoutInlineGif::linkOver(const TextLinkPtr &link) {
	if (_delete && link == _delete) {
		if (!(_state & StateDeleteOver)) {
			EnsureAnimation(_a_deleteOver, 0, func(this, &LayoutInlineGif::update));
			_state |= StateDeleteOver;
			_a_deleteOver.start(1, st::stickersRowDuration);
		}
	}
	if ((_delete && link == _delete) || link == _send) {
		if (!content_loaded()) {
			ensureAnimation();
			if (!(_state & StateOver)) {
				EnsureAnimation(_animation->_a_over, 0, func(this, &LayoutInlineGif::update));
				_animation->_a_over.start(1, st::stickersRowDuration);
			}
		}
		_state |= StateOver;
	}
}

void LayoutInlineGif::linkOut(const TextLinkPtr &link) {
	if (_delete && link == _delete) {
		if (_state & StateDeleteOver) {
			update();
			EnsureAnimation(_a_deleteOver, 1, func(this, &LayoutInlineItem::update));
			_state &= ~StateDeleteOver;
			_a_deleteOver.start(0, st::stickersRowDuration);
		}
	}
	if ((_delete && link == _delete) || link == _send) {
		if (!content_loaded()) {
			ensureAnimation();
			if (_state & StateOver) {
				EnsureAnimation(_animation->_a_over, 1, func(this, &LayoutInlineItem::update));
				_animation->_a_over.start(0, st::stickersRowDuration);
			}
		}
		_state &= ~StateOver;
	}
}

QSize LayoutInlineGif::countFrameSize() const {
	bool animating = (gif() && _gif->ready());
	int32 framew = animating ? _gif->width() : content_width(), frameh = animating ? _gif->height() : content_height(), height = st::inlineMediaHeight;
	if (framew * height > frameh * _width) {
		if (framew < st::maxStickerSize || frameh > height) {
			if (frameh > height || (framew * height / frameh) <= st::maxStickerSize) {
				framew = framew * height / frameh;
				frameh = height;
			} else {
				frameh = int32(frameh * st::maxStickerSize) / framew;
				framew = st::maxStickerSize;
			}
		}
	} else {
		if (frameh < st::maxStickerSize || framew > _width) {
			if (framew > _width || (frameh * _width / framew) <= st::maxStickerSize) {
				frameh = frameh * _width / framew;
				framew = _width;
			} else {
				framew = int32(framew * st::maxStickerSize) / frameh;
				frameh = st::maxStickerSize;
			}
		}
	}
	return QSize(framew, frameh);
}

LayoutInlineGif::~LayoutInlineGif() {
	if (gif()) deleteAndMark(_gif);
	deleteAndMark(_animation);
}

void LayoutInlineGif::prepareThumb(int32 width, int32 height, const QSize &frame) const {
	DocumentData *doc = _doc ? _doc : (_result ? _result->doc : 0);
	if (doc && !doc->thumb->isNull()) {
		if (doc->thumb->loaded()) {
			if (_thumb.width() != width * cIntRetinaFactor() || _thumb.height() != height * cIntRetinaFactor()) {
				_thumb = doc->thumb->pixNoCache(frame.width() * cIntRetinaFactor(), frame.height() * cIntRetinaFactor(), ImagePixSmooth, width, height);
			}
		} else {
			doc->thumb->load();
		}
	} else if (_result && !_result->thumb_url.isEmpty()) {
		if (_result->thumb->loaded()) {
			if (_thumb.width() != width * cIntRetinaFactor() || _thumb.height() != height * cIntRetinaFactor()) {
				_thumb = _result->thumb->pixNoCache(frame.width() * cIntRetinaFactor(), frame.height() * cIntRetinaFactor(), ImagePixSmooth, width, height);
			}
		} else {
			_result->thumb->load();
		}
	}
}

void LayoutInlineGif::ensureAnimation() const {
	if (!_animation) {
		_animation = new AnimationData(animation(const_cast<LayoutInlineGif*>(this), &LayoutInlineGif::step_radial));
	}
}

bool LayoutInlineGif::isRadialAnimation(uint64 ms) const {
	if (!_animation || !_animation->radial.animating()) return false;

	_animation->radial.step(ms);
	return _animation && _animation->radial.animating();
}

void LayoutInlineGif::step_radial(uint64 ms, bool timer) {
	if (timer) {
		update();
	} else {
		_animation->radial.update(content_progress(), !content_loading() || content_loaded(), ms);
		if (!_animation->radial.animating() && content_loaded()) {
			delete _animation;
			_animation = 0;
		}
	}
}

void LayoutInlineGif::clipCallback(ClipReaderNotification notification) {
	switch (notification) {
	case ClipReaderReinit: {
		if (gif()) {
			if (_gif->state() == ClipError) {
				delete _gif;
				_gif = BadClipReader;
				content_forget();
			} else if (_gif->ready() && !_gif->started()) {
				int32 height = st::inlineMediaHeight;
				QSize frame = countFrameSize();
				_gif->start(frame.width(), frame.height(), _width, height, false);
			} else if (_gif->paused() && !Ui::isInlineItemVisible(this)) {
				delete _gif;
				_gif = 0;
				content_forget();
			}
		}

		update();
	} break;

	case ClipReaderRepaint: {
		if (gif() && !_gif->currentDisplayed()) {
			update();
		}
	} break;
	}
}

int32 LayoutInlineGif::content_width() const {
	DocumentData *doc = _doc ? _doc : (_result ? _result->doc : 0);
	if (doc) {
		if (doc->dimensions.width() > 0) {
			return doc->dimensions.width();
		}
		if (!doc->thumb->isNull()) {
			return convertScale(doc->thumb->width());
		}
	} else if (_result) {
		return _result->width;
	}
	return 0;
}

int32 LayoutInlineGif::content_height() const {
	DocumentData *doc = _doc ? _doc : (_result ? _result->doc : 0);
	if (doc) {
		if (doc->dimensions.height() > 0) {
			return doc->dimensions.height();
		}
		if (!doc->thumb->isNull()) {
			return convertScale(doc->thumb->height());
		}
	} else if (_result) {
		return _result->height;
	}
	return 0;
}

bool LayoutInlineGif::content_loading() const {
	DocumentData *doc = _doc ? _doc : (_result ? _result->doc : 0);
	return doc ? doc->loading() : _result->loading();
}

bool LayoutInlineGif::content_displayLoading() const {
	DocumentData *doc = _doc ? _doc : (_result ? _result->doc : 0);
	return doc ? doc->displayLoading() : _result->displayLoading();
}

bool LayoutInlineGif::content_loaded() const {
	DocumentData *doc = _doc ? _doc : (_result ? _result->doc : 0);
	return doc ? doc->loaded() : _result->loaded();
}

float64 LayoutInlineGif::content_progress() const {
	DocumentData *doc = _doc ? _doc : (_result ? _result->doc : 0);
	return doc ? doc->progress() : _result->progress();
}

void LayoutInlineGif::content_automaticLoad() const {
	DocumentData *doc = _doc ? _doc : (_result ? _result->doc : 0);
	if (doc) {
		doc->automaticLoad(0);
	} else {
		_result->automaticLoadGif();
	}
}

void LayoutInlineGif::content_forget() {
	DocumentData *doc = _doc ? _doc : (_result ? _result->doc : 0);
	if (doc) {
		doc->forget();
	} else {
		_result->forget();
	}
}

FileLocation LayoutInlineGif::content_location() const {
	DocumentData *doc = _doc ? _doc : (_result ? _result->doc : 0);
	return doc ? doc->location() : FileLocation();
}

QByteArray LayoutInlineGif::content_data() const {
	DocumentData *doc = _doc ? _doc : (_result ? _result->doc : 0);
	return doc ? doc->data() : _result->data();
}

LayoutInlinePhoto::LayoutInlinePhoto(InlineResult *result, PhotoData *photo) : LayoutInlineItem(result, 0, photo)
, _send(new SendInlineItemLink())
, _thumbLoaded(false) {
}

void LayoutInlinePhoto::initDimensions() {
	int32 w = content_width(), h = content_height();
	if (w <= 0 || h <= 0) {
		_maxw = 0;
	} else {
		w = w * st::inlineMediaHeight / h;
		_maxw = qMax(w, int32(st::inlineResultsMinWidth));
	}
	_minh = st::inlineMediaHeight + st::inlineResultsSkip;
}

void LayoutInlinePhoto::paint(Painter &p, const QRect &clip, uint32 selection, const PaintContext *context) const {
	bool loaded = content_loaded();

	int32 height = st::inlineMediaHeight;
	QSize frame = countFrameSize();

	QRect r(0, 0, _width, height);

	prepareThumb(_width, height, frame);
	if (_thumb.isNull()) {
		p.fillRect(r, st::overviewPhotoBg);
	} else {
		p.drawPixmap(r.topLeft(), _thumb);
	}
}

void LayoutInlinePhoto::getState(TextLinkPtr &link, HistoryCursorState &cursor, int32 x, int32 y) const {
	if (x >= 0 && x < _width && y >= 0 && y < st::inlineMediaHeight) {
		link = _send;
	}
}

QSize LayoutInlinePhoto::countFrameSize() const {
	int32 framew = content_width(), frameh = content_height(), height = st::inlineMediaHeight;
	if (framew * height > frameh * _width) {
		if (framew < st::maxStickerSize || frameh > height) {
			if (frameh > height || (framew * height / frameh) <= st::maxStickerSize) {
				framew = framew * height / frameh;
				frameh = height;
			} else {
				frameh = int32(frameh * st::maxStickerSize) / framew;
				framew = st::maxStickerSize;
			}
		}
	} else {
		if (frameh < st::maxStickerSize || framew > _width) {
			if (framew > _width || (frameh * _width / framew) <= st::maxStickerSize) {
				frameh = frameh * _width / framew;
				framew = _width;
			} else {
				framew = int32(framew * st::maxStickerSize) / frameh;
				frameh = st::maxStickerSize;
			}
		}
	}
	return QSize(framew, frameh);
}

void LayoutInlinePhoto::prepareThumb(int32 width, int32 height, const QSize &frame) const {
	PhotoData *photo = _photo ? _photo : (_result ? _result->photo : 0);
	if (photo) {
		if (photo->medium->loaded()) {
			if (!_thumbLoaded || _thumb.width() != width * cIntRetinaFactor() || _thumb.height() != height * cIntRetinaFactor()) {
				_thumb = photo->medium->pixNoCache(frame.width() * cIntRetinaFactor(), frame.height() * cIntRetinaFactor(), ImagePixSmooth, width, height);
			}
			_thumbLoaded = true;
		} else {
			if (photo->thumb->loaded()) {
				if (_thumb.width() != width * cIntRetinaFactor() || _thumb.height() != height * cIntRetinaFactor()) {
					_thumb = photo->thumb->pixNoCache(frame.width() * cIntRetinaFactor(), frame.height() * cIntRetinaFactor(), ImagePixSmooth, width, height);
				}
			}
			photo->medium->load();
		}
	} else {
		if (_result->thumb->loaded()) {
			if (_thumb.width() != width * cIntRetinaFactor() || _thumb.height() != height * cIntRetinaFactor()) {
				_thumb = _result->thumb->pixNoCache(frame.width() * cIntRetinaFactor(), frame.height() * cIntRetinaFactor(), ImagePixSmooth, width, height);
			}
		} else {
			_result->thumb->load();
		}
	}
}

int32 LayoutInlinePhoto::content_width() const {
	PhotoData *photo = _photo ? _photo : (_result ? _result->photo : 0);
	if (photo) {
		return photo->full->width();
	} else if (_result) {
		return _result->width;
	}
	return 0;
}

int32 LayoutInlinePhoto::content_height() const {
	PhotoData *photo = _photo ? _photo : (_result ? _result->photo : 0);
	if (photo) {
		return photo->full->height();
	} else if (_result) {
		return _result->height;
	}
	return 0;
}

bool LayoutInlinePhoto::content_loaded() const {
	PhotoData *photo = _photo ? _photo : (_result ? _result->photo : 0);
	return photo ? photo->loaded() : _result->loaded();
}

void LayoutInlinePhoto::content_forget() {
	PhotoData *photo = _photo ? _photo : (_result ? _result->photo : 0);
	if (photo) {
		photo->forget();
	} else {
		_result->forget();
	}
}

LayoutInlineWebVideo::LayoutInlineWebVideo(InlineResult *result) : LayoutInlineItem(result, 0, 0)
, _send(new SendInlineItemLink())
, _link(result->content_url.isEmpty() ? 0 : linkFromUrl(result->content_url))
, _title(st::emojiPanWidth - st::emojiScroll.width - st::inlineResultsLeft - st::inlineThumbSize - st::inlineThumbSkip)
, _description(st::emojiPanWidth - st::emojiScroll.width - st::inlineResultsLeft - st::inlineThumbSize - st::inlineThumbSkip) {
	if (_result->duration) {
		_duration = formatDurationText(_result->duration);
	}
}

void LayoutInlineWebVideo::initDimensions() {
	_maxw = st::emojiPanWidth - st::emojiScroll.width - st::inlineResultsLeft;
	int32 textWidth = _maxw - (_result->thumb->isNull() ? 0 : (st::inlineThumbSize + st::inlineThumbSkip));
	TextParseOptions titleOpts = { 0, _maxw, 2 * st::semiboldFont->height, Qt::LayoutDirectionAuto };
	_title.setText(st::semiboldFont, textOneLine(_result->title), titleOpts);
	int32 titleHeight = qMin(_title.countHeight(_maxw), 2 * st::semiboldFont->height);

	int32 descriptionLines = _result->thumb->isNull() ? 3 : (titleHeight > st::semiboldFont->height ? 1 : 2);

	TextParseOptions descriptionOpts = { TextParseMultiline, _maxw, descriptionLines * st::normalFont->height, Qt::LayoutDirectionAuto };
	_description.setText(st::normalFont, _result->description, descriptionOpts);
	int32 descriptionHeight = qMin(_description.countHeight(_maxw), descriptionLines * st::normalFont->height);

	_minh = _result->thumb->isNull() ? titleHeight + descriptionHeight : st::inlineThumbSize;
	_minh += st::inlineRowMargin * 2 + st::inlineRowBorder;
}

void LayoutInlineWebVideo::paint(Painter &p, const QRect &clip, uint32 selection, const PaintContext *context) const {
	int32 left = st::inlineThumbSize + st::inlineThumbSkip;
	prepareThumb(st::inlineThumbSize, st::inlineThumbSize);
	if (_thumb.isNull()) {
		p.fillRect(rtlrect(0, st::inlineRowMargin, st::inlineThumbSize, st::inlineThumbSize, _width), _result->thumb->isNull() ? st::black : st::overviewPhotoBg);
	} else {
		p.drawPixmapLeft(0, st::inlineRowMargin, _width, _thumb);
	}

	if (!_duration.isEmpty()) {
		int32 durationTop = st::inlineRowMargin + st::inlineThumbSize - st::normalFont->height - st::inlineDurationMargin;
		p.fillRect(rtlrect(0, durationTop - st::inlineDurationMargin, st::inlineThumbSize, st::normalFont->height + 2 * st::inlineDurationMargin, _width), st::msgDateImgBg);
		p.setPen(st::white);
		p.setFont(st::normalFont);
		p.drawTextRight(_width - st::inlineThumbSize + st::inlineDurationMargin, durationTop, _width, _duration);
	}

	p.setPen(st::black);
	_title.drawLeftElided(p, left, st::inlineRowMargin, _width - left, _width, 2);
	int32 titleHeight = qMin(_title.countHeight(_width - left), st::semiboldFont->height * 2);

	p.setPen(st::inlineDescriptionFg);
	int32 descriptionLines = _result->thumb->isNull() ? 3 : (titleHeight > st::semiboldFont->height ? 1 : 2);
	_description.drawLeftElided(p, left, st::inlineRowMargin + titleHeight, _width - left, _width, descriptionLines);

	const InlinePaintContext *ctx = context->toInlinePaintContext();
	t_assert(ctx);
	if (!ctx->lastRow) {
		p.fillRect(rtlrect(left, _height - st::inlineRowBorder, _width - left, st::inlineRowBorder, _width), st::inlineRowBorderFg);
	}
}

void LayoutInlineWebVideo::getState(TextLinkPtr &link, HistoryCursorState &cursor, int32 x, int32 y) const {
	if (x >= 0 && x < st::inlineThumbSize && y >= st::inlineRowMargin && y < st::inlineRowMargin + st::inlineThumbSize) {
		link = _link;
		return;
	}
	if (x >= st::inlineThumbSize + st::inlineThumbSkip && x < _width && y >= 0 && y < _height) {
		link = _send;
		return;
	}
}

void LayoutInlineWebVideo::prepareThumb(int32 width, int32 height) const {
	if (_result->thumb->loaded()) {
		if (_thumb.width() != width * cIntRetinaFactor() || _thumb.height() != height * cIntRetinaFactor()) {
			int32 w = qMax(convertScale(_result->thumb->width()), 1), h = qMax(convertScale(_result->thumb->height()), 1);
			if (w * height > h * width) {
				if (height < h) {
					w = w * height / h;
					h = height;
				}
			} else {
				if (width < w) {
					h = h * width / w;
					w = width;
				}
			}
			_thumb = _result->thumb->pixNoCache(w * cIntRetinaFactor(), h * cIntRetinaFactor(), ImagePixSmooth, width, height);
		}
	} else {
		_result->thumb->load();
	}
}

LayoutInlineArticle::LayoutInlineArticle(InlineResult *result, bool withThumb) : LayoutInlineItem(result, 0, 0)
, _send(new SendInlineItemLink())
, _url(result->url.isEmpty() ? 0 : linkFromUrl(result->url))
, _link(result->content_url.isEmpty() ? 0 : linkFromUrl(result->content_url))
, _withThumb(withThumb)
, _title(st::emojiPanWidth - st::emojiScroll.width - st::inlineResultsLeft - st::inlineThumbSize - st::inlineThumbSkip)
, _description(st::emojiPanWidth - st::emojiScroll.width - st::inlineResultsLeft - st::inlineThumbSize - st::inlineThumbSkip) {
	QStringList parts = _result->url.split('/');
	if (!parts.isEmpty()) {
		QString domain = parts.at(0);
		if (parts.size() > 2 && domain.endsWith(':') && parts.at(1).isEmpty()) { // http:// and others
			domain = parts.at(2);
		}

		parts = domain.split('@').back().split('.');
		if (parts.size() > 1) {
			_letter = parts.at(parts.size() - 2).at(0).toUpper();
		}
	}
	if (_letter.isEmpty() && !_result->title.isEmpty()) {
		_letter = _result->title.at(0).toUpper();
	}
}

void LayoutInlineArticle::initDimensions() {
	_maxw = st::emojiPanWidth - st::emojiScroll.width - st::inlineResultsLeft;
	int32 textWidth = _maxw - (_withThumb ? (st::inlineThumbSize + st::inlineThumbSkip) : 0);
	TextParseOptions titleOpts = { 0, _maxw, 2 * st::semiboldFont->height, Qt::LayoutDirectionAuto };
	_title.setText(st::semiboldFont, textOneLine(_result->title), titleOpts);
	int32 titleHeight = qMin(_title.countHeight(_maxw), 2 * st::semiboldFont->height);

	int32 descriptionLines = (_withThumb || _url) ? 2 : 3;

	TextParseOptions descriptionOpts = { TextParseMultiline, _maxw, descriptionLines * st::normalFont->height, Qt::LayoutDirectionAuto };
	_description.setText(st::normalFont, _result->description, descriptionOpts);
	int32 descriptionHeight = qMin(_description.countHeight(_maxw), descriptionLines * st::normalFont->height);

	_minh = titleHeight + descriptionHeight;
	if (_url) _minh += st::normalFont->height;
	if (_withThumb) _minh = qMax(_minh, int32(st::inlineThumbSize));
	_minh += st::inlineRowMargin * 2 + st::inlineRowBorder;
}

int32 LayoutInlineArticle::resizeGetHeight(int32 width) {
	_width = qMin(width, _maxw);
	if (_url) {
		_urlText = _result->url;
		_urlWidth = st::normalFont->width(_urlText);
		if (_urlWidth > _width - st::inlineThumbSize - st::inlineThumbSkip) {
			_urlText = st::normalFont->elided(_result->url, _width - st::inlineThumbSize - st::inlineThumbSkip);
			_urlWidth = st::normalFont->width(_urlText);
		}
	}
	_height = _minh;
	return _height;
}

void LayoutInlineArticle::paint(Painter &p, const QRect &clip, uint32 selection, const PaintContext *context) const {
	int32 left = st::emojiPanHeaderLeft - st::inlineResultsLeft;
	if (_withThumb) {
		left = st::inlineThumbSize + st::inlineThumbSkip;
		prepareThumb(st::inlineThumbSize, st::inlineThumbSize);
		QRect rthumb(rtlrect(0, st::inlineRowMargin, st::inlineThumbSize, st::inlineThumbSize, _width));
		if (_thumb.isNull()) {
			if (_result->thumb->isNull() && !_letter.isEmpty()) {
				int32 index = (_letter.at(0).unicode() % 4);
				style::color colors[] = { st::msgFileRedColor, st::msgFileYellowColor, st::msgFileGreenColor, st::msgFileBlueColor };

				p.fillRect(rthumb, colors[index]);
				if (!_letter.isEmpty()) {
					p.setFont(st::linksLetterFont);
					p.setPen(st::white);
					p.drawText(rthumb, _letter, style::al_center);
				}
			} else {
				p.fillRect(rthumb, st::overviewPhotoBg);
			}
		} else {
			p.drawPixmapLeft(rthumb.topLeft(), _width, _thumb);
		}
	}

	p.setPen(st::black);
	_title.drawLeftElided(p, left, st::inlineRowMargin, _width - left, _width, 2);
	int32 titleHeight = qMin(_title.countHeight(_width - left), st::semiboldFont->height * 2);

	p.setPen(st::inlineDescriptionFg);
	int32 descriptionLines = (_withThumb || _url) ? 2 : 3;
	_description.drawLeftElided(p, left, st::inlineRowMargin + titleHeight, _width - left, _width, descriptionLines);

	if (_url) {
		int32 descriptionHeight = qMin(_description.countHeight(_width - left), st::normalFont->height * descriptionLines);
		p.drawTextLeft(left, st::inlineRowMargin + titleHeight + descriptionHeight, _width, _urlText, _urlWidth);
	}

	const InlinePaintContext *ctx = context->toInlinePaintContext();
	t_assert(ctx);
	if (!ctx->lastRow) {
		p.fillRect(rtlrect(left, _height - st::inlineRowBorder, _width - left, st::inlineRowBorder, _width), st::inlineRowBorderFg);
	}
}

void LayoutInlineArticle::getState(TextLinkPtr &link, HistoryCursorState &cursor, int32 x, int32 y) const {
	int32 left = _withThumb ? (st::inlineThumbSize + st::inlineThumbSkip) : 0;
	if (x >= 0 && x < left - st::inlineThumbSkip && y >= st::inlineRowMargin && y < st::inlineRowMargin + st::inlineThumbSize) {
		link = _link;
		return;
	}
	if (x >= left && x < _width && y >= 0 && y < _height) {
		if (_url) {
			int32 left = st::inlineThumbSize + st::inlineThumbSkip;
			int32 titleHeight = qMin(_title.countHeight(_width - left), st::semiboldFont->height * 2);
			int32 descriptionLines = 2;
			int32 descriptionHeight = qMin(_description.countHeight(_width - left), st::normalFont->height * descriptionLines);
			if (rtlrect(left, st::inlineRowMargin + titleHeight + descriptionHeight, _urlWidth, st::normalFont->height, _width).contains(x, y)) {
				link = _url;
				return;
			}
		}
		link = _send;
		return;
	}
}

void LayoutInlineArticle::prepareThumb(int32 width, int32 height) const {
	if (_result->thumb->isNull()) return;

	if (_result->thumb->loaded()) {
		if (_thumb.width() != width * cIntRetinaFactor() || _thumb.height() != height * cIntRetinaFactor()) {
			int32 w = qMax(convertScale(_result->thumb->width()), 1), h = qMax(convertScale(_result->thumb->height()), 1);
			if (w * height > h * width) {
				if (height < h) {
					w = w * height / h;
					h = height;
				}
			} else {
				if (width < w) {
					h = h * width / w;
					w = width;
				}
			}
			_thumb = _result->thumb->pixNoCache(w * cIntRetinaFactor(), h * cIntRetinaFactor(), ImagePixSmooth, width, height);
		}
	} else {
		_result->thumb->load();
	}
=======
, lnk(MakeShared<UrlClickHandler>(url)) {
>>>>>>> 2b58e4d3
}<|MERGE_RESOLUTION|>--- conflicted
+++ resolved
@@ -1318,775 +1318,5 @@
 LayoutOverviewLink::Link::Link(const QString &url, const QString &text)
 : text(text)
 , width(st::normalFont->width(text))
-<<<<<<< HEAD
-, lnk(linkFromUrl(url)) {
-}
-
-LayoutInlineItem::LayoutInlineItem(InlineResult *result, DocumentData *doc, PhotoData *photo) : LayoutItem()
-, _result(result)
-, _doc(doc)
-, _photo(photo)
-, _position(0) {
-}
-
-void LayoutInlineItem::setPosition(int32 position) {
-	_position = position;
-}
-
-int32 LayoutInlineItem::position() const {
-	return _position;
-}
-
-InlineResult *LayoutInlineItem::result() const {
-	return _result;
-}
-
-DocumentData *LayoutInlineItem::document() const {
-	return _doc;
-}
-
-PhotoData *LayoutInlineItem::photo() const {
-	return _photo;
-}
-
-void LayoutInlineItem::preload() {
-	if (_result) {
-		if (_result->photo) {
-			_result->photo->thumb->load();
-		} else if (_result->doc) {
-			_result->doc->thumb->load();
-		} else if (!_result->thumb->isNull()) {
-			_result->thumb->load();
-		}
-	} else if (_doc) {
-		_doc->thumb->load();
-	} else if (_photo) {
-		_photo->medium->load();
-	}
-}
-
-void LayoutInlineItem::update() {
-	if (_position >= 0) {
-		Ui::repaintInlineItem(this);
-	}
-}
-
-LayoutInlineGif::LayoutInlineGif(InlineResult *result, DocumentData *doc, bool saved) : LayoutInlineItem(result, doc, 0)
-, _state(0)
-, _gif(0)
-, _send(new SendInlineItemLink())
-, _delete((doc && saved) ? new DeleteSavedGifLink(doc) : 0)
-, _animation(0) {
-}
-
-void LayoutInlineGif::initDimensions() {
-	int32 w = content_width(), h = content_height();
-	if (w <= 0 || h <= 0) {
-		_maxw = 0;
-	} else {
-		w = w * st::inlineMediaHeight / h;
-		_maxw = qMax(w, int32(st::inlineResultsMinWidth));
-	}
-	_minh = st::inlineMediaHeight + st::inlineResultsSkip;
-}
-
-void LayoutInlineGif::setPosition(int32 position) {
-	LayoutInlineItem::setPosition(position);
-	if (_position < 0) {
-		if (gif()) delete _gif;
-		_gif = 0;
-	}
-}
-
-void DeleteSavedGifLink::onClick(Qt::MouseButton button) const {
-	if (button != Qt::LeftButton) return;
-
-	int32 index = cSavedGifs().indexOf(_data);
-	if (index >= 0) {
-		cRefSavedGifs().remove(index);
-		Local::writeSavedGifs();
-
-		MTP::send(MTPmessages_SaveGif(MTP_inputDocument(MTP_long(_data->id), MTP_long(_data->access)), MTP_bool(true)));
-	}
-	if (App::main()) emit App::main()->savedGifsUpdated();
-}
-
-void LayoutInlineGif::paint(Painter &p, const QRect &clip, uint32 selection, const PaintContext *context) const {
-	content_automaticLoad();
-
-	bool loaded = content_loaded(), loading = content_loading(), displayLoading = content_displayLoading();
-	if (loaded && !gif() && _gif != BadClipReader) {
-		LayoutInlineGif *that = const_cast<LayoutInlineGif*>(this);
-		that->_gif = new ClipReader(content_location(), content_data(), func(that, &LayoutInlineGif::clipCallback));
-		if (gif()) _gif->setAutoplay();
-	}
-
-	bool animating = (gif() && _gif->started());
-	if (displayLoading) {
-		ensureAnimation();
-		if (!_animation->radial.animating()) {
-			_animation->radial.start(content_progress());
-		}
-	}
-	bool radial = isRadialAnimation(context->ms);
-
-	int32 height = st::inlineMediaHeight;
-	QSize frame = countFrameSize();
-
-	QRect r(0, 0, _width, height);
-	if (animating) {
-		if (!_thumb.isNull()) _thumb = QPixmap();
-		const InlinePaintContext *ctx = context->toInlinePaintContext();
-		t_assert(ctx);
-		p.drawPixmap(r.topLeft(), _gif->current(frame.width(), frame.height(), _width, height, ctx->paused ? 0 : context->ms));
-	} else {
-		prepareThumb(_width, height, frame);
-		if (_thumb.isNull()) {
-			p.fillRect(r, st::overviewPhotoBg);
-		} else {
-			p.drawPixmap(r.topLeft(), _thumb);
-		}
-	}
-
-	if (radial || (!_gif && !loaded && !loading) || (_gif == BadClipReader)) {
-		float64 radialOpacity = (radial && loaded) ? _animation->radial.opacity() : 1;
-		if (_animation && _animation->_a_over.animating(context->ms)) {
-			float64 over = _animation->_a_over.current();
-			p.setOpacity((st::msgDateImgBg->c.alphaF() * (1 - over)) + (st::msgDateImgBgOver->c.alphaF() * over));
-			p.fillRect(r, st::black);
-		} else {
-			p.fillRect(r, (_state & StateOver) ? st::msgDateImgBgOver : st::msgDateImgBg);
-		}
-		p.setOpacity(radialOpacity * p.opacity());
-
-		p.setOpacity(radialOpacity);
-		style::sprite icon;
-		if (loaded && !radial) {
-			icon = st::msgFileInPlay;
-		} else if (radial || loading) {
-			icon = st::msgFileInCancel;
-		} else {
-			icon = st::msgFileInDownload;
-		}
-		QRect inner((_width - st::msgFileSize) / 2, (height - st::msgFileSize) / 2, st::msgFileSize, st::msgFileSize);
-		p.drawSpriteCenter(inner, icon);
-		if (radial) {
-			p.setOpacity(1);
-			QRect rinner(inner.marginsRemoved(QMargins(st::msgFileRadialLine, st::msgFileRadialLine, st::msgFileRadialLine, st::msgFileRadialLine)));
-			_animation->radial.draw(p, rinner, st::msgFileRadialLine, st::msgInBg);
-		}
-	}
-
-	if (_delete && (_state & StateOver)) {
-		float64 deleteOver = _a_deleteOver.current(context->ms, (_state & StateDeleteOver) ? 1 : 0);
-		QPoint deletePos = QPoint(_width - st::stickerPanDelete.pxWidth(), 0);
-		p.setOpacity(deleteOver + (1 - deleteOver) * st::stickerPanDeleteOpacity);
-		p.drawSpriteLeft(deletePos, _width, st::stickerPanDelete);
-		p.setOpacity(1);
-	}
-}
-
-void LayoutInlineGif::getState(TextLinkPtr &link, HistoryCursorState &cursor, int32 x, int32 y) const {
-	if (x >= 0 && x < _width && y >= 0 && y < st::inlineMediaHeight) {
-		if (_delete && (rtl() ? _width - x : x) >= _width - st::stickerPanDelete.pxWidth() && y < st::stickerPanDelete.pxHeight()) {
-			link = _delete;
-		} else {
-			link = _send;
-		}
-	}
-}
-
-void LayoutInlineGif::linkOver(const TextLinkPtr &link) {
-	if (_delete && link == _delete) {
-		if (!(_state & StateDeleteOver)) {
-			EnsureAnimation(_a_deleteOver, 0, func(this, &LayoutInlineGif::update));
-			_state |= StateDeleteOver;
-			_a_deleteOver.start(1, st::stickersRowDuration);
-		}
-	}
-	if ((_delete && link == _delete) || link == _send) {
-		if (!content_loaded()) {
-			ensureAnimation();
-			if (!(_state & StateOver)) {
-				EnsureAnimation(_animation->_a_over, 0, func(this, &LayoutInlineGif::update));
-				_animation->_a_over.start(1, st::stickersRowDuration);
-			}
-		}
-		_state |= StateOver;
-	}
-}
-
-void LayoutInlineGif::linkOut(const TextLinkPtr &link) {
-	if (_delete && link == _delete) {
-		if (_state & StateDeleteOver) {
-			update();
-			EnsureAnimation(_a_deleteOver, 1, func(this, &LayoutInlineItem::update));
-			_state &= ~StateDeleteOver;
-			_a_deleteOver.start(0, st::stickersRowDuration);
-		}
-	}
-	if ((_delete && link == _delete) || link == _send) {
-		if (!content_loaded()) {
-			ensureAnimation();
-			if (_state & StateOver) {
-				EnsureAnimation(_animation->_a_over, 1, func(this, &LayoutInlineItem::update));
-				_animation->_a_over.start(0, st::stickersRowDuration);
-			}
-		}
-		_state &= ~StateOver;
-	}
-}
-
-QSize LayoutInlineGif::countFrameSize() const {
-	bool animating = (gif() && _gif->ready());
-	int32 framew = animating ? _gif->width() : content_width(), frameh = animating ? _gif->height() : content_height(), height = st::inlineMediaHeight;
-	if (framew * height > frameh * _width) {
-		if (framew < st::maxStickerSize || frameh > height) {
-			if (frameh > height || (framew * height / frameh) <= st::maxStickerSize) {
-				framew = framew * height / frameh;
-				frameh = height;
-			} else {
-				frameh = int32(frameh * st::maxStickerSize) / framew;
-				framew = st::maxStickerSize;
-			}
-		}
-	} else {
-		if (frameh < st::maxStickerSize || framew > _width) {
-			if (framew > _width || (frameh * _width / framew) <= st::maxStickerSize) {
-				frameh = frameh * _width / framew;
-				framew = _width;
-			} else {
-				framew = int32(framew * st::maxStickerSize) / frameh;
-				frameh = st::maxStickerSize;
-			}
-		}
-	}
-	return QSize(framew, frameh);
-}
-
-LayoutInlineGif::~LayoutInlineGif() {
-	if (gif()) deleteAndMark(_gif);
-	deleteAndMark(_animation);
-}
-
-void LayoutInlineGif::prepareThumb(int32 width, int32 height, const QSize &frame) const {
-	DocumentData *doc = _doc ? _doc : (_result ? _result->doc : 0);
-	if (doc && !doc->thumb->isNull()) {
-		if (doc->thumb->loaded()) {
-			if (_thumb.width() != width * cIntRetinaFactor() || _thumb.height() != height * cIntRetinaFactor()) {
-				_thumb = doc->thumb->pixNoCache(frame.width() * cIntRetinaFactor(), frame.height() * cIntRetinaFactor(), ImagePixSmooth, width, height);
-			}
-		} else {
-			doc->thumb->load();
-		}
-	} else if (_result && !_result->thumb_url.isEmpty()) {
-		if (_result->thumb->loaded()) {
-			if (_thumb.width() != width * cIntRetinaFactor() || _thumb.height() != height * cIntRetinaFactor()) {
-				_thumb = _result->thumb->pixNoCache(frame.width() * cIntRetinaFactor(), frame.height() * cIntRetinaFactor(), ImagePixSmooth, width, height);
-			}
-		} else {
-			_result->thumb->load();
-		}
-	}
-}
-
-void LayoutInlineGif::ensureAnimation() const {
-	if (!_animation) {
-		_animation = new AnimationData(animation(const_cast<LayoutInlineGif*>(this), &LayoutInlineGif::step_radial));
-	}
-}
-
-bool LayoutInlineGif::isRadialAnimation(uint64 ms) const {
-	if (!_animation || !_animation->radial.animating()) return false;
-
-	_animation->radial.step(ms);
-	return _animation && _animation->radial.animating();
-}
-
-void LayoutInlineGif::step_radial(uint64 ms, bool timer) {
-	if (timer) {
-		update();
-	} else {
-		_animation->radial.update(content_progress(), !content_loading() || content_loaded(), ms);
-		if (!_animation->radial.animating() && content_loaded()) {
-			delete _animation;
-			_animation = 0;
-		}
-	}
-}
-
-void LayoutInlineGif::clipCallback(ClipReaderNotification notification) {
-	switch (notification) {
-	case ClipReaderReinit: {
-		if (gif()) {
-			if (_gif->state() == ClipError) {
-				delete _gif;
-				_gif = BadClipReader;
-				content_forget();
-			} else if (_gif->ready() && !_gif->started()) {
-				int32 height = st::inlineMediaHeight;
-				QSize frame = countFrameSize();
-				_gif->start(frame.width(), frame.height(), _width, height, false);
-			} else if (_gif->paused() && !Ui::isInlineItemVisible(this)) {
-				delete _gif;
-				_gif = 0;
-				content_forget();
-			}
-		}
-
-		update();
-	} break;
-
-	case ClipReaderRepaint: {
-		if (gif() && !_gif->currentDisplayed()) {
-			update();
-		}
-	} break;
-	}
-}
-
-int32 LayoutInlineGif::content_width() const {
-	DocumentData *doc = _doc ? _doc : (_result ? _result->doc : 0);
-	if (doc) {
-		if (doc->dimensions.width() > 0) {
-			return doc->dimensions.width();
-		}
-		if (!doc->thumb->isNull()) {
-			return convertScale(doc->thumb->width());
-		}
-	} else if (_result) {
-		return _result->width;
-	}
-	return 0;
-}
-
-int32 LayoutInlineGif::content_height() const {
-	DocumentData *doc = _doc ? _doc : (_result ? _result->doc : 0);
-	if (doc) {
-		if (doc->dimensions.height() > 0) {
-			return doc->dimensions.height();
-		}
-		if (!doc->thumb->isNull()) {
-			return convertScale(doc->thumb->height());
-		}
-	} else if (_result) {
-		return _result->height;
-	}
-	return 0;
-}
-
-bool LayoutInlineGif::content_loading() const {
-	DocumentData *doc = _doc ? _doc : (_result ? _result->doc : 0);
-	return doc ? doc->loading() : _result->loading();
-}
-
-bool LayoutInlineGif::content_displayLoading() const {
-	DocumentData *doc = _doc ? _doc : (_result ? _result->doc : 0);
-	return doc ? doc->displayLoading() : _result->displayLoading();
-}
-
-bool LayoutInlineGif::content_loaded() const {
-	DocumentData *doc = _doc ? _doc : (_result ? _result->doc : 0);
-	return doc ? doc->loaded() : _result->loaded();
-}
-
-float64 LayoutInlineGif::content_progress() const {
-	DocumentData *doc = _doc ? _doc : (_result ? _result->doc : 0);
-	return doc ? doc->progress() : _result->progress();
-}
-
-void LayoutInlineGif::content_automaticLoad() const {
-	DocumentData *doc = _doc ? _doc : (_result ? _result->doc : 0);
-	if (doc) {
-		doc->automaticLoad(0);
-	} else {
-		_result->automaticLoadGif();
-	}
-}
-
-void LayoutInlineGif::content_forget() {
-	DocumentData *doc = _doc ? _doc : (_result ? _result->doc : 0);
-	if (doc) {
-		doc->forget();
-	} else {
-		_result->forget();
-	}
-}
-
-FileLocation LayoutInlineGif::content_location() const {
-	DocumentData *doc = _doc ? _doc : (_result ? _result->doc : 0);
-	return doc ? doc->location() : FileLocation();
-}
-
-QByteArray LayoutInlineGif::content_data() const {
-	DocumentData *doc = _doc ? _doc : (_result ? _result->doc : 0);
-	return doc ? doc->data() : _result->data();
-}
-
-LayoutInlinePhoto::LayoutInlinePhoto(InlineResult *result, PhotoData *photo) : LayoutInlineItem(result, 0, photo)
-, _send(new SendInlineItemLink())
-, _thumbLoaded(false) {
-}
-
-void LayoutInlinePhoto::initDimensions() {
-	int32 w = content_width(), h = content_height();
-	if (w <= 0 || h <= 0) {
-		_maxw = 0;
-	} else {
-		w = w * st::inlineMediaHeight / h;
-		_maxw = qMax(w, int32(st::inlineResultsMinWidth));
-	}
-	_minh = st::inlineMediaHeight + st::inlineResultsSkip;
-}
-
-void LayoutInlinePhoto::paint(Painter &p, const QRect &clip, uint32 selection, const PaintContext *context) const {
-	bool loaded = content_loaded();
-
-	int32 height = st::inlineMediaHeight;
-	QSize frame = countFrameSize();
-
-	QRect r(0, 0, _width, height);
-
-	prepareThumb(_width, height, frame);
-	if (_thumb.isNull()) {
-		p.fillRect(r, st::overviewPhotoBg);
-	} else {
-		p.drawPixmap(r.topLeft(), _thumb);
-	}
-}
-
-void LayoutInlinePhoto::getState(TextLinkPtr &link, HistoryCursorState &cursor, int32 x, int32 y) const {
-	if (x >= 0 && x < _width && y >= 0 && y < st::inlineMediaHeight) {
-		link = _send;
-	}
-}
-
-QSize LayoutInlinePhoto::countFrameSize() const {
-	int32 framew = content_width(), frameh = content_height(), height = st::inlineMediaHeight;
-	if (framew * height > frameh * _width) {
-		if (framew < st::maxStickerSize || frameh > height) {
-			if (frameh > height || (framew * height / frameh) <= st::maxStickerSize) {
-				framew = framew * height / frameh;
-				frameh = height;
-			} else {
-				frameh = int32(frameh * st::maxStickerSize) / framew;
-				framew = st::maxStickerSize;
-			}
-		}
-	} else {
-		if (frameh < st::maxStickerSize || framew > _width) {
-			if (framew > _width || (frameh * _width / framew) <= st::maxStickerSize) {
-				frameh = frameh * _width / framew;
-				framew = _width;
-			} else {
-				framew = int32(framew * st::maxStickerSize) / frameh;
-				frameh = st::maxStickerSize;
-			}
-		}
-	}
-	return QSize(framew, frameh);
-}
-
-void LayoutInlinePhoto::prepareThumb(int32 width, int32 height, const QSize &frame) const {
-	PhotoData *photo = _photo ? _photo : (_result ? _result->photo : 0);
-	if (photo) {
-		if (photo->medium->loaded()) {
-			if (!_thumbLoaded || _thumb.width() != width * cIntRetinaFactor() || _thumb.height() != height * cIntRetinaFactor()) {
-				_thumb = photo->medium->pixNoCache(frame.width() * cIntRetinaFactor(), frame.height() * cIntRetinaFactor(), ImagePixSmooth, width, height);
-			}
-			_thumbLoaded = true;
-		} else {
-			if (photo->thumb->loaded()) {
-				if (_thumb.width() != width * cIntRetinaFactor() || _thumb.height() != height * cIntRetinaFactor()) {
-					_thumb = photo->thumb->pixNoCache(frame.width() * cIntRetinaFactor(), frame.height() * cIntRetinaFactor(), ImagePixSmooth, width, height);
-				}
-			}
-			photo->medium->load();
-		}
-	} else {
-		if (_result->thumb->loaded()) {
-			if (_thumb.width() != width * cIntRetinaFactor() || _thumb.height() != height * cIntRetinaFactor()) {
-				_thumb = _result->thumb->pixNoCache(frame.width() * cIntRetinaFactor(), frame.height() * cIntRetinaFactor(), ImagePixSmooth, width, height);
-			}
-		} else {
-			_result->thumb->load();
-		}
-	}
-}
-
-int32 LayoutInlinePhoto::content_width() const {
-	PhotoData *photo = _photo ? _photo : (_result ? _result->photo : 0);
-	if (photo) {
-		return photo->full->width();
-	} else if (_result) {
-		return _result->width;
-	}
-	return 0;
-}
-
-int32 LayoutInlinePhoto::content_height() const {
-	PhotoData *photo = _photo ? _photo : (_result ? _result->photo : 0);
-	if (photo) {
-		return photo->full->height();
-	} else if (_result) {
-		return _result->height;
-	}
-	return 0;
-}
-
-bool LayoutInlinePhoto::content_loaded() const {
-	PhotoData *photo = _photo ? _photo : (_result ? _result->photo : 0);
-	return photo ? photo->loaded() : _result->loaded();
-}
-
-void LayoutInlinePhoto::content_forget() {
-	PhotoData *photo = _photo ? _photo : (_result ? _result->photo : 0);
-	if (photo) {
-		photo->forget();
-	} else {
-		_result->forget();
-	}
-}
-
-LayoutInlineWebVideo::LayoutInlineWebVideo(InlineResult *result) : LayoutInlineItem(result, 0, 0)
-, _send(new SendInlineItemLink())
-, _link(result->content_url.isEmpty() ? 0 : linkFromUrl(result->content_url))
-, _title(st::emojiPanWidth - st::emojiScroll.width - st::inlineResultsLeft - st::inlineThumbSize - st::inlineThumbSkip)
-, _description(st::emojiPanWidth - st::emojiScroll.width - st::inlineResultsLeft - st::inlineThumbSize - st::inlineThumbSkip) {
-	if (_result->duration) {
-		_duration = formatDurationText(_result->duration);
-	}
-}
-
-void LayoutInlineWebVideo::initDimensions() {
-	_maxw = st::emojiPanWidth - st::emojiScroll.width - st::inlineResultsLeft;
-	int32 textWidth = _maxw - (_result->thumb->isNull() ? 0 : (st::inlineThumbSize + st::inlineThumbSkip));
-	TextParseOptions titleOpts = { 0, _maxw, 2 * st::semiboldFont->height, Qt::LayoutDirectionAuto };
-	_title.setText(st::semiboldFont, textOneLine(_result->title), titleOpts);
-	int32 titleHeight = qMin(_title.countHeight(_maxw), 2 * st::semiboldFont->height);
-
-	int32 descriptionLines = _result->thumb->isNull() ? 3 : (titleHeight > st::semiboldFont->height ? 1 : 2);
-
-	TextParseOptions descriptionOpts = { TextParseMultiline, _maxw, descriptionLines * st::normalFont->height, Qt::LayoutDirectionAuto };
-	_description.setText(st::normalFont, _result->description, descriptionOpts);
-	int32 descriptionHeight = qMin(_description.countHeight(_maxw), descriptionLines * st::normalFont->height);
-
-	_minh = _result->thumb->isNull() ? titleHeight + descriptionHeight : st::inlineThumbSize;
-	_minh += st::inlineRowMargin * 2 + st::inlineRowBorder;
-}
-
-void LayoutInlineWebVideo::paint(Painter &p, const QRect &clip, uint32 selection, const PaintContext *context) const {
-	int32 left = st::inlineThumbSize + st::inlineThumbSkip;
-	prepareThumb(st::inlineThumbSize, st::inlineThumbSize);
-	if (_thumb.isNull()) {
-		p.fillRect(rtlrect(0, st::inlineRowMargin, st::inlineThumbSize, st::inlineThumbSize, _width), _result->thumb->isNull() ? st::black : st::overviewPhotoBg);
-	} else {
-		p.drawPixmapLeft(0, st::inlineRowMargin, _width, _thumb);
-	}
-
-	if (!_duration.isEmpty()) {
-		int32 durationTop = st::inlineRowMargin + st::inlineThumbSize - st::normalFont->height - st::inlineDurationMargin;
-		p.fillRect(rtlrect(0, durationTop - st::inlineDurationMargin, st::inlineThumbSize, st::normalFont->height + 2 * st::inlineDurationMargin, _width), st::msgDateImgBg);
-		p.setPen(st::white);
-		p.setFont(st::normalFont);
-		p.drawTextRight(_width - st::inlineThumbSize + st::inlineDurationMargin, durationTop, _width, _duration);
-	}
-
-	p.setPen(st::black);
-	_title.drawLeftElided(p, left, st::inlineRowMargin, _width - left, _width, 2);
-	int32 titleHeight = qMin(_title.countHeight(_width - left), st::semiboldFont->height * 2);
-
-	p.setPen(st::inlineDescriptionFg);
-	int32 descriptionLines = _result->thumb->isNull() ? 3 : (titleHeight > st::semiboldFont->height ? 1 : 2);
-	_description.drawLeftElided(p, left, st::inlineRowMargin + titleHeight, _width - left, _width, descriptionLines);
-
-	const InlinePaintContext *ctx = context->toInlinePaintContext();
-	t_assert(ctx);
-	if (!ctx->lastRow) {
-		p.fillRect(rtlrect(left, _height - st::inlineRowBorder, _width - left, st::inlineRowBorder, _width), st::inlineRowBorderFg);
-	}
-}
-
-void LayoutInlineWebVideo::getState(TextLinkPtr &link, HistoryCursorState &cursor, int32 x, int32 y) const {
-	if (x >= 0 && x < st::inlineThumbSize && y >= st::inlineRowMargin && y < st::inlineRowMargin + st::inlineThumbSize) {
-		link = _link;
-		return;
-	}
-	if (x >= st::inlineThumbSize + st::inlineThumbSkip && x < _width && y >= 0 && y < _height) {
-		link = _send;
-		return;
-	}
-}
-
-void LayoutInlineWebVideo::prepareThumb(int32 width, int32 height) const {
-	if (_result->thumb->loaded()) {
-		if (_thumb.width() != width * cIntRetinaFactor() || _thumb.height() != height * cIntRetinaFactor()) {
-			int32 w = qMax(convertScale(_result->thumb->width()), 1), h = qMax(convertScale(_result->thumb->height()), 1);
-			if (w * height > h * width) {
-				if (height < h) {
-					w = w * height / h;
-					h = height;
-				}
-			} else {
-				if (width < w) {
-					h = h * width / w;
-					w = width;
-				}
-			}
-			_thumb = _result->thumb->pixNoCache(w * cIntRetinaFactor(), h * cIntRetinaFactor(), ImagePixSmooth, width, height);
-		}
-	} else {
-		_result->thumb->load();
-	}
-}
-
-LayoutInlineArticle::LayoutInlineArticle(InlineResult *result, bool withThumb) : LayoutInlineItem(result, 0, 0)
-, _send(new SendInlineItemLink())
-, _url(result->url.isEmpty() ? 0 : linkFromUrl(result->url))
-, _link(result->content_url.isEmpty() ? 0 : linkFromUrl(result->content_url))
-, _withThumb(withThumb)
-, _title(st::emojiPanWidth - st::emojiScroll.width - st::inlineResultsLeft - st::inlineThumbSize - st::inlineThumbSkip)
-, _description(st::emojiPanWidth - st::emojiScroll.width - st::inlineResultsLeft - st::inlineThumbSize - st::inlineThumbSkip) {
-	QStringList parts = _result->url.split('/');
-	if (!parts.isEmpty()) {
-		QString domain = parts.at(0);
-		if (parts.size() > 2 && domain.endsWith(':') && parts.at(1).isEmpty()) { // http:// and others
-			domain = parts.at(2);
-		}
-
-		parts = domain.split('@').back().split('.');
-		if (parts.size() > 1) {
-			_letter = parts.at(parts.size() - 2).at(0).toUpper();
-		}
-	}
-	if (_letter.isEmpty() && !_result->title.isEmpty()) {
-		_letter = _result->title.at(0).toUpper();
-	}
-}
-
-void LayoutInlineArticle::initDimensions() {
-	_maxw = st::emojiPanWidth - st::emojiScroll.width - st::inlineResultsLeft;
-	int32 textWidth = _maxw - (_withThumb ? (st::inlineThumbSize + st::inlineThumbSkip) : 0);
-	TextParseOptions titleOpts = { 0, _maxw, 2 * st::semiboldFont->height, Qt::LayoutDirectionAuto };
-	_title.setText(st::semiboldFont, textOneLine(_result->title), titleOpts);
-	int32 titleHeight = qMin(_title.countHeight(_maxw), 2 * st::semiboldFont->height);
-
-	int32 descriptionLines = (_withThumb || _url) ? 2 : 3;
-
-	TextParseOptions descriptionOpts = { TextParseMultiline, _maxw, descriptionLines * st::normalFont->height, Qt::LayoutDirectionAuto };
-	_description.setText(st::normalFont, _result->description, descriptionOpts);
-	int32 descriptionHeight = qMin(_description.countHeight(_maxw), descriptionLines * st::normalFont->height);
-
-	_minh = titleHeight + descriptionHeight;
-	if (_url) _minh += st::normalFont->height;
-	if (_withThumb) _minh = qMax(_minh, int32(st::inlineThumbSize));
-	_minh += st::inlineRowMargin * 2 + st::inlineRowBorder;
-}
-
-int32 LayoutInlineArticle::resizeGetHeight(int32 width) {
-	_width = qMin(width, _maxw);
-	if (_url) {
-		_urlText = _result->url;
-		_urlWidth = st::normalFont->width(_urlText);
-		if (_urlWidth > _width - st::inlineThumbSize - st::inlineThumbSkip) {
-			_urlText = st::normalFont->elided(_result->url, _width - st::inlineThumbSize - st::inlineThumbSkip);
-			_urlWidth = st::normalFont->width(_urlText);
-		}
-	}
-	_height = _minh;
-	return _height;
-}
-
-void LayoutInlineArticle::paint(Painter &p, const QRect &clip, uint32 selection, const PaintContext *context) const {
-	int32 left = st::emojiPanHeaderLeft - st::inlineResultsLeft;
-	if (_withThumb) {
-		left = st::inlineThumbSize + st::inlineThumbSkip;
-		prepareThumb(st::inlineThumbSize, st::inlineThumbSize);
-		QRect rthumb(rtlrect(0, st::inlineRowMargin, st::inlineThumbSize, st::inlineThumbSize, _width));
-		if (_thumb.isNull()) {
-			if (_result->thumb->isNull() && !_letter.isEmpty()) {
-				int32 index = (_letter.at(0).unicode() % 4);
-				style::color colors[] = { st::msgFileRedColor, st::msgFileYellowColor, st::msgFileGreenColor, st::msgFileBlueColor };
-
-				p.fillRect(rthumb, colors[index]);
-				if (!_letter.isEmpty()) {
-					p.setFont(st::linksLetterFont);
-					p.setPen(st::white);
-					p.drawText(rthumb, _letter, style::al_center);
-				}
-			} else {
-				p.fillRect(rthumb, st::overviewPhotoBg);
-			}
-		} else {
-			p.drawPixmapLeft(rthumb.topLeft(), _width, _thumb);
-		}
-	}
-
-	p.setPen(st::black);
-	_title.drawLeftElided(p, left, st::inlineRowMargin, _width - left, _width, 2);
-	int32 titleHeight = qMin(_title.countHeight(_width - left), st::semiboldFont->height * 2);
-
-	p.setPen(st::inlineDescriptionFg);
-	int32 descriptionLines = (_withThumb || _url) ? 2 : 3;
-	_description.drawLeftElided(p, left, st::inlineRowMargin + titleHeight, _width - left, _width, descriptionLines);
-
-	if (_url) {
-		int32 descriptionHeight = qMin(_description.countHeight(_width - left), st::normalFont->height * descriptionLines);
-		p.drawTextLeft(left, st::inlineRowMargin + titleHeight + descriptionHeight, _width, _urlText, _urlWidth);
-	}
-
-	const InlinePaintContext *ctx = context->toInlinePaintContext();
-	t_assert(ctx);
-	if (!ctx->lastRow) {
-		p.fillRect(rtlrect(left, _height - st::inlineRowBorder, _width - left, st::inlineRowBorder, _width), st::inlineRowBorderFg);
-	}
-}
-
-void LayoutInlineArticle::getState(TextLinkPtr &link, HistoryCursorState &cursor, int32 x, int32 y) const {
-	int32 left = _withThumb ? (st::inlineThumbSize + st::inlineThumbSkip) : 0;
-	if (x >= 0 && x < left - st::inlineThumbSkip && y >= st::inlineRowMargin && y < st::inlineRowMargin + st::inlineThumbSize) {
-		link = _link;
-		return;
-	}
-	if (x >= left && x < _width && y >= 0 && y < _height) {
-		if (_url) {
-			int32 left = st::inlineThumbSize + st::inlineThumbSkip;
-			int32 titleHeight = qMin(_title.countHeight(_width - left), st::semiboldFont->height * 2);
-			int32 descriptionLines = 2;
-			int32 descriptionHeight = qMin(_description.countHeight(_width - left), st::normalFont->height * descriptionLines);
-			if (rtlrect(left, st::inlineRowMargin + titleHeight + descriptionHeight, _urlWidth, st::normalFont->height, _width).contains(x, y)) {
-				link = _url;
-				return;
-			}
-		}
-		link = _send;
-		return;
-	}
-}
-
-void LayoutInlineArticle::prepareThumb(int32 width, int32 height) const {
-	if (_result->thumb->isNull()) return;
-
-	if (_result->thumb->loaded()) {
-		if (_thumb.width() != width * cIntRetinaFactor() || _thumb.height() != height * cIntRetinaFactor()) {
-			int32 w = qMax(convertScale(_result->thumb->width()), 1), h = qMax(convertScale(_result->thumb->height()), 1);
-			if (w * height > h * width) {
-				if (height < h) {
-					w = w * height / h;
-					h = height;
-				}
-			} else {
-				if (width < w) {
-					h = h * width / w;
-					w = width;
-				}
-			}
-			_thumb = _result->thumb->pixNoCache(w * cIntRetinaFactor(), h * cIntRetinaFactor(), ImagePixSmooth, width, height);
-		}
-	} else {
-		_result->thumb->load();
-	}
-=======
 , lnk(MakeShared<UrlClickHandler>(url)) {
->>>>>>> 2b58e4d3
 }