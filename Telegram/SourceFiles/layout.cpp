/*
This file is part of Telegram Desktop,
the official desktop version of Telegram messaging app, see https://telegram.org

Telegram Desktop is free software: you can redistribute it and/or modify
it under the terms of the GNU General Public License as published by
the Free Software Foundation, either version 3 of the License, or
(at your option) any later version.

It is distributed in the hope that it will be useful,
but WITHOUT ANY WARRANTY; without even the implied warranty of
MERCHANTABILITY or FITNESS FOR A PARTICULAR PURPOSE. See the
GNU General Public License for more details.

In addition, as a special exception, the copyright holders give permission
to link the code of portions of this program with the OpenSSL library.

Full license: https://github.com/telegramdesktop/tdesktop/blob/master/LICENSE
Copyright (c) 2014-2015 John Preston, https://desktop.telegram.org
*/
#include "stdafx.h"
#include "style.h"
#include "lang.h"

#include "mainwidget.h"
#include "application.h"
#include "fileuploader.h"
#include "window.h"
#include "gui/filedialog.h"

#include "boxes/addcontactbox.h"
#include "boxes/confirmbox.h"

#include "audio.h"
#include "localstorage.h"

TextParseOptions _textNameOptions = {
	0, // flags
	4096, // maxw
	1, // maxh
	Qt::LayoutDirectionAuto, // lang-dependent
};
TextParseOptions _textDlgOptions = {
	0, // flags
	0, // maxw is style-dependent
	1, // maxh
	Qt::LayoutDirectionAuto, // lang-dependent
};
TextParseOptions _historyTextOptions = {
	TextParseLinks | TextParseMentions | TextParseHashtags | TextParseMultiline | TextParseRichText | TextParseMono, // flags
	0, // maxw
	0, // maxh
	Qt::LayoutDirectionAuto, // dir
};
TextParseOptions _historyBotOptions = {
	TextParseLinks | TextParseMentions | TextParseHashtags | TextParseBotCommands | TextParseMultiline | TextParseRichText | TextParseMono, // flags
	0, // maxw
	0, // maxh
	Qt::LayoutDirectionAuto, // dir
};
TextParseOptions _historyTextNoMonoOptions = {
	TextParseLinks | TextParseMentions | TextParseHashtags | TextParseMultiline | TextParseRichText, // flags
	0, // maxw
	0, // maxh
	Qt::LayoutDirectionAuto, // dir
};
TextParseOptions _historyBotNoMonoOptions = {
	TextParseLinks | TextParseMentions | TextParseHashtags | TextParseBotCommands | TextParseMultiline | TextParseRichText, // flags
	0, // maxw
	0, // maxh
	Qt::LayoutDirectionAuto, // dir
};

const TextParseOptions &itemTextOptions(History *h, PeerData *f) {
	if ((h->peer->isUser() && h->peer->asUser()->botInfo) || (f->isUser() && f->asUser()->botInfo) || (h->peer->isChat() && h->peer->asChat()->botStatus >= 0) || (h->peer->isMegagroup() && h->peer->asChannel()->mgInfo->botStatus >= 0)) {
		return _historyBotOptions;
	}
	return _historyTextOptions;
}

const TextParseOptions &itemTextNoMonoOptions(History *h, PeerData *f) {
	if ((h->peer->isUser() && h->peer->asUser()->botInfo) || (f->isUser() && f->asUser()->botInfo) || (h->peer->isChat() && h->peer->asChat()->botStatus >= 0) || (h->peer->isMegagroup() && h->peer->asChannel()->mgInfo->botStatus >= 0)) {
		return _historyBotNoMonoOptions;
	}
	return _historyTextNoMonoOptions;
}

QString formatSizeText(qint64 size) {
	if (size >= 1024 * 1024) { // more than 1 mb
		qint64 sizeTenthMb = (size * 10 / (1024 * 1024));
		return QString::number(sizeTenthMb / 10) + '.' + QString::number(sizeTenthMb % 10) + qsl(" MB");
	}
	if (size >= 1024) {
		qint64 sizeTenthKb = (size * 10 / 1024);
		return QString::number(sizeTenthKb / 10) + '.' + QString::number(sizeTenthKb % 10) + qsl(" KB");
	}
	return QString::number(size) + qsl(" B");
}

QString formatDownloadText(qint64 ready, qint64 total) {
	QString readyStr, totalStr, mb;
	if (total >= 1024 * 1024) { // more than 1 mb
		qint64 readyTenthMb = (ready * 10 / (1024 * 1024)), totalTenthMb = (total * 10 / (1024 * 1024));
		readyStr = QString::number(readyTenthMb / 10) + '.' + QString::number(readyTenthMb % 10);
		totalStr = QString::number(totalTenthMb / 10) + '.' + QString::number(totalTenthMb % 10);
		mb = qsl("MB");
	} else if (total >= 1024) {
		qint64 readyKb = (ready / 1024), totalKb = (total / 1024);
		readyStr = QString::number(readyKb);
		totalStr = QString::number(totalKb);
		mb = qsl("KB");
	} else {
		readyStr = QString::number(ready);
		totalStr = QString::number(total);
		mb = qsl("B");
	}
	return lng_save_downloaded(lt_ready, readyStr, lt_total, totalStr, lt_mb, mb);
}

QString formatDurationText(qint64 duration) {
	qint64 hours = (duration / 3600), minutes = (duration % 3600) / 60, seconds = duration % 60;
	return (hours ? QString::number(hours) + ':' : QString()) + (minutes >= 10 ? QString() : QString('0')) + QString::number(minutes) + ':' + (seconds >= 10 ? QString() : QString('0')) + QString::number(seconds);
}

QString formatDurationAndSizeText(qint64 duration, qint64 size) {
	return lng_duration_and_size(lt_duration, formatDurationText(duration), lt_size, formatSizeText(size));
}

QString formatGifAndSizeText(qint64 size) {
	return lng_duration_and_size(lt_duration, qsl("GIF"), lt_size, formatSizeText(size));
}

QString formatPlayedText(qint64 played, qint64 duration) {
	return lng_duration_played(lt_played, formatDurationText(played), lt_duration, formatDurationText(duration));
}

QString documentName(DocumentData *document) {
	SongData *song = document->song();
	if (!song || (song->title.isEmpty() && song->performer.isEmpty())) {
		return document->name.isEmpty() ? qsl("Unknown File") : document->name;
	}

	if (song->performer.isEmpty()) return song->title;

	return song->performer + QString::fromUtf8(" \xe2\x80\x93 ") + (song->title.isEmpty() ? qsl("Unknown Track") : song->title);
}

int32 documentColorIndex(DocumentData *document, QString &ext) {
	int32 colorIndex = 0;

	QString name = document ? (document->name.isEmpty() ? (document->sticker() ? lang(lng_in_dlg_sticker) : qsl("Unknown File")) : document->name) : lang(lng_message_empty);
	name = name.toLower();
	int32 lastDot = name.lastIndexOf('.');
	QString mime = document ? document->mime.toLower() : QString();
	if (name.endsWith(qstr(".doc")) ||
		name.endsWith(qstr(".txt")) ||
		name.endsWith(qstr(".psd")) ||
		mime.startsWith(qstr("text/"))
		) {
		colorIndex = 0;
	} else if (
		name.endsWith(qstr(".xls")) ||
		name.endsWith(qstr(".csv"))
		) {
		colorIndex = 1;
	} else if (
		name.endsWith(qstr(".pdf")) ||
		name.endsWith(qstr(".ppt")) ||
		name.endsWith(qstr(".key"))
		) {
		colorIndex = 2;
	} else if (
		name.endsWith(qstr(".zip")) ||
		name.endsWith(qstr(".rar")) ||
		name.endsWith(qstr(".ai")) ||
		name.endsWith(qstr(".mp3")) ||
		name.endsWith(qstr(".mov")) ||
		name.endsWith(qstr(".avi"))
		) {
		colorIndex = 3;
	} else {
		QChar ch = (lastDot >= 0 && lastDot + 1 < name.size()) ? name.at(lastDot + 1) : (name.isEmpty() ? (mime.isEmpty() ? '0' : mime.at(0)) : name.at(0));
		colorIndex = (ch.unicode() % 4);
	}

	ext = document ? ((lastDot < 0 || lastDot + 2 > name.size()) ? name : name.mid(lastDot + 1)) : QString();

	return colorIndex;
}

style::color documentColor(int32 colorIndex) {
	static style::color colors[] = { st::msgFileBlueColor, st::msgFileGreenColor, st::msgFileRedColor, st::msgFileYellowColor };
	return colors[colorIndex & 3];
}

style::sprite documentCorner(int32 colorIndex) {
	static style::sprite corners[] = { st::msgFileBlue, st::msgFileGreen, st::msgFileRed, st::msgFileYellow };
	return corners[colorIndex & 3];
}

RoundCorners documentCorners(int32 colorIndex) {
	return RoundCorners(DocBlueCorners + (colorIndex & 3));
}

void LayoutRadialProgressItem::linkOver(const TextLinkPtr &lnk) {
	if (lnk == _openl || lnk == _savel || lnk == _cancell) {
		a_iconOver.start(1);
		_a_iconOver.start();
	}
}

void LayoutRadialProgressItem::linkOut(const TextLinkPtr &lnk) {
	if (lnk == _openl || lnk == _savel || lnk == _cancell) {
		a_iconOver.start(0);
		_a_iconOver.start();
	}
}

void LayoutRadialProgressItem::setLinks(ITextLink *openl, ITextLink *savel, ITextLink *cancell) {
	_openl.reset(openl);
	_savel.reset(savel);
	_cancell.reset(cancell);
}

void LayoutRadialProgressItem::step_iconOver(float64 ms, bool timer) {
	float64 dt = ms / st::msgFileOverDuration;
	if (dt >= 1) {
		a_iconOver.finish();
		_a_iconOver.stop();
	} else if (!timer) {
		a_iconOver.update(dt, anim::linear);
	}
	if (timer && iconAnimated()) {
		Ui::repaintHistoryItem(_parent);
	}
}

void LayoutRadialProgressItem::step_radial(uint64 ms, bool timer) {
	if (timer) {
		Ui::repaintHistoryItem(_parent);
	} else {
		_radial->update(dataProgress(), dataFinished(), ms);
		if (!_radial->animating()) {
			checkRadialFinished();
		}
	}
}

void LayoutRadialProgressItem::ensureRadial() const {
	if (!_radial) {
		_radial = new RadialAnimation(animation(const_cast<LayoutRadialProgressItem*>(this), &LayoutRadialProgressItem::step_radial));
	}
}

void LayoutRadialProgressItem::checkRadialFinished() {
	if (_radial && !_radial->animating() && dataLoaded()) {
		delete _radial;
		_radial = 0;
	}
}

LayoutRadialProgressItem::~LayoutRadialProgressItem() {
	if (_radial) {
		delete _radial;
		setBadPointer(_radial);
	}
}

void LayoutAbstractFileItem::setStatusSize(int32 newSize, int32 fullSize, int32 duration, qint64 realDuration) const {
	_statusSize = newSize;
	if (_statusSize == FileStatusSizeReady) {
		_statusText = (duration >= 0) ? formatDurationAndSizeText(duration, fullSize) : (duration < -1 ? formatGifAndSizeText(fullSize) : formatSizeText(fullSize));
	} else if (_statusSize == FileStatusSizeLoaded) {
		_statusText = (duration >= 0) ? formatDurationText(duration) : (duration < -1 ? qsl("GIF") : formatSizeText(fullSize));
	} else if (_statusSize == FileStatusSizeFailed) {
		_statusText = lang(lng_attach_failed);
	} else if (_statusSize >= 0) {
		_statusText = formatDownloadText(_statusSize, fullSize);
	} else {
		_statusText = formatPlayedText(-_statusSize - 1, realDuration);
	}
}

LayoutOverviewDate::LayoutOverviewDate(const QDate &date, bool month)
	: _date(date)
	, _text(month ? langMonthFull(date) : langDayOfMonthFull(date)) {
}

void LayoutOverviewDate::initDimensions() {
	_maxw = st::normalFont->width(_text);
	_minh = st::linksDateMargin + st::normalFont->height + st::linksDateMargin + st::linksBorder;
}

void LayoutOverviewDate::paint(Painter &p, const QRect &clip, uint32 selection, const PaintContext *context) const {
	if (clip.intersects(QRect(0, st::linksDateMargin, _width, st::normalFont->height))) {
		p.setPen(st::linksDateColor);
		p.setFont(st::normalFont);
		p.drawTextLeft(0, st::linksDateMargin, _width, _text);
	}
}

LayoutOverviewPhoto::LayoutOverviewPhoto(PhotoData *photo, HistoryItem *parent) : LayoutMediaItem(parent)
, _data(photo)
, _link(new PhotoLink(photo))
, _goodLoaded(false) {

}

void LayoutOverviewPhoto::initDimensions() {
	_maxw = 2 * st::overviewPhotoMinSize;
	_minh = _maxw;
}

int32 LayoutOverviewPhoto::resizeGetHeight(int32 width) {
	width = qMin(width, _maxw);
	if (width != _width || width != _height) {
		_width = qMin(width, _maxw);
		_height = _width;
	}
	return _height;
}

void LayoutOverviewPhoto::paint(Painter &p, const QRect &clip, uint32 selection, const PaintContext *context) const {
	bool good = _data->loaded();
	if (!good) {
		_data->medium->automaticLoad(_parent);
		good = _data->medium->loaded();
	}
	if ((good && !_goodLoaded) || _pix.width() != _width * cIntRetinaFactor()) {
		_goodLoaded = good;

		int32 size = _width * cIntRetinaFactor();
		if (_goodLoaded || _data->thumb->loaded()) {
			QImage img = (_data->loaded() ? _data->full : (_data->medium->loaded() ? _data->medium : _data->thumb))->pix().toImage();
			if (!_goodLoaded) {
				img = imageBlur(img);
			}
			if (img.width() == img.height()) {
				if (img.width() != size) {
					img = img.scaled(size, size, Qt::KeepAspectRatioByExpanding, Qt::SmoothTransformation);
				}
			} else if (img.width() > img.height()) {
				img = img.copy((img.width() - img.height()) / 2, 0, img.height(), img.height()).scaled(size, size, Qt::KeepAspectRatioByExpanding, Qt::SmoothTransformation);
			} else {
				img = img.copy(0, (img.height() - img.width()) / 2, img.width(), img.width()).scaled(size, size, Qt::KeepAspectRatioByExpanding, Qt::SmoothTransformation);
			}
			img.setDevicePixelRatio(cRetinaFactor());
			_data->forget();

			_pix = QPixmap::fromImage(img, Qt::ColorOnly);
		} else if (!_pix.isNull()) {
			_pix = QPixmap();
		}
	}

	if (_pix.isNull()) {
		p.fillRect(0, 0, _width, _height, st::overviewPhotoBg);
	} else {
		p.drawPixmap(0, 0, _pix);
	}

	if (selection == FullSelection) {
		p.fillRect(QRect(0, 0, _width, _height), st::overviewPhotoSelectOverlay);
		p.drawSprite(QPoint(rtl() ? 0 : (_width - st::overviewPhotoChecked.pxWidth()), _height - st::overviewPhotoChecked.pxHeight()), st::overviewPhotoChecked);
	} else if (context->selecting) {
		p.drawSprite(QPoint(rtl() ? 0 : (_width - st::overviewPhotoCheck.pxWidth()), _height - st::overviewPhotoCheck.pxHeight()), st::overviewPhotoCheck);
	}
}

void LayoutOverviewPhoto::getState(TextLinkPtr &link, HistoryCursorState &cursor, int32 x, int32 y) const {
	if (hasPoint(x, y)) {
		link = _link;
	}
}

LayoutOverviewVideo::LayoutOverviewVideo(VideoData *video, HistoryItem *parent) : LayoutAbstractFileItem(parent)
, _data(video)
, _duration(formatDurationText(_data->duration))
, _thumbLoaded(false) {
	setLinks(new VideoOpenLink(_data), new VideoSaveLink(_data), new VideoCancelLink(_data));
}

void LayoutOverviewVideo::initDimensions() {
	_maxw = 2 * st::minPhotoSize;
	_minh = _maxw;
}

int32 LayoutOverviewVideo::resizeGetHeight(int32 width) {
	_width = qMin(width, _maxw);
	_height = _width;
	return _height;
}

void LayoutOverviewVideo::paint(Painter &p, const QRect &clip, uint32 selection, const PaintContext *context) const {
	bool selected = (selection == FullSelection), thumbLoaded = _data->thumb->loaded();

	_data->automaticLoad(_parent);
	bool loaded = _data->loaded(), displayLoading = _data->displayLoading();
	if (displayLoading) {
		ensureRadial();
		if (!_radial->animating()) {
			_radial->start(_data->progress());
		}
	}
	updateStatusText();
	bool radial = isRadialAnimation(context->ms);

	if ((thumbLoaded && !_thumbLoaded) || (_pix.width() != _width * cIntRetinaFactor())) {
		_thumbLoaded = thumbLoaded;

		if (_thumbLoaded && !_data->thumb->isNull()) {
			int32 size = _width * cIntRetinaFactor();
			QImage img = _data->thumb->pix().toImage();
			img = imageBlur(img);
			if (img.width() == img.height()) {
				if (img.width() != size) {
					img = img.scaled(size, size, Qt::KeepAspectRatioByExpanding, Qt::SmoothTransformation);
				}
			} else if (img.width() > img.height()) {
				img = img.copy((img.width() - img.height()) / 2, 0, img.height(), img.height()).scaled(size, size, Qt::KeepAspectRatioByExpanding, Qt::SmoothTransformation);
			} else {
				img = img.copy(0, (img.height() - img.width()) / 2, img.width(), img.width()).scaled(size, size, Qt::KeepAspectRatioByExpanding, Qt::SmoothTransformation);
			}
			img.setDevicePixelRatio(cRetinaFactor());
			_data->forget();

			_pix = QPixmap::fromImage(img, Qt::ColorOnly);
		} else if (!_pix.isNull()) {
			_pix = QPixmap();
		}
	}

	if (_pix.isNull()) {
		p.fillRect(0, 0, _width, _height, st::overviewPhotoBg);
	} else {
		p.drawPixmap(0, 0, _pix);
	}

	if (selected) {
		p.fillRect(QRect(0, 0, _width, _height), st::overviewPhotoSelectOverlay);
	}

	if (!selected && !context->selecting && !loaded) {
		if (clip.intersects(QRect(0, _height - st::normalFont->height, _width, st::normalFont->height))) {
			int32 statusX = st::msgDateImgPadding.x(), statusY = _height - st::normalFont->height - st::msgDateImgPadding.y();
			int32 statusW = st::normalFont->width(_statusText) + 2 * st::msgDateImgPadding.x();
			int32 statusH = st::normalFont->height + 2 * st::msgDateImgPadding.y();
			statusX = _width - statusW + statusX;
			p.fillRect(rtlrect(statusX - st::msgDateImgPadding.x(), statusY - st::msgDateImgPadding.y(), statusW, statusH, _width), selected ? st::msgDateImgBgSelected : st::msgDateImgBg);
			p.setFont(st::normalFont);
			p.setPen(st::white);
			p.drawTextLeft(statusX, statusY, _width, _statusText, statusW - 2 * st::msgDateImgPadding.x());
		}
	}
	if (clip.intersects(QRect(0, 0, _width, st::normalFont->height))) {
		int32 statusX = st::msgDateImgPadding.x(), statusY = st::msgDateImgPadding.y();
		int32 statusW = st::normalFont->width(_duration) + 2 * st::msgDateImgPadding.x();
		int32 statusH = st::normalFont->height + 2 * st::msgDateImgPadding.y();
		p.fillRect(rtlrect(statusX - st::msgDateImgPadding.x(), statusY - st::msgDateImgPadding.y(), statusW, statusH, _width), selected ? st::msgDateImgBgSelected : st::msgDateImgBg);
		p.setFont(st::normalFont);
		p.setPen(st::white);
		p.drawTextLeft(statusX, statusY, _width, _duration, statusW - 2 * st::msgDateImgPadding.x());
	}

	QRect inner((_width - st::msgFileSize) / 2, (_height - st::msgFileSize) / 2, st::msgFileSize, st::msgFileSize);
	if (clip.intersects(inner)) {
		p.setPen(Qt::NoPen);
		if (selected) {
			p.setBrush(st::msgDateImgBgSelected);
		} else if (_a_iconOver.animating()) {
			_a_iconOver.step(context->ms);
			float64 over = a_iconOver.current();
			p.setOpacity((st::msgDateImgBg->c.alphaF() * (1 - over)) + (st::msgDateImgBgOver->c.alphaF() * over));
			p.setBrush(st::black);
		} else {
			bool over = textlnkDrawOver(loaded ? _openl : (_data->loading() ? _cancell : _savel));
			p.setBrush(over ? st::msgDateImgBgOver : st::msgDateImgBg);
		}

		p.setRenderHint(QPainter::HighQualityAntialiasing);
		p.drawEllipse(inner);
		p.setRenderHint(QPainter::HighQualityAntialiasing, false);

        p.setOpacity((radial && loaded) ? _radial->opacity() : 1);
		style::sprite icon;
		if (radial) {
			icon = (selected ? st::msgFileInCancelSelected : st::msgFileInCancel);
		} else if (loaded) {
			icon = (selected ? st::msgFileInPlaySelected : st::msgFileInPlay);
		} else {
			icon = (selected ? st::msgFileInDownloadSelected : st::msgFileInDownload);
		}
		p.drawSpriteCenter(inner, icon);
		if (radial) {
            p.setOpacity(1);
			QRect rinner(inner.marginsRemoved(QMargins(st::msgFileRadialLine, st::msgFileRadialLine, st::msgFileRadialLine, st::msgFileRadialLine)));
			_radial->draw(p, rinner, st::msgFileRadialLine, selected ? st::msgInBgSelected : st::msgInBg);
		}
	}

	if (selected) {
		p.drawSprite(QPoint(rtl() ? 0 : (_width - st::overviewPhotoChecked.pxWidth()), _height - st::overviewPhotoChecked.pxHeight()), st::overviewPhotoChecked);
	} else if (context->selecting) {
		p.drawSprite(QPoint(rtl() ? 0 : (_width - st::overviewPhotoCheck.pxWidth()), _height - st::overviewPhotoCheck.pxHeight()), st::overviewPhotoCheck);
	}
}

void LayoutOverviewVideo::getState(TextLinkPtr &link, HistoryCursorState &cursor, int32 x, int32 y) const {
	bool loaded = _data->loaded();
		
	if (hasPoint(x, y)) {
		link = loaded ? _openl : (_data->loading() ? _cancell : _savel);
	}
}

void LayoutOverviewVideo::updateStatusText() const {
	bool showPause = false;
	int32 statusSize = 0;
	if (_data->status == FileDownloadFailed || _data->status == FileUploadFailed) {
		statusSize = FileStatusSizeFailed;
	} else if (_data->status == FileUploading) {
		statusSize = _data->uploadOffset;
	} else if (_data->loading()) {
		statusSize = _data->loadOffset();
	} else if (!_data->already().isEmpty()) {
		statusSize = FileStatusSizeLoaded;
	} else {
		statusSize = FileStatusSizeReady;
	}
	if (statusSize != _statusSize) {
		int32 status = statusSize, size = _data->size;
		if (statusSize >= 0 && statusSize < 0x7F000000) {
			size = status;
			status = FileStatusSizeReady;
		}
		setStatusSize(status, size, -1, 0);
		_statusSize = statusSize;
	}
}

LayoutOverviewAudio::LayoutOverviewAudio(AudioData *audio, HistoryItem *parent) : LayoutAbstractFileItem(parent)
, _data(audio)
, _namel(new AudioOpenLink(_data)) {
	setLinks(new AudioOpenLink(_data), new AudioOpenLink(_data), new AudioCancelLink(_data));
	updateName();
	QString d = textcmdLink(1, textRichPrepare(langDateTime(date(_data->date))));
	TextParseOptions opts = { TextParseRichText, 0, 0, Qt::LayoutDirectionAuto };
	_details.setText(st::normalFont, lng_date_and_duration(lt_date, d, lt_duration, formatDurationText(_data->duration)), opts);
	_details.setLink(1, TextLinkPtr(new MessageLink(parent)));
}

void LayoutOverviewAudio::initDimensions() {
	_maxw = st::profileMaxWidth;
	_minh = st::msgFilePadding.top() + st::msgFileSize + st::msgFilePadding.bottom() + st::lineWidth;
}

void LayoutOverviewAudio::paint(Painter &p, const QRect &clip, uint32 selection, const PaintContext *context) const {
	bool selected = (selection == FullSelection);

	_data->automaticLoad(_parent);
	bool loaded = _data->loaded(), displayLoading = _data->displayLoading();

	if (displayLoading) {
		ensureRadial();
		if (!_radial->animating()) {
			_radial->start(_data->progress());
		}
	}
	bool showPause = updateStatusText();
	int32 nameVersion = _parent->from()->nameVersion;
	if (HistoryForwarded *fwd = _parent->toHistoryForwarded()) nameVersion = fwd->fromForwarded()->nameVersion;
	if (nameVersion > _nameVersion) {
		updateName();
	}
	bool radial = isRadialAnimation(context->ms);

	int32 nameleft = 0, nametop = 0, nameright = 0, statustop = 0, datetop = -1;

	nameleft = st::msgFilePadding.left() + st::msgFileSize + st::msgFilePadding.right();
	nameright = st::msgFilePadding.left();
	nametop = st::msgFileNameTop;
	statustop = st::msgFileStatusTop;

	if (selected) {
		p.fillRect(clip.intersected(QRect(0, 0, _width, _height)), st::msgInBgSelected);
	}

	QRect inner(rtlrect(st::msgFilePadding.left(), st::msgFilePadding.top(), st::msgFileSize, st::msgFileSize, _width));
	if (clip.intersects(inner)) {
		p.setPen(Qt::NoPen);
		if (selected) {
			p.setBrush(st::msgFileInBgSelected);
		} else if (_a_iconOver.animating()) {
			_a_iconOver.step(context->ms);
			float64 over = a_iconOver.current();
			p.setBrush(style::interpolate(st::msgFileInBg, st::msgFileInBgOver, over));
		} else {
			bool over = textlnkDrawOver(loaded ? _openl : (_data->loading() ? _cancell : _openl));
			p.setBrush(over ? st::msgFileInBgOver : st::msgFileInBg);
		}

		p.setRenderHint(QPainter::HighQualityAntialiasing);
		p.drawEllipse(inner);
		p.setRenderHint(QPainter::HighQualityAntialiasing, false);

		if (radial) {
			QRect rinner(inner.marginsRemoved(QMargins(st::msgFileRadialLine, st::msgFileRadialLine, st::msgFileRadialLine, st::msgFileRadialLine)));
			style::color bg(selected ? st::msgInBgSelected : st::msgInBg);
			_radial->draw(p, rinner, st::msgFileRadialLine, bg);
		}

		style::sprite icon;
		if (showPause) {
			icon = selected ? st::msgFileInPauseSelected : st::msgFileInPause;
		} else if (_statusSize < 0 || _statusSize == FileStatusSizeLoaded) {
			icon = selected ? st::msgFileInPlaySelected : st::msgFileInPlay;
		} else if (_data->loading()) {
			icon = selected ? st::msgFileInCancelSelected : st::msgFileInCancel;
		} else {
			icon = selected ? st::msgFileInDownloadSelected : st::msgFileInDownload;
		}
		p.drawSpriteCenter(inner, icon);
	}

	int32 namewidth = _width - nameleft - nameright;

	if (clip.intersects(rtlrect(nameleft, nametop, namewidth, st::semiboldFont->height, _width))) {
		p.setPen(st::black);
		_name.drawLeftElided(p, nameleft, nametop, namewidth, _width);
	}

	if (clip.intersects(rtlrect(nameleft, statustop, namewidth, st::normalFont->height, _width))) {
		p.setFont(st::normalFont);
		p.setPen(selected ? st::mediaInFgSelected : st::mediaInFg);
		if (_statusSize == FileStatusSizeLoaded || _statusSize == FileStatusSizeReady) {
			textstyleSet(&(selected ? st::mediaInStyleSelected : st::mediaInStyle));
			_details.drawLeftElided(p, nameleft, statustop, namewidth, _width);
			textstyleRestore();
		} else {
			p.drawTextLeft(nameleft, statustop, _width, _statusText);
		}
	}
}

void LayoutOverviewAudio::getState(TextLinkPtr &link, HistoryCursorState &cursor, int32 x, int32 y) const {
	bool loaded = _data->loaded();

	bool showPause = updateStatusText();

	int32 nameleft = 0, nametop = 0, nameright = 0, statustop = 0, datetop = 0;

	nameleft = st::msgFilePadding.left() + st::msgFileSize + st::msgFilePadding.right();
	nameright = st::msgFilePadding.left();
	nametop = st::msgFileNameTop;
	statustop = st::msgFileStatusTop;

	QRect inner(rtlrect(st::msgFilePadding.left(), st::msgFilePadding.top(), st::msgFileSize, st::msgFileSize, _width));
	if (inner.contains(x, y)) {
		link = loaded ? _openl : ((_data->loading() || _data->status == FileUploading) ? _cancell : _openl);
		return;
	}
	if (rtlrect(nameleft, statustop, _width - nameleft - nameright, st::normalFont->height, _width).contains(x, y)) {
		if (_statusSize == FileStatusSizeLoaded || _statusSize == FileStatusSizeReady) {
			bool inText = false;
			_details.getStateLeft(link, inText, x - nameleft, y - statustop, _width, _width);
			cursor = inText ? HistoryInTextCursorState : HistoryDefaultCursorState;
		}
	}
	if (hasPoint(x, y) && !link && !_data->loading()) {
		link = _namel;
		return;
	}
}

void LayoutOverviewAudio::updateName() const {
	int32 version = 0;
	if (HistoryForwarded *fwd = _parent->toHistoryForwarded()) {
		_name.setText(st::semiboldFont, lang(lng_forwarded_from) + ' ' + App::peerName(fwd->fromForwarded()), _textNameOptions);
		version = fwd->fromForwarded()->nameVersion;
	} else {
		_name.setText(st::semiboldFont, App::peerName(_parent->from()), _textNameOptions);
		version = _parent->from()->nameVersion;
	}
	_nameVersion = version;
}

bool LayoutOverviewAudio::updateStatusText() const {
	bool showPause = false;
	int32 statusSize = 0, realDuration = 0;
	if (_data->status == FileDownloadFailed || _data->status == FileUploadFailed) {
		statusSize = FileStatusSizeFailed;
	} else if (_data->loaded()) {
		AudioMsgId playing;
		AudioPlayerState playingState = AudioPlayerStopped;
		int64 playingPosition = 0, playingDuration = 0;
		int32 playingFrequency = 0;
		if (audioPlayer()) {
			audioPlayer()->currentState(&playing, &playingState, &playingPosition, &playingDuration, &playingFrequency);
		}

		if (playing.msgId == _parent->fullId() && !(playingState & AudioPlayerStoppedMask) && playingState != AudioPlayerFinishing) {
			statusSize = -1 - (playingPosition / (playingFrequency ? playingFrequency : AudioVoiceMsgFrequency));
			realDuration = playingDuration / (playingFrequency ? playingFrequency : AudioVoiceMsgFrequency);
			showPause = (playingState == AudioPlayerPlaying || playingState == AudioPlayerResuming || playingState == AudioPlayerStarting);
		} else {
			statusSize = FileStatusSizeLoaded;
		}
	} else {
		statusSize = FileStatusSizeReady;
	}
	if (statusSize != _statusSize) {
		setStatusSize(statusSize, _data->size, _data->duration, realDuration);
	}
	return showPause;
}

LayoutOverviewDocument::LayoutOverviewDocument(DocumentData *document, HistoryItem *parent) : LayoutAbstractFileItem(parent)
, _data(document)
, _msgl(new MessageLink(parent))
, _namel(new DocumentOpenLink(_data))
, _name(documentName(_data))
, _date(langDateTime(date(_data->date)))
, _namew(st::semiboldFont->width(_name))
, _datew(st::normalFont->width(_date))
, _colorIndex(documentColorIndex(_data, _ext)) {
	setLinks(new DocumentOpenLink(_data), new DocumentSaveLink(_data), new DocumentCancelLink(_data));

	setStatusSize(FileStatusSizeReady, _data->size, _data->song() ? _data->song()->duration : -1, 0);

	if (withThumb()) {
		_data->thumb->load();
		int32 tw = _data->thumb->width(), th = _data->thumb->height();
		if (tw > th) {
			_thumbw = (tw * st::msgFileThumbSize) / th;
		} else {
			_thumbw = st::msgFileThumbSize;
		}
	} else {
		_thumbw = 0;
	}

	_extw = st::semiboldFont->width(_ext);
	if (_extw > st::msgFileThumbSize - st::msgFileExtPadding * 2) {
		_ext = st::semiboldFont->elided(_ext, st::msgFileThumbSize - st::msgFileExtPadding * 2, Qt::ElideMiddle);
		_extw = st::semiboldFont->width(_ext);
	}
}

void LayoutOverviewDocument::initDimensions() {
	_maxw = st::profileMaxWidth;
	if (_data->song()) {
		_minh = st::msgFilePadding.top() + st::msgFileSize + st::msgFilePadding.bottom();
	} else {
		_minh = st::msgFileThumbPadding.top() + st::msgFileThumbSize + st::msgFileThumbPadding.bottom() + st::lineWidth;
	}
}

void LayoutOverviewDocument::paint(Painter &p, const QRect &clip, uint32 selection, const PaintContext *context) const {
	bool selected = (selection == FullSelection);

	_data->automaticLoad(_parent);
	bool loaded = _data->loaded() || Local::willStickerImageLoad(mediaKey(DocumentFileLocation, _data->dc, _data->id)), displayLoading = _data->displayLoading();

	if (displayLoading) {
		ensureRadial();
		if (!_radial->animating()) {
			_radial->start(_data->progress());
		}
	}
	bool showPause = updateStatusText();
	bool radial = isRadialAnimation(context->ms);

	int32 nameleft = 0, nametop = 0, nameright = 0, statustop = 0, datetop = -1;
	bool wthumb = withThumb();

	if (_data->song()) {
		nameleft = st::msgFilePadding.left() + st::msgFileSize + st::msgFilePadding.right();
		nameright = st::msgFilePadding.left();
		nametop = st::msgFileNameTop;
		statustop = st::msgFileStatusTop;

		if (selected) {
			p.fillRect(QRect(0, 0, _width, _height), st::msgInBgSelected);
		}

		QRect inner(rtlrect(st::msgFilePadding.left(), st::msgFilePadding.top(), st::msgFileSize, st::msgFileSize, _width));
		if (clip.intersects(inner)) {
			p.setPen(Qt::NoPen);
			if (selected) {
				p.setBrush(st::msgFileInBgSelected);
			} else if (_a_iconOver.animating()) {
				_a_iconOver.step(context->ms);
				float64 over = a_iconOver.current();
				p.setBrush(style::interpolate(st::msgFileInBg, st::msgFileInBgOver, over));
			} else {
				bool over = textlnkDrawOver(loaded ? _openl : (_data->loading() ? _cancell : _openl));
				p.setBrush(over ? st::msgFileInBgOver : st::msgFileInBg);
			}

			p.setRenderHint(QPainter::HighQualityAntialiasing);
			p.drawEllipse(inner);
			p.setRenderHint(QPainter::HighQualityAntialiasing, false);

			if (radial) {
				QRect rinner(inner.marginsRemoved(QMargins(st::msgFileRadialLine, st::msgFileRadialLine, st::msgFileRadialLine, st::msgFileRadialLine)));
				style::color bg(selected ? st::msgInBgSelected : st::msgInBg);
				_radial->draw(p, rinner, st::msgFileRadialLine, bg);
			}

			style::sprite icon;
			if (showPause) {
				icon = selected ? st::msgFileInPauseSelected : st::msgFileInPause;
			} else if (loaded) {
				icon = selected ? st::msgFileInPlaySelected : st::msgFileInPlay;
			} else if (_data->loading()) {
				icon = selected ? st::msgFileInCancelSelected : st::msgFileInCancel;
			} else {
				icon = selected ? st::msgFileInDownloadSelected : st::msgFileInDownload;
			}
			p.drawSpriteCenter(inner, icon);
		}
	} else {
		nameleft = st::msgFileThumbSize + st::msgFileThumbPadding.right();
		nametop = st::linksBorder + st::msgFileThumbNameTop;
		statustop = st::linksBorder + st::msgFileThumbStatusTop;
		datetop = st::linksBorder + st::msgFileThumbLinkTop;

		QRect shadow(rtlrect(nameleft, 0, _width - nameleft, st::linksBorder, _width));
		if (clip.intersects(shadow)) {
			p.fillRect(clip.intersected(shadow), st::linksBorderColor);
		}

		QRect rthumb(rtlrect(0, st::linksBorder + st::msgFileThumbPadding.top(), st::msgFileThumbSize, st::msgFileThumbSize, _width));
		if (clip.intersects(rthumb)) {
			if (wthumb) {
				if (_data->thumb->loaded()) {
					QPixmap thumb = loaded ? _data->thumb->pixSingle(_thumbw, 0, st::msgFileThumbSize, st::msgFileThumbSize) : _data->thumb->pixBlurredSingle(_thumbw, 0, st::msgFileThumbSize, st::msgFileThumbSize);
					p.drawPixmap(rthumb.topLeft(), thumb);
				} else {
					App::roundRect(p, rthumb, st::black, BlackCorners);
				}
			} else {
				App::roundRect(p, rthumb, documentColor(_colorIndex), documentCorners(_colorIndex));
				if (!radial && loaded) {
					style::sprite icon = documentCorner(_colorIndex);
					p.drawSprite(rthumb.topLeft() + QPoint(rtl() ? 0 : (rthumb.width() - icon.pxWidth()), 0), icon);
					if (!_ext.isEmpty()) {
						p.setFont(st::semiboldFont);
						p.setPen(st::white);
						p.drawText(rthumb.left() + (rthumb.width() - _extw) / 2, rthumb.top() + st::msgFileExtTop + st::semiboldFont->ascent, _ext);
					}
				}
			}
			if (selected) {
				App::roundRect(p, rthumb, textstyleCurrent()->selectOverlay, SelectedOverlayCorners);
			}

			if (radial || (!loaded && !_data->loading())) {
				QRect inner(rthumb.x() + (rthumb.width() - st::msgFileSize) / 2, rthumb.y() + (rthumb.height() - st::msgFileSize) / 2, st::msgFileSize, st::msgFileSize);
				if (clip.intersects(inner)) {
                    float64 radialOpacity = (radial && loaded && !_data->uploading()) ? _radial->opacity() : 1;
					p.setPen(Qt::NoPen);
					if (selected) {
						p.setBrush(st::msgDateImgBgSelected);
					} else if (_a_iconOver.animating()) {
						_a_iconOver.step(context->ms);
						float64 over = a_iconOver.current();
						p.setOpacity((st::msgDateImgBg->c.alphaF() * (1 - over)) + (st::msgDateImgBgOver->c.alphaF() * over));
						p.setBrush(st::black);
					} else {
						bool over = textlnkDrawOver(_data->loading() ? _cancell : _savel);
						p.setBrush(over ? st::msgDateImgBgOver : st::msgDateImgBg);
					}
					p.setOpacity(radialOpacity * p.opacity());

					p.setRenderHint(QPainter::HighQualityAntialiasing);
					p.drawEllipse(inner);
					p.setRenderHint(QPainter::HighQualityAntialiasing, false);

					p.setOpacity(radialOpacity);
					style::sprite icon;
					if (loaded || _data->loading()) {
						icon = (selected ? st::msgFileInCancelSelected : st::msgFileInCancel);
					} else {
						icon = (selected ? st::msgFileInDownloadSelected : st::msgFileInDownload);
					}
					p.drawSpriteCenter(inner, icon);
					if (radial) {
						p.setOpacity(1);

						QRect rinner(inner.marginsRemoved(QMargins(st::msgFileRadialLine, st::msgFileRadialLine, st::msgFileRadialLine, st::msgFileRadialLine)));
						_radial->draw(p, rinner, st::msgFileRadialLine, selected ? st::msgInBgSelected : st::msgInBg);
					}
				}
			}
			if (selected) {
				p.drawSprite(rthumb.topLeft() + QPoint(rtl() ? 0 : (rthumb.width() - st::linksPhotoChecked.pxWidth()), rthumb.height() - st::linksPhotoChecked.pxHeight()), st::linksPhotoChecked);
			} else if (context->selecting) {
				p.drawSprite(rthumb.topLeft() + QPoint(rtl() ? 0 : (rthumb.width() - st::linksPhotoCheck.pxWidth()), rthumb.height() - st::linksPhotoCheck.pxHeight()), st::linksPhotoCheck);
			}
		}
	}

	int32 namewidth = _width - nameleft - nameright;

	if (clip.intersects(rtlrect(nameleft, nametop, qMin(namewidth, _namew), st::semiboldFont->height, _width))) {
		p.setFont(st::semiboldFont);
		p.setPen(st::black);
		if (namewidth < _namew) {
			p.drawTextLeft(nameleft, nametop, _width, st::semiboldFont->elided(_name, namewidth));
		} else {
			p.drawTextLeft(nameleft, nametop, _width, _name, _namew);
		}
	}

	if (clip.intersects(rtlrect(nameleft, statustop, namewidth, st::normalFont->height, _width))) {
		p.setFont(st::normalFont);
		p.setPen(st::mediaInFg);
		p.drawTextLeft(nameleft, statustop, _width, _statusText);
	}
	if (datetop >= 0 && clip.intersects(rtlrect(nameleft, datetop, _datew, st::normalFont->height, _width))) {
		p.setFont(textlnkDrawOver(_msgl) ? st::normalFont->underline() : st::normalFont);
		p.setPen(st::mediaInFg);
		p.drawTextLeft(nameleft, datetop, _width, _date, _datew);
	}
}

void LayoutOverviewDocument::getState(TextLinkPtr &link, HistoryCursorState &cursor, int32 x, int32 y) const {
	bool loaded = _data->loaded() || Local::willStickerImageLoad(mediaKey(DocumentFileLocation, _data->dc, _data->id));

	bool showPause = updateStatusText();

	int32 nameleft = 0, nametop = 0, nameright = 0, statustop = 0, datetop = 0;
	bool wthumb = withThumb();

	if (_data->song()) {
		nameleft = st::msgFilePadding.left() + st::msgFileSize + st::msgFilePadding.right();
		nameright = st::msgFilePadding.left();
		nametop = st::msgFileNameTop;
		statustop = st::msgFileStatusTop;

		QRect inner(rtlrect(st::msgFilePadding.left(), st::msgFilePadding.top(), st::msgFileSize, st::msgFileSize, _width));
		if (inner.contains(x, y)) {
			link = loaded ? _openl : ((_data->loading() || _data->status == FileUploading) ? _cancell : _openl);
			return;
		}
		if (hasPoint(x, y) && !_data->loading()) {
			link = _namel;
			return;
		}
	} else {
		nameleft = st::msgFileThumbSize + st::msgFileThumbPadding.right();
		nametop = st::linksBorder + st::msgFileThumbNameTop;
		statustop = st::linksBorder + st::msgFileThumbStatusTop;
		datetop = st::linksBorder + st::msgFileThumbLinkTop;

		QRect rthumb(rtlrect(0, st::linksBorder + st::msgFileThumbPadding.top(), st::msgFileThumbSize, st::msgFileThumbSize, _width));

		if (rthumb.contains(x, y)) {
			link = loaded ? _openl : ((_data->loading() || _data->status == FileUploading) ? _cancell : _savel);
			return;
		}

		if (_data->status != FileUploadFailed) {
			if (rtlrect(nameleft, datetop, _datew, st::normalFont->height, _width).contains(x, y)) {
				link = _msgl;
				return;
			}
		}
		if (!_data->loading() && _data->access) {
			if (loaded && rtlrect(0, st::linksBorder, nameleft, _height - st::linksBorder, _width).contains(x, y)) {
				link = _namel;
				return;
			}
			if (rtlrect(nameleft, nametop, qMin(_width - nameleft - nameright, _namew), st::semiboldFont->height, _width).contains(x, y)) {
				link = _namel;
				return;
			}
		}
	}
}

bool LayoutOverviewDocument::updateStatusText() const {
	bool showPause = false;
	int32 statusSize = 0, realDuration = 0;
	if (_data->status == FileDownloadFailed || _data->status == FileUploadFailed) {
		statusSize = FileStatusSizeFailed;
	} else if (_data->status == FileUploading) {
		statusSize = _data->uploadOffset;
	} else if (_data->loading()) {
		statusSize = _data->loadOffset();
	} else if (_data->loaded()) {
		if (_data->song()) {
			SongMsgId playing;
			AudioPlayerState playingState = AudioPlayerStopped;
			int64 playingPosition = 0, playingDuration = 0;
			int32 playingFrequency = 0;
			if (audioPlayer()) {
				audioPlayer()->currentState(&playing, &playingState, &playingPosition, &playingDuration, &playingFrequency);
			}

			if (playing.msgId == _parent->fullId() && !(playingState & AudioPlayerStoppedMask) && playingState != AudioPlayerFinishing) {
				statusSize = -1 - (playingPosition / (playingFrequency ? playingFrequency : AudioVoiceMsgFrequency));
				realDuration = playingDuration / (playingFrequency ? playingFrequency : AudioVoiceMsgFrequency);
				showPause = (playingState == AudioPlayerPlaying || playingState == AudioPlayerResuming || playingState == AudioPlayerStarting);
			} else {
				statusSize = FileStatusSizeLoaded;
			}
			if (!showPause && playing.msgId == _parent->fullId() && App::main() && App::main()->player()->seekingSong(playing)) {
				showPause = true;
			}
		} else {
			statusSize = FileStatusSizeLoaded;
		}
	} else {
		statusSize = FileStatusSizeReady;
	}
	if (statusSize != _statusSize) {
		setStatusSize(statusSize, _data->size, _data->song() ? _data->song()->duration : -1, realDuration);
	}
	return showPause;
}

namespace {
	ITextLink *linkFromUrl(const QString &url) {
		int32 at = url.indexOf('@'), slash = url.indexOf('/');
		if ((at > 0) && (slash < 0 || slash > at)) {
			return new EmailLink(url);
		}
		return new TextLink(url);
	}
}

LayoutOverviewLink::LayoutOverviewLink(HistoryMedia *media, HistoryItem *parent) : LayoutMediaItem(parent)
, _titlew(0)
, _page(0)
, _pixw(0)
, _pixh(0)
, _text(st::msgMinWidth) {
	QString text = _parent->originalText();
	EntitiesInText entities = _parent->originalEntities();

	int32 from = 0, till = text.size(), lnk = entities.size();
	for (int32 i = 0; i < lnk; ++i) {
		if (entities[i].type != EntityInTextUrl && entities[i].type != EntityInTextCustomUrl && entities[i].type != EntityInTextEmail) {
			continue;
		}
		QString u = entities[i].text, t = text.mid(entities[i].offset, entities[i].length);
		_links.push_back(Link(u.isEmpty() ? t : u, t));
	}
	while (lnk > 0 && till > from) {
		--lnk;
		if (entities[lnk].type != EntityInTextUrl && entities[lnk].type != EntityInTextCustomUrl && entities[lnk].type != EntityInTextEmail) {
			++lnk;
			break;
		}
		int32 afterLinkStart = entities[lnk].offset + entities[lnk].length;
		if (till > afterLinkStart) {
			if (!QRegularExpression(qsl("^[,.\\s_=+\\-;:`'\"\\(\\)\\[\\]\\{\\}<>*&^%\\$#@!\\\\/]+$")).match(text.mid(afterLinkStart, till - afterLinkStart)).hasMatch()) {
				++lnk;
				break;
			}
		}
		till = entities[lnk].offset;
	}
	if (!lnk) {
		if (QRegularExpression(qsl("^[,.\\s\\-;:`'\"\\(\\)\\[\\]\\{\\}<>*&^%\\$#@!\\\\/]+$")).match(text.mid(from, till - from)).hasMatch()) {
			till = from;
		}
	}

	_page = (media && media->type() == MediaTypeWebPage) ? static_cast<HistoryWebPage*>(media)->webpage() : 0;
	if (_page) {
		if (_page->doc) {
			_photol = TextLinkPtr(new DocumentOpenLink(_page->doc));
		} else if (_page->photo) {
			if (_page->type == WebPageProfile || _page->type == WebPageVideo) {
				_photol = TextLinkPtr(linkFromUrl(_page->url));
			} else if (_page->type == WebPagePhoto || _page->siteName == qstr("Twitter") || _page->siteName == qstr("Facebook")) {
				_photol = TextLinkPtr(new PhotoLink(_page->photo));
			} else {
				_photol = TextLinkPtr(linkFromUrl(_page->url));
			}
		} else {
			_photol = TextLinkPtr(linkFromUrl(_page->url));
		}
	} else if (!_links.isEmpty()) {
		_photol = TextLinkPtr(linkFromUrl(_links.at(0).lnk->text()));
	}
	if (from >= till && _page) {
		text = _page->description;
		from = 0;
		till = text.size();
	}
	if (till > from) {
		TextParseOptions opts = { TextParseMultiline, int32(st::linksMaxWidth), 3 * st::normalFont->height, Qt::LayoutDirectionAuto };
		_text.setText(st::normalFont, text.mid(from, till - from), opts);
	}
	int32 tw = 0, th = 0;
	if (_page && _page->photo) {
		if (!_page->photo->loaded()) _page->photo->thumb->load(false, false);

		tw = convertScale(_page->photo->thumb->width());
		th = convertScale(_page->photo->thumb->height());
	} else if (_page && _page->doc) {
		if (!_page->doc->thumb->loaded()) _page->doc->thumb->load(false, false);

		tw = convertScale(_page->doc->thumb->width());
		th = convertScale(_page->doc->thumb->height());
	}
	if (tw > st::dlgPhotoSize) {
		if (th > tw) {
			th = th * st::dlgPhotoSize / tw;
			tw = st::dlgPhotoSize;
		} else if (th > st::dlgPhotoSize) {
			tw = tw * st::dlgPhotoSize / th;
			th = st::dlgPhotoSize;
		}
	}
	_pixw = qMax(tw, 1);
	_pixh = qMax(th, 1);

	if (_page) {
		_title = _page->title;
	}
<<<<<<< HEAD
	QStringList parts = (_page ? _page->url : (_links.isEmpty() ? QString() : _links.at(0).lnk->text())).split('/');
=======
    QString url(_page ? _page->url : (_links.isEmpty() ? QString() : _links.at(0).lnk->text()));
    QVector<QStringRef> parts = url.splitRef('/');
>>>>>>> 3aa2e592
	if (!parts.isEmpty()) {
		QString domain = parts.at(0);
		if (parts.size() > 2 && domain.endsWith(':') && parts.at(1).isEmpty()) { // http:// and others
			domain = parts.at(2);
		}

		parts = domain.split('@').back().split('.');
		if (parts.size() > 1) {
			_letter = parts.at(parts.size() - 2).at(0).toUpper();
			if (_title.isEmpty()) {
				_title.reserve(parts.at(parts.size() - 2).size());
				_title.append(_letter).append(parts.at(parts.size() - 2).mid(1));
			}
		}
	}
	_titlew = st::semiboldFont->width(_title);
}

void LayoutOverviewLink::initDimensions() {
	_maxw = st::linksMaxWidth;
	_minh = 0;
	if (!_title.isEmpty()) {
		_minh += st::semiboldFont->height;
	}
	if (!_text.isEmpty()) {
		_minh += qMin(3 * st::normalFont->height, _text.countHeight(_maxw - st::dlgPhotoSize - st::dlgPhotoPadding));
	}
	_minh += _links.size() * st::normalFont->height;
	_minh = qMax(_minh, int32(st::dlgPhotoSize)) + st::linksMargin * 2 + st::linksBorder;
}

int32 LayoutOverviewLink::resizeGetHeight(int32 width) {
	_width = qMin(width, _maxw);
	int32 w = _width - st::dlgPhotoSize - st::dlgPhotoPadding;
	for (int32 i = 0, l = _links.size(); i < l; ++i) {
		_links.at(i).lnk->setFullDisplayed(w >= _links.at(i).width);
	}

	_height = 0;
	if (!_title.isEmpty()) {
		_height += st::semiboldFont->height;
	}
	if (!_text.isEmpty()) {
		_height += qMin(3 * st::normalFont->height, _text.countHeight(_width - st::dlgPhotoSize - st::dlgPhotoPadding));
	}
	_height += _links.size() * st::normalFont->height;
	_height = qMax(_height, int32(st::dlgPhotoSize)) + st::linksMargin * 2 + st::linksBorder;
	return _height;
}

void LayoutOverviewLink::paint(Painter &p, const QRect &clip, uint32 selection, const PaintContext *context) const {
	int32 left = st::dlgPhotoSize + st::dlgPhotoPadding, top = st::linksMargin + st::linksBorder, w = _width - left;
	if (clip.intersects(rtlrect(0, top, st::dlgPhotoSize, st::dlgPhotoSize, _width))) {
		if (_page && _page->photo) {
			QPixmap pix;
			if (_page->photo->loaded()) {
				pix = _page->photo->full->pixSingle(_pixw, _pixh, st::dlgPhotoSize, st::dlgPhotoSize);
			} else if (_page->photo->medium->loaded()) {
				pix = _page->photo->medium->pixSingle(_pixw, _pixh, st::dlgPhotoSize, st::dlgPhotoSize);
			} else {
				pix = _page->photo->thumb->pixSingle(_pixw, _pixh, st::dlgPhotoSize, st::dlgPhotoSize);
			}
			p.drawPixmapLeft(0, top, _width, pix);
		} else if (_page && _page->doc && !_page->doc->thumb->isNull()) {
			p.drawPixmapLeft(0, top, _width, _page->doc->thumb->pixSingle(_pixw, _pixh, st::dlgPhotoSize, st::dlgPhotoSize));
		} else {
			int32 index = _letter.isEmpty() ? 0 : (_letter.at(0).unicode() % 4);
			switch (index) {
			case 0: App::roundRect(p, rtlrect(0, top, st::dlgPhotoSize, st::dlgPhotoSize, _width), st::msgFileRedColor, DocRedCorners); break;
			case 1: App::roundRect(p, rtlrect(0, top, st::dlgPhotoSize, st::dlgPhotoSize, _width), st::msgFileYellowColor, DocYellowCorners); break;
			case 2: App::roundRect(p, rtlrect(0, top, st::dlgPhotoSize, st::dlgPhotoSize, _width), st::msgFileGreenColor, DocGreenCorners); break;
			case 3: App::roundRect(p, rtlrect(0, top, st::dlgPhotoSize, st::dlgPhotoSize, _width), st::msgFileBlueColor, DocBlueCorners); break;
			}

			if (!_letter.isEmpty()) {
				p.setFont(st::linksLetterFont->f);
				p.setPen(st::white->p);
				p.drawText(rtlrect(0, top, st::dlgPhotoSize, st::dlgPhotoSize, _width), _letter, style::al_center);
			}
		}

		if (selection == FullSelection) {
			App::roundRect(p, rtlrect(0, top, st::dlgPhotoSize, st::dlgPhotoSize, _width), st::overviewPhotoSelectOverlay, PhotoSelectOverlayCorners);
			p.drawSpriteLeft(QPoint(st::dlgPhotoSize - st::linksPhotoCheck.pxWidth(), top + st::dlgPhotoSize - st::linksPhotoCheck.pxHeight()), _width, st::linksPhotoChecked);
		} else if (context->selecting) {
			p.drawSpriteLeft(QPoint(st::dlgPhotoSize - st::linksPhotoCheck.pxWidth(), top + st::dlgPhotoSize - st::linksPhotoCheck.pxHeight()), _width, st::linksPhotoCheck);
		}
	}

	if (!_title.isEmpty() && _text.isEmpty() && _links.size() == 1) {
		top += (st::dlgPhotoSize - st::semiboldFont->height - st::normalFont->height) / 2;
	}

	p.setPen(st::black);
	p.setFont(st::semiboldFont);
	if (!_title.isEmpty()) {
		if (clip.intersects(rtlrect(left, top, qMin(w, _titlew), st::semiboldFont->height, _width))) {
			p.drawTextLeft(left, top, _width, (w < _titlew) ? st::semiboldFont->elided(_title, w) : _title);
		}
		top += st::semiboldFont->height;
	}
	p.setFont(st::msgFont->f);
	if (!_text.isEmpty()) {
		int32 h = qMin(st::normalFont->height * 3, _text.countHeight(w));
		if (clip.intersects(rtlrect(left, top, w, h, _width))) {
			_text.drawLeftElided(p, left, top, w, _width, 3);
		}
		top += h;
	}

	p.setPen(st::btnYesColor);
	for (int32 i = 0, l = _links.size(); i < l; ++i) {
		if (clip.intersects(rtlrect(left, top, qMin(w, _links.at(i).width), st::normalFont->height, _width))) {
			p.setFont(textlnkDrawOver(_links.at(i).lnk) ? st::normalFont->underline() : st::normalFont);
			p.drawTextLeft(left, top, _width, (w < _links.at(i).width) ? st::normalFont->elided(_links.at(i).text, w) : _links.at(i).text);
		}
		top += st::normalFont->height;
	}

	if (clip.intersects(rtlrect(left, 0, w, st::linksBorder, _width))) {
		p.fillRect(clip.intersected(rtlrect(left, 0, w, st::linksBorder, _width)), st::linksBorderColor);
	}
}

void LayoutOverviewLink::getState(TextLinkPtr &link, HistoryCursorState &cursor, int32 x, int32 y) const {
	int32 left = st::dlgPhotoSize + st::dlgPhotoPadding, top = st::linksMargin + st::linksBorder, w = _width - left;
	if (rtlrect(0, top, st::dlgPhotoSize, st::dlgPhotoSize, _width).contains(x, y)) {
		link = _photol;
		return;
	}

	if (!_title.isEmpty() && _text.isEmpty() && _links.size() == 1) {
		top += (st::dlgPhotoSize - st::semiboldFont->height - st::normalFont->height) / 2;
	}
	if (!_title.isEmpty()) {
		if (rtlrect(left, top, qMin(w, _titlew), st::semiboldFont->height, _width).contains(x, y)) {
			link = _photol;
			return;
		}
		top += st::webPageTitleFont->height;
	}
	if (!_text.isEmpty()) {
		top += qMin(st::normalFont->height * 3, _text.countHeight(w));
	}
	for (int32 i = 0, l = _links.size(); i < l; ++i) {
		if (rtlrect(left, top, qMin(w, _links.at(i).width), st::normalFont->height, _width).contains(x, y)) {
			link = _links.at(i).lnk;
			return;
		}
		top += st::normalFont->height;
	}
}

LayoutOverviewLink::Link::Link(const QString &url, const QString &text) 
: text(text)
, width(st::normalFont->width(text))
, lnk(linkFromUrl(url)) {
}

LayoutSavedGif::LayoutSavedGif(DocumentData *data)
: _data(data)
, _position(0)
, _width(st::savedGifMinWidth)
, _state(0)
, _gif(0)
, _animation(0) {
}

void LayoutSavedGif::setPosition(int32 position, int32 width) {
	_position = position;
	_width = width;
	if (_position < 0) {
		if (gif()) delete _gif;
		_gif = 0;
	}
}

void LayoutSavedGif::setWidth(int32 width) {
	_width = width;
}

int32 LayoutSavedGif::position() const {
	return _position;
}

int32 LayoutSavedGif::width() const {
	return _width;
}

void LayoutSavedGif::notify_over(bool over) {
	if (!_data->loaded()) {
		ensureAnimation();
		if (over == !(_state & StateOver)) {
			EnsureAnimation(_animation->_a_over, (_state & StateOver) ? 1 : 0, (func(this, &LayoutSavedGif::update)));
			_animation->_a_over.start(over ? 1 : 0, st::stickersRowDuration);
		}
	}
	if (over) {
		_state |= StateOver;
	} else {
		_state &= ~StateOver;
	}
}

void LayoutSavedGif::notify_deleteOver(bool over) {
	if (over == !(_state & StateDeleteOver)) {
		EnsureAnimation(_a_deleteOver, (_state & StateDeleteOver) ? 1 : 0, func(this, &LayoutSavedGif::update));
		if (over) {
			_state |= StateDeleteOver;
		} else {
			_state &= ~StateDeleteOver;
		}
		_a_deleteOver.start((_state & StateDeleteOver) ? 1 : 0, st::stickersRowDuration);
	}
}

void LayoutSavedGif::paint(Painter &p, bool paused, uint64 ms) const {
	_data->automaticLoad(0);

	bool loaded = _data->loaded(), displayLoading = _data->displayLoading();
	if (loaded && !gif() && _gif != BadClipReader) {
		LayoutSavedGif *that = const_cast<LayoutSavedGif*>(this);
		that->_gif = new ClipReader(_data->location(), _data->data(), func(that, &LayoutSavedGif::clipCallback));
		if (gif()) _gif->setAutoplay();
	}

	bool animating = (gif() && _gif->started());
	if (displayLoading) {
		ensureAnimation();
		if (!_animation->radial.animating()) {
			_animation->radial.start(_data->progress());
		}
	}
	bool radial = isRadialAnimation(ms);

	int32 height = st::savedGifHeight;
	QSize frame = countFrameSize();

	QRect r(0, 0, _width, height);
	if (animating) {
		if (!_thumb.isNull()) const_cast<LayoutSavedGif*>(this)->_thumb = QPixmap();
		p.drawPixmap(r.topLeft(), _gif->current(frame.width(), frame.height(), _width, height, paused ? 0 : ms));
	} else {
		if (!_data->thumb->isNull()) {
			if (_data->thumb->loaded()) {
				if (_thumb.width() != _width * cIntRetinaFactor() || _thumb.height() != height * cIntRetinaFactor()) {
					const_cast<LayoutSavedGif*>(this)->_thumb = _data->thumb->pixNoCache(frame.width(), frame.height(), true, false, false, _width, height);
				}
			} else {
				_data->thumb->load();
			}
		}
		p.drawPixmap(r.topLeft(), _thumb);
	}

	if (radial || (!_gif && !loaded && !_data->loading()) || (_gif == BadClipReader)) {
		float64 radialOpacity = (radial && loaded && !_data->uploading()) ? _animation->radial.opacity() : 1;
		if (_animation && _animation->_a_over.animating(ms)) {
			float64 over = _animation->_a_over.current();
			p.setOpacity((st::msgDateImgBg->c.alphaF() * (1 - over)) + (st::msgDateImgBgOver->c.alphaF() * over));
			p.fillRect(r, st::black);
		} else {
			p.fillRect(r, (_state & StateOver) ? st::msgDateImgBgOver : st::msgDateImgBg);
		}
		p.setOpacity(radialOpacity * p.opacity());

		p.setOpacity(radialOpacity);
		style::sprite icon;
		if (_data->loaded() && !radial) {
			icon = st::msgFileInPlay;
		} else if (radial || _data->loading()) {
			icon = st::msgFileInCancel;
		} else {
			icon = st::msgFileInDownload;
		}
		QRect inner((_width - st::msgFileSize) / 2, (height - st::msgFileSize) / 2, st::msgFileSize, st::msgFileSize);
		p.drawSpriteCenter(inner, icon);
		if (radial) {
			p.setOpacity(1);
			QRect rinner(inner.marginsRemoved(QMargins(st::msgFileRadialLine, st::msgFileRadialLine, st::msgFileRadialLine, st::msgFileRadialLine)));
			_animation->radial.draw(p, rinner, st::msgFileRadialLine, st::msgInBg);
		}
	}

	if (_state & StateOver) {
		float64 deleteOver = _a_deleteOver.current(ms, (_state & StateDeleteOver) ? 1 : 0);
		QPoint deletePos = QPoint(_width - st::stickerPanDelete.pxWidth(), 0);
		p.setOpacity(deleteOver + (1 - deleteOver) * st::stickerPanDeleteOpacity);
		p.drawSpriteLeft(deletePos, _width, st::stickerPanDelete);
		p.setOpacity(1);
	}
}

QSize LayoutSavedGif::countFrameSize() const {
	bool animating = (gif() && _gif->ready());
	int32 framew = animating ? _gif->width() : _data->thumb->width(), frameh = animating ? _gif->height() : _data->thumb->height(), height = st::savedGifHeight;
	if (framew * height > frameh * _width) {
		if (framew < st::maxStickerSize || frameh > height) {
			if (frameh > height || (framew * height / frameh) <= st::maxStickerSize) {
				framew = framew * height / frameh;
				frameh = height;
			} else {
				frameh = int32(frameh * st::maxStickerSize) / framew;
				framew = st::maxStickerSize;
			}
		}
	} else {
		if (frameh < st::maxStickerSize || framew > _width) {
			if (framew > _width || (frameh * _width / framew) <= st::maxStickerSize) {
				frameh = frameh * _width / framew;
				framew = _width;
			} else {
				framew = int32(framew * st::maxStickerSize) / frameh;
				frameh = st::maxStickerSize;
			}
		}
	}
	return QSize(framew, frameh);
}

void LayoutSavedGif::preload() {
	_data->thumb->load();
}

LayoutSavedGif::~LayoutSavedGif() {
	delete _animation;
	setBadPointer(_animation);
}

void LayoutSavedGif::ensureAnimation() const {
	if (!_animation) {
		_animation = new AnimationData(animation(const_cast<LayoutSavedGif*>(this), &LayoutSavedGif::step_radial));
	}
}

bool LayoutSavedGif::isRadialAnimation(uint64 ms) const {
	if (!_animation || !_animation->radial.animating()) return false;

	_animation->radial.step(ms);
	return _animation && _animation->radial.animating();
}

void LayoutSavedGif::step_radial(uint64 ms, bool timer) {
	if (timer) {
		update();
	} else {
		_animation->radial.update(_data->progress(), !_data->loading() || _data->loaded(), ms);
		if (!_animation->radial.animating() && _data->loaded()) {
			delete _animation;
			_animation = 0;
		}
	}
}

void LayoutSavedGif::clipCallback(ClipReaderNotification notification) {
	switch (notification) {
	case ClipReaderReinit: {
		if (gif()) {
			if (_gif->state() == ClipError) {
				delete _gif;
				_gif = BadClipReader;
				_data->forget();
			} else if (_gif->ready() && !_gif->started()) {
				int32 height = st::savedGifHeight;
				QSize frame = countFrameSize();
				_gif->start(frame.width(), frame.height(), _width, height, false);
			} else if (_gif->paused() && !Ui::isSavedGifVisible(this)) {
				delete _gif;
				_gif = 0;
				_data->forget();
			}
		}

		update();
	} break;

	case ClipReaderRepaint: update(); break;
	}
}

void LayoutSavedGif::update() {
	if (_position >= 0) {
		Ui::repaintSavedGif(this);
	}
}<|MERGE_RESOLUTION|>--- conflicted
+++ resolved
@@ -1123,12 +1123,8 @@
 	if (_page) {
 		_title = _page->title;
 	}
-<<<<<<< HEAD
-	QStringList parts = (_page ? _page->url : (_links.isEmpty() ? QString() : _links.at(0).lnk->text())).split('/');
-=======
-    QString url(_page ? _page->url : (_links.isEmpty() ? QString() : _links.at(0).lnk->text()));
-    QVector<QStringRef> parts = url.splitRef('/');
->>>>>>> 3aa2e592
+	QString url(_page ? _page->url : (_links.isEmpty() ? QString() : _links.at(0).lnk->text()));
+	QStringList parts = url.split('/');
 	if (!parts.isEmpty()) {
 		QString domain = parts.at(0);
 		if (parts.size() > 2 && domain.endsWith(':') && parts.at(1).isEmpty()) { // http:// and others
