--- conflicted
+++ resolved
@@ -462,12 +462,8 @@
 	top += st::setHeaderSkip;
 /*
 	#ifndef TDESKTOP_DISABLE_AUTOUPDATE
-<<<<<<< HEAD
-	top += _autoUpdate.height(); 
-
-=======
 	top += _autoUpdate.height();
->>>>>>> b016b859
+
 	QString textToDraw;
 	if (cAutoUpdate()) {
 		switch (_updatingState) {
