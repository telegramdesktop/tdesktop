--- conflicted
+++ resolved
@@ -39,13 +39,13 @@
 
 constexpr auto kPinnedMessageTextLimit = 16;
 
-<<<<<<< HEAD
 QString GenerateServiceTime(TimeId date) {
 	if (date > 0) {
 		return qs(" (") + base::unixtime::parse(date).toString(cTimeFormat()) + qs(")");
 	}
 	return QString();
-=======
+}
+
 [[nodiscard]] rpl::producer<bool> ChannelHasThisCallValue(
 		not_null<ChannelData*> channel,
 		uint64 id) {
@@ -100,7 +100,6 @@
 			windows.front()->startOrJoinGroupCall(megagroup);
 		}
 	});
->>>>>>> 43564d18
 }
 
 } // namespace
