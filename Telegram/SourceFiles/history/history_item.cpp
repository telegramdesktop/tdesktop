/*
This file is part of Telegram Desktop,
the official desktop application for the Telegram messaging service.

For license and copyright information please follow this link:
https://github.com/telegramdesktop/tdesktop/blob/master/LEGAL
*/
#include "history/history_item.h"

#include "lang/lang_keys.h"
#include "mainwidget.h"
#include "layout.h"
#include "history/view/history_view_element.h"
#include "history/view/history_view_service_message.h"
#include "history/history_item_components.h"
#include "history/view/media/history_view_media_grouped.h"
#include "history/history_service.h"
#include "history/history_message.h"
#include "history/history.h"
#include "mtproto/mtproto_config.h"
#include "media/clip/media_clip_reader.h"
#include "ui/effects/ripple_animation.h"
#include "ui/text/text_isolated_emoji.h"
#include "ui/text_options.h"
#include "storage/file_upload.h"
#include "storage/storage_facade.h"
#include "storage/storage_shared_media.h"
//#include "storage/storage_feed_messages.h" // #feed
#include "main/main_session.h"
#include "apiwrap.h"
#include "media/audio/media_audio.h"
#include "core/application.h"
#include "mainwindow.h"
#include "window/window_session_controller.h"
#include "core/crash_reports.h"
#include "base/unixtime.h"
#include "data/data_scheduled_messages.h" // kScheduledUntilOnlineTimestamp
#include "data/data_changes.h"
#include "data/data_session.h"
#include "data/data_messages.h"
#include "data/data_media_types.h"
#include "data/data_folder.h"
#include "data/data_channel.h"
#include "data/data_chat.h"
#include "data/data_user.h"
#include "styles/style_dialogs.h"
#include "styles/style_history.h"

namespace {

constexpr auto kNotificationTextLimit = 255;

enum class MediaCheckResult {
	Good,
	Unsupported,
	Empty,
	HasTimeToLive,
};

not_null<HistoryItem*> CreateUnsupportedMessage(
		not_null<History*> history,
		MsgId msgId,
		MTPDmessage::Flags flags,
		MTPDmessage_ClientFlags clientFlags,
		MsgId replyTo,
		UserId viaBotId,
		TimeId date,
<<<<<<< HEAD
		UserId from) {
	const auto siteLink = qsl("https://github.com/TDesktop-x64/tdesktop");
=======
		PeerId from) {
	const auto siteLink = qsl("https://desktop.telegram.org");
>>>>>>> 04212140
	auto text = TextWithEntities{
		tr::lng_message_unsupported(tr::now, lt_link, siteLink)
	};
	TextUtilities::ParseEntities(text, Ui::ItemTextNoMonoOptions().flags);
	text.entities.push_front(
		EntityInText(EntityType::Italic, 0, text.text.size()));
	flags &= ~MTPDmessage::Flag::f_post_author;
	flags |= MTPDmessage::Flag::f_legacy;
	return history->makeMessage(
		msgId,
		flags,
		clientFlags,
		replyTo,
		viaBotId,
		date,
		from,
		QString(),
		text);
}

MediaCheckResult CheckMessageMedia(const MTPMessageMedia &media) {
	using Result = MediaCheckResult;
	return media.match([](const MTPDmessageMediaEmpty &) {
		return Result::Good;
	}, [](const MTPDmessageMediaContact &) {
		return Result::Good;
	}, [](const MTPDmessageMediaGeo &data) {
		return data.vgeo().match([](const MTPDgeoPoint &) {
			return Result::Good;
		}, [](const MTPDgeoPointEmpty &) {
			return Result::Empty;
		});
	}, [](const MTPDmessageMediaVenue &data) {
		return data.vgeo().match([](const MTPDgeoPoint &) {
			return Result::Good;
		}, [](const MTPDgeoPointEmpty &) {
			return Result::Empty;
		});
	}, [](const MTPDmessageMediaGeoLive &data) {
		return data.vgeo().match([](const MTPDgeoPoint &) {
			return Result::Good;
		}, [](const MTPDgeoPointEmpty &) {
			return Result::Empty;
		});
	}, [](const MTPDmessageMediaPhoto &data) {
		const auto photo = data.vphoto();
		if (data.vttl_seconds()) {
			return Result::HasTimeToLive;
		} else if (!photo) {
			return Result::Empty;
		}
		return photo->match([](const MTPDphoto &) {
			return Result::Good;
		}, [](const MTPDphotoEmpty &) {
			return Result::Empty;
		});
	}, [](const MTPDmessageMediaDocument &data) {
		const auto document = data.vdocument();
		if (data.vttl_seconds()) {
			return Result::HasTimeToLive;
		} else if (!document) {
			return Result::Empty;
		}
		return document->match([](const MTPDdocument &) {
			return Result::Good;
		}, [](const MTPDdocumentEmpty &) {
			return Result::Empty;
		});
	}, [](const MTPDmessageMediaWebPage &data) {
		return data.vwebpage().match([](const MTPDwebPage &) {
			return Result::Good;
		}, [](const MTPDwebPageEmpty &) {
			return Result::Good;
		}, [](const MTPDwebPagePending &) {
			return Result::Good;
		}, [](const MTPDwebPageNotModified &) {
			return Result::Unsupported;
		});
	}, [](const MTPDmessageMediaGame &data) {
		return data.vgame().match([](const MTPDgame &) {
			return Result::Good;
		});
	}, [](const MTPDmessageMediaInvoice &) {
		return Result::Good;
	}, [](const MTPDmessageMediaPoll &) {
		return Result::Good;
	}, [](const MTPDmessageMediaDice &) {
		return Result::Good;
	}, [](const MTPDmessageMediaUnsupported &) {
		return Result::Unsupported;
	});
}

} // namespace

void HistoryItem::HistoryItem::Destroyer::operator()(HistoryItem *value) {
	if (value) {
		value->destroy();
	}
}

HistoryItem::HistoryItem(
	not_null<History*> history,
	MsgId id,
	MTPDmessage::Flags flags,
	MTPDmessage_ClientFlags clientFlags,
	TimeId date,
	PeerId from)
: id(id)
, _history(history)
, _from(from ? history->owner().peer(from) : history->peer)
, _flags(flags)
, _clientFlags(clientFlags)
, _date(date) {
	if (isHistoryEntry() && IsClientMsgId(id)) {
		_history->registerLocalMessage(this);
	}
}

TimeId HistoryItem::date() const {
	return _date;
}

TimeId HistoryItem::NewMessageDate(TimeId scheduled) {
	const auto now = base::unixtime::now();
	return scheduled ? std::max(scheduled, now + 60) : now;
}

void HistoryItem::finishEdition(int oldKeyboardTop) {
	_history->owner().requestItemViewRefresh(this);
	invalidateChatListEntry();
	if (const auto group = _history->owner().groups().find(this)) {
		const auto leader = group->items.front();
		if (leader != this) {
			_history->owner().requestItemViewRefresh(leader);
			leader->invalidateChatListEntry();
		}
	}

	// Should be completely redesigned as the oldTop no longer exists.
	//if (oldKeyboardTop >= 0) { // #TODO edit bot message
	//	if (auto keyboard = Get<HistoryMessageReplyMarkup>()) {
	//		keyboard->oldTop = oldKeyboardTop;
	//	}
	//}

	_history->owner().updateDependentMessages(this);
}

void HistoryItem::setGroupId(MessageGroupId groupId) {
	Expects(!_groupId);

	_groupId = groupId;
	_history->owner().groups().registerMessage(this);
}

HistoryMessageReplyMarkup *HistoryItem::inlineReplyMarkup() {
	if (const auto markup = Get<HistoryMessageReplyMarkup>()) {
		if (markup->flags & MTPDreplyKeyboardMarkup_ClientFlag::f_inline) {
			return markup;
		}
	}
	return nullptr;
}

ReplyKeyboard *HistoryItem::inlineReplyKeyboard() {
	if (const auto markup = inlineReplyMarkup()) {
		return markup->inlineKeyboard.get();
	}
	return nullptr;
}

ChannelData *HistoryItem::discussionPostOriginalSender() const {
	if (!history()->peer->isMegagroup()) {
		return nullptr;
	}
	if (const auto forwarded = Get<HistoryMessageForwarded>()) {
		const auto from = forwarded->savedFromPeer;
		if (const auto result = from ? from->asChannel() : nullptr) {
			return result;
		}
	}
	return nullptr;
}

bool HistoryItem::isDiscussionPost() const {
	return (discussionPostOriginalSender() != nullptr);
}

HistoryItem *HistoryItem::lookupDiscussionPostOriginal() const {
	if (!history()->peer->isMegagroup()) {
		return nullptr;
	}
	const auto forwarded = Get<HistoryMessageForwarded>();
	if (!forwarded
		|| !forwarded->savedFromPeer
		|| !forwarded->savedFromMsgId) {
		return nullptr;
	}
	return _history->owner().message(
		forwarded->savedFromPeer->asChannel(),
		forwarded->savedFromMsgId);
}

PeerData *HistoryItem::displayFrom() const {
	if (const auto sender = discussionPostOriginalSender()) {
		return sender;
	} else if (history()->peer->isSelf()
		|| history()->peer->isRepliesChat()) {
		return senderOriginal();
	}
	return author().get();
}

void HistoryItem::invalidateChatListEntry() {
	history()->session().changes().messageUpdated(
		this,
		Data::MessageUpdate::Flag::DialogRowRefresh);

	// invalidate cache for drawInDialog
	if (history()->textCachedFor == this) {
		history()->textCachedFor = nullptr;
	}
	//if (const auto feed = history()->peer->feed()) { // #TODO archive
	//	if (feed->textCachedFor == this) {
	//		feed->textCachedFor = nullptr;
	//		feed->updateChatListEntry();
	//	}
	//}
}

void HistoryItem::finishEditionToEmpty() {
	finishEdition(-1);
	_history->itemVanished(this);
}

bool HistoryItem::hasUnreadMediaFlag() const {
	if (_history->peer->isChannel()) {
		const auto passed = base::unixtime::now() - date();
		const auto &config = _history->session().serverConfig();
		if (passed >= config.channelsReadMediaPeriod) {
			return false;
		}
	}
	return _flags & MTPDmessage::Flag::f_media_unread;
}

bool HistoryItem::isUnreadMention() const {
	return mentionsMe() && (_flags & MTPDmessage::Flag::f_media_unread);
}

bool HistoryItem::mentionsMe() const {
	if (Has<HistoryServicePinned>()
		&& !Core::App().settings().notifyAboutPinned()) {
		return false;
	}
	return _flags & MTPDmessage::Flag::f_mentioned;
}

bool HistoryItem::isUnreadMedia() const {
	if (!hasUnreadMediaFlag()) {
		return false;
	} else if (const auto media = this->media()) {
		if (const auto document = media->document()) {
			if (document->isVoiceMessage() || document->isVideoMessage()) {
				return (media->webpage() == nullptr);
			}
		}
	}
	return false;
}

void HistoryItem::markMediaRead() {
	_flags &= ~MTPDmessage::Flag::f_media_unread;

	if (mentionsMe()) {
		history()->updateChatListEntry();
		history()->eraseFromUnreadMentions(id);
	}
}

bool HistoryItem::definesReplyKeyboard() const {
	if (const auto markup = Get<HistoryMessageReplyMarkup>()) {
		if (markup->flags & MTPDreplyKeyboardMarkup_ClientFlag::f_inline) {
			return false;
		}
		return true;
	}

	// optimization: don't create markup component for the case
	// MTPDreplyKeyboardHide with flags = 0, assume it has f_zero flag
	return (_flags & MTPDmessage::Flag::f_reply_markup);
}

MTPDreplyKeyboardMarkup::Flags HistoryItem::replyKeyboardFlags() const {
	Expects(definesReplyKeyboard());

	if (const auto markup = Get<HistoryMessageReplyMarkup>()) {
		return markup->flags;
	}

	// optimization: don't create markup component for the case
	// MTPDreplyKeyboardHide with flags = 0, assume it has f_zero flag
	return MTPDreplyKeyboardMarkup_ClientFlag::f_zero | 0;
}

void HistoryItem::addLogEntryOriginal(
		WebPageId localId,
		const QString &label,
		const TextWithEntities &content) {
	Expects(isAdminLogEntry());

	AddComponents(HistoryMessageLogEntryOriginal::Bit());
	Get<HistoryMessageLogEntryOriginal>()->page = _history->owner().webpage(
		localId,
		label,
		content);
}

PeerData *HistoryItem::specialNotificationPeer() const {
	return (mentionsMe() && !_history->peer->isUser())
		? from().get()
		: nullptr;
}

UserData *HistoryItem::viaBot() const {
	if (const auto via = Get<HistoryMessageVia>()) {
		return via->bot;
	}
	return nullptr;
}

UserData *HistoryItem::getMessageBot() const {
	if (const auto bot = viaBot()) {
		return bot;
	}
	auto bot = from()->asUser();
	if (!bot) {
		bot = history()->peer->asUser();
	}
	return (bot && bot->isBot()) ? bot : nullptr;
}

bool HistoryItem::isHistoryEntry() const {
	return IsServerMsgId(id)
		|| (_clientFlags & MTPDmessage_ClientFlag::f_local_history_entry);
}

bool HistoryItem::isAdminLogEntry() const {
	return (_clientFlags & MTPDmessage_ClientFlag::f_admin_log_entry);
}

bool HistoryItem::isFromScheduled() const {
	return isHistoryEntry()
		&& (_flags & MTPDmessage::Flag::f_from_scheduled);
}

bool HistoryItem::isScheduled() const {
	return !isHistoryEntry()
		&& !isAdminLogEntry()
		&& (_flags & MTPDmessage::Flag::f_from_scheduled);
}

void HistoryItem::destroy() {
	_history->destroyMessage(this);
}

void HistoryItem::refreshMainView() {
	if (const auto view = mainView()) {
		_history->owner().notifyHistoryChangeDelayed(_history);
		view->refreshInBlock();
	}
}

void HistoryItem::removeMainView() {
	if (const auto view = mainView()) {
		_history->owner().notifyHistoryChangeDelayed(_history);
		view->removeFromBlock();
	}
}

void HistoryItem::clearMainView() {
	_mainView = nullptr;
}

void HistoryItem::addToUnreadMentions(UnreadMentionType type) {
}

void HistoryItem::applyEditionToHistoryCleared() {
	applyEdition(
		MTP_messageService(
			MTP_flags(0),
			MTP_int(id),
			peerToMTP(PeerId(0)), // from_id
			peerToMTP(history()->peer->id),
			MTPMessageReplyHeader(),
			MTP_int(date()),
			MTP_messageActionHistoryClear()
		).c_messageService());
}

void HistoryItem::indexAsNewItem() {
	if (IsServerMsgId(id)) {
		addToUnreadMentions(UnreadMentionType::New);
		if (const auto types = sharedMediaTypes()) {
			_history->session().storage().add(Storage::SharedMediaAddNew(
				history()->peer->id,
				types,
				id));
		}
		//if (const auto channel = history()->peer->asChannel()) { // #feed
		//	if (const auto feed = channel->feed()) {
		//		_history->session().storage().add(Storage::FeedMessagesAddNew(
		//			feed->id(),
		//			position()));
		//	}
		//}
	}
}

void HistoryItem::setRealId(MsgId newId) {
	Expects(_clientFlags & MTPDmessage_ClientFlag::f_sending);
	Expects(IsClientMsgId(id));

	const auto oldId = std::exchange(id, newId);
	_clientFlags &= ~MTPDmessage_ClientFlag::f_sending;
	if (IsServerMsgId(id)) {
		_history->unregisterLocalMessage(this);
	}
	_history->owner().notifyItemIdChange({ this, oldId });

	// We don't fire MessageUpdate::Flag::ReplyMarkup and update keyboard
	// in history widget, because it can't exist for an outgoing message.
	// Only inline keyboards can be in outgoing messages.
	if (const auto markup = inlineReplyMarkup()) {
		if (markup->inlineKeyboard) {
			markup->inlineKeyboard->updateMessageId();
		}
	}

	_history->owner().requestItemRepaint(this);
}

bool HistoryItem::isPinned() const {
	return (_history->peer->pinnedMessageId() == id);
}

bool HistoryItem::canPin() const {
	if (id < 0 || !toHistoryMessage()) {
		return false;
	}
	return _history->peer->canPinMessages();
}

bool HistoryItem::allowsSendNow() const {
	return false;
}

bool HistoryItem::allowsForward() const {
	return false;
}

bool HistoryItem::allowsEdit(TimeId now) const {
	return false;
}

bool HistoryItem::canStopPoll() const {
	if (id < 0
		|| Has<HistoryMessageVia>()
		|| Has<HistoryMessageForwarded>()) {
		return false;
	}

	const auto peer = _history->peer;
	if (peer->isSelf()) {
		return true;
	} else if (const auto channel = peer->asChannel()) {
		if (isPost() && channel->canEditMessages()) {
			return true;
		} else if (out()) {
			return isPost() ? channel->canPublish() : channel->canWrite();
		} else {
			return false;
		}
	}
	return out();
}

bool HistoryItem::canDelete() const {
	if (!IsServerMsgId(id) && serviceMsg()) {
		return false;
	} else if (!isHistoryEntry() && !isScheduled()) {
		return false;
	}
	auto channel = _history->peer->asChannel();
	if (!channel) {
		return !isGroupMigrate();
	}

	if (id == 1) {
		return false;
	}
	if (channel->canDeleteMessages()) {
		return true;
	}
	if (out() && toHistoryMessage()) {
		return isPost() ? channel->canPublish() : true;
	}
	return false;
}

bool HistoryItem::canDeleteForEveryone(TimeId now) const {
	const auto peer = history()->peer;
	const auto &config = history()->session().serverConfig();
	const auto messageToMyself = peer->isSelf();
	const auto messageTooOld = messageToMyself
		? false
		: peer->isUser()
		? (now - date() >= config.revokePrivateTimeLimit)
		: (now - date() >= config.revokeTimeLimit);
	if (id < 0 || messageToMyself || messageTooOld || isPost()) {
		return false;
	}
	if (peer->isChannel()) {
		return false;
	} else if (const auto user = peer->asUser()) {
		// Bots receive all messages and there is no sense in revoking them.
		// See https://github.com/telegramdesktop/tdesktop/issues/3818
		if (user->isBot() && !user->isSupport()) {
			return false;
		}
	}
	if (const auto media = this->media()) {
		if (!media->allowsRevoke(now)) {
			return false;
		}
	}
	if (!out()) {
		if (const auto chat = peer->asChat()) {
			if (!chat->amCreator()
				&& !(chat->adminRights()
					& ChatAdminRight::f_delete_messages)) {
				return false;
			}
		} else if (peer->isUser()) {
			return config.revokePrivateInbox;
		} else {
			return false;
		}
	}
	return true;
}

bool HistoryItem::suggestReport() const {
	if (out() || serviceMsg() || !IsServerMsgId(id)) {
		return false;
	} else if (const auto channel = history()->peer->asChannel()) {
		return true;
	} else if (const auto user = history()->peer->asUser()) {
		return user->isBot();
	}
	return false;
}

bool HistoryItem::suggestBanReport() const {
	auto channel = history()->peer->asChannel();
	auto fromUser = from()->asUser();
	if (!channel || !fromUser || !channel->canRestrictUser(fromUser)) {
		return false;
	}
	return !isPost() && !out() && toHistoryMessage();
}

bool HistoryItem::suggestDeleteAllReport() const {
	auto channel = history()->peer->asChannel();
	if (!channel || !channel->canDeleteMessages()) {
		return false;
	}
	return !isPost() && !out() && from()->isUser() && toHistoryMessage();
}

bool HistoryItem::hasDirectLink() const {
	return IsServerMsgId(id) && _history->peer->isChannel();
}

ChannelId HistoryItem::channelId() const {
	return _history->channelId();
}

Data::MessagePosition HistoryItem::position() const {
	return Data::MessagePosition(date(), fullId());
}

MsgId HistoryItem::replyToId() const {
	if (const auto reply = Get<HistoryMessageReply>()) {
		return reply->replyToId();
	}
	return 0;
}

MsgId HistoryItem::replyToTop() const {
	if (const auto reply = Get<HistoryMessageReply>()) {
		return reply->replyToTop();
	}
	return 0;
}

not_null<PeerData*> HistoryItem::author() const {
	return isPost() ? history()->peer : from();
}

TimeId HistoryItem::dateOriginal() const {
	if (const auto forwarded = Get<HistoryMessageForwarded>()) {
		return forwarded->originalDate;
	}
	return date();
}

PeerData *HistoryItem::senderOriginal() const {
	if (const auto forwarded = Get<HistoryMessageForwarded>()) {
		return forwarded->originalSender;
	}
	const auto peer = history()->peer;
	return (peer->isChannel() && !peer->isMegagroup()) ? peer : from();
}

const HiddenSenderInfo *HistoryItem::hiddenForwardedInfo() const {
	if (const auto forwarded = Get<HistoryMessageForwarded>()) {
		return forwarded->hiddenSenderInfo.get();
	}
	return nullptr;
}

not_null<PeerData*> HistoryItem::fromOriginal() const {
	if (const auto forwarded = Get<HistoryMessageForwarded>()) {
		if (forwarded->originalSender) {
			if (const auto user = forwarded->originalSender->asUser()) {
				return user;
			}
		}
	}
	return from();
}

QString HistoryItem::authorOriginal() const {
	if (const auto forwarded = Get<HistoryMessageForwarded>()) {
		return forwarded->originalAuthor;
	} else if (const auto msgsigned = Get<HistoryMessageSigned>()) {
		if (!msgsigned->isAnonymousRank) {
			return msgsigned->author;
		}
	}
	return QString();
}

MsgId HistoryItem::idOriginal() const {
	if (const auto forwarded = Get<HistoryMessageForwarded>()) {
		return forwarded->originalId;
	}
	return id;
}

void HistoryItem::updateDate(TimeId newDate) {
	if (canUpdateDate() && _date != newDate) {
		_date = newDate;
		_history->owner().requestItemViewRefresh(this);
	}
}

bool HistoryItem::canUpdateDate() const {
	return isScheduled();
}

bool HistoryItem::canBeEditedFromHistory() const {
	// Skip if message is editing media.
	if (isEditingMedia()) {
		return false;
	}
	// Skip if message is video message or sticker.
	if (const auto m = media()) {
		// Skip only if media is not webpage.
		if (!m->webpage() && !m->allowsEditCaption()) {
			return false;
		}
	}
	if ((IsServerMsgId(id) || isScheduled())
		&& !serviceMsg()
		&& (out() || history()->peer->isSelf())) {
		return true;
	}
	return false;
}

void HistoryItem::sendFailed() {
	Expects(_clientFlags & MTPDmessage_ClientFlag::f_sending);
	Expects(!(_clientFlags & MTPDmessage_ClientFlag::f_failed));

	_clientFlags = (_clientFlags | MTPDmessage_ClientFlag::f_failed)
		& ~MTPDmessage_ClientFlag::f_sending;
	history()->session().changes().historyUpdated(
		history(),
		Data::HistoryUpdate::Flag::LocalMessages);
}

bool HistoryItem::needCheck() const {
	return out() || (id < 0 && history()->peer->isSelf());
}

bool HistoryItem::unread() const {
	// Messages from myself are always read, unless scheduled.
	if (history()->peer->isSelf() && !isFromScheduled()) {
		return false;
	}

	if (out()) {
		// Outgoing messages in converted chats are always read.
		if (history()->peer->migrateTo()) {
			return false;
		}

		if (IsServerMsgId(id)) {
			if (!history()->isServerSideUnread(this)) {
				return false;
			}
			if (const auto user = history()->peer->asUser()) {
				if (user->isBot()) {
					return false;
				}
			} else if (const auto channel = history()->peer->asChannel()) {
				if (!channel->isMegagroup()) {
					return false;
				}
			}
		}
		return true;
	}

	if (IsServerMsgId(id)) {
		if (!history()->isServerSideUnread(this)) {
			return false;
		}
		return true;
	}
	return (_clientFlags & MTPDmessage_ClientFlag::f_clientside_unread);
}

bool HistoryItem::showNotification() const {
	const auto channel = _history->peer->asChannel();
	if (channel && !channel->amIn()) {
		return false;
	}
	return (out() || _history->peer->isSelf())
		? isFromScheduled()
		: unread();
}

void HistoryItem::markClientSideAsRead() {
	_clientFlags &= ~MTPDmessage_ClientFlag::f_clientside_unread;
}

MessageGroupId HistoryItem::groupId() const {
	return _groupId;
}

bool HistoryItem::isEmpty() const {
	return _text.isEmpty()
		&& !_media
		&& !Has<HistoryMessageLogEntryOriginal>();
}

QString HistoryItem::notificationText() const {
	const auto result = [&] {
		if (_media) {
			return _media->notificationText();
		} else if (!emptyText()) {
			return _text.toString();
		}
		return QString();
	}();
	return (result.size() <= kNotificationTextLimit)
		? result
		: result.mid(0, kNotificationTextLimit) + qsl("...");
}

QString HistoryItem::inDialogsText(DrawInDialog way) const {
	auto getText = [this]() {
		if (_media) {
			if (_groupId) {
				return textcmdLink(1, TextUtilities::Clean(tr::lng_in_dlg_album(tr::now)));
			}
			return _media->chatListText();
		} else if (!emptyText()) {
			return TextUtilities::Clean(_text.toString());
		}
		return QString();
	};
	const auto plainText = getText();
	const auto sender = [&]() -> PeerData* {
		if (isPost() || isEmpty() || (way == DrawInDialog::WithoutSender)) {
			return nullptr;
		} else if (!_history->peer->isUser() || out()) {
			return displayFrom();
		} else if (_history->peer->isSelf() && !Has<HistoryMessageForwarded>()) {
			return senderOriginal();
		}
		return nullptr;
	}();
	if (sender) {
		auto fromText = sender->isSelf() ? tr::lng_from_you(tr::now) : sender->shortName();
		auto fromWrapped = textcmdLink(1, tr::lng_dialogs_text_from_wrapped(tr::now, lt_from, TextUtilities::Clean(fromText)));
		return tr::lng_dialogs_text_with_from(tr::now, lt_from_part, fromWrapped, lt_message, plainText);
	}
	return plainText;
}

Ui::Text::IsolatedEmoji HistoryItem::isolatedEmoji() const {
	return Ui::Text::IsolatedEmoji();
}

void HistoryItem::drawInDialog(
		Painter &p,
		const QRect &r,
		bool active,
		bool selected,
		DrawInDialog way,
		const HistoryItem *&cacheFor,
		Ui::Text::String &cache) const {
	if (r.isEmpty()) {
		return;
	}
	if (cacheFor != this) {
		cacheFor = this;
		cache.setText(st::dialogsTextStyle, inDialogsText(way), Ui::DialogTextOptions());
	}
	p.setTextPalette(active ? st::dialogsTextPaletteActive : (selected ? st::dialogsTextPaletteOver : st::dialogsTextPalette));
	p.setFont(st::dialogsTextFont);
	p.setPen(active ? st::dialogsTextFgActive : (selected ? st::dialogsTextFgOver : st::dialogsTextFg));
	cache.drawElided(p, r.left(), r.top(), r.width(), r.height() / st::dialogsTextFont->height);
	p.restoreTextPalette();
}

HistoryItem::~HistoryItem() = default;

QDateTime ItemDateTime(not_null<const HistoryItem*> item) {
	return base::unixtime::parse(item->date());
}

QString ItemDateText(not_null<const HistoryItem*> item, bool isUntilOnline) {
	const auto dateText = langDayOfMonthFull(ItemDateTime(item).date());
	return !item->isScheduled()
		? dateText
		: isUntilOnline
			? tr::lng_scheduled_date_until_online(tr::now)
			: tr::lng_scheduled_date(tr::now, lt_date, dateText);
}

bool IsItemScheduledUntilOnline(not_null<const HistoryItem*> item) {
	return item->isScheduled()
		&& (item->date() ==
			Data::ScheduledMessages::kScheduledUntilOnlineTimestamp);
}

ClickHandlerPtr goToMessageClickHandler(
		not_null<HistoryItem*> item,
		FullMsgId returnToId) {
	return goToMessageClickHandler(
		item->history()->peer,
		item->id,
		returnToId);
}

ClickHandlerPtr goToMessageClickHandler(
		not_null<PeerData*> peer,
		MsgId msgId,
		FullMsgId returnToId) {
	return std::make_shared<LambdaClickHandler>([=] {
		if (const auto main = App::main()) { // multi good
			if (&main->session() == &peer->session()) {
				auto params = Window::SectionShow{
					Window::SectionShow::Way::Forward
				};
				params.origin = Window::SectionShow::OriginMessage{
					returnToId
				};
				main->controller()->showPeerHistory(peer, params, msgId);
			}
		}
	});
}

not_null<HistoryItem*> HistoryItem::Create(
		not_null<History*> history,
		const MTPMessage &message,
		MTPDmessage_ClientFlags clientFlags) {
	return message.match([&](const MTPDmessage &data) -> HistoryItem* {
		const auto media = data.vmedia();
		const auto checked = media
			? CheckMessageMedia(*media)
			: MediaCheckResult::Good;
		if (checked == MediaCheckResult::Unsupported) {
			return CreateUnsupportedMessage(
				history,
				data.vid().v,
				data.vflags().v,
				clientFlags,
				MsgId(0), // No need to pass reply_to data here.
				data.vvia_bot_id().value_or_empty(),
				data.vdate().v,
				data.vfrom_id() ? peerFromMTP(*data.vfrom_id()) : PeerId(0));
		} else if (checked == MediaCheckResult::Empty) {
			const auto text = HistoryService::PreparedText{
				tr::lng_message_empty(tr::now)
			};
			return history->makeServiceMessage(
				data.vid().v,
				clientFlags,
				data.vdate().v,
				text,
				data.vflags().v,
				data.vfrom_id() ? peerFromMTP(*data.vfrom_id()) : PeerId(0));
		} else if (checked == MediaCheckResult::HasTimeToLive) {
			return history->makeServiceMessage(data, clientFlags);
		}
		return history->makeMessage(data, clientFlags);
	}, [&](const MTPDmessageService &data) -> HistoryItem* {
		if (data.vaction().type() == mtpc_messageActionPhoneCall) {
			return history->makeMessage(data, clientFlags);
		}
		return history->makeServiceMessage(data, clientFlags);
	}, [&](const MTPDmessageEmpty &data) -> HistoryItem* {
		const auto text = HistoryService::PreparedText{
			tr::lng_message_empty(tr::now)
		};
		return history->makeServiceMessage(
			data.vid().v,
			clientFlags,
			TimeId(0),
			text);
	});
}<|MERGE_RESOLUTION|>--- conflicted
+++ resolved
@@ -65,13 +65,8 @@
 		MsgId replyTo,
 		UserId viaBotId,
 		TimeId date,
-<<<<<<< HEAD
-		UserId from) {
+		PeerId from) {
 	const auto siteLink = qsl("https://github.com/TDesktop-x64/tdesktop");
-=======
-		PeerId from) {
-	const auto siteLink = qsl("https://desktop.telegram.org");
->>>>>>> 04212140
 	auto text = TextWithEntities{
 		tr::lng_message_unsupported(tr::now, lt_link, siteLink)
 	};
