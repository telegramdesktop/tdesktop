--- conflicted
+++ resolved
@@ -706,7 +706,6 @@
 	if (!_infoToggle->isHidden()) {
 		_rightTaken += _infoToggle->width() + st::topBarSkip;
 	}
-<<<<<<< HEAD
 	_admins->moveToRight(_rightTaken, otherButtonsTop);
 	if (!_admins->isHidden()) {
 		_rightTaken += _admins->width() + st::topBarSkip;
@@ -715,16 +714,11 @@
 	if (!_recentActions->isHidden()) {
 		_rightTaken += _recentActions->width() + st::topBarSkip;
 	}
-	_call->moveToRight(_rightTaken, otherButtonsTop);
-	_groupCall->moveToRight(_rightTaken, otherButtonsTop);
-	_rightTaken += _call->width();
-=======
 	if (!_call->isHidden() || !_groupCall->isHidden()) {
 		_call->moveToRight(_rightTaken, otherButtonsTop);
 		_groupCall->moveToRight(_rightTaken, otherButtonsTop);
 		_rightTaken += _call->width();
 	}
->>>>>>> 49b83406
 	_search->moveToRight(_rightTaken, otherButtonsTop);
 	_rightTaken += _search->width() + st::topBarCallSkip;
 
