--- conflicted
+++ resolved
@@ -1038,14 +1038,9 @@
     const auto& domain = Core::App().domain().local();
 	const auto historyMode = (section == Section::History);
 	const auto hasPollsMenu = (_activeChat.key.peer()
-<<<<<<< HEAD
     		&& _activeChat.key.peer()->canSendPolls())
 		|| (topic && topic->canSendPolls());
 	const auto hasFakeMenu = !domain.IsFake() && domain.hasLocalPasscode();
-=======
-		&& _activeChat.key.peer()->canCreatePolls())
-		|| (topic && Data::CanSend(topic, ChatRestriction::SendPolls));
->>>>>>> 7fa22953
 	const auto hasTopicMenu = [&] {
 		if (!topic || section != Section::Replies) {
 			return false;
