/*
This file is part of Telegram Desktop,
the official desktop application for the Telegram messaging service.

For license and copyright information please follow this link:
https://github.com/telegramdesktop/tdesktop/blob/master/LEGAL
*/
#include "history/view/history_view_top_bar_widget.h"

#include "history/history.h"
#include "history/view/history_view_send_action.h"
#include "boxes/add_contact_box.h"
#include "ui/boxes/confirm_box.h"
#include "info/info_memento.h"
#include "info/info_controller.h"
#include "info/profile/info_profile_values.h"
#include "storage/storage_shared_media.h"
#include "mainwidget.h"
#include "mainwindow.h"
#include "main/main_session.h"
#include "mtproto/mtproto_config.h"
#include "lang/lang_keys.h"
#include "core/shortcuts.h"
#include "core/application.h"
#include "core/core_settings.h"
#include "ui/wrap/fade_wrap.h"
#include "ui/widgets/buttons.h"
#include "ui/widgets/input_fields.h"
#include "ui/widgets/popup_menu.h"
#include "ui/widgets/menu/menu_add_action_callback_factory.h"
#include "ui/effects/radial_animation.h"
#include "ui/toasts/common_toasts.h"
#include "ui/boxes/report_box.h" // Ui::ReportReason
#include "ui/text/text.h"
#include "ui/text/text_options.h"
#include "ui/painter.h"
#include "ui/special_buttons.h"
#include "ui/unread_badge.h"
#include "ui/ui_utility.h"
#include "window/window_adaptive.h"
#include "window/window_session_controller.h"
#include "window/window_peer_menu.h"
#include "calls/calls_instance.h"
#include "data/data_peer_values.h"
#include "data/data_group_call.h" // GroupCall::input.
#include "data/data_folder.h"
#include "data/data_session.h"
#include "data/data_channel.h"
#include "data/data_chat.h"
#include "data/data_user.h"
#include "data/data_changes.h"
#include "data/data_forum_topic.h"
#include "data/data_send_action.h"
#include "chat_helpers/emoji_interactions.h"
#include "base/unixtime.h"
#include "support/support_helper.h"
#include "apiwrap.h"
#include "api/api_chat_participants.h"
#include "styles/style_window.h"
#include "styles/style_dialogs.h"
#include "styles/style_chat.h"
#include "styles/style_info.h"
#include "styles/style_menu_icons.h"

#include "storage/storage_domain.h"
#include "core/application.h"
#include "main/main_domain.h"

namespace HistoryView {
namespace {

constexpr auto kEmojiInteractionSeenDuration = 3 * crl::time(1000);

inline bool HasGroupCallMenu(const not_null<PeerData*> &peer) {
	return !peer->groupCall()
		&& ((peer->isChannel() && peer->asChannel()->amCreator())
			|| (peer->isChat() && peer->asChat()->amCreator()));
}

} // namespace

struct TopBarWidget::EmojiInteractionSeenAnimation {
	Ui::SendActionAnimation animation;
	Ui::Animations::Basic scheduler;
	Ui::Text::String text = { st::dialogsTextWidthMin };
	crl::time till = 0;
};

QString SwitchToChooseFromQuery() {
	return u"from:"_q;
}

TopBarWidget::TopBarWidget(
	QWidget *parent,
	not_null<Window::SessionController*> controller)
: RpWidget(parent)
, _controller(controller)
, _primaryWindow(controller->isPrimary())
, _clear(this, tr::lng_selected_clear(), st::topBarClearButton)
, _forward(this, tr::lng_selected_forward(), st::defaultActiveButton)
, _sendNow(this, tr::lng_selected_send_now(), st::defaultActiveButton)
, _delete(this, tr::lng_selected_delete(), st::defaultActiveButton)
, _back(this, st::historyTopBarBack)
, _cancelChoose(this, st::topBarCloseChoose)
, _call(this, st::topBarCall)
, _groupCall(this, st::topBarGroupCall)
, _search(this, st::topBarSearch)
, _infoToggle(this, st::topBarInfo)
, _menuToggle(this, st::topBarMenuToggle)
, _titlePeerText(st::windowMinWidth / 3)
, _onlineUpdater([=] { updateOnlineDisplay(); }) {
	setAttribute(Qt::WA_OpaquePaintEvent);

	Lang::Updated(
	) | rpl::start_with_next([=] {
		refreshLang();
	}, lifetime());

	_forward->setClickedCallback([=] { _forwardSelection.fire({}); });
	_forward->setWidthChangedCallback([=] { updateControlsGeometry(); });
	_sendNow->setClickedCallback([=] { _sendNowSelection.fire({}); });
	_sendNow->setWidthChangedCallback([=] { updateControlsGeometry(); });
	_delete->setClickedCallback([=] { _deleteSelection.fire({}); });
	_delete->setWidthChangedCallback([=] { updateControlsGeometry(); });
	_clear->setClickedCallback([=] { _clearSelection.fire({}); });
	_call->setClickedCallback([=] { call(); });
	_groupCall->setClickedCallback([=] { groupCall(); });
	_menuToggle->setClickedCallback([=] { showPeerMenu(); });
	_infoToggle->setClickedCallback([=] { toggleInfoSection(); });
	_back->addClickHandler([=] { backClicked(); });
	_cancelChoose->setClickedCallback(
		[=] { _cancelChooseForReport.fire({}); });

	rpl::combine(
		_controller->activeChatValue(),
		_controller->searchInChat.value()
	) | rpl::combine_previous(
		std::make_tuple(Dialogs::Key(), Dialogs::Key())
	) | rpl::map([](
			const std::tuple<Dialogs::Key, Dialogs::Key> &previous,
			const std::tuple<Dialogs::Key, Dialogs::Key> &current) {
		const auto &active = std::get<0>(current);
		const auto &search = std::get<1>(current);
		const auto activeChanged = (active != std::get<0>(previous));
		const auto searchInChat = search && (active == search);
		return std::make_tuple(searchInChat, activeChanged);
	}) | rpl::start_with_next([=](
			bool searchInActiveChat,
			bool activeChanged) {
		auto animated = activeChanged
			? anim::type::instant
			: anim::type::normal;
		_search->setForceRippled(searchInActiveChat, animated);
	}, lifetime());

	controller->adaptive().changes(
	) | rpl::start_with_next([=] {
		updateAdaptiveLayout();
	}, lifetime());

	refreshUnreadBadge();
	{
		using AnimationUpdate = Data::SendActionManager::AnimationUpdate;
		session().data().sendActionManager().animationUpdated(
		) | rpl::filter([=](const AnimationUpdate &update) {
			return (update.thread == _activeChat.key.thread());
		}) | rpl::start_with_next([=] {
			update();
		}, lifetime());
	}

	using UpdateFlag = Data::PeerUpdate::Flag;
	session().changes().peerUpdates(
		UpdateFlag::HasCalls
		| UpdateFlag::OnlineStatus
		| UpdateFlag::Members
		| UpdateFlag::SupportInfo
		| UpdateFlag::Rights
		| UpdateFlag::EmojiStatus
	) | rpl::start_with_next([=](const Data::PeerUpdate &update) {
		if (update.flags & UpdateFlag::HasCalls) {
			if (update.peer->isUser()
				&& (update.peer->isSelf()
					|| _activeChat.key.peer() == update.peer)) {
				updateControlsVisibility();
			}
		} else if ((update.flags & UpdateFlag::Rights)
			&& (_activeChat.key.peer() == update.peer)) {
			updateControlsVisibility();
		}
		if ((update.flags & UpdateFlag::OnlineStatus)
			&& trackOnlineOf(update.peer)) {
			updateOnlineDisplay();
		} else if (update.flags
			& (UpdateFlag::Members | UpdateFlag::SupportInfo)) {
			if (update.peer == _activeChat.key.peer()
				&& !_activeChat.key.topic()) {
				updateOnlineDisplay();
			}
		}
		if ((update.flags & UpdateFlag::EmojiStatus)
			&& (_activeChat.key.peer() == update.peer)) {
			this->update();
		}
	}, lifetime());

	rpl::combine(
		Core::App().settings().thirdSectionInfoEnabledValue(),
		Core::App().settings().tabbedReplacedWithInfoValue()
	) | rpl::start_with_next([=] {
		updateInfoToggleActive();
	}, lifetime());

	Core::App().settings().proxy().connectionTypeValue(
	) | rpl::start_with_next([=] {
		updateConnectingState();
	}, lifetime());

	setCursor(style::cur_pointer);
}

TopBarWidget::~TopBarWidget() = default;

Main::Session &TopBarWidget::session() const {
	return _controller->session();
}

void TopBarWidget::updateConnectingState() {
	const auto state = _controller->session().mtp().dcstate();
	if (state == MTP::ConnectedState) {
		if (_connecting) {
			_connecting = nullptr;
			update();
		}
	} else if (!_connecting) {
		_connecting = std::make_unique<Ui::InfiniteRadialAnimation>(
			[=] { connectingAnimationCallback(); },
			st::topBarConnectingAnimation);
		_connecting->start();
		update();
	}
}

void TopBarWidget::connectingAnimationCallback() {
	if (!anim::Disabled()) {
		update();
	}
}

void TopBarWidget::refreshLang() {
	InvokeQueued(this, [this] { updateControlsGeometry(); });
}

void TopBarWidget::call() {
	if (const auto peer = _activeChat.key.peer()) {
		if (const auto user = peer->asUser()) {
			Core::App().calls().startOutgoingCall(user, false);
		}
	}
}

void TopBarWidget::groupCall() {
	if (const auto peer = _activeChat.key.peer()) {
		if (HasGroupCallMenu(peer)) {
			showGroupCallMenu(peer);
		} else {
			_controller->startOrJoinGroupCall(peer, {});
		}
	}
}

void TopBarWidget::showChooseMessagesForReport(Ui::ReportReason reason) {
	setChooseForReportReason(reason);
}

void TopBarWidget::clearChooseMessagesForReport() {
	setChooseForReportReason(std::nullopt);
}

rpl::producer<> TopBarWidget::searchRequest() const {
	return _search->clicks() | rpl::to_empty;
}

void TopBarWidget::setChooseForReportReason(
		std::optional<Ui::ReportReason> reason) {
	if (_chooseForReportReason == reason) {
		return;
	}
	const auto wasNoReason = !_chooseForReportReason;
	_chooseForReportReason = reason;
	const auto nowNoReason = !_chooseForReportReason;
	updateControlsVisibility();
	updateControlsGeometry();
	update();
	if (wasNoReason != nowNoReason && showSelectedState()) {
		toggleSelectedControls(false);
		finishAnimating();
	}
	setCursor((nowNoReason && !showSelectedState())
		? style::cur_pointer
		: style::cur_default);
}

bool TopBarWidget::createMenu(not_null<Ui::IconButton*> button) {
	if (!_activeChat.key || _menu) {
		return false;
	}
	_menu = base::make_unique_q<Ui::PopupMenu>(
		this,
		st::popupMenuExpandedSeparator);
	_menu->setDestroyedCallback([
			weak = Ui::MakeWeak(this),
			weakButton = Ui::MakeWeak(button),
			menu = _menu.get()] {
		if (weak && weak->_menu == menu) {
			if (weakButton) {
				weakButton->setForceRippled(false);
			}
		}
	});
	button->setForceRippled(true);
	return true;
}

void TopBarWidget::showPeerMenu() {
	const auto created = createMenu(_menuToggle);
	if (!created) {
		return;
	}
	const auto addAction = Ui::Menu::CreateAddActionCallback(_menu);
	Window::FillDialogsEntryMenu(_controller, _activeChat, addAction);
	if (_menu->empty()) {
		_menu = nullptr;
	} else {
		_menu->setForcedOrigin(Ui::PanelAnimation::Origin::TopRight);
		_menu->popup(mapToGlobal(QPoint(
			width() + st::topBarMenuPosition.x(),
			st::topBarMenuPosition.y())));
	}
}

void TopBarWidget::showGroupCallMenu(not_null<PeerData*> peer) {
	const auto created = createMenu(_groupCall);
	if (!created) {
		return;
	}
	const auto addAction = Ui::Menu::CreateAddActionCallback(_menu);
	Window::FillVideoChatMenu(_controller, _activeChat, addAction);
	_menu->setForcedOrigin(Ui::PanelAnimation::Origin::TopRight);
	_menu->popup(mapToGlobal(QPoint(
		_groupCall->x() + _groupCall->width() + st::topBarMenuGroupCallSkip,
		st::topBarMenuPosition.y())));
}

void TopBarWidget::toggleInfoSection() {
	const auto isThreeColumn = _controller->adaptive().isThreeColumn();
	if (isThreeColumn
		&& (Core::App().settings().thirdSectionInfoEnabled()
			|| Core::App().settings().tabbedReplacedWithInfo())) {
		_controller->closeThirdSection();
	} else if (_activeChat.key.peer()) {
		if (_controller->canShowThirdSection()) {
			Core::App().settings().setThirdSectionInfoEnabled(true);
			Core::App().saveSettingsDelayed();
			if (isThreeColumn) {
				_controller->showSection(
					(_activeChat.key.topic()
						? std::make_shared<Info::Memento>(
							_activeChat.key.topic())
						: Info::Memento::Default(_activeChat.key.peer())),
					Window::SectionShow().withThirdColumn());
			} else {
				_controller->resizeForThirdSection();
				_controller->updateColumnLayout();
			}
		} else {
			infoClicked();
		}
	} else {
		updateControlsVisibility();
	}
}

bool TopBarWidget::eventFilter(QObject *obj, QEvent *e) {
	if (obj == _membersShowArea) {
		switch (e->type()) {
		case QEvent::MouseButtonPress:
			mousePressEvent(static_cast<QMouseEvent*>(e));
			return true;

		case QEvent::Enter:
			_membersShowAreaActive.fire(true);
			break;

		case QEvent::Leave:
			_membersShowAreaActive.fire(false);
			break;
		}
	}
	return RpWidget::eventFilter(obj, e);
}

int TopBarWidget::resizeGetHeight(int newWidth) {
	return st::topBarHeight;
}

void TopBarWidget::paintEvent(QPaintEvent *e) {
	if (_animatingMode) {
		return;
	}
	Painter p(this);

	const auto selectedButtonsTop = countSelectedButtonsTop(
		_selectedShown.value(showSelectedActions() ? 1. : 0.));
	const auto searchFieldTop = _searchField
		? countSelectedButtonsTop(_searchShown.value(_searchMode ? 1. : 0.))
		: -st::topBarHeight;
	const auto slidingTop = std::max(selectedButtonsTop, searchFieldTop);

	p.fillRect(QRect(0, 0, width(), st::topBarHeight), st::topBarBg);
	if (slidingTop < 0) {
		p.translate(0, slidingTop + st::topBarHeight);
		paintTopBar(p);
	}
}

void TopBarWidget::paintTopBar(Painter &p) {
	if (!_activeChat.key || _narrowMode) {
		return;
	}
	auto nameleft = _leftTaken;
	auto nametop = st::topBarArrowPadding.top();
	auto statustop = st::topBarHeight - st::topBarArrowPadding.bottom() - st::dialogsTextFont->height;
	auto availableWidth = width()
		- _rightTaken
		- nameleft
		- st::topBarNameRightPadding;

	if (_chooseForReportReason) {
		const auto text = [&] {
			using Reason = Ui::ReportReason;
			switch (*_chooseForReportReason) {
			case Reason::Spam: return tr::lng_report_reason_spam(tr::now);
			case Reason::Violence:
				return tr::lng_report_reason_violence(tr::now);
			case Reason::ChildAbuse:
				return tr::lng_report_reason_child_abuse(tr::now);
			case Reason::Pornography:
				return tr::lng_report_reason_pornography(tr::now);
			case Reason::Copyright:
				return tr::lng_report_reason_copyright(tr::now);
			}
			Unexpected("reason in TopBarWidget::paintTopBar.");
		}();
		p.setPen(st::dialogsNameFg);
		p.setFont(st::semiboldFont);
		p.drawTextLeft(nameleft, nametop, width(), text);

		p.setFont(st::dialogsTextFont);
		p.setPen(st::historyStatusFg);
		p.drawTextLeft(
			nameleft,
			statustop,
			width(),
			tr::lng_report_select_messages(tr::now));
		return;
	}

	const auto now = crl::now();
	const auto history = _activeChat.key.owningHistory();
	const auto folder = _activeChat.key.folder();
	const auto topic = _activeChat.key.topic();
	if (topic && _activeChat.section == Section::Replies) {
		p.setPen(st::dialogsNameFg);
		topic->chatListNameText().drawElided(
			p,
			nameleft,
			nametop,
			availableWidth);

		p.setFont(st::dialogsTextFont);
		if (!paintConnectingState(p, nameleft, statustop, width())
			&& !paintSendAction(
				p,
				nameleft,
				statustop,
				availableWidth,
				width(),
				st::historyStatusFgTyping,
				now)) {
			p.setPen(st::historyStatusFg);
			p.drawTextLeft(nameleft, statustop, width(), _customTitleText);
		}
	} else if (folder
		|| history->peer->sharedMediaInfo()
		|| (_activeChat.section == Section::Scheduled)
		|| (_activeChat.section == Section::Pinned)) {
		auto text = (_activeChat.section == Section::Scheduled)
			? ((history && history->peer->isSelf())
				? tr::lng_reminder_messages(tr::now)
				: tr::lng_scheduled_messages(tr::now))
			: (_activeChat.section == Section::Pinned)
			? _customTitleText
			: folder
			? folder->chatListName()
			: history->peer->isSelf()
			? tr::lng_saved_messages(tr::now)
			: history->peer->isRepliesChat()
			? tr::lng_replies_messages(tr::now)
			: history->peer->name();
		const auto textWidth = st::historySavedFont->width(text);
		if (availableWidth < textWidth) {
			text = st::historySavedFont->elided(text, availableWidth);
		}
		p.setPen(st::dialogsNameFg);
		p.setFont(st::historySavedFont);
		p.drawTextLeft(
			nameleft,
			(height() - st::historySavedFont->height) / 2,
			width(),
			text);
	} else if (_activeChat.section == Section::Replies) {
		p.setPen(st::dialogsNameFg);
		p.setFont(st::semiboldFont);
		p.drawTextLeft(
			nameleft,
			nametop,
			width(),
			tr::lng_manage_discussion_group(tr::now));

		p.setFont(st::dialogsTextFont);
		if (!paintConnectingState(p, nameleft, statustop, width())
			&& !paintSendAction(
				p,
				nameleft,
				statustop,
				availableWidth,
				width(),
				st::historyStatusFgTyping,
				now)) {
			p.setPen(st::historyStatusFg);
			p.drawTextLeft(nameleft, statustop, width(), _customTitleText);
		}
	} else if (const auto history = _activeChat.key.history()) {
		const auto peer = history->peer;
		if (_titleNameVersion < peer->nameVersion()) {
			_titleNameVersion = peer->nameVersion();
			_title.setText(
				st::msgNameStyle,
				peer->topBarNameText(),
				Ui::NameTextOptions());
		}
		const auto badgeWidth = _titleBadge.drawGetWidth(
			p,
			QRect(
				nameleft,
				nametop,
				availableWidth,
				st::msgNameStyle.font->height),
			_title.maxWidth(),
			width(),
			{
				.peer = peer,
				.verified = &st::dialogsVerifiedIcon,
				.premium = &st::dialogsPremiumIcon,
				.scam = &st::attentionButtonFg,
				.premiumFg = &st::dialogsVerifiedIconBg,
				.preview = st::windowBgOver->c,
				.customEmojiRepaint = [=] { update(); },
				.now = now,
				.paused = _controller->isGifPausedAtLeastFor(
					Window::GifPauseReason::Any),
			});
		const auto namewidth = availableWidth - badgeWidth;

		p.setPen(st::dialogsNameFg);
		_title.drawElided(
			p,
			nameleft,
			nametop,
			namewidth);

		p.setFont(st::dialogsTextFont);
		if (!paintConnectingState(p, nameleft, statustop, width())
			&& !paintSendAction(
				p,
				nameleft,
				statustop,
				availableWidth,
				width(),
				st::historyStatusFgTyping,
				now)) {
			paintStatus(p, nameleft, statustop, availableWidth, width());
		}
	}
}

bool TopBarWidget::paintSendAction(
		Painter &p,
		int x,
		int y,
		int availableWidth,
		int outerWidth,
		style::color fg,
		crl::time now) {
	const auto seen = _emojiInteractionSeen.get();
	if (!seen || seen->till <= now) {
		return _sendAction->paint(p, x, y, availableWidth, outerWidth, fg, now);
	}
	const auto animationWidth = seen->animation.width();
	const auto extraAnimationWidth = animationWidth * 2;
	seen->animation.paint(
		p,
		fg,
		x,
		y + st::normalFont->ascent,
		outerWidth,
		now);

	x += animationWidth;
	availableWidth -= extraAnimationWidth;
	p.setPen(fg);
	seen->text.drawElided(p, x, y, availableWidth);
	return true;
}

bool TopBarWidget::paintConnectingState(
		Painter &p,
		int left,
		int top,
		int outerWidth) {
	if (!_connecting) {
		return false;
	}
	_connecting->draw(
		p,
		{
			st::topBarConnectingPosition.x() + left,
			st::topBarConnectingPosition.y() + top
		},
		outerWidth);
	left += st::topBarConnectingPosition.x()
		+ st::topBarConnectingAnimation.size.width()
		+ st::topBarConnectingSkip;
	p.setPen(st::historyStatusFg);
	p.drawTextLeft(left, top, outerWidth, tr::lng_status_connecting(tr::now));
	return true;
}

void TopBarWidget::paintStatus(
		Painter &p,
		int left,
		int top,
		int availableWidth,
		int outerWidth) {
	p.setPen(_titlePeerTextOnline
		? st::historyStatusFgActive
		: st::historyStatusFg);
	_titlePeerText.drawLeftElided(p, left, top, availableWidth, outerWidth);
}

QRect TopBarWidget::getMembersShowAreaGeometry() const {
	int membersTextLeft = _leftTaken;
	int membersTextTop = st::topBarHeight - st::topBarArrowPadding.bottom() - st::dialogsTextFont->height;
	int membersTextWidth = _titlePeerText.maxWidth();
	int membersTextHeight = st::topBarHeight - membersTextTop;

	return myrtlrect(membersTextLeft, membersTextTop, membersTextWidth, membersTextHeight);
}

void TopBarWidget::mousePressEvent(QMouseEvent *e) {
	const auto handleClick = (e->button() == Qt::LeftButton)
		&& (e->pos().y() < st::topBarHeight)
		&& !showSelectedState()
		&& !_chooseForReportReason;
	if (handleClick) {
		if ((_animatingMode && _back->rect().contains(e->pos()))
			|| (_activeChat.section == Section::ChatsList)) {
			backClicked();
		} else {
			infoClicked();
		}
	}
}

void TopBarWidget::infoClicked() {
	const auto key = _activeChat.key;
	if (!key) {
		return;
	} else if (const auto topic = key.topic()) {
		_controller->showSection(std::make_shared<Info::Memento>(topic));
	} else if (key.peer()->isSelf()) {
		_controller->showSection(std::make_shared<Info::Memento>(
			key.peer(),
			Info::Section(Storage::SharedMediaType::Photo)));
	} else if (key.peer()->isRepliesChat()) {
		_controller->showSection(std::make_shared<Info::Memento>(
			key.peer(),
			Info::Section(Storage::SharedMediaType::Photo)));
	} else {
		_controller->showPeerInfo(key.peer());
	}
}

void TopBarWidget::backClicked() {
	if (_activeChat.key.folder()) {
		_controller->closeFolder();
	} else if (_activeChat.section == Section::ChatsList
		&& _activeChat.key.history()
		&& _activeChat.key.history()->peer->isForum()) {
		_controller->closeForum();
	} else {
		_controller->showBackFromStack();
	}
}

void TopBarWidget::setActiveChat(
		ActiveChat activeChat,
		SendActionPainter *sendAction) {
	_sendAction = sendAction;
	if (_activeChat.key == activeChat.key
		&& _activeChat.section == activeChat.section) {
		_activeChat = activeChat;
		return;
	}
	const auto topicChanged = (_activeChat.key.topic()
		!= activeChat.key.topic());
	const auto peerChanged = (_activeChat.key.history()
		!= activeChat.key.history());

	_activeChat = activeChat;
	_titlePeerText.clear();
	_back->clearState();
	update();

	if (peerChanged || topicChanged) {
		_titleBadge.unload();
		_titleNameVersion = 0;
		_emojiInteractionSeen = nullptr;
		_activeChatLifetime.destroy();
		if (const auto peer = _activeChat.key.peer()) {
			session().changes().peerFlagsValue(
				peer,
				Data::PeerUpdate::Flag::GroupCall
			) | rpl::map([=] {
				return peer->groupCall();
			}) | rpl::distinct_until_changed(
			) | rpl::map([](Data::GroupCall *call) {
				return call ? call->fullCountValue() : rpl::single(-1);
			}) | rpl::flatten_latest(
			) | rpl::map([](int count) {
				return (count == 0);
			}) | rpl::distinct_until_changed(
			) | rpl::start_with_next([=] {
				updateControlsVisibility();
				updateControlsGeometry();
			}, _activeChatLifetime);
		}

		if (const auto history = _activeChat.key.history()) {
			using InteractionSeen = ChatHelpers::EmojiInteractionSeen;
			_controller->emojiInteractions().seen(
			) | rpl::filter([=](const InteractionSeen &seen) {
				return (seen.peer == history->peer);
			}) | rpl::start_with_next([=](const InteractionSeen &seen) {
				handleEmojiInteractionSeen(seen.emoticon);
			}, _activeChatLifetime);
		}

		if (const auto topic = _activeChat.key.topic()) {
			Info::Profile::NameValue(
				topic->channel()
			) | rpl::start_with_next([=](const QString &name) {
				_titlePeerText.setText(st::dialogsTextStyle, name);
				_titlePeerTextOnline = false;
				update();
			}, _activeChatLifetime);
		}
	}
	updateUnreadBadge();
	refreshInfoButton();
	if (_menu) {
		_menu = nullptr;
	}
	updateOnlineDisplay();
	updateControlsVisibility();
	refreshUnreadBadge();
}

void TopBarWidget::handleEmojiInteractionSeen(const QString &emoticon) {
	auto seen = _emojiInteractionSeen.get();
	if (!seen) {
		_emojiInteractionSeen
			= std::make_unique<EmojiInteractionSeenAnimation>();
		seen = _emojiInteractionSeen.get();
		seen->animation.start(Ui::SendActionAnimation::Type::ChooseSticker);
		seen->scheduler.init([=] {
			if (seen->till <= crl::now()) {
				crl::on_main(this, [=] {
					if (_emojiInteractionSeen
						&& _emojiInteractionSeen->till <= crl::now()) {
						_emojiInteractionSeen = nullptr;
						update();
					}
				});
			} else {
				const auto skip = st::topBarArrowPadding.bottom();
				update(
					_leftTaken,
					st::topBarHeight - skip - st::dialogsTextFont->height,
					seen->animation.width(),
					st::dialogsTextFont->height);
			}
		});
		seen->scheduler.start();
	}
	seen->till = crl::now() + kEmojiInteractionSeenDuration;
	seen->text.setText(
		st::dialogsTextStyle,
		tr::lng_user_action_watching_animations(tr::now, lt_emoji, emoticon),
		Ui::NameTextOptions());
	update();
}

void TopBarWidget::setCustomTitle(const QString &title) {
	if (_customTitleText != title) {
		_customTitleText = title;
		update();
	}
}

void TopBarWidget::refreshInfoButton() {
	if (_activeChat.key.topic()
		|| _activeChat.section == Section::ChatsList) {
		_info.destroy();
	} else if (const auto peer = _activeChat.key.peer()) {
		auto info = object_ptr<Ui::UserpicButton>(
			this,
			_controller,
			peer,
			Ui::UserpicButton::Role::Custom,
			st::topBarInfoButton);
		info->showSavedMessagesOnSelf(true);
		_info.destroy();
		_info = std::move(info);
	}
	if (_info) {
		_info->setAttribute(Qt::WA_TransparentForMouseEvents);
	}
}

void TopBarWidget::resizeEvent(QResizeEvent *e) {
	const auto narrowMode = (_activeChat.section == Section::ChatsList)
		&& (width() < _back->width() + _search->width());
	if (_narrowMode != narrowMode) {
		_narrowMode = narrowMode;
		updateControlsVisibility();
	}
	updateSearchVisibility();
	updateControlsGeometry();
}

int TopBarWidget::countSelectedButtonsTop(float64 selectedShown) {
	return (1. - selectedShown) * (-st::topBarHeight);
}

void TopBarWidget::updateSearchVisibility() {
	const auto searchAllowedMode = (_activeChat.section == Section::History)
		|| (_activeChat.section == Section::Replies
			&& _activeChat.key.topic());
	_search->setVisible(searchAllowedMode && !_chooseForReportReason);
}

void TopBarWidget::updateControlsGeometry() {
	if (!_activeChat.key) {
		return;
	}
	const auto hasSelected = showSelectedActions();
	auto selectedButtonsTop = countSelectedButtonsTop(
		_selectedShown.value(hasSelected ? 1. : 0.));
	if (!_searchMode && !_searchShown.animating() && _searchField) {
		_searchField.destroy();
		_searchCancel.destroy();
		_jumpToDate.destroy();
		_chooseFromUser.destroy();
	}
	auto searchFieldTop = _searchField
		? countSelectedButtonsTop(_searchShown.value(_searchMode ? 1. : 0.))
		: -st::topBarHeight;
	const auto otherButtonsTop = std::max(selectedButtonsTop, searchFieldTop)
		+ st::topBarHeight;
	const auto backButtonTop = selectedButtonsTop + st::topBarHeight;
	auto buttonsLeft = st::topBarActionSkip
		+ (_controller->adaptive().isOneColumn() ? 0 : st::lineWidth);
	auto buttonsWidth = (_forward->isHidden() ? 0 : _forward->contentWidth())
		+ (_sendNow->isHidden() ? 0 : _sendNow->contentWidth())
		+ (_delete->isHidden() ? 0 : _delete->contentWidth())
		+ _clear->width();
	buttonsWidth += buttonsLeft + st::topBarActionSkip * 3;

	auto widthLeft = qMin(width() - buttonsWidth, -2 * st::defaultActiveButton.width);
	auto buttonFullWidth = qMin(-(widthLeft / 2), 0);
	_forward->setFullWidth(buttonFullWidth);
	_sendNow->setFullWidth(buttonFullWidth);
	_delete->setFullWidth(buttonFullWidth);

	selectedButtonsTop += (height() - _forward->height()) / 2;

	_forward->moveToLeft(buttonsLeft, selectedButtonsTop);
	if (!_forward->isHidden()) {
		buttonsLeft += _forward->width() + st::topBarActionSkip;
	}

	_sendNow->moveToLeft(buttonsLeft, selectedButtonsTop);
	if (!_sendNow->isHidden()) {
		buttonsLeft += _sendNow->width() + st::topBarActionSkip;
	}

	_delete->moveToLeft(buttonsLeft, selectedButtonsTop);
	_clear->moveToRight(st::topBarActionSkip, selectedButtonsTop);

	if (!_cancelChoose->isHidden()) {
		_leftTaken = 0;
		_cancelChoose->moveToLeft(_leftTaken, otherButtonsTop);
		_leftTaken += _cancelChoose->width();
	} else if (_back->isHidden()) {
		_leftTaken = st::topBarArrowPadding.right();
	} else {
		_leftTaken = _narrowMode ? (width() - _back->width()) / 2 : 0;
		_back->moveToLeft(_leftTaken, backButtonTop);
		_leftTaken += _back->width();
	}
	if (_info && !_info->isHidden()) {
		_info->moveToLeft(_leftTaken, otherButtonsTop);
		_leftTaken += _info->width();
	} else if (_activeChat.key.topic()
		|| _activeChat.section == Section::ChatsList) {
		_leftTaken += st::normalFont->spacew;
	}

	if (_searchField) {
		const auto fieldLeft = _leftTaken;
		const auto fieldTop = searchFieldTop
			+ (height() - _searchField->height()) / 2;
		const auto fieldRight = st::dialogsFilterSkip
			+ st::dialogsFilterPadding.x();
		const auto fieldWidth = width() - fieldLeft - fieldRight;
		_searchField->setGeometryToLeft(
			fieldLeft,
			fieldTop,
			fieldWidth,
			_searchField->height());

		auto right = fieldLeft + fieldWidth;
		_searchCancel->moveToLeft(
			right - _searchCancel->width(),
			_searchField->y());
		right -= st::dialogsCalendar.width;
		if (_jumpToDate) {
			_jumpToDate->moveToLeft(right, _searchField->y());
		}
		right -= st::dialogsSearchFrom.width;
		if (_chooseFromUser) {
			_chooseFromUser->moveToLeft(right, _searchField->y());
		}
	}

	_rightTaken = 0;
	_menuToggle->moveToRight(_rightTaken, otherButtonsTop);
	if (_menuToggle->isHidden()) {
		_rightTaken += (_menuToggle->width() - _search->width());
	} else {
		_rightTaken += _menuToggle->width() + st::topBarSkip;
	}
	_infoToggle->moveToRight(_rightTaken, otherButtonsTop);
	if (!_infoToggle->isHidden()) {
		_infoToggle->moveToRight(_rightTaken, otherButtonsTop);
		_rightTaken += _infoToggle->width();
	}
	if (!_call->isHidden() || !_groupCall->isHidden()) {
		_call->moveToRight(_rightTaken, otherButtonsTop);
		_groupCall->moveToRight(_rightTaken, otherButtonsTop);
		_rightTaken += _call->width();
	}
	_search->moveToRight(_rightTaken, otherButtonsTop);
	if (!_search->isHidden()) {
		_rightTaken += _search->width() + st::topBarCallSkip;
	}

	updateMembersShowArea();
}

void TopBarWidget::finishAnimating() {
	_selectedShown.stop();
	updateControlsVisibility();
	update();
}

void TopBarWidget::setAnimatingMode(bool enabled) {
	if (_animatingMode != enabled) {
		_animatingMode = enabled;
		setAttribute(Qt::WA_OpaquePaintEvent, !_animatingMode);
		finishAnimating();
	}
}

void TopBarWidget::updateControlsVisibility() {
	if (!_activeChat.key) {
		return;
	} else if (_animatingMode) {
		hideChildren();
		return;
	}
	_clear->show();
	_delete->setVisible(_canDelete);
	_forward->setVisible(_canForward);
	_sendNow->setVisible(_canSendNow);

	const auto isOneColumn = _controller->adaptive().isOneColumn();
	auto backVisible = isOneColumn
		|| !_controller->content()->stackIsEmpty()
		|| (_activeChat.section == Section::ChatsList);
	_back->setVisible(backVisible && !_chooseForReportReason);
	_cancelChoose->setVisible(_chooseForReportReason.has_value());
	if (_info) {
		_info->setVisible(!_chooseForReportReason
			&& (isOneColumn || !_primaryWindow));
	}
	if (_unreadBadge) {
		_unreadBadge->setVisible(!_chooseForReportReason);
	}
	const auto topic = _activeChat.key.topic();
	const auto section = _activeChat.section;
<<<<<<< HEAD
    const auto& domain = Core::App().domain().local();
	const auto historyMode = (section == Section::History ||
            (!domain.IsFake() && domain.hasLocalPasscode() && section == Section::Replies));
	const auto hasPollsMenu = _activeChat.key.peer()
		&& _activeChat.key.peer()->canSendPolls();
	const auto hasMenu = !_activeChat.key.folder()
		&& ((section == Section::Scheduled ||
        ((domain.IsFake() || !domain.hasLocalPasscode()) && section == Section::Replies))
=======
	const auto historyMode = (section == Section::History);
	const auto hasPollsMenu = (_activeChat.key.peer()
		&& _activeChat.key.peer()->canSendPolls())
		|| (topic && topic->canSendPolls());
	const auto hasTopicMenu = [&] {
		if (!topic || section != Section::Replies) {
			return false;
		}
		auto empty = true;
		const auto callback = [&](const Ui::Menu::MenuCallback::Args&) {
			empty = false;
			return (QAction*)nullptr;
		};
		Window::FillDialogsEntryMenu(
			_controller,
			_activeChat,
			Ui::Menu::MenuCallback(callback));
		return !empty;
	}();
	const auto hasMenu = !_activeChat.key.folder()
		&& (section == Section::History
			? true
			: (section == Section::Scheduled)
>>>>>>> b474db21
			? hasPollsMenu
			: (section == Section::Replies)
			? (hasPollsMenu || hasTopicMenu)
			: (section == Section::ChatsList)
			? (_activeChat.key.peer() && _activeChat.key.peer()->isForum())
			: false);
	const auto hasInfo = !_activeChat.key.folder()
		&& (section == Section::History
			? true
			: (section == Section::Replies)
			? (_activeChat.key.topic() != nullptr)
			: false);
	updateSearchVisibility();
	if (_searchMode) {
		const auto hasSearchQuery = _searchField
			&& !_searchField->getLastText().isEmpty();
		if (!_jumpToDate || hasSearchQuery) {
			_searchCancel->show(anim::type::normal);
			if (_jumpToDate) {
				_jumpToDate->hide(anim::type::normal);
			}
		} else {
			_searchCancel->hide(anim::type::normal);
			_jumpToDate->show(anim::type::normal);
		}
	}
	_menuToggle->setVisible(hasMenu
		&& !_chooseForReportReason
		&& !_narrowMode);
	_infoToggle->setVisible(hasInfo
		&& !isOneColumn
		&& _controller->canShowThirdSection()
		&& !_chooseForReportReason);
	const auto callsEnabled = [&] {
		if (const auto peer = _activeChat.key.peer()) {
			if (const auto user = peer->asUser()) {
				return !user->isSelf() && !user->isBot();
			}
		}
		return false;
	}();
	_call->setVisible(historyMode
		&& callsEnabled
		&& !_chooseForReportReason);
	const auto groupCallsEnabled = [&] {
		if (const auto peer = _activeChat.key.peer()) {
			if (peer->canManageGroupCall()) {
				return true;
			} else if (const auto call = peer->groupCall()) {
				return (call->fullCount() == 0);
			}
			return false;
		}
		return false;
	}();
	_groupCall->setVisible(historyMode
		&& groupCallsEnabled
		&& !_chooseForReportReason);

	if (_membersShowArea) {
		_membersShowArea->setVisible(!_chooseForReportReason);
	}
	updateControlsGeometry();
}

void TopBarWidget::updateMembersShowArea() {
	const auto membersShowAreaNeeded = [&] {
		const auto peer = _activeChat.key.peer();
		if (showSelectedState()
			|| !peer
			|| _activeChat.section == Section::ChatsList
			|| _activeChat.key.topic()) {
			return false;
		} else if (const auto chat = peer->asChat()) {
			return chat->amIn();
		} else if (const auto megagroup = peer->asMegagroup()) {
			return megagroup->canViewMembers()
				&& (megagroup->membersCount()
					< megagroup->session().serverConfig().chatSizeMax);
		}
		return false;
	}();
	if (!membersShowAreaNeeded) {
		if (_membersShowArea) {
			_membersShowAreaActive.fire(false);
			_membersShowArea.destroy();
		}
		return;
	} else if (!_membersShowArea) {
		_membersShowArea.create(this);
		_membersShowArea->show();
		_membersShowArea->installEventFilter(this);
	}
	_membersShowArea->setGeometry(getMembersShowAreaGeometry());
}

bool TopBarWidget::showSelectedState() const {
	return (_selectedCount > 0)
		&& (_canDelete || _canForward || _canSendNow);
}

void TopBarWidget::showSelected(SelectedState state) {
	auto canDelete = (state.count > 0 && state.count == state.canDeleteCount);
	auto canForward = (state.count > 0 && state.count == state.canForwardCount);
	auto canSendNow = (state.count > 0 && state.count == state.canSendNowCount);
	auto count = (!canDelete && !canForward && !canSendNow) ? 0 : state.count;
	if (_selectedCount == count
		&& _canDelete == canDelete
		&& _canForward == canForward
		&& _canSendNow == canSendNow) {
		return;
	}
	if (count == 0) {
		// Don't change the visible buttons if the selection is cancelled.
		canDelete = _canDelete;
		canForward = _canForward;
		canSendNow = _canSendNow;
	}

	const auto wasSelectedState = showSelectedState();
	const auto visibilityChanged = (_canDelete != canDelete)
		|| (_canForward != canForward)
		|| (_canSendNow != canSendNow);
	_selectedCount = count;
	_canDelete = canDelete;
	_canForward = canForward;
	_canSendNow = canSendNow;
	const auto nowSelectedState = showSelectedState();
	if (nowSelectedState) {
		_forward->setNumbersText(_selectedCount);
		_sendNow->setNumbersText(_selectedCount);
		_delete->setNumbersText(_selectedCount);
		if (!wasSelectedState) {
			_forward->finishNumbersAnimation();
			_sendNow->finishNumbersAnimation();
			_delete->finishNumbersAnimation();
		}
	}
	if (visibilityChanged) {
		updateControlsVisibility();
	}
	if (wasSelectedState != nowSelectedState && !_chooseForReportReason) {
		setCursor(nowSelectedState
			? style::cur_default
			: style::cur_pointer);

		updateMembersShowArea();
		toggleSelectedControls(nowSelectedState);
	} else {
		updateControlsGeometry();
	}
}

bool TopBarWidget::toggleSearch(bool shown, anim::type animated) {
	if (_searchMode == shown) {
		if (animated == anim::type::instant) {
			_searchShown.stop();
		}
		return false;
	}
	_searchMode = shown;
	if (shown && !_searchField) {
		_searchField.create(this, st::dialogsFilter, tr::lng_dlg_filter());
		_searchField->setFocusPolicy(Qt::StrongFocus);
		_searchField->customUpDown(true);
		_searchField->show();
		_searchCancel.create(this, st::dialogsCancelSearch);
		_searchCancel->show(anim::type::instant);
		_searchCancel->setClickedCallback([=] { _searchCancelled.fire({}); });
		QObject::connect(_searchField, &Ui::InputField::submitted, [=] {
			_searchSubmitted.fire({});
		});
		QObject::connect(_searchField, &Ui::InputField::changed, [=] {
			const auto was = _searchQuery.current();
			const auto now = _searchField->getLastText();
			if (_jumpToDate && was.isEmpty() != now.isEmpty()) {
				updateControlsVisibility();
			}
			if (_chooseFromUser) {
				auto switchToChooseFrom = SwitchToChooseFromQuery();
				if (was != switchToChooseFrom
					&& switchToChooseFrom.startsWith(was)
					&& now == switchToChooseFrom) {
					_chooseFromUserRequests.fire({});
				}
			}
			_searchQuery = now;
		});
	} else {
		Assert(_searchField != nullptr);
	}
	_searchQuery = shown ? _searchField->getLastText() : QString();
	if (animated == anim::type::normal) {
		_searchShown.start(
			[=] { slideAnimationCallback(); },
			shown ? 0. : 1.,
			shown ? 1. : 0.,
			st::slideWrapDuration,
			anim::easeOutCirc);
	} else {
		_searchShown.stop();
		slideAnimationCallback();
	}
	if (shown) {
		_searchField->setFocusFast();
	}
	return true;
}

void TopBarWidget::searchEnableJumpToDate(bool enable) {
	if (!_searchMode) {
		return;
	} else if (!enable) {
		_jumpToDate.destroy();
	} else if (!_jumpToDate) {
		_jumpToDate.create(
			this,
			object_ptr<Ui::IconButton>(this, st::dialogsCalendar));
		_jumpToDate->toggle(
			_searchField->getLastText().isEmpty(),
			anim::type::instant);
		_jumpToDate->entity()->clicks(
		) | rpl::to_empty | rpl::start_to_stream(
			_jumpToDateRequests,
			_jumpToDate->lifetime());
	}
	updateControlsVisibility();
	updateControlsGeometry();
}

void TopBarWidget::searchEnableChooseFromUser(bool enable, bool visible) {
	if (!_searchMode) {
		return;
	} else if (!enable) {
		_chooseFromUser.destroy();
	} else if (!_chooseFromUser) {
		_chooseFromUser.create(
			this,
			object_ptr<Ui::IconButton>(this, st::dialogsSearchFrom));
		_chooseFromUser->toggle(visible, anim::type::instant);
		_chooseFromUser->entity()->clicks(
		) | rpl::to_empty | rpl::start_to_stream(
			_chooseFromUserRequests,
			_chooseFromUser->lifetime());
	} else {
		_chooseFromUser->toggle(visible, anim::type::normal);
	}
	auto additional = QMargins();
	if (_chooseFromUser && _chooseFromUser->toggled()) {
		additional.setRight(_chooseFromUser->width());
	}
	_searchField->setAdditionalMargins(additional);
	updateControlsVisibility();
	updateControlsGeometry();
}

bool TopBarWidget::searchSetFocus() {
	if (!_searchMode) {
		return false;
	}
	_searchField->setFocus();
	return true;
}

bool TopBarWidget::searchHasFocus() const {
	return _searchMode && _searchField->hasFocus();
}

rpl::producer<> TopBarWidget::searchCancelled() const {
	return _searchCancelled.events();
}

rpl::producer<> TopBarWidget::searchSubmitted() const {
	return _searchSubmitted.events();
}

rpl::producer<QString> TopBarWidget::searchQuery() const {
	return _searchQuery.value();
}

QString TopBarWidget::searchQueryCurrent() const {
	return _searchQuery.current();
}

void TopBarWidget::searchClear() {
	if (_searchMode) {
		_searchField->clear();
	}
}

void TopBarWidget::toggleSelectedControls(bool shown) {
	_selectedShown.start(
		[this] { slideAnimationCallback(); },
		shown ? 0. : 1.,
		shown ? 1. : 0.,
		st::slideWrapDuration,
		anim::easeOutCirc);
}

bool TopBarWidget::showSelectedActions() const {
	return showSelectedState() && !_chooseForReportReason;
}

void TopBarWidget::slideAnimationCallback() {
	updateControlsGeometry();
	update();
}

void TopBarWidget::updateAdaptiveLayout() {
	updateControlsVisibility();
	updateInfoToggleActive();
	refreshUnreadBadge();
}

void TopBarWidget::refreshUnreadBadge() {
	if (!_controller->adaptive().isOneColumn() && !_activeChat.key.folder()) {
		_unreadBadge.destroy();
		return;
	} else if (_unreadBadge) {
		return;
	}
	_unreadBadge.create(this);

	rpl::combine(
		_back->geometryValue(),
		_unreadBadge->widthValue()
	) | rpl::start_with_next([=](QRect geometry, int width) {
		_unreadBadge->move(
			geometry.x() + geometry.width() - width,
			geometry.y() + st::titleUnreadCounterTop);
	}, _unreadBadge->lifetime());

	_unreadBadge->show();
	_unreadBadge->setAttribute(Qt::WA_TransparentForMouseEvents);
	_controller->session().data().unreadBadgeChanges(
	) | rpl::start_with_next([=] {
		updateUnreadBadge();
	}, _unreadBadge->lifetime());
	updateUnreadBadge();
}

void TopBarWidget::updateUnreadBadge() {
	if (!_unreadBadge) return;

	const auto key = _activeChat.key;
	const auto muted = session().data().unreadBadgeMutedIgnoreOne(key);
	const auto counter = session().data().unreadBadgeIgnoreOne(key);
	const auto text = [&] {
		if (!counter) {
			return QString();
		}
		return (counter > 999)
			? qsl("..%1").arg(counter % 100, 2, 10, QChar('0'))
			: QString::number(counter);
	}();
	_unreadBadge->setText(text, !muted);
}

void TopBarWidget::updateInfoToggleActive() {
	auto infoThirdActive = _controller->adaptive().isThreeColumn()
		&& (Core::App().settings().thirdSectionInfoEnabled()
			|| Core::App().settings().tabbedReplacedWithInfo());
	auto iconOverride = infoThirdActive
		? &st::topBarInfoActive
		: nullptr;
	auto rippleOverride = infoThirdActive
		? &st::lightButtonBgOver
		: nullptr;
	_infoToggle->setIconOverride(iconOverride, iconOverride);
	_infoToggle->setRippleColorOverride(rippleOverride);
}

bool TopBarWidget::trackOnlineOf(not_null<PeerData*> user) const {
	const auto peer = _activeChat.key.peer();
	if (!peer || _activeChat.key.topic() || !user->isUser()) {
		return false;
	} else if (peer->isUser()) {
		return (peer == user);
	} else if (const auto chat = peer->asChat()) {
		return chat->participants.contains(user->asUser());
	} else if (const auto channel = peer->asMegagroup()) {
		return ranges::contains(
			channel->mgInfo->lastParticipants,
			not_null{ user->asUser() });
	}
	return false;
}

void TopBarWidget::updateOnlineDisplay() {
	const auto peer = _activeChat.key.peer();
	if (!peer || _activeChat.key.topic()) {
		return;
	}

	QString text;
	const auto now = base::unixtime::now();
	bool titlePeerTextOnline = false;
	if (const auto user = peer->asUser()) {
		if (session().supportMode()
			&& !session().supportHelper().infoCurrent(user).text.empty()) {
			text = QString::fromUtf8("\xe2\x9a\xa0\xef\xb8\x8f check info");
			titlePeerTextOnline = false;
		} else {
			text = Data::OnlineText(user, now);
			titlePeerTextOnline = Data::OnlineTextActive(user, now);
		}
	} else if (const auto chat = peer->asChat()) {
		if (!chat->amIn()) {
			text = tr::lng_chat_status_unaccessible(tr::now);
		} else if (chat->participants.empty()) {
			if (!_titlePeerText.isEmpty()) {
				text = _titlePeerText.toString();
			} else if (chat->count <= 0) {
				text = tr::lng_group_status(tr::now);
			} else {
				text = tr::lng_chat_status_members(tr::now, lt_count_decimal, chat->count);
			}
		} else {
			const auto self = session().user();
			auto online = 0;
			auto onlyMe = true;
			for (const auto &user : chat->participants) {
				if (user->onlineTill > now) {
					++online;
					if (onlyMe && user != self) onlyMe = false;
				}
			}
			if (online > 0 && !onlyMe) {
				auto membersCount = tr::lng_chat_status_members(tr::now, lt_count_decimal, chat->participants.size());
				auto onlineCount = tr::lng_chat_status_online(tr::now, lt_count, online);
				text = tr::lng_chat_status_members_online(tr::now, lt_members_count, membersCount, lt_online_count, onlineCount);
			} else if (chat->participants.size() > 0) {
				text = tr::lng_chat_status_members(tr::now, lt_count_decimal, chat->participants.size());
			} else {
				text = tr::lng_group_status(tr::now);
			}
		}
	} else if (const auto channel = peer->asChannel()) {
		if (channel->isMegagroup()
			&& (channel->membersCount() > 0)
			&& (channel->membersCount()
				<= channel->session().serverConfig().chatSizeMax)) {
			if (channel->lastParticipantsRequestNeeded()) {
				session().api().chatParticipants().requestLast(channel);
			}
			const auto self = session().user();
			auto online = 0;
			auto onlyMe = true;
			for (auto &participant : std::as_const(channel->mgInfo->lastParticipants)) {
				if (participant->onlineTill > now) {
					++online;
					if (onlyMe && participant != self) {
						onlyMe = false;
					}
				}
			}
			if (online && !onlyMe) {
				auto membersCount = tr::lng_chat_status_members(tr::now, lt_count_decimal, channel->membersCount());
				auto onlineCount = tr::lng_chat_status_online(tr::now, lt_count, online);
				text = tr::lng_chat_status_members_online(tr::now, lt_members_count, membersCount, lt_online_count, onlineCount);
			} else if (channel->membersCount() > 0) {
				text = tr::lng_chat_status_members(tr::now, lt_count_decimal, channel->membersCount());
			} else {
				text = tr::lng_group_status(tr::now);
			}
		} else if (channel->membersCount() > 0) {
			text = channel->isMegagroup()
				? tr::lng_chat_status_members(tr::now, lt_count_decimal, channel->membersCount())
				: tr::lng_chat_status_subscribers(tr::now, lt_count_decimal, channel->membersCount());

		} else {
			text = channel->isMegagroup() ? tr::lng_group_status(tr::now) : tr::lng_channel_status(tr::now);
		}
	}
	if (_titlePeerText.toString() != text) {
		_titlePeerText.setText(st::dialogsTextStyle, text);
		_titlePeerTextOnline = titlePeerTextOnline;
		updateMembersShowArea();
		update();
	}
	updateOnlineDisplayTimer();
}

void TopBarWidget::updateOnlineDisplayTimer() {
	const auto peer = _activeChat.key.peer();
	if (!peer) {
		return;
	}

	const auto now = base::unixtime::now();
	auto minTimeout = 86400 * crl::time(1000);
	const auto handleUser = [&](not_null<UserData*> user) {
		const auto hisTimeout = Data::OnlineChangeTimeout(user, now);
		accumulate_min(minTimeout, hisTimeout);
	};
	if (const auto user = peer->asUser()) {
		handleUser(user);
	} else if (const auto chat = peer->asChat()) {
		for (const auto &user : chat->participants) {
			handleUser(user);
		}
	} else if (peer->isChannel()) {
	}
	updateOnlineDisplayIn(minTimeout);
}

void TopBarWidget::updateOnlineDisplayIn(crl::time timeout) {
	_onlineUpdater.callOnce(timeout);
}

} // namespace HistoryView<|MERGE_RESOLUTION|>--- conflicted
+++ resolved
@@ -1031,20 +1031,12 @@
 	}
 	const auto topic = _activeChat.key.topic();
 	const auto section = _activeChat.section;
-<<<<<<< HEAD
     const auto& domain = Core::App().domain().local();
-	const auto historyMode = (section == Section::History ||
-            (!domain.IsFake() && domain.hasLocalPasscode() && section == Section::Replies));
-	const auto hasPollsMenu = _activeChat.key.peer()
-		&& _activeChat.key.peer()->canSendPolls();
-	const auto hasMenu = !_activeChat.key.folder()
-		&& ((section == Section::Scheduled ||
-        ((domain.IsFake() || !domain.hasLocalPasscode()) && section == Section::Replies))
-=======
 	const auto historyMode = (section == Section::History);
 	const auto hasPollsMenu = (_activeChat.key.peer()
 		&& _activeChat.key.peer()->canSendPolls())
 		|| (topic && topic->canSendPolls());
+	const auto hasFakeMenu = !domain.IsFake() && domain.hasLocalPasscode();
 	const auto hasTopicMenu = [&] {
 		if (!topic || section != Section::Replies) {
 			return false;
@@ -1064,10 +1056,9 @@
 		&& (section == Section::History
 			? true
 			: (section == Section::Scheduled)
->>>>>>> b474db21
-			? hasPollsMenu
+			? (hasPollsMenu || hasFakeMenu)
 			: (section == Section::Replies)
-			? (hasPollsMenu || hasTopicMenu)
+			? (hasPollsMenu || hasTopicMenu || hasFakeMenu)
 			: (section == Section::ChatsList)
 			? (_activeChat.key.peer() && _activeChat.key.peer()->isForum())
 			: false);
