/*
This file is part of Telegram Desktop,
the official desktop application for the Telegram messaging service.

For license and copyright information please follow this link:
https://github.com/telegramdesktop/tdesktop/blob/master/LEGAL
*/
#pragma once

#include "history/view/history_view_element.h"
#include "ui/effects/animations.h"
#include "base/weak_ptr.h"

class HistoryMessage;
struct HistoryMessageEdited;
struct HistoryMessageSponsored;
struct HistoryMessageForwarded;

namespace HistoryView {

class ViewButton;
class WebPage;

// Special type of Component for the channel actions log.
struct LogEntryOriginal
	: public RuntimeComponent<LogEntryOriginal, Element> {
	LogEntryOriginal();
	LogEntryOriginal(LogEntryOriginal &&other);
	LogEntryOriginal &operator=(LogEntryOriginal &&other);
	~LogEntryOriginal();

	std::unique_ptr<WebPage> page;
};

struct PsaTooltipState : public RuntimeComponent<PsaTooltipState, Element> {
	QString type;
	mutable ClickHandlerPtr link;
	mutable Ui::Animations::Simple buttonVisibleAnimation;
	mutable bool buttonVisible = true;
};

class Message : public Element, public base::has_weak_ptr {
public:
	Message(
		not_null<ElementDelegate*> delegate,
		not_null<HistoryMessage*> data,
		Element *replacing);
	~Message();

	void clickHandlerPressedChanged(
		const ClickHandlerPtr &handler,
		bool pressed) override;

	int marginTop() const override;
	int marginBottom() const override;
	void draw(Painter &p, const PaintContext &context) const override;
	PointState pointState(QPoint point) const override;
	TextState textState(
		QPoint point,
		StateRequest request) const override;
	void updatePressed(QPoint point) override;
	void drawInfo(
		Painter &p,
		const PaintContext &context,
		int right,
		int bottom,
		int width,
		InfoDisplayType type) const override;
	bool pointInTime(
		int right,
		int bottom,
		QPoint point,
		InfoDisplayType type) const override;
	TextForMimeData selectedText(TextSelection selection) const override;
	TextSelection adjustSelection(
		TextSelection selection,
		TextSelectType type) const override;

	bool hasHeavyPart() const override;
	void unloadHeavyPart() override;

	// hasFromPhoto() returns true even if we don't display the photo
	// but we need to skip a place at the left side for this photo
	bool hasFromPhoto() const override;
	bool displayFromPhoto() const override;
	bool hasFromName() const override;
	bool displayFromName() const override;
	bool displayForwardedFrom() const override;
	bool hasOutLayout() const override;
	bool drawBubble() const override;
	bool hasBubble() const override;
	int minWidthForMedia() const override;
	bool hasFastReply() const override;
	bool displayFastReply() const override;
	bool displayRightActionComments() const;
	std::optional<QSize> rightActionSize() const override;
	void drawRightAction(
		Painter &p,
		const PaintContext &context,
		int left,
		int top,
		int outerWidth) const override;
	ClickHandlerPtr rightActionLink() const override;
	bool displayEditedBadge() const override;
	TimeId displayedEditDate() const override;
	HistoryMessageReply *displayedReply() const override;
	bool toggleSelectionByHandlerClick(
		const ClickHandlerPtr &handler) const override;
	int infoWidth() const override;

	VerticalRepaintRange verticalRepaintRange() const override;

	void applyGroupAdminChanges(
		const base::flat_set<UserId> &changes) override;

protected:
	void refreshDataIdHook() override;

private:
	struct CommentsButton;

	not_null<HistoryMessage*> message() const;

	void initLogEntryOriginal();
	void initPsa();
	void refreshEditedBadge();
	void fromNameUpdated(int width) const;

	[[nodiscard]] bool showForwardsFromSender(
		not_null<HistoryMessageForwarded*> forwarded) const;
	[[nodiscard]] TextSelection skipTextSelection(
		TextSelection selection) const;
	[[nodiscard]] TextSelection unskipTextSelection(
		TextSelection selection) const;

	void toggleCommentsButtonRipple(bool pressed);

	void paintCommentsButton(
		Painter &p,
		QRect &g,
		const PaintContext &context) const;
	void paintFromName(
		Painter &p,
		QRect &trect,
		const PaintContext &context) const;
	void paintForwardedInfo(
		Painter &p,
		QRect &trect,
		const PaintContext &context) const;
	void paintReplyInfo(
		Painter &p,
		QRect &trect,
		const PaintContext &context) const;
	// This method draws "via @bot" if it is not painted
	// in forwarded info or in from name.
	void paintViaBotIdInfo(
		Painter &p,
		QRect &trect,
		const PaintContext &context) const;
	void paintText(
		Painter &p,
		QRect &trect,
		const PaintContext &context) const;

	bool getStateCommentsButton(
		QPoint point,
		QRect &g,
		not_null<TextState*> outResult) const;
	bool getStateFromName(
		QPoint point,
		QRect &trect,
		not_null<TextState*> outResult) const;
	bool getStateForwardedInfo(
		QPoint point,
		QRect &trect,
		not_null<TextState*> outResult,
		StateRequest request) const;
	bool getStateReplyInfo(
		QPoint point,
		QRect &trect,
		not_null<TextState*> outResult) const;
	bool getStateViaBotIdInfo(
		QPoint point,
		QRect &trect,
		not_null<TextState*> outResult) const;
	bool getStateText(
		QPoint point,
		QRect &trect,
		not_null<TextState*> outResult,
		StateRequest request) const;

	void updateMediaInBubbleState();
	QRect countGeometry() const;

	int resizeContentGetHeight(int newWidth);
	QSize performCountOptimalSize() override;
	QSize performCountCurrentSize(int newWidth) override;
	bool hasVisibleText() const override;

	[[nodiscard]] bool isPinnedContext() const;

	[[nodiscard]] bool displayFastShare() const;
	[[nodiscard]] bool displayGoToOriginal() const;
	[[nodiscard]] ClickHandlerPtr fastReplyLink() const;
	[[nodiscard]] const HistoryMessageEdited *displayedEditBadge() const;
	[[nodiscard]] HistoryMessageEdited *displayedEditBadge();
	[[nodiscard]] auto displayedSponsorBadge() const
		-> const HistoryMessageSponsored*;
	[[nodiscard]] bool displayPinIcon() const;

	void initTime() const;
	[[nodiscard]] int timeLeft() const;
	[[nodiscard]] int plainMaxWidth() const;
	[[nodiscard]] int monospaceMaxWidth() const;

<<<<<<< HEAD
	[[nodiscard]] bool ensureViewButton() const;
=======
	void updateViewButtonExistence();
>>>>>>> e708b2d3
	[[nodiscard]] int viewButtonHeight() const;

	WebPage *logEntryOriginal() const;

	[[nodiscard]] ClickHandlerPtr createGoToCommentsLink() const;
	[[nodiscard]] ClickHandlerPtr psaTooltipLink() const;
	void psaTooltipToggled(bool shown) const;

	void refreshRightBadge();

	mutable ClickHandlerPtr _rightActionLink;
	mutable ClickHandlerPtr _fastReplyLink;
	mutable std::unique_ptr<CommentsButton> _comments;
	mutable std::unique_ptr<ViewButton> _viewButton;

	Ui::Text::String _rightBadge;
	int _bubbleWidthLimit = 0;

};

} // namespace HistoryView<|MERGE_RESOLUTION|>--- conflicted
+++ resolved
@@ -213,11 +213,7 @@
 	[[nodiscard]] int plainMaxWidth() const;
 	[[nodiscard]] int monospaceMaxWidth() const;
 
-<<<<<<< HEAD
-	[[nodiscard]] bool ensureViewButton() const;
-=======
 	void updateViewButtonExistence();
->>>>>>> e708b2d3
 	[[nodiscard]] int viewButtonHeight() const;
 
 	WebPage *logEntryOriginal() const;
