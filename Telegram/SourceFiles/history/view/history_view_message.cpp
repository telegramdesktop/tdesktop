/*
This file is part of Telegram Desktop,
the official desktop application for the Telegram messaging service.

For license and copyright information please follow this link:
https://github.com/telegramdesktop/tdesktop/blob/master/LEGAL
*/
#include "history/view/history_view_message.h"

#include "history/view/history_view_cursor_state.h"
#include "history/history_item_components.h"
#include "history/history_message.h"
#include "history/view/media/history_view_media.h"
#include "history/view/media/history_view_web_page.h"
#include "history/view/history_view_group_call_tracker.h" // UserpicInRow.
#include "history/history.h"
#include "ui/effects/ripple_animation.h"
#include "base/unixtime.h"
#include "core/application.h"
#include "core/core_settings.h"
#include "ui/toast/toast.h"
#include "ui/text/text_utilities.h"
#include "ui/text/text_entity.h"
#include "ui/cached_round_corners.h"
#include "data/data_session.h"
#include "data/data_user.h"
#include "data/data_channel.h"
#include "lang/lang_keys.h"
#include "mainwidget.h"
#include "mainwindow.h"
#include "main/main_session.h"
#include "window/window_session_controller.h"
#include "apiwrap.h"
#include "layout.h"
#include "facades.h"
#include "styles/style_widgets.h"
#include "styles/style_chat.h"
#include "styles/style_dialogs.h"

namespace HistoryView {
namespace {

const auto kPsaTooltipPrefix = "cloud_lng_tooltip_psa_";

class KeyboardStyle : public ReplyKeyboard::Style {
public:
	using ReplyKeyboard::Style::Style;

	int buttonRadius() const override;

	void startPaint(Painter &p) const override;
	const style::TextStyle &textStyle() const override;
	void repaint(not_null<const HistoryItem*> item) const override;

protected:
	void paintButtonBg(
		Painter &p,
		const QRect &rect,
		float64 howMuchOver) const override;
	void paintButtonIcon(Painter &p, const QRect &rect, int outerWidth, HistoryMessageMarkupButton::Type type) const override;
	void paintButtonLoading(Painter &p, const QRect &rect) const override;
	int minButtonWidth(HistoryMessageMarkupButton::Type type) const override;

};

void KeyboardStyle::startPaint(Painter &p) const {
	p.setPen(st::msgServiceFg);
}

const style::TextStyle &KeyboardStyle::textStyle() const {
	return st::serviceTextStyle;
}

void KeyboardStyle::repaint(not_null<const HistoryItem*> item) const {
	item->history()->owner().requestItemRepaint(item);
}

int KeyboardStyle::buttonRadius() const {
	return st::dateRadius;
}

void KeyboardStyle::paintButtonBg(
		Painter &p,
		const QRect &rect,
		float64 howMuchOver) const {
	Ui::FillRoundRect(p, rect, st::msgServiceBg, Ui::StickerCorners);
	if (howMuchOver > 0) {
		auto o = p.opacity();
		p.setOpacity(o * howMuchOver);
		Ui::FillRoundRect(p, rect, st::msgBotKbOverBgAdd, Ui::BotKbOverCorners);
		p.setOpacity(o);
	}
}

void KeyboardStyle::paintButtonIcon(
		Painter &p,
		const QRect &rect,
		int outerWidth,
		HistoryMessageMarkupButton::Type type) const {
	using Type = HistoryMessageMarkupButton::Type;
	const auto getIcon = [](Type type) -> const style::icon* {
		switch (type) {
		case Type::Url:
		case Type::Auth: return &st::msgBotKbUrlIcon;
		case Type::SwitchInlineSame:
		case Type::SwitchInline: return &st::msgBotKbSwitchPmIcon;
		}
		return nullptr;
	};
	if (const auto icon = getIcon(type)) {
		icon->paint(p, rect.x() + rect.width() - icon->width() - st::msgBotKbIconPadding, rect.y() + st::msgBotKbIconPadding, outerWidth);
	}
}

void KeyboardStyle::paintButtonLoading(Painter &p, const QRect &rect) const {
	auto icon = &st::historySendingInvertedIcon;
	icon->paint(p, rect.x() + rect.width() - icon->width() - st::msgBotKbIconPadding, rect.y() + rect.height() - icon->height() - st::msgBotKbIconPadding, rect.x() * 2 + rect.width());
}

int KeyboardStyle::minButtonWidth(
		HistoryMessageMarkupButton::Type type) const {
	using Type = HistoryMessageMarkupButton::Type;
	int result = 2 * buttonPadding(), iconWidth = 0;
	switch (type) {
	case Type::Url:
	case Type::Auth: iconWidth = st::msgBotKbUrlIcon.width(); break;
	case Type::SwitchInlineSame:
	case Type::SwitchInline: iconWidth = st::msgBotKbSwitchPmIcon.width(); break;
	case Type::Callback:
	case Type::CallbackWithPassword:
	case Type::Game: iconWidth = st::historySendingInvertedIcon.width(); break;
	}
	if (iconWidth > 0) {
		result = std::max(result, 2 * iconWidth + 4 * int(st::msgBotKbIconPadding));
	}
	return result;
}

QString FastReplyText() {
	return tr::lng_fast_reply(tr::now);
}

void PaintBubble(Painter &p, QRect rect, int outerWidth, bool selected, bool outbg, RectPart tailSide, RectParts skip) {
	auto &bg = selected ? (outbg ? st::msgOutBgSelected : st::msgInBgSelected) : (outbg ? st::msgOutBg : st::msgInBg);
	auto sh = &(selected ? (outbg ? st::msgOutShadowSelected : st::msgInShadowSelected) : (outbg ? st::msgOutShadow : st::msgInShadow));
	auto cors = selected ? (outbg ? Ui::MessageOutSelectedCorners : Ui::MessageInSelectedCorners) : (outbg ? Ui::MessageOutCorners : Ui::MessageInCorners);
	auto parts = RectPart::None | RectPart::NoTopBottom;
	if (skip & RectPart::Top) {
		if (skip & RectPart::Bottom) {
			p.fillRect(rect, bg);
			return;
		}
		rect.setTop(rect.y() - st::historyMessageRadius);
	} else {
		parts |= RectPart::FullTop;
	}
	if (skip & RectPart::Bottom) {
		rect.setHeight(rect.height() + st::historyMessageRadius);
		sh = nullptr;
		tailSide = RectPart::None;
	} else {
		parts |= RectPart::Bottom;
	}
	if (tailSide == RectPart::Right) {
		parts |= RectPart::BottomLeft;
		p.fillRect(rect.x() + rect.width() - st::historyMessageRadius, rect.y() + rect.height() - st::historyMessageRadius, st::historyMessageRadius, st::historyMessageRadius, bg);
		auto &tail = selected ? st::historyBubbleTailOutRightSelected : st::historyBubbleTailOutRight;
		tail.paint(p, rect.x() + rect.width(), rect.y() + rect.height() - tail.height(), outerWidth);
		p.fillRect(rect.x() + rect.width() - st::historyMessageRadius, rect.y() + rect.height(), st::historyMessageRadius + tail.width(), st::msgShadow, *sh);
	} else if (tailSide == RectPart::Left) {
		parts |= RectPart::BottomRight;
		p.fillRect(rect.x(), rect.y() + rect.height() - st::historyMessageRadius, st::historyMessageRadius, st::historyMessageRadius, bg);
		auto &tail = selected ? (outbg ? st::historyBubbleTailOutLeftSelected : st::historyBubbleTailInLeftSelected) : (outbg ? st::historyBubbleTailOutLeft : st::historyBubbleTailInLeft);
		tail.paint(p, rect.x() - tail.width(), rect.y() + rect.height() - tail.height(), outerWidth);
		p.fillRect(rect.x() - tail.width(), rect.y() + rect.height(), st::historyMessageRadius + tail.width(), st::msgShadow, *sh);
	} else if (!(skip & RectPart::Bottom)) {
		parts |= RectPart::FullBottom;
	}
	Ui::FillRoundRect(p, rect, bg, cors, sh, parts);
}

void PaintBubble(Painter &p, QRect rect, int outerWidth, bool selected, const std::vector<BubbleSelectionInterval> &selection, bool outbg, RectPart tailSide) {
	if (selection.empty()) {
		PaintBubble(
			p,
			rect,
			outerWidth,
			selected,
			outbg,
			tailSide,
			RectPart::None);
		return;
	}
	const auto left = rect.x();
	const auto width = rect.width();
	const auto top = rect.y();
	const auto bottom = top + rect.height();
	auto from = top;
	for (const auto &selected : selection) {
		if (selected.top > from) {
			const auto skip = RectPart::Bottom
				| (from > top ? RectPart::Top : RectPart::None);
			PaintBubble(
				p,
				QRect(left, from, width, selected.top - from),
				outerWidth,
				false,
				outbg,
				tailSide,
				skip);
		}
		const auto skip = ((selected.top > top)
			? RectPart::Top
			: RectPart::None)
			| ((selected.top + selected.height < bottom)
				? RectPart::Bottom
				: RectPart::None);
		PaintBubble(
			p,
			QRect(left, selected.top, width, selected.height),
			outerWidth,
			true,
			outbg,
			tailSide,
			skip);
		from = selected.top + selected.height;
	}
	if (from < bottom) {
		PaintBubble(
			p,
			QRect(left, from, width, bottom - from),
			outerWidth,
			false,
			outbg,
			tailSide,
			RectPart::Top);
	}
}

style::color FromNameFg(PeerId peerId, bool selected) {
	if (selected) {
		const style::color colors[] = {
			st::historyPeer1NameFgSelected,
			st::historyPeer2NameFgSelected,
			st::historyPeer3NameFgSelected,
			st::historyPeer4NameFgSelected,
			st::historyPeer5NameFgSelected,
			st::historyPeer6NameFgSelected,
			st::historyPeer7NameFgSelected,
			st::historyPeer8NameFgSelected,
		};
		return colors[Data::PeerColorIndex(peerId)];
	} else {
		const style::color colors[] = {
			st::historyPeer1NameFg,
			st::historyPeer2NameFg,
			st::historyPeer3NameFg,
			st::historyPeer4NameFg,
			st::historyPeer5NameFg,
			st::historyPeer6NameFg,
			st::historyPeer7NameFg,
			st::historyPeer8NameFg,
		};
		return colors[Data::PeerColorIndex(peerId)];
	}
}

} // namespace

struct Message::CommentsButton {
	std::unique_ptr<Ui::RippleAnimation> ripple;
	std::vector<UserpicInRow> userpics;
	QImage cachedUserpics;
	ClickHandlerPtr link;
	QPoint lastPoint;

	QString rightActionCountString;
	int rightActionCount = 0;
	int rightActionCountWidth = 0;
};

LogEntryOriginal::LogEntryOriginal() = default;

LogEntryOriginal::LogEntryOriginal(LogEntryOriginal &&other)
: page(std::move(other.page)) {
}

LogEntryOriginal &LogEntryOriginal::operator=(LogEntryOriginal &&other) {
	page = std::move(other.page);
	return *this;
}

LogEntryOriginal::~LogEntryOriginal() = default;

Message::Message(
	not_null<ElementDelegate*> delegate,
	not_null<HistoryMessage*> data,
	Element *replacing)
: Element(delegate, data, replacing) {
	initLogEntryOriginal();
	initPsa();
}

Message::~Message() {
	if (_comments) {
		_comments = nullptr;
		checkHeavyPart();
	}
}

not_null<HistoryMessage*> Message::message() const {
	return static_cast<HistoryMessage*>(data().get());
}

void Message::refreshRightBadge() {
	const auto text = [&] {
		if (data()->isDiscussionPost()) {
			return (delegate()->elementContext() == Context::Replies)
				? QString()
				: tr::lng_channel_badge(tr::now);
		} else if (data()->author()->isMegagroup()) {
			if (const auto msgsigned = data()->Get<HistoryMessageSigned>()) {
				Assert(msgsigned->isAnonymousRank);
				return msgsigned->author;
			}
		}
		const auto channel = data()->history()->peer->asMegagroup();
		const auto user = data()->author()->asUser();
		if (!channel || !user) {
			return QString();
		}
		const auto info = channel->mgInfo.get();
		const auto i = channel->mgInfo->admins.find(peerToUser(user->id));
		const auto custom = (i != channel->mgInfo->admins.end())
			? i->second
			: (info->creator == user)
			? info->creatorRank
			: QString();
		return !custom.isEmpty()
			? custom
			: (info->creator == user)
			? tr::lng_owner_badge(tr::now)
			: (i != channel->mgInfo->admins.end())
			? tr::lng_admin_badge(tr::now)
			: QString();
	}();
	if (text.isEmpty()) {
		_rightBadge.clear();
	} else {
		_rightBadge.setText(
			st::defaultTextStyle,
			TextUtilities::RemoveEmoji(TextUtilities::SingleLine(text)));
	}
}

void Message::applyGroupAdminChanges(
		const base::flat_set<UserId> &changes) {
	if (!data()->out()
		&& changes.contains(peerToUser(data()->author()->id))) {
		history()->owner().requestViewResize(this);
	}
}

QSize Message::performCountOptimalSize() {
	const auto item = message();
	const auto media = this->media();

	auto maxWidth = 0;
	auto minHeight = 0;

	updateMediaInBubbleState();
	refreshEditedBadge();
	refreshRightBadge();

	auto mediaOnBottom = (logEntryOriginal() != nullptr)
		|| (media && media->isDisplayed() && media->isBubbleBottom());
	if (mediaOnBottom) {
		// remove skip
	} else {
		// add skip
	}

	if (drawBubble()) {
		const auto forwarded = item->Get<HistoryMessageForwarded>();
		const auto reply = displayedReply();
		const auto via = item->Get<HistoryMessageVia>();
		const auto entry = logEntryOriginal();
		const auto views = item->Get<HistoryMessageViews>();
		if (forwarded) {
			forwarded->create(via);
		}
		if (reply) {
			reply->updateName();
		}

		auto mediaDisplayed = false;
		if (media) {
			mediaDisplayed = media->isDisplayed();
			media->initDimensions();
		}
		if (entry) {
			entry->initDimensions();
		}

		// Entry page is always a bubble bottom.
		auto mediaOnBottom = (mediaDisplayed && media->isBubbleBottom()) || (entry/* && entry->isBubbleBottom()*/);
		auto mediaOnTop = (mediaDisplayed && media->isBubbleTop()) || (entry && entry->isBubbleTop());

		if (mediaOnBottom) {
			if (item->_text.removeSkipBlock()) {
				item->_textWidth = -1;
				item->_textHeight = 0;
			}
		} else if (item->_text.updateSkipBlock(skipBlockWidth(), skipBlockHeight())) {
			item->_textWidth = -1;
			item->_textHeight = 0;
		}

		maxWidth = plainMaxWidth();
		if (context() == Context::Replies && item->isDiscussionPost()) {
			maxWidth = std::max(maxWidth, st::msgMaxWidth);
		}
		minHeight = hasVisibleText() ? item->_text.minHeight() : 0;
		if (!mediaOnBottom) {
			minHeight += st::msgPadding.bottom();
			if (mediaDisplayed) minHeight += st::mediaInBubbleSkip;
		}
		if (!mediaOnTop) {
			minHeight += st::msgPadding.top();
			if (mediaDisplayed) minHeight += st::mediaInBubbleSkip;
			if (entry) minHeight += st::mediaInBubbleSkip;
		}
		if (mediaDisplayed) {
			// Parts don't participate in maxWidth() in case of media message.
			if (media->enforceBubbleWidth()) {
				maxWidth = media->maxWidth();
				if (hasVisibleText() && maxWidth < plainMaxWidth()) {
					minHeight -= item->_text.minHeight();
					minHeight += item->_text.countHeight(maxWidth - st::msgPadding.left() - st::msgPadding.right());
				}
			} else {
				accumulate_max(maxWidth, media->maxWidth());
			}
			minHeight += media->minHeight();
		} else {
			// Count parts in maxWidth(), don't count them in minHeight().
			// They will be added in resizeGetHeight() anyway.
			if (displayFromName()) {
				const auto from = item->displayFrom();
				const auto &name = from
					? from->nameText()
					: item->hiddenForwardedInfo()->nameText;
				auto namew = st::msgPadding.left()
					+ name.maxWidth()
					+ st::msgPadding.right();
				if (via && !displayForwardedFrom()) {
					namew += st::msgServiceFont->spacew + via->maxWidth;
				}
				const auto replyWidth = hasFastReply()
					? st::msgFont->width(FastReplyText())
					: 0;
				if (!_rightBadge.isEmpty()) {
					const auto badgeWidth = _rightBadge.maxWidth();
					namew += st::msgPadding.right()
						+ std::max(badgeWidth, replyWidth);
				} else if (replyWidth) {
					namew += st::msgPadding.right() + replyWidth;
				}
				accumulate_max(maxWidth, namew);
			} else if (via && !displayForwardedFrom()) {
				accumulate_max(maxWidth, st::msgPadding.left() + via->maxWidth + st::msgPadding.right());
			}
			if (displayForwardedFrom()) {
				const auto skip1 = forwarded->psaType.isEmpty()
					? 0
					: st::historyPsaIconSkip1;
				auto namew = st::msgPadding.left() + forwarded->text.maxWidth() + skip1 + st::msgPadding.right();
				if (via) {
					namew += st::msgServiceFont->spacew + via->maxWidth;
				}
				accumulate_max(maxWidth, namew);
			}
			if (reply) {
				auto replyw = st::msgPadding.left() + reply->maxReplyWidth - st::msgReplyPadding.left() - st::msgReplyPadding.right() + st::msgPadding.right();
				if (reply->replyToVia) {
					replyw += st::msgServiceFont->spacew + reply->replyToVia->maxWidth;
				}
				accumulate_max(maxWidth, replyw);
			}
			if (entry) {
				accumulate_max(maxWidth, entry->maxWidth());
				minHeight += entry->minHeight();
			}
		}
		accumulate_max(maxWidth, minWidthForMedia());
	} else if (media) {
		media->initDimensions();
		maxWidth = media->maxWidth();
		minHeight = media->isDisplayed() ? media->minHeight() : 0;
	} else {
		maxWidth = st::msgMinWidth;
		minHeight = 0;
	}
	if (const auto markup = item->inlineReplyMarkup()) {
		if (!markup->inlineKeyboard) {
			markup->inlineKeyboard = std::make_unique<ReplyKeyboard>(
				item,
				std::make_unique<KeyboardStyle>(st::msgBotKbButton));
		}

		// if we have a text bubble we can resize it to fit the keyboard
		// but if we have only media we don't do that
		if (hasVisibleText()) {
			accumulate_max(maxWidth, markup->inlineKeyboard->naturalWidth());
		}
	}
	return QSize(maxWidth, minHeight);
}

int Message::marginTop() const {
	auto result = 0;
	if (!isHidden()) {
		if (isAttachedToPrevious()) {
			result += st::msgMarginTopAttached;
		} else {
			result += st::msgMargin.top();
		}
	}
	result += displayedDateHeight();
	if (const auto bar = Get<UnreadBar>()) {
		result += bar->height();
	}
	return result;
}

int Message::marginBottom() const {
	return isHidden() ? 0 : st::msgMargin.bottom();
}

void Message::draw(
		Painter &p,
		QRect clip,
		TextSelection selection,
		crl::time ms) const {
	auto g = countGeometry();
	if (g.width() < 1) {
		return;
	}

	const auto item = message();
	const auto media = this->media();

	const auto outbg = hasOutLayout();
	const auto bubble = drawBubble();
	const auto selected = (selection == FullSelection);

	auto dateh = 0;
	if (const auto date = Get<DateBadge>()) {
		dateh = date->height();
	}
	if (const auto bar = Get<UnreadBar>()) {
		auto unreadbarh = bar->height();
		if (clip.intersects(QRect(0, dateh, width(), unreadbarh))) {
			p.translate(0, dateh);
			bar->paint(p, 0, width());
			p.translate(0, -dateh);
		}
	}

	if (isHidden()) {
		return;
	}

	auto entry = logEntryOriginal();
	auto mediaDisplayed = media && media->isDisplayed();

	// Entry page is always a bubble bottom.
	auto mediaOnBottom = (mediaDisplayed && media->isBubbleBottom()) || (entry/* && entry->isBubbleBottom()*/);
	auto mediaOnTop = (mediaDisplayed && media->isBubbleTop()) || (entry && entry->isBubbleTop());

	auto mediaSelectionIntervals = (!selected && mediaDisplayed)
		? media->getBubbleSelectionIntervals(selection)
		: std::vector<BubbleSelectionInterval>();
	auto localMediaTop = 0;
	const auto customHighlight = mediaDisplayed && media->customHighlight();
	if (!mediaSelectionIntervals.empty() || customHighlight) {
		auto localMediaBottom = g.top() + g.height();
		if (data()->repliesAreComments() || data()->externalReply()) {
			localMediaBottom -= st::historyCommentsButtonHeight;
		}
		if (!mediaOnBottom) {
			localMediaBottom -= st::msgPadding.bottom();
		}
		if (entry) {
			localMediaBottom -= entry->height();
		}
		localMediaTop = localMediaBottom - media->height();
		for (auto &[top, height] : mediaSelectionIntervals) {
			top += localMediaTop;
		}
	}

	if (customHighlight) {
		media->drawHighlight(p, localMediaTop);
	} else {
		paintHighlight(p, g.height());
	}

	const auto roll = media ? media->bubbleRoll() : Media::BubbleRoll();
	if (roll) {
		p.save();
		p.translate(g.center());
		p.rotate(roll.rotate);
		p.scale(roll.scale, roll.scale);
		p.translate(-g.center());
	}

	p.setTextPalette(selected
		? (outbg ? st::outTextPaletteSelected : st::inTextPaletteSelected)
		: (outbg ? st::outTextPalette : st::inTextPalette));

	auto keyboard = item->inlineReplyKeyboard();
	if (keyboard) {
		auto keyboardHeight = st::msgBotKbButton.margin + keyboard->naturalHeight();
		g.setHeight(g.height() - keyboardHeight);
		auto keyboardPosition = QPoint(g.left(), g.top() + g.height() + st::msgBotKbButton.margin);
		p.translate(keyboardPosition);
		keyboard->paint(p, g.width(), clip.translated(-keyboardPosition));
		p.translate(-keyboardPosition);
	}

	if (bubble) {
		if (displayFromName()
			&& item->displayFrom()
			&& item->displayFrom()->nameVersion > item->_fromNameVersion) {
			fromNameUpdated(g.width());
		}

		auto skipTail = isAttachedToNext()
			|| (media && media->skipBubbleTail())
			|| (keyboard != nullptr)
			|| (context() == Context::Replies && data()->isDiscussionPost());
		auto displayTail = skipTail
			? RectPart::None
			: (outbg && !Core::App().settings().chatWide())
			? RectPart::Right
			: RectPart::Left;
		PaintBubble(
			p,
			g,
			width(),
			selected,
			mediaSelectionIntervals,
			outbg,
			displayTail);

		auto inner = g;
		paintCommentsButton(p, inner, selected);

		auto trect = inner.marginsRemoved(st::msgPadding);
		if (mediaOnBottom) {
			trect.setHeight(trect.height() + st::msgPadding.bottom());
		}
		if (mediaOnTop) {
			trect.setY(trect.y() - st::msgPadding.top());
		} else {
			paintFromName(p, trect, selected);
			paintForwardedInfo(p, trect, selected);
			paintReplyInfo(p, trect, selected);
			paintViaBotIdInfo(p, trect, selected);
		}
		if (entry) {
			trect.setHeight(trect.height() - entry->height());
		}
		paintText(p, trect, selection);
		if (mediaDisplayed) {
			auto mediaHeight = media->height();
			auto mediaLeft = inner.left();
			auto mediaTop = (trect.y() + trect.height() - mediaHeight);

			p.translate(mediaLeft, mediaTop);
			media->draw(p, clip.translated(-mediaLeft, -mediaTop), skipTextSelection(selection), ms);
			p.translate(-mediaLeft, -mediaTop);
		}
		if (entry) {
			auto entryLeft = inner.left();
			auto entryTop = trect.y() + trect.height();
			p.translate(entryLeft, entryTop);
			auto entrySelection = skipTextSelection(selection);
			if (mediaDisplayed) {
				entrySelection = media->skipSelection(entrySelection);
			}
			entry->draw(p, clip.translated(-entryLeft, -entryTop), entrySelection, ms);
			p.translate(-entryLeft, -entryTop);
		}
		const auto needDrawInfo = entry
			? !entry->customInfoLayout()
			: (mediaDisplayed
				? !media->customInfoLayout()
				: true);
		if (needDrawInfo) {
			const auto bottomSelected = selected
				|| (!mediaSelectionIntervals.empty()
					&& (mediaSelectionIntervals.back().top
						+ mediaSelectionIntervals.back().height
						>= inner.y() + inner.height()));
			drawInfo(p, inner.left() + inner.width(), inner.top() + inner.height(), 2 * inner.left() + inner.width(), bottomSelected, InfoDisplayType::Default);
			if (g != inner) {
				const auto o = p.opacity();
				p.setOpacity(0.3);
				const auto color = bottomSelected
					? (outbg ? st::msgOutDateFgSelected : st::msgInDateFgSelected)
					: (outbg ? st::msgOutDateFg : st::msgInDateFg);
				p.fillRect(inner.left(), inner.top() + inner.height() - st::lineWidth, inner.width(), st::lineWidth, color);
				p.setOpacity(o);
			}
		}
		if (const auto size = rightActionSize()) {
			const auto fastShareSkip = std::clamp(
				(g.height() - size->height()) / 2,
				0,
				st::historyFastShareBottom);
			const auto fastShareLeft = g.left() + g.width() + st::historyFastShareLeft;
			const auto fastShareTop = g.top() + g.height() - fastShareSkip - size->height();
			drawRightAction(p, fastShareLeft, fastShareTop, width());
		}

		if (media) {
			media->paintBubbleFireworks(p, g, ms);
		}
	} else if (media && media->isDisplayed()) {
		p.translate(g.topLeft());
		media->draw(p, clip.translated(-g.topLeft()), skipTextSelection(selection), ms);
		p.translate(-g.topLeft());
	}

	p.restoreTextPalette();

	if (roll) {
		p.restore();
	}

	if (const auto reply = displayedReply()) {
		if (reply->isNameUpdated()) {
			const_cast<Message*>(this)->setPendingResize();
		}
	}
}

void Message::paintCommentsButton(
		Painter &p,
		QRect &g,
		bool selected) const {
	if (!data()->repliesAreComments() && !data()->externalReply()) {
		return;
	}
	if (!_comments) {
		_comments = std::make_unique<CommentsButton>();
		history()->owner().registerHeavyViewPart(const_cast<Message*>(this));
	}
	const auto outbg = hasOutLayout();
	const auto views = data()->Get<HistoryMessageViews>();

	g.setHeight(g.height() - st::historyCommentsButtonHeight);
	const auto top = g.top() + g.height();
	auto left = g.left();
	auto width = g.width();

	if (_comments->ripple) {
		p.setOpacity(st::historyPollRippleOpacity);
		_comments->ripple->paint(p, left, top, width);
		if (_comments->ripple->empty()) {
			_comments->ripple.reset();
		}
		p.setOpacity(1.);
	}

	left += st::historyCommentsSkipLeft;
	width -= st::historyCommentsSkipLeft
		+ st::historyCommentsSkipRight;

	const auto &open = outbg
		? (selected ? st::historyCommentsOpenOutSelected : st::historyCommentsOpenOut)
		: (selected ? st::historyCommentsOpenInSelected : st::historyCommentsOpenIn);
	open.paint(p,
		left + width - open.width(),
		top + (st::historyCommentsButtonHeight - open.height()) / 2,
		width);

	if (!views || views->recentRepliers.empty()) {
		const auto &icon = outbg
			? (selected ? st::historyCommentsOutSelected : st::historyCommentsOut)
			: (selected ? st::historyCommentsInSelected : st::historyCommentsIn);
		icon.paint(
			p,
			left,
			top + (st::historyCommentsButtonHeight - icon.height()) / 2,
			width);
		left += icon.width();
	} else {
		auto &list = _comments->userpics;
		const auto limit = HistoryMessageViews::kMaxRecentRepliers;
		const auto count = std::min(int(views->recentRepliers.size()), limit);
		const auto single = st::historyCommentsUserpics.size;
		const auto shift = st::historyCommentsUserpics.shift;
		const auto regenerate = [&] {
			if (list.size() != count) {
				return true;
			}
			for (auto i = 0; i != count; ++i) {
				auto &entry = list[i];
				const auto peer = entry.peer;
				auto &view = entry.view;
				const auto wasView = view.get();
				if (views->recentRepliers[i] != peer->id
					|| peer->userpicUniqueKey(view) != entry.uniqueKey
					|| view.get() != wasView) {
					return true;
				}
			}
			return false;
		}();
		if (regenerate) {
			for (auto i = 0; i != count; ++i) {
				const auto peerId = views->recentRepliers[i];
				if (i == list.size()) {
					list.push_back(UserpicInRow{
						history()->owner().peer(peerId)
					});
				} else if (list[i].peer->id != peerId) {
					list[i].peer = history()->owner().peer(peerId);
				}
			}
			while (list.size() > count) {
				list.pop_back();
			}
			GenerateUserpicsInRow(
				_comments->cachedUserpics,
				list,
				st::historyCommentsUserpics,
				limit);
		}
		p.drawImage(
			left,
			top + (st::historyCommentsButtonHeight - single) / 2,
			_comments->cachedUserpics);
		left += single + (count - 1) * (single - shift);
	}

	left += st::historyCommentsSkipText;
	p.setPen(outbg ? (selected ? st::msgFileThumbLinkOutFgSelected : st::msgFileThumbLinkOutFg) : (selected ? st::msgFileThumbLinkInFgSelected : st::msgFileThumbLinkInFg));
	p.setFont(st::semiboldFont);

	const auto textTop = top + (st::historyCommentsButtonHeight - st::semiboldFont->height) / 2;
	p.drawTextLeft(
		left,
		textTop,
		width,
		views ? views->replies.text : tr::lng_replies_view_original(tr::now),
		views ? views->replies.textWidth : -1);

	if (views && data()->areRepliesUnread()) {
		p.setPen(Qt::NoPen);
		p.setBrush(outbg ? (selected ? st::msgFileOutBgSelected : st::msgFileOutBg) : (selected ? st::msgFileInBgSelected : st::msgFileInBg));

		{
			PainterHighQualityEnabler hq(p);
			p.drawEllipse(style::rtlrect(left + views->replies.textWidth + st::mediaUnreadSkip, textTop + st::mediaUnreadTop, st::mediaUnreadSize, st::mediaUnreadSize, width));
		}
	}
}

void Message::paintFromName(
		Painter &p,
		QRect &trect,
		bool selected) const {
	const auto item = message();
	if (!displayFromName()) {
		return;
	}
	const auto badgeWidth = _rightBadge.isEmpty() ? 0 : _rightBadge.maxWidth();
	const auto replyWidth = [&] {
		if (isUnderCursor() && displayFastReply()) {
			return st::msgFont->width(FastReplyText());
		}
		return 0;
	}();
	const auto rightWidth = replyWidth ? replyWidth : badgeWidth;
	auto availableLeft = trect.left();
	auto availableWidth = trect.width();
	if (rightWidth) {
		availableWidth -= st::msgPadding.right() + rightWidth;
	}

	p.setFont(st::msgNameFont);
	const auto outbg = hasOutLayout();
	const auto nameText = [&]() -> const Ui::Text::String * {
		const auto from = item->displayFrom();
		if (outbg) {
			p.setPen(selected ? st::msgOutServiceFgSelected : st::msgOutServiceFg);
			return &from->nameText();
		} else if (item->isPost()) {
			p.setPen(selected ? st::msgInServiceFgSelected : st::msgInServiceFg);
			return &from->nameText();
		} else if (from) {
			p.setPen(FromNameFg(from->id, selected));
			return &from->nameText();
		} else if (const auto info = item->hiddenForwardedInfo()) {
			p.setPen(FromNameFg(info->colorPeerId, selected));
			return &info->nameText;
		} else {
			Unexpected("Corrupt forwarded information in message.");
		}
	}();
	nameText->drawElided(p, availableLeft, trect.top(), availableWidth);
	const auto skipWidth = nameText->maxWidth() + st::msgServiceFont->spacew;
	availableLeft += skipWidth;
	availableWidth -= skipWidth;

	auto via = item->Get<HistoryMessageVia>();
	if (via && !displayForwardedFrom() && availableWidth > 0) {
		p.setPen(selected ? (outbg ? st::msgOutServiceFgSelected : st::msgInServiceFgSelected) : (outbg ? st::msgOutServiceFg : st::msgInServiceFg));
		p.drawText(availableLeft, trect.top() + st::msgServiceFont->ascent, via->text);
		auto skipWidth = via->width + st::msgServiceFont->spacew;
		availableLeft += skipWidth;
		availableWidth -= skipWidth;
	}
	if (rightWidth) {
		p.setPen(outbg
			? (selected ? st::msgOutDateFgSelected : st::msgOutDateFg)
			: (selected ? st::msgInDateFgSelected : st::msgInDateFg));
		p.setFont(ClickHandler::showAsActive(_fastReplyLink)
			? st::msgFont->underline()
			: st::msgFont);
		if (replyWidth) {
			p.drawText(
				trect.left() + trect.width() - rightWidth,
				trect.top() + st::msgFont->ascent,
				FastReplyText());
		} else {
			_rightBadge.draw(
				p,
				trect.left() + trect.width() - rightWidth,
				trect.top(),
				rightWidth);
		}
	}
	trect.setY(trect.y() + st::msgNameFont->height);
}

void Message::paintForwardedInfo(Painter &p, QRect &trect, bool selected) const {
	if (displayForwardedFrom()) {
		const auto item = message();
		const auto outbg = hasOutLayout();
		const auto forwarded = item->Get<HistoryMessageForwarded>();

		const auto &serviceFont = st::msgServiceFont;
		const auto &serviceName = st::msgServiceNameFont;
		const auto skip1 = forwarded->psaType.isEmpty()
			? 0
			: st::historyPsaIconSkip1;
		const auto skip2 = forwarded->psaType.isEmpty()
			? 0
			: st::historyPsaIconSkip2;
		const auto fits = (forwarded->text.maxWidth() + skip1 <= trect.width());
		const auto skip = fits ? skip1 : skip2;
		const auto useWidth = trect.width() - skip;
		const auto countedHeight = forwarded->text.countHeight(useWidth);
		const auto breakEverywhere = (countedHeight > 2 * serviceFont->height);
		p.setPen(!forwarded->psaType.isEmpty()
			? st::boxTextFgGood
			: selected
			? (outbg
				? st::msgOutServiceFgSelected
				: st::msgInServiceFgSelected)
			: (outbg
				? st::msgOutServiceFg
				: st::msgInServiceFg));
		p.setFont(serviceFont);
		p.setTextPalette(!forwarded->psaType.isEmpty()
			? st::historyPsaForwardPalette
			: selected
			? (outbg
				? st::outFwdTextPaletteSelected
				: st::inFwdTextPaletteSelected)
			: (outbg
				? st::outFwdTextPalette
				: st::inFwdTextPalette));
		forwarded->text.drawElided(p, trect.x(), trect.y(), useWidth, 2, style::al_left, 0, -1, 0, breakEverywhere);
		p.setTextPalette(selected ? (outbg ? st::outTextPaletteSelected : st::inTextPaletteSelected) : (outbg ? st::outTextPalette : st::inTextPalette));

		if (!forwarded->psaType.isEmpty()) {
			const auto entry = Get<PsaTooltipState>();
			Assert(entry != nullptr);
			const auto shown = entry->buttonVisibleAnimation.value(
				entry->buttonVisible ? 1. : 0.);
			if (shown > 0) {
				const auto &icon = selected
					? (outbg
						? st::historyPsaIconOutSelected
						: st::historyPsaIconInSelected)
					: (outbg ? st::historyPsaIconOut : st::historyPsaIconIn);
				const auto position = fits
					? st::historyPsaIconPosition1
					: st::historyPsaIconPosition2;
				const auto x = trect.x() + trect.width() - position.x() - icon.width();
				const auto y = trect.y() + position.y();
				if (shown == 1) {
					icon.paint(p, x, y, trect.width());
				} else {
					p.save();
					p.translate(x + icon.width() / 2, y + icon.height() / 2);
					p.scale(shown, shown);
					p.setOpacity(shown);
					icon.paint(p, -icon.width() / 2, -icon.height() / 2, width());
					p.restore();
				}
			}
		}

		trect.setY(trect.y() + ((fits ? 1 : 2) * serviceFont->height));
	}
}

void Message::paintReplyInfo(Painter &p, QRect &trect, bool selected) const {
	const auto item = message();
	if (auto reply = displayedReply()) {
		int32 h = st::msgReplyPadding.top() + st::msgReplyBarSize.height() + st::msgReplyPadding.bottom();

		auto flags = HistoryMessageReply::PaintFlag::InBubble | 0;
		if (selected) {
			flags |= HistoryMessageReply::PaintFlag::Selected;
		}
		reply->paint(p, this, trect.x(), trect.y(), trect.width(), flags);

		trect.setY(trect.y() + h);
	}
}

void Message::paintViaBotIdInfo(Painter &p, QRect &trect, bool selected) const {
	const auto item = message();
	if (!displayFromName() && !displayForwardedFrom()) {
		if (auto via = item->Get<HistoryMessageVia>()) {
			const auto outbg = hasOutLayout();
			p.setFont(st::msgServiceNameFont);
			p.setPen(selected ? (outbg ? st::msgOutServiceFgSelected : st::msgInServiceFgSelected) : (outbg ? st::msgOutServiceFg : st::msgInServiceFg));
			p.drawTextLeft(trect.left(), trect.top(), width(), via->text);
			trect.setY(trect.y() + st::msgServiceNameFont->height);
		}
	}
}

void Message::paintText(Painter &p, QRect &trect, TextSelection selection) const {
	if (!hasVisibleText()) {
		return;
	}
	const auto item = message();

	const auto outbg = hasOutLayout();
	auto selected = (selection == FullSelection);
	p.setPen(outbg ? (selected ? st::historyTextOutFgSelected : st::historyTextOutFg) : (selected ? st::historyTextInFgSelected : st::historyTextInFg));
	p.setFont(st::msgFont);
	item->_text.draw(p, trect.x(), trect.y(), trect.width(), style::al_left, 0, -1, selection);
}

PointState Message::pointState(QPoint point) const {
	auto g = countGeometry();
	if (g.width() < 1 || isHidden()) {
		return PointState::Outside;
	}

	const auto media = this->media();
	const auto item = message();
	if (drawBubble()) {
		if (!g.contains(point)) {
			return PointState::Outside;
		}
		if (const auto mediaDisplayed = media && media->isDisplayed()) {
			// Hack for grouped media point state.
			auto entry = logEntryOriginal();

			// Entry page is always a bubble bottom.
			auto mediaOnBottom = (mediaDisplayed && media->isBubbleBottom()) || (entry/* && entry->isBubbleBottom()*/);
			auto mediaOnTop = (mediaDisplayed && media->isBubbleTop()) || (entry && entry->isBubbleTop());

			if (item->repliesAreComments() || item->externalReply()) {
				g.setHeight(g.height() - st::historyCommentsButtonHeight);
			}

			auto trect = g.marginsRemoved(st::msgPadding);
			if (mediaOnBottom) {
				trect.setHeight(trect.height() + st::msgPadding.bottom());
			}
			//if (mediaOnTop) {
			//	trect.setY(trect.y() - st::msgPadding.top());
			//} else {
			//	if (getStateFromName(point, trect, &result)) return result;
			//	if (getStateForwardedInfo(point, trect, &result, request)) return result;
			//	if (getStateReplyInfo(point, trect, &result)) return result;
			//	if (getStateViaBotIdInfo(point, trect, &result)) return result;
			//}
			if (entry) {
				auto entryHeight = entry->height();
				trect.setHeight(trect.height() - entryHeight);
			}

			auto mediaHeight = media->height();
			auto mediaLeft = trect.x() - st::msgPadding.left();
			auto mediaTop = (trect.y() + trect.height() - mediaHeight);

			if (point.y() >= mediaTop && point.y() < mediaTop + mediaHeight) {
				return media->pointState(point - QPoint(mediaLeft, mediaTop));
			}
		}
		return PointState::Inside;
	} else if (media) {
		return media->pointState(point - g.topLeft());
	}
	return PointState::Outside;
}

bool Message::displayFromPhoto() const {
	return hasFromPhoto() && !isAttachedToNext();
}

void Message::clickHandlerPressedChanged(
		const ClickHandlerPtr &handler,
		bool pressed) {
	Element::clickHandlerPressedChanged(handler, pressed);

	if (!handler || !_comments) {
		return;
	} else if (handler == _comments->link) {
		toggleCommentsButtonRipple(pressed);
	}
}

void Message::toggleCommentsButtonRipple(bool pressed) {
	Expects(_comments != nullptr);

	if (!drawBubble()) {
		return;
	} else if (pressed) {
		const auto g = countGeometry();
		const auto linkWidth = g.width();
		const auto linkHeight = st::historyCommentsButtonHeight;
		if (!_comments->ripple) {
			const auto drawMask = [&](QPainter &p) {
				const auto radius = st::historyMessageRadius;
				p.drawRoundedRect(
					0,
					0,
					linkWidth,
					linkHeight,
					radius,
					radius);
				p.fillRect(0, 0, linkWidth, radius * 2, Qt::white);
			};
			auto mask = Ui::RippleAnimation::maskByDrawer(
				QSize(linkWidth, linkHeight),
				false,
				drawMask);
			_comments->ripple = std::make_unique<Ui::RippleAnimation>(
				(hasOutLayout()
					? st::historyPollRippleOut
					: st::historyPollRippleIn),
				std::move(mask),
				[=] { history()->owner().requestViewRepaint(this); });
		}
		_comments->ripple->add(_comments->lastPoint);
	} else if (_comments->ripple) {
		_comments->ripple->lastStop();
	}
}

bool Message::hasHeavyPart() const {
	return _comments || Element::hasHeavyPart();
}

void Message::unloadHeavyPart() {
	Element::unloadHeavyPart();
	_comments = nullptr;
}

bool Message::showForwardsFromSender(
		not_null<HistoryMessageForwarded*> forwarded) const {
	const auto peer = message()->history()->peer;
	return peer->isSelf()
		|| peer->isRepliesChat()
		|| forwarded->imported;
}

bool Message::hasFromPhoto() const {
	if (isHidden()) {
		return false;
	}
	switch (context()) {
	case Context::AdminLog:
	//case Context::Feed: // #feed
		return true;
	case Context::History:
	case Context::Pinned:
	case Context::Replies: {
		const auto item = message();
		if (item->isPost()
			|| item->isEmpty()
			|| (context() == Context::Replies && item->isDiscussionPost())) {
			return false;
		} else if (Core::App().settings().chatWide()) {
			return true;
		} else if (const auto forwarded = item->Get<HistoryMessageForwarded>()) {
			const auto peer = item->history()->peer;
			if (peer->isSelf() || peer->isRepliesChat()) {
				return true;
			}
		}
		return !item->out() && !item->history()->peer->isUser();
	} break;
	case Context::ContactPreview:
		return false;
	}
	Unexpected("Context in Message::hasFromPhoto.");
}

TextState Message::textState(
		QPoint point,
		StateRequest request) const {
	const auto item = message();
	const auto media = this->media();

	auto result = TextState(item);

	auto g = countGeometry();
	if (g.width() < 1 || isHidden()) {
		return result;
	}

	auto keyboard = item->inlineReplyKeyboard();
	auto keyboardHeight = 0;
	if (keyboard) {
		keyboardHeight = keyboard->naturalHeight();
		g.setHeight(g.height() - st::msgBotKbButton.margin - keyboardHeight);
	}

	if (drawBubble()) {
		const auto inBubble = g.contains(point);
		auto entry = logEntryOriginal();
		auto mediaDisplayed = media && media->isDisplayed();

		// Entry page is always a bubble bottom.
		auto mediaOnBottom = (mediaDisplayed && media->isBubbleBottom()) || (entry/* && entry->isBubbleBottom()*/);
		auto mediaOnTop = (mediaDisplayed && media->isBubbleTop()) || (entry && entry->isBubbleTop());

		auto bubble = g;
		if (getStateCommentsButton(point, bubble, &result)) {
			return result;
		}

		auto trect = bubble.marginsRemoved(st::msgPadding);
		if (mediaOnBottom) {
			trect.setHeight(trect.height() + st::msgPadding.bottom());
		}
		if (mediaOnTop) {
			trect.setY(trect.y() - st::msgPadding.top());
		} else if (inBubble) {
			if (getStateFromName(point, trect, &result)) {
				return result;
			}
			if (getStateForwardedInfo(point, trect, &result, request)) {
				return result;
			}
			if (getStateReplyInfo(point, trect, &result)) {
				return result;
			}
			if (getStateViaBotIdInfo(point, trect, &result)) {
				return result;
			}
		}
		if (entry) {
			auto entryHeight = entry->height();
			trect.setHeight(trect.height() - entryHeight);
			auto entryLeft = bubble.left();
			auto entryTop = trect.y() + trect.height();
			if (point.y() >= entryTop && point.y() < entryTop + entryHeight) {
				result = entry->textState(
					point - QPoint(entryLeft, entryTop),
					request);
				result.symbol += item->_text.length() + (mediaDisplayed ? media->fullSelectionLength() : 0);
			}
		}

		auto checkForPointInTime = [&] {
			if (mediaOnBottom && (entry || media->customInfoLayout())) {
				return;
			}
			const auto inDate = pointInTime(
				bubble.left() + bubble.width(),
				bubble.top() + bubble.height(),
				point,
				InfoDisplayType::Default);
			if (inDate) {
				result.cursor = CursorState::Date;
			}
		};
		if (inBubble) {
			if (mediaDisplayed) {
				auto mediaHeight = media->height();
				auto mediaLeft = trect.x() - st::msgPadding.left();
				auto mediaTop = (trect.y() + trect.height() - mediaHeight);

				if (point.y() >= mediaTop && point.y() < mediaTop + mediaHeight) {
					result = media->textState(point - QPoint(mediaLeft, mediaTop), request);
					result.symbol += item->_text.length();
				} else if (getStateText(point, trect, &result, request)) {
					checkForPointInTime();
					return result;
				} else if (point.y() >= trect.y() + trect.height()) {
					result.symbol = item->_text.length();
				}
			} else if (getStateText(point, trect, &result, request)) {
				checkForPointInTime();
				return result;
			} else if (point.y() >= trect.y() + trect.height()) {
				result.symbol = item->_text.length();
			}
		}
		checkForPointInTime();
		if (const auto size = rightActionSize()) {
			const auto fastShareSkip = std::clamp(
				(g.height() - size->height()) / 2,
				0,
				st::historyFastShareBottom);
			const auto fastShareLeft = g.left() + g.width() + st::historyFastShareLeft;
			const auto fastShareTop = g.top() + g.height() - fastShareSkip - size->height();
			if (QRect(
				fastShareLeft,
				fastShareTop,
				size->width(),
				size->height()
			).contains(point)) {
				result.link = rightActionLink();
			}
		}
	} else if (media && media->isDisplayed()) {
		result = media->textState(point - g.topLeft(), request);
		result.symbol += item->_text.length();
	}

	if (keyboard && item->isHistoryEntry()) {
		auto keyboardTop = g.top() + g.height() + st::msgBotKbButton.margin;
		if (QRect(g.left(), keyboardTop, g.width(), keyboardHeight).contains(point)) {
			result.link = keyboard->getLink(point - QPoint(g.left(), keyboardTop));
			return result;
		}
	}

	return result;
}

bool Message::getStateCommentsButton(
		QPoint point,
		QRect &g,
		not_null<TextState*> outResult) const {
	if (!_comments) {
		return false;
	}
	g.setHeight(g.height() - st::historyCommentsButtonHeight);
	if (data()->isSending()
		|| !QRect(
			g.left(),
			g.top() + g.height(),
			g.width(),
			st::historyCommentsButtonHeight).contains(point)) {
		return false;
	}
	if (!_comments->link && data()->repliesAreComments()) {
		_comments->link = createGoToCommentsLink();
	} else if (!_comments->link && data()->externalReply()) {
		_comments->link = rightActionLink();
	}
	outResult->link = _comments->link;
	_comments->lastPoint = point - QPoint(g.left(), g.top() + g.height());
	return true;
}

ClickHandlerPtr Message::createGoToCommentsLink() const {
	const auto fullId = data()->fullId();
	return std::make_shared<LambdaClickHandler>([=] {
		if (const auto window = App::wnd()) {
			if (const auto controller = window->sessionController()) {
				if (const auto item = controller->session().data().message(fullId)) {
					const auto history = item->history();
					if (const auto channel = history->peer->asChannel()) {
						if (channel->invitePeekExpires()) {
							Ui::Toast::Show(
								tr::lng_channel_invite_private(tr::now));
							return;
						}
					}
					controller->showRepliesForMessage(history, item->id);
				}
			}
		}
	});
}

bool Message::getStateFromName(
		QPoint point,
		QRect &trect,
		not_null<TextState*> outResult) const {
	const auto item = message();
	if (displayFromName()) {
		const auto replyWidth = [&] {
			if (isUnderCursor() && displayFastReply()) {
				return st::msgFont->width(FastReplyText());
			}
			return 0;
		}();
		if (replyWidth
			&& point.x() >= trect.left() + trect.width() - replyWidth
			&& point.x() < trect.left() + trect.width() + st::msgPadding.right()
			&& point.y() >= trect.top() - st::msgPadding.top()
			&& point.y() < trect.top() + st::msgServiceFont->height) {
			outResult->link = fastReplyLink();
			return true;
		}
		if (point.y() >= trect.top() && point.y() < trect.top() + st::msgNameFont->height) {
			auto availableLeft = trect.left();
			auto availableWidth = trect.width();
			if (replyWidth) {
				availableWidth -= st::msgPadding.right() + replyWidth;
			}
			const auto from = item->displayFrom();
			const auto nameText = [&]() -> const Ui::Text::String * {
				if (from) {
					return &from->nameText();
				} else if (const auto info = item->hiddenForwardedInfo()) {
					return &info->nameText;
				} else {
					Unexpected("Corrupt forwarded information in message.");
				}
			}();
			if (point.x() >= availableLeft
				&& point.x() < availableLeft + availableWidth
				&& point.x() < availableLeft + nameText->maxWidth()) {
				outResult->link = fromLink();
				return true;
			}
			auto via = item->Get<HistoryMessageVia>();
			if (via
				&& !displayForwardedFrom()
				&& point.x() >= availableLeft + nameText->maxWidth() + st::msgServiceFont->spacew
				&& point.x() < availableLeft + availableWidth
				&& point.x() < availableLeft + nameText->maxWidth() + st::msgServiceFont->spacew + via->width) {
				outResult->link = via->link;
				return true;
			}
		}
		trect.setTop(trect.top() + st::msgNameFont->height);
	}
	return false;
}

bool Message::getStateForwardedInfo(
		QPoint point,
		QRect &trect,
		not_null<TextState*> outResult,
		StateRequest request) const {
	if (displayForwardedFrom()) {
		const auto item = message();
		const auto forwarded = item->Get<HistoryMessageForwarded>();
		const auto skip1 = forwarded->psaType.isEmpty()
			? 0
			: st::historyPsaIconSkip1;
		const auto skip2 = forwarded->psaType.isEmpty()
			? 0
			: st::historyPsaIconSkip2;
		const auto fits = (forwarded->text.maxWidth() <= (trect.width() - skip1));
		const auto fwdheight = (fits ? 1 : 2) * st::semiboldFont->height;
		if (point.y() >= trect.top() && point.y() < trect.top() + fwdheight) {
			if (skip1) {
				const auto &icon = st::historyPsaIconIn;
				const auto position = fits
					? st::historyPsaIconPosition1
					: st::historyPsaIconPosition2;
				const auto iconRect = QRect(
					trect.x() + trect.width() - position.x() - icon.width(),
					trect.y() + position.y(),
					icon.width(),
					icon.height());
				if (iconRect.contains(point)) {
					if (const auto link = psaTooltipLink()) {
						outResult->link = link;
						return true;
					}
				}
			}
			const auto useWidth = trect.width() - (fits ? skip1 : skip2);
			const auto breakEverywhere = (forwarded->text.countHeight(useWidth) > 2 * st::semiboldFont->height);
			auto textRequest = request.forText();
			if (breakEverywhere) {
				textRequest.flags |= Ui::Text::StateRequest::Flag::BreakEverywhere;
			}
			*outResult = TextState(item, forwarded->text.getState(
				point - trect.topLeft(),
				useWidth,
				textRequest));
			outResult->symbol = 0;
			outResult->afterSymbol = false;
			if (breakEverywhere) {
				outResult->cursor = CursorState::Forwarded;
			} else {
				outResult->cursor = CursorState::None;
			}
			return true;
		}
		trect.setTop(trect.top() + fwdheight);
	}
	return false;
}

ClickHandlerPtr Message::psaTooltipLink() const {
	const auto state = Get<PsaTooltipState>();
	if (!state || !state->buttonVisible) {
		return nullptr;
	} else if (state->link) {
		return state->link;
	}
	const auto type = state->type;
	const auto handler = [=] {
		const auto custom = type.isEmpty()
			? QString()
			: Lang::GetNonDefaultValue(kPsaTooltipPrefix + type.toUtf8());
		auto text = Ui::Text::RichLangValue(
			(custom.isEmpty()
				? tr::lng_tooltip_psa_default(tr::now)
				: custom));
		TextUtilities::ParseEntities(text, 0);
		psaTooltipToggled(true);
		delegate()->elementShowTooltip(text, crl::guard(this, [=] {
			psaTooltipToggled(false);
		}));
	};
	state->link = std::make_shared<LambdaClickHandler>(
		crl::guard(this, handler));
	return state->link;
}

void Message::psaTooltipToggled(bool tooltipShown) const {
	const auto visible = !tooltipShown;
	const auto state = Get<PsaTooltipState>();
	if (state->buttonVisible == visible) {
		return;
	}
	state->buttonVisible = visible;
	history()->owner().notifyViewLayoutChange(this);
	state->buttonVisibleAnimation.start(
		[=] { history()->owner().requestViewRepaint(this); },
		visible ? 0. : 1.,
		visible ? 1. : 0.,
		st::fadeWrapDuration);
}

bool Message::getStateReplyInfo(
		QPoint point,
		QRect &trect,
		not_null<TextState*> outResult) const {
	const auto item = message();
	if (auto reply = displayedReply()) {
		int32 h = st::msgReplyPadding.top() + st::msgReplyBarSize.height() + st::msgReplyPadding.bottom();
		if (point.y() >= trect.top() && point.y() < trect.top() + h) {
			if (reply->replyToMsg && QRect(trect.x(), trect.y() + st::msgReplyPadding.top(), trect.width(), st::msgReplyBarSize.height()).contains(point)) {
				outResult->link = reply->replyToLink();
			}
			return true;
		}
		trect.setTop(trect.top() + h);
	}
	return false;
}

bool Message::getStateViaBotIdInfo(
		QPoint point,
		QRect &trect,
		not_null<TextState*> outResult) const {
	const auto item = message();
	if (const auto via = item->Get<HistoryMessageVia>()) {
		if (!displayFromName() && !displayForwardedFrom()) {
			if (QRect(trect.x(), trect.y(), via->width, st::msgNameFont->height).contains(point)) {
				outResult->link = via->link;
				return true;
			}
			trect.setTop(trect.top() + st::msgNameFont->height);
		}
	}
	return false;
}

bool Message::getStateText(
		QPoint point,
		QRect &trect,
		not_null<TextState*> outResult,
		StateRequest request) const {
	if (!hasVisibleText()) {
		return false;
	}
	const auto item = message();
	if (base::in_range(point.y(), trect.y(), trect.y() + trect.height())) {
		*outResult = TextState(item, item->_text.getState(
			point - trect.topLeft(),
			trect.width(),
			request.forText()));
		return true;
	}
	return false;
}

// Forward to media.
void Message::updatePressed(QPoint point) {
	const auto item = message();
	const auto media = this->media();
	if (!media) return;

	auto g = countGeometry();
	auto keyboard = item->inlineReplyKeyboard();
	if (keyboard) {
		auto keyboardHeight = st::msgBotKbButton.margin + keyboard->naturalHeight();
		g.setHeight(g.height() - keyboardHeight);
	}

	if (drawBubble()) {
		auto mediaDisplayed = media && media->isDisplayed();
		auto top = marginTop();
		auto trect = g.marginsAdded(-st::msgPadding);
		if (mediaDisplayed && media->isBubbleTop()) {
			trect.setY(trect.y() - st::msgPadding.top());
		} else {
			if (displayFromName()) {
				trect.setTop(trect.top() + st::msgNameFont->height);
			}
			if (displayForwardedFrom()) {
				auto forwarded = item->Get<HistoryMessageForwarded>();
				auto fwdheight = ((forwarded->text.maxWidth() > trect.width()) ? 2 : 1) * st::semiboldFont->height;
				trect.setTop(trect.top() + fwdheight);
			}
			if (item->Get<HistoryMessageReply>()) {
				auto h = st::msgReplyPadding.top() + st::msgReplyBarSize.height() + st::msgReplyPadding.bottom();
				trect.setTop(trect.top() + h);
			}
			if (const auto via = item->Get<HistoryMessageVia>()) {
				if (!displayFromName() && !displayForwardedFrom()) {
					trect.setTop(trect.top() + st::msgNameFont->height);
				}
			}
		}
		if (mediaDisplayed && media->isBubbleBottom()) {
			trect.setHeight(trect.height() + st::msgPadding.bottom());
		}

		auto needDateCheck = true;
		if (mediaDisplayed) {
			auto mediaHeight = media->height();
			auto mediaLeft = trect.x() - st::msgPadding.left();
			auto mediaTop = (trect.y() + trect.height() - mediaHeight);
			media->updatePressed(point - QPoint(mediaLeft, mediaTop));
		}
	} else {
		media->updatePressed(point - g.topLeft());
	}
}

TextForMimeData Message::selectedText(TextSelection selection) const {
	const auto item = message();
	const auto media = this->media();

	auto logEntryOriginalResult = TextForMimeData();
	auto textResult = item->_text.toTextForMimeData(selection);
	auto skipped = skipTextSelection(selection);
	auto mediaDisplayed = (media && media->isDisplayed());
	auto mediaResult = (mediaDisplayed || isHiddenByGroup())
		? media->selectedText(skipped)
		: TextForMimeData();
	if (auto entry = logEntryOriginal()) {
		const auto originalSelection = mediaDisplayed
			? media->skipSelection(skipped)
			: skipped;
		logEntryOriginalResult = entry->selectedText(originalSelection);
	}
	auto result = textResult;
	if (result.empty()) {
		result = std::move(mediaResult);
	} else if (!mediaResult.empty()) {
		result.append(qstr("\n\n")).append(std::move(mediaResult));
	}
	if (result.empty()) {
		result = std::move(logEntryOriginalResult);
	} else if (!logEntryOriginalResult.empty()) {
		result.append(qstr("\n\n")).append(std::move(logEntryOriginalResult));
	}
	return result;
}

TextSelection Message::adjustSelection(
		TextSelection selection,
		TextSelectType type) const {
	const auto item = message();
	const auto media = this->media();

	auto result = item->_text.adjustSelection(selection, type);
	auto beforeMediaLength = item->_text.length();
	if (selection.to <= beforeMediaLength) {
		return result;
	}
	auto mediaDisplayed = media && media->isDisplayed();
	if (mediaDisplayed) {
		auto mediaSelection = unskipTextSelection(
			media->adjustSelection(skipTextSelection(selection), type));
		if (selection.from >= beforeMediaLength) {
			result = mediaSelection;
		} else {
			result.to = mediaSelection.to;
		}
	}
	auto beforeEntryLength = beforeMediaLength
		+ (mediaDisplayed ? media->fullSelectionLength() : 0);
	if (selection.to <= beforeEntryLength) {
		return result;
	}
	if (const auto entry = logEntryOriginal()) {
		auto entrySelection = mediaDisplayed
			? media->skipSelection(skipTextSelection(selection))
			: skipTextSelection(selection);
		auto logEntryOriginalSelection = entry->adjustSelection(entrySelection, type);
		if (mediaDisplayed) {
			logEntryOriginalSelection = media->unskipSelection(logEntryOriginalSelection);
		}
		logEntryOriginalSelection = unskipTextSelection(logEntryOriginalSelection);
		if (selection.from >= beforeEntryLength) {
			result = logEntryOriginalSelection;
		} else {
			result.to = logEntryOriginalSelection.to;
		}
	}
	return result;
}

void Message::drawInfo(
		Painter &p,
		int right,
		int bottom,
		int width,
		bool selected,
		InfoDisplayType type) const {
	p.setFont(st::msgDateFont);

	bool outbg = hasOutLayout();
	bool invertedsprites = (type == InfoDisplayType::Image)
		|| (type == InfoDisplayType::Background);
	int32 infoRight = right, infoBottom = bottom;
	switch (type) {
	case InfoDisplayType::Default:
		infoRight -= st::msgPadding.right() - st::msgDateDelta.x();
		infoBottom -= st::msgPadding.bottom() - st::msgDateDelta.y();
		p.setPen(selected
			? (outbg ? st::msgOutDateFgSelected : st::msgInDateFgSelected)
			: (outbg ? st::msgOutDateFg : st::msgInDateFg));
	break;
	case InfoDisplayType::Image:
		infoRight -= st::msgDateImgDelta + st::msgDateImgPadding.x();
		infoBottom -= st::msgDateImgDelta + st::msgDateImgPadding.y();
		p.setPen(st::msgDateImgFg);
	break;
	case InfoDisplayType::Background:
		infoRight -= st::msgDateImgPadding.x();
		infoBottom -= st::msgDateImgPadding.y();
		p.setPen(st::msgServiceFg);
	break;
	}

	const auto item = message();
	auto infoW = infoWidth();
	if (rtl()) infoRight = width - infoRight + infoW;

	auto dateX = infoRight - infoW;
	auto dateY = infoBottom - st::msgDateFont->height;
	if (type == InfoDisplayType::Image) {
		auto dateW = infoW + 2 * st::msgDateImgPadding.x(), dateH = st::msgDateFont->height + 2 * st::msgDateImgPadding.y();
		Ui::FillRoundRect(p, dateX - st::msgDateImgPadding.x(), dateY - st::msgDateImgPadding.y(), dateW, dateH, selected ? st::msgDateImgBgSelected : st::msgDateImgBg, selected ? Ui::DateSelectedCorners : Ui::DateCorners);
	} else if (type == InfoDisplayType::Background) {
		auto dateW = infoW + 2 * st::msgDateImgPadding.x(), dateH = st::msgDateFont->height + 2 * st::msgDateImgPadding.y();
		Ui::FillRoundRect(p, dateX - st::msgDateImgPadding.x(), dateY - st::msgDateImgPadding.y(), dateW, dateH, selected ? st::msgServiceBgSelected : st::msgServiceBg, selected ? Ui::StickerSelectedCorners : Ui::StickerCorners);
	}
	dateX += timeLeft();

	if (const auto msgsigned = item->Get<HistoryMessageSigned>()
		; msgsigned && !msgsigned->isAnonymousRank) {
		msgsigned->signature.drawElided(p, dateX, dateY, item->_timeWidth);
	} else if (const auto edited = displayedEditBadge()) {
		edited->text.drawElided(p, dateX, dateY, item->_timeWidth);
	} else {
		p.drawText(dateX, dateY + st::msgDateFont->ascent, item->_timeText);
	}

	const auto viewIconTop = infoBottom + st::historyViewsTop;
	const auto pinIconTop = infoBottom + st::historyPinTop;
	auto left = infoRight - infoW;
	if (auto views = item->Get<HistoryMessageViews>()) {
		const auto textTop = infoBottom - st::msgDateFont->descent;
		if (views->replies.count > 0
			&& !views->commentsMegagroupId
			&& context() != Context::Replies) {
			auto icon = [&] {
				if (item->id > 0) {
					if (outbg) {
						return &(invertedsprites
							? st::historyRepliesInvertedIcon
							: selected
							? st::historyRepliesOutSelectedIcon
							: st::historyRepliesOutIcon);
					}
					return &(invertedsprites
						? st::historyRepliesInvertedIcon
						: selected
						? st::historyRepliesInSelectedIcon
						: st::historyRepliesInIcon);
				}
				return &(invertedsprites
					? st::historyViewsSendingInvertedIcon
					: st::historyViewsSendingIcon);
			}();
			if (item->id > 0) {
				icon->paint(p, left, viewIconTop, width);
				p.drawText(left + st::historyViewsWidth, textTop, views->replies.text);
			} else if (!outbg && views->views.count < 0) { // sending outbg icon will be painted below
				auto iconSkip = st::historyViewsSpace + views->replies.textWidth;
				icon->paint(p, left + iconSkip, viewIconTop, width);
			}
			left += st::historyViewsSpace
				+ views->replies.textWidth
				+ st::historyViewsWidth;
		}
		if (views->views.count >= 0) {
			auto icon = [&] {
				if (item->id > 0) {
					if (outbg) {
						return &(invertedsprites
							? st::historyViewsInvertedIcon
							: selected
							? st::historyViewsOutSelectedIcon
							: st::historyViewsOutIcon);
					}
					return &(invertedsprites
						? st::historyViewsInvertedIcon
						: selected
						? st::historyViewsInSelectedIcon
						: st::historyViewsInIcon);
				}
				return &(invertedsprites
					? st::historyViewsSendingInvertedIcon
					: st::historyViewsSendingIcon);
			}();
			if (item->id > 0) {
				icon->paint(p, left, viewIconTop, width);
				p.drawText(left + st::historyViewsWidth, textTop, views->views.text);
			} else if (!outbg) { // sending outbg icon will be painted below
				auto iconSkip = st::historyViewsSpace + views->views.textWidth;
				icon->paint(p, left + iconSkip, viewIconTop, width);
			}
			left += st::historyViewsSpace
				+ views->views.textWidth
				+ st::historyViewsWidth;
		}
	} else if (item->id < 0 && item->history()->peer->isSelf() && !outbg) {
		auto icon = &(invertedsprites ? st::historyViewsSendingInvertedIcon : st::historyViewsSendingIcon);
		icon->paint(p, left, viewIconTop, width);
	}
	if (displayPinIcon()) {
		const auto icon = [&] {
			if (outbg) {
				return &(invertedsprites
					? st::historyPinInvertedIcon
					: selected
					? st::historyPinOutSelectedIcon
					: st::historyPinOutIcon);
			}
			return &(invertedsprites
				? st::historyPinInvertedIcon
				: selected
				? st::historyPinInSelectedIcon
				: st::historyPinInIcon);
		}();
		icon->paint(p, left, pinIconTop, width);
		left += st::historyPinWidth;
	}
	if (outbg) {
		auto icon = [&] {
			if (item->id > 0) {
				if (delegate()->elementShownUnread(this)) {
					return &(invertedsprites ? st::historySentInvertedIcon : (selected ? st::historySentSelectedIcon : st::historySentIcon));
				}
				return &(invertedsprites ? st::historyReceivedInvertedIcon : (selected ? st::historyReceivedSelectedIcon : st::historyReceivedIcon));
			}
			return &(invertedsprites ? st::historySendingInvertedIcon : st::historySendingIcon);
		}();
		icon->paint(p, QPoint(infoRight, infoBottom) + st::historySendStatePosition, width);
	}
}

bool Message::pointInTime(
		int right,
		int bottom,
		QPoint point,
		InfoDisplayType type) const {
	auto infoRight = right;
	auto infoBottom = bottom;
	switch (type) {
	case InfoDisplayType::Default:
		infoRight -= st::msgPadding.right() - st::msgDateDelta.x();
		infoBottom -= st::msgPadding.bottom() - st::msgDateDelta.y();
		break;
	case InfoDisplayType::Image:
		infoRight -= st::msgDateImgDelta + st::msgDateImgPadding.x();
		infoBottom -= st::msgDateImgDelta + st::msgDateImgPadding.y();
		break;
	case InfoDisplayType::Background:
		infoRight -= st::msgDateImgPadding.x();
		infoBottom -= st::msgDateImgPadding.y();
		break;
	}
	const auto item = message();
	auto dateX = infoRight - infoWidth() + timeLeft();
	auto dateY = infoBottom - st::msgDateFont->height;
	return QRect(
		dateX,
		dateY,
		item->_timeWidth,
		st::msgDateFont->height).contains(point);
}

int Message::infoWidth() const {
	const auto item = message();
	auto result = item->_timeWidth;
	if (auto views = item->Get<HistoryMessageViews>()) {
		if (views->views.count >= 0) {
			result += st::historyViewsSpace
				+ views->views.textWidth
				+ st::historyViewsWidth;
		}
		if (views->replies.count > 0
			&& !views->commentsMegagroupId
			&& context() != Context::Replies) {
			result += st::historyViewsSpace
				+ views->replies.textWidth
				+ st::historyViewsWidth;
		}
	} else if (item->id < 0 && item->history()->peer->isSelf()) {
		if (!hasOutLayout()) {
			result += st::historySendStateSpace;
		}
	}
	if (displayPinIcon()) {
		result += st::historyPinWidth;
	}

	// When message is scheduled until online, time is not displayed,
	// so message should have less space.
	if (!item->_timeWidth) {
		result += st::historyScheduledUntilOnlineStateSpace;
	} else if (hasOutLayout()) {
		result += st::historySendStateSpace;
	}
	return result;
}

auto Message::verticalRepaintRange() const -> VerticalRepaintRange {
	const auto media = this->media();
	const auto add = media ? media->bubbleRollRepaintMargins() : QMargins();
	return {
		.top = -add.top(),
		.height = height() + add.top() + add.bottom()
	};
}

void Message::refreshDataIdHook() {
	if (base::take(_rightActionLink)) {
		_rightActionLink = rightActionLink();
	}
	if (base::take(_fastReplyLink)) {
		_fastReplyLink = fastReplyLink();
	}
	if (_comments) {
		_comments->link = nullptr;
	}
}

int Message::timeLeft() const {
	const auto item = message();
	auto result = 0;
	if (auto views = item->Get<HistoryMessageViews>()) {
		if (views->views.count >= 0) {
			result += st::historyViewsSpace + views->views.textWidth + st::historyViewsWidth;
		}
		if (views->replies.count > 0
			&& !views->commentsMegagroupId
			&& context() != Context::Replies) {
			result += st::historyViewsSpace + views->replies.textWidth + st::historyViewsWidth;
		}
	} else if (item->id < 0 && item->history()->peer->isSelf()) {
		if (!hasOutLayout()) {
			result += st::historySendStateSpace;
		}
	}
	if (displayPinIcon()) {
		result += st::historyPinWidth;
	}
	return result;
}

int Message::plainMaxWidth() const {
	return st::msgPadding.left()
		+ (hasVisibleText() ? message()->_text.maxWidth() : 0)
		+ st::msgPadding.right();
}

int Message::monospaceMaxWidth() const {
	return st::msgPadding.left()
		+ (hasVisibleText() ? message()->_text.countMaxMonospaceWidth() : 0)
		+ st::msgPadding.right();
}

void Message::initLogEntryOriginal() {
	if (const auto log = message()->Get<HistoryMessageLogEntryOriginal>()) {
		AddComponents(LogEntryOriginal::Bit());
		const auto entry = Get<LogEntryOriginal>();
		entry->page = std::make_unique<WebPage>(this, log->page);
	}
}

void Message::initPsa() {
	if (const auto forwarded = message()->Get<HistoryMessageForwarded>()) {
		if (!forwarded->psaType.isEmpty()) {
			AddComponents(PsaTooltipState::Bit());
			Get<PsaTooltipState>()->type = forwarded->psaType;
		}
	}
}

WebPage *Message::logEntryOriginal() const {
	if (const auto entry = Get<LogEntryOriginal>()) {
		return entry->page.get();
	}
	return nullptr;
}

HistoryMessageReply *Message::displayedReply() const {
	if (const auto reply = data()->Get<HistoryMessageReply>()) {
		return delegate()->elementHideReply(this) ? nullptr : reply;
	}
	return nullptr;
}

bool Message::displayPinIcon() const {
	return data()->isPinned() && !isPinnedContext();
}

bool Message::hasFromName() const {
	switch (context()) {
	case Context::AdminLog:
	//case Context::Feed: // #feed
		return true;
	case Context::History:
	case Context::Pinned:
	case Context::Replies: {
		const auto item = message();
		const auto peer = item->history()->peer;
		if (hasOutLayout() && !item->from()->isMegagroup()) {
			return false;
		} else if (!peer->isUser()) {
			return true;
		}
		if (const auto forwarded = item->Get<HistoryMessageForwarded>()) {
			if (forwarded->imported
				&& peer.get() == forwarded->originalSender) {
				return false;
			} else if (showForwardsFromSender(forwarded)) {
				return true;
			}
		}
		return false;
	} break;
	case Context::ContactPreview:
		return false;
	}
	Unexpected("Context in Message::hasFromPhoto.");
}

bool Message::displayFromName() const {
	if (!hasFromName() || isAttachedToPrevious()) {
		return false;
	}
	return !Has<PsaTooltipState>();
}

bool Message::displayForwardedFrom() const {
	const auto item = message();
	if (const auto forwarded = item->Get<HistoryMessageForwarded>()) {
		if (showForwardsFromSender(forwarded)) {
			return false;
		}
		if (const auto sender = item->discussionPostOriginalSender()) {
			if (sender == forwarded->originalSender) {
				return false;
			}
		}
		const auto media = this->media();
		return item->Has<HistoryMessageVia>()
			|| !media
			|| !media->isDisplayed()
			|| !media->hideForwardedFrom()
			|| (forwarded->originalSender
				&& forwarded->originalSender->isChannel());
	}
	return false;
}

bool Message::hasOutLayout() const {
	const auto item = message();
	if (item->history()->peer->isSelf()) {
		return !item->Has<HistoryMessageForwarded>();
	} else if (const auto forwarded = item->Get<HistoryMessageForwarded>()) {
		if (!forwarded->imported
			|| !forwarded->originalSender
			|| !forwarded->originalSender->isSelf()) {
			if (showForwardsFromSender(forwarded)) {
				return false;
			}
		}
	}
	return item->out() && !item->isPost();
}

bool Message::drawBubble() const {
	const auto item = message();
	if (isHidden()) {
		return false;
	} else if (logEntryOriginal()) {
		return true;
	}
	const auto media = this->media();
	return media
		? (hasVisibleText() || media->needsBubble())
		: !item->isEmpty();
}

bool Message::hasBubble() const {
	return drawBubble();
}

int Message::minWidthForMedia() const {
	auto result = infoWidth() + 2 * (st::msgDateImgDelta + st::msgDateImgPadding.x());
	const auto views = data()->Get<HistoryMessageViews>();
	if (data()->repliesAreComments() && !views->replies.text.isEmpty()) {
		const auto limit = HistoryMessageViews::kMaxRecentRepliers;
		const auto single = st::historyCommentsUserpics.size;
		const auto shift = st::historyCommentsUserpics.shift;
		const auto added = single
			+ (limit - 1) * (single - shift)
			+ st::historyCommentsSkipLeft
			+ st::historyCommentsSkipRight
			+ st::historyCommentsSkipText
			+ st::historyCommentsOpenOutSelected.width()
			+ st::historyCommentsSkipRight
			+ st::mediaUnreadSkip
			+ st::mediaUnreadSize;
		accumulate_max(result, added + views->replies.textWidth);
	} else if (data()->externalReply()) {
		const auto added = st::historyCommentsIn.width()
			+ st::historyCommentsSkipLeft
			+ st::historyCommentsSkipRight
			+ st::historyCommentsSkipText
			+ st::historyCommentsOpenOutSelected.width()
			+ st::historyCommentsSkipRight;
		accumulate_max(result, added + st::semiboldFont->width(
			tr::lng_replies_view_original(tr::now)));
	}
	return result;
}

bool Message::hasFastReply() const {
	if (context() == Context::Replies) {
		if (data()->isDiscussionPost()) {
			return false;
		}
	} else if (context() != Context::History) {
		return false;
	}
	const auto peer = data()->history()->peer;
	return !hasOutLayout() && (peer->isChat() || peer->isMegagroup());
}

bool Message::displayFastReply() const {
	return hasFastReply()
		&& IsServerMsgId(data()->id)
		&& data()->history()->peer->canWrite()
		&& !delegate()->elementInSelectionMode();
}

bool Message::displayRightActionComments() const {
	return !isPinnedContext()
		&& data()->repliesAreComments()
		&& media()
		&& media()->isDisplayed()
		&& !hasBubble();
}

std::optional<QSize> Message::rightActionSize() const {
	if (displayRightActionComments()) {
		const auto views = data()->Get<HistoryMessageViews>();
		Assert(views != nullptr);
		return (views->repliesSmall.textWidth > 0)
			? QSize(
				std::max(
					st::historyFastShareSize,
					2 * st::historyFastShareBottom + views->repliesSmall.textWidth),
				st::historyFastShareSize + st::historyFastShareBottom + st::semiboldFont->height)
			: QSize(st::historyFastShareSize, st::historyFastShareSize);
	}
	return (displayFastShare() || displayGoToOriginal())
		? QSize(st::historyFastShareSize, st::historyFastShareSize)
		: std::optional<QSize>();
}

bool Message::displayFastShare() const {
	const auto item = message();
	const auto peer = item->history()->peer;
	if (!IsServerMsgId(item->id)) {
		return false;
	} else if (peer->isChannel()) {
		return !peer->isMegagroup();
	} else if (const auto user = peer->asUser()) {
		if (const auto forwarded = item->Get<HistoryMessageForwarded>()) {
			return !showForwardsFromSender(forwarded)
				&& !item->out()
				&& forwarded->originalSender
				&& forwarded->originalSender->isChannel()
				&& !forwarded->originalSender->isMegagroup();
		} else if (user->isBot() && !item->out()) {
			if (const auto media = this->media()) {
				return media->allowsFastShare();
			}
		}
	}
	return false;
}

bool Message::displayGoToOriginal() const {
	if (isPinnedContext()) {
		return !hasOutLayout();
	}
	const auto item = message();
	if (const auto forwarded = item->Get<HistoryMessageForwarded>()) {
		return forwarded->savedFromPeer
			&& forwarded->savedFromMsgId
			&& (!item->externalReply() || !hasBubble())
			&& !(context() == Context::Replies);
	}
	return false;
}

void Message::drawRightAction(
		Painter &p,
		int left,
		int top,
		int outerWidth) const {
	const auto size = rightActionSize();
	p.setPen(Qt::NoPen);
	p.setBrush(st::msgServiceBg);
	{
		PainterHighQualityEnabler hq(p);
		const auto rect = style::rtlrect(
			left,
			top,
			size->width(),
			size->height(),
			outerWidth);
		const auto usual = st::historyFastShareSize;
		if (size->width() == size->height() && size->width() == usual) {
			p.drawEllipse(rect);
		} else {
			p.drawRoundedRect(rect, usual / 2, usual / 2);
		}
	}
	if (displayRightActionComments()) {
		const auto &icon = st::historyFastCommentsIcon;
		icon.paint(
			p,
			left + (size->width() - icon.width()) / 2,
			top + (st::historyFastShareSize - icon.height()) / 2,
			outerWidth);
		const auto views = data()->Get<HistoryMessageViews>();
		Assert(views != nullptr);
		if (views->repliesSmall.textWidth > 0) {
			p.setPen(st::msgServiceFg);
			p.setFont(st::semiboldFont);
			p.drawTextLeft(
				left + (size->width() - views->repliesSmall.textWidth) / 2,
				top + st::historyFastShareSize,
				outerWidth,
				views->repliesSmall.text,
				views->repliesSmall.textWidth);
		}
	} else {
		const auto &icon = (displayFastShare() && !isPinnedContext())
			? st::historyFastShareIcon
			: st::historyGoToOriginalIcon;
		icon.paintInCenter(p, { left, top, size->width(), size->height() });
	}
}

ClickHandlerPtr Message::rightActionLink() const {
	if (!_rightActionLink) {
		if (isPinnedContext()) {
			_rightActionLink = goToMessageClickHandler(data());
			return _rightActionLink;
		} else if (displayRightActionComments()) {
			_rightActionLink = createGoToCommentsLink();
			return _rightActionLink;
		}
		const auto owner = &data()->history()->owner();
		const auto itemId = data()->fullId();
		const auto forwarded = data()->Get<HistoryMessageForwarded>();
		const auto savedFromPeer = forwarded ? forwarded->savedFromPeer : nullptr;
		const auto savedFromMsgId = forwarded ? forwarded->savedFromMsgId : 0;
		const auto showByThread = std::make_shared<FnMut<void()>>();
		const auto showByThreadWeak = std::weak_ptr<FnMut<void()>>(showByThread);
		if (data()->externalReply()) {
			*showByThread = [=, requested = 0]() mutable {
				const auto original = savedFromPeer->owner().message(savedFromPeer->asChannel(), savedFromMsgId);
				if (original && original->replyToTop()) {
					App::wnd()->sessionController()->showRepliesForMessage(
						original->history(),
						original->replyToTop(),
						original->id,
						Window::SectionShow::Way::Forward);
				} else if (!requested) {
					const auto channel = savedFromPeer->asChannel();
					const auto prequested = &requested;
					requested = 1;
					channel->session().api().requestMessageData(channel, savedFromMsgId, [=](ChannelData *gotChannel, MsgId gotId) {
						if (const auto strong = showByThreadWeak.lock()) {
							*prequested = 2;
							(*strong)();
						}
					});
				} else if (requested == 2) {
					App::wnd()->sessionController()->showPeerHistory(
						savedFromPeer,
						Window::SectionShow::Way::Forward,
						savedFromMsgId);
				}
			};
		};
		_rightActionLink = std::make_shared<LambdaClickHandler>([=] {
			if (const auto item = owner->message(itemId)) {
				if (*showByThread) {
					(*showByThread)();
				} else if (savedFromPeer && savedFromMsgId) {
					App::wnd()->sessionController()->showPeerHistory(
						savedFromPeer,
						Window::SectionShow::Way::Forward,
						savedFromMsgId);
				} else {
					FastShareMessage(item);
				}
			}
		});
	}
	return _rightActionLink;
}

ClickHandlerPtr Message::fastReplyLink() const {
	if (!_fastReplyLink) {
		const auto owner = &data()->history()->owner();
		const auto itemId = data()->fullId();
		_fastReplyLink = std::make_shared<LambdaClickHandler>([=] {
			if (const auto item = owner->message(itemId)) {
				if (const auto main = App::main()) { // multi good
					if (&main->session() == &owner->session()) {
						main->replyToItem(item);
					}
				}
			}
		});
	}
	return _fastReplyLink;
}

bool Message::isPinnedContext() const {
	return context() == Context::Pinned;
}

void Message::updateMediaInBubbleState() {
	const auto item = message();
	const auto media = this->media();

	auto mediaHasSomethingBelow = false;
	auto mediaHasSomethingAbove = false;
	auto getMediaHasSomethingAbove = [&] {
		return displayFromName()
			|| displayForwardedFrom()
			|| displayedReply()
			|| item->Has<HistoryMessageVia>();
	};
	auto entry = logEntryOriginal();
	if (entry) {
		mediaHasSomethingBelow = true;
		mediaHasSomethingAbove = getMediaHasSomethingAbove();
		auto entryState = (mediaHasSomethingAbove
			|| hasVisibleText()
			|| (media && media->isDisplayed()))
			? MediaInBubbleState::Bottom
			: MediaInBubbleState::None;
		entry->setInBubbleState(entryState);
	}
	if (!media) {
		return;
	}

	media->updateNeedBubbleState();
	if (!drawBubble()) {
		media->setInBubbleState(MediaInBubbleState::None);
		return;
	}

	if (!entry) {
		mediaHasSomethingAbove = getMediaHasSomethingAbove();
	}
	if (hasVisibleText()) {
		mediaHasSomethingAbove = true;
	}
	const auto state = [&] {
		if (mediaHasSomethingAbove) {
			if (mediaHasSomethingBelow) {
				return MediaInBubbleState::Middle;
			}
			return MediaInBubbleState::Bottom;
		} else if (mediaHasSomethingBelow) {
			return MediaInBubbleState::Top;
		}
		return MediaInBubbleState::None;
	}();
	media->setInBubbleState(state);
}

void Message::fromNameUpdated(int width) const {
	const auto item = message();
	const auto replyWidth = hasFastReply()
		? st::msgFont->width(FastReplyText())
		: 0;
	if (!_rightBadge.isEmpty()) {
		const auto badgeWidth = _rightBadge.maxWidth();
		width -= st::msgPadding.right() + std::max(badgeWidth, replyWidth);
	} else if (replyWidth) {
		width -= st::msgPadding.right() + replyWidth;
	}
	const auto from = item->displayFrom();
	item->_fromNameVersion = from ? from->nameVersion : 1;
	if (const auto via = item->Get<HistoryMessageVia>()) {
		if (!displayForwardedFrom()) {
			const auto nameText = [&]() -> const Ui::Text::String * {
				if (from) {
					return &from->nameText();
				} else if (const auto info = item->hiddenForwardedInfo()) {
					return &info->nameText;
				} else {
					Unexpected("Corrupted forwarded information in message.");
				}
			}();
			via->resize(width
				- st::msgPadding.left()
				- st::msgPadding.right()
				- nameText->maxWidth()
				- st::msgServiceFont->spacew);
		}
	}
}

TextSelection Message::skipTextSelection(TextSelection selection) const {
	if (selection.from == 0xFFFF) {
		return selection;
	}
	return HistoryView::UnshiftItemSelection(selection, message()->_text);
}

TextSelection Message::unskipTextSelection(TextSelection selection) const {
	return HistoryView::ShiftItemSelection(selection, message()->_text);
}

QRect Message::countGeometry() const {
	const auto commentsRoot = (context() == Context::Replies)
		&& data()->isDiscussionPost();
	const auto item = message();
	const auto media = this->media();
	const auto mediaWidth = (media && media->isDisplayed())
		? media->width()
		: width();
	const auto outbg = hasOutLayout();
	const auto availableWidth = width()
		- st::msgMargin.left()
		- (commentsRoot ? st::msgMargin.left() : st::msgMargin.right());
	auto contentLeft = (outbg && !Core::App().settings().chatWide())
		? st::msgMargin.right()
		: st::msgMargin.left();
	auto contentWidth = availableWidth;
	if (hasFromPhoto()) {
		contentLeft += st::msgPhotoSkip;
		if (const auto size = rightActionSize()) {
			contentWidth -= size->width() + (st::msgPhotoSkip - st::historyFastShareSize);
		}
	//} else if (!Adaptive::Wide() && !out() && !fromChannel() && st::msgPhotoSkip - (hmaxwidth - hwidth) > 0) {
	//	contentLeft += st::msgPhotoSkip - (hmaxwidth - hwidth);
	}
	accumulate_min(contentWidth, maxWidth());
	accumulate_min(contentWidth, _bubbleWidthLimit);
	if (mediaWidth < contentWidth) {
		const auto textualWidth = plainMaxWidth();
		if (mediaWidth < textualWidth
			&& (!media || !media->enforceBubbleWidth())) {
			accumulate_min(contentWidth, textualWidth);
		} else {
			contentWidth = mediaWidth;
		}
	}
	if (contentWidth < availableWidth && !Core::App().settings().chatWide()) {
		if (outbg) {
			contentLeft += availableWidth - contentWidth;
		} else if (commentsRoot) {
			contentLeft += (availableWidth - contentWidth) / 2;
		}
	} else if (contentWidth < availableWidth && commentsRoot) {
		contentLeft += ((st::msgMaxWidth + 2 * st::msgPhotoSkip) - contentWidth) / 2;
	}

	const auto contentTop = marginTop();
	return QRect(
		contentLeft,
		contentTop,
		contentWidth,
		height() - contentTop - marginBottom());
}

int Message::resizeContentGetHeight(int newWidth) {
	if (isHidden()) {
		return marginTop() + marginBottom();
	} else if (newWidth < st::msgMinWidth) {
		return height();
	}

	auto newHeight = minHeight();

	const auto item = message();
	const auto media = this->media();
	const auto mediaDisplayed = media ? media->isDisplayed() : false;
	const auto bubble = drawBubble();

	// This code duplicates countGeometry() but also resizes media.
	const auto commentsRoot = (context() == Context::Replies)
		&& data()->isDiscussionPost();
	auto contentWidth = newWidth
		- st::msgMargin.left()
		- (commentsRoot ? st::msgMargin.left() : st::msgMargin.right());
	if (hasFromPhoto()) {
		if (const auto size = rightActionSize()) {
			contentWidth -= size->width() + (st::msgPhotoSkip - st::historyFastShareSize);
		}
	}
	accumulate_min(contentWidth, maxWidth());
	_bubbleWidthLimit = std::max(st::msgMaxWidth, monospaceMaxWidth());
	accumulate_min(contentWidth, _bubbleWidthLimit);
	if (mediaDisplayed) {
		media->resizeGetHeight(contentWidth);
		if (media->width() < contentWidth) {
			const auto textualWidth = plainMaxWidth();
			if (media->width() < textualWidth
				&& !media->enforceBubbleWidth()) {
				accumulate_min(contentWidth, textualWidth);
			} else {
				contentWidth = media->width();
			}
		}
	}

	if (bubble) {
		auto reply = displayedReply();
		auto via = item->Get<HistoryMessageVia>();
		auto entry = logEntryOriginal();

		// Entry page is always a bubble bottom.
		auto mediaOnBottom = (mediaDisplayed && media->isBubbleBottom()) || (entry/* && entry->isBubbleBottom()*/);
		auto mediaOnTop = (mediaDisplayed && media->isBubbleTop()) || (entry && entry->isBubbleTop());

		if (contentWidth == maxWidth()) {
			if (mediaDisplayed) {
				if (entry) {
					newHeight += entry->resizeGetHeight(contentWidth);
				}
			} else if (entry) {
				// In case of text-only message it is counted in minHeight already.
				entry->resizeGetHeight(contentWidth);
			}
		} else {
			if (hasVisibleText()) {
				auto textWidth = qMax(contentWidth - st::msgPadding.left() - st::msgPadding.right(), 1);
				if (textWidth != item->_textWidth) {
					item->_textWidth = textWidth;
					item->_textHeight = item->_text.countHeight(textWidth);
				}
				newHeight = item->_textHeight;
			} else {
				newHeight = 0;
			}
			if (!mediaOnBottom) {
				newHeight += st::msgPadding.bottom();
				if (mediaDisplayed) newHeight += st::mediaInBubbleSkip;
			}
			if (!mediaOnTop) {
				newHeight += st::msgPadding.top();
				if (mediaDisplayed) newHeight += st::mediaInBubbleSkip;
				if (entry) newHeight += st::mediaInBubbleSkip;
			}
			if (mediaDisplayed) {
				newHeight += media->height();
				if (entry) {
					newHeight += entry->resizeGetHeight(contentWidth);
				}
			} else if (entry) {
				newHeight += entry->resizeGetHeight(contentWidth);
			}
		}

		if (displayFromName()) {
			fromNameUpdated(contentWidth);
			newHeight += st::msgNameFont->height;
		} else if (via && !displayForwardedFrom()) {
			via->resize(contentWidth - st::msgPadding.left() - st::msgPadding.right());
			newHeight += st::msgNameFont->height;
		}

		if (displayForwardedFrom()) {
			const auto forwarded = item->Get<HistoryMessageForwarded>();
			const auto skip1 = forwarded->psaType.isEmpty()
				? 0
				: st::historyPsaIconSkip1;
			const auto skip2 = forwarded->psaType.isEmpty()
				? 0
				: st::historyPsaIconSkip2;
			const auto fwdheight = ((forwarded->text.maxWidth() > (contentWidth - st::msgPadding.left() - st::msgPadding.right() - skip1)) ? 2 : 1) * st::semiboldFont->height;
			newHeight += fwdheight;
		}

		if (reply) {
			reply->resize(contentWidth - st::msgPadding.left() - st::msgPadding.right());
			newHeight += st::msgReplyPadding.top() + st::msgReplyBarSize.height() + st::msgReplyPadding.bottom();
		}

		if (item->repliesAreComments() || item->externalReply()) {
			newHeight += st::historyCommentsButtonHeight;
		}
	} else if (mediaDisplayed) {
		newHeight = media->height();
	} else {
		newHeight = 0;
	}
	if (const auto keyboard = item->inlineReplyKeyboard()) {
		const auto keyboardHeight = st::msgBotKbButton.margin + keyboard->naturalHeight();
		newHeight += keyboardHeight;
		keyboard->resize(contentWidth, keyboardHeight - st::msgBotKbButton.margin);
	}

	newHeight += marginTop() + marginBottom();
	return newHeight;
}

bool Message::hasVisibleText() const {
	if (message()->emptyText()) {
		return false;
	}
	const auto media = this->media();
	return !media || !media->hideMessageText();
}

QSize Message::performCountCurrentSize(int newWidth) {
	const auto item = message();
	const auto newHeight = resizeContentGetHeight(newWidth);

	return { newWidth, newHeight };
}

void Message::refreshEditedBadge() {
	const auto item = message();
	const auto edited = displayedEditBadge();
	const auto editDate = displayedEditDate();
	QString msgId;
	if (item->fullId().msg > 0)
		msgId = " (" + QString::number(item->fullId().msg) + ")";
	else
		msgId = "";
	const auto dateText = dateTime().toString(cTimeFormat()) + (cShowMessagesID() ? msgId : "");
	if (edited) {
		edited->refresh(dateText, editDate != 0);
	}
	if (const auto msgsigned = item->Get<HistoryMessageSigned>()) {
		if (!msgsigned->isAnonymousRank) {
			const auto text = (!edited || !editDate)
				? dateText
				: edited->text.toString();
			msgsigned->refresh(text);
		}
	}
	initTime();
}

void Message::initTime() {
	const auto item = message();
	if (const auto msgsigned = item->Get<HistoryMessageSigned>()
		; msgsigned && !msgsigned->isAnonymousRank) {
		item->_timeWidth = msgsigned->maxWidth();
	} else if (const auto edited = displayedEditBadge()) {
		item->_timeWidth = edited->maxWidth();
	} else {
<<<<<<< HEAD
		QString msgId;
		if (item->fullId().msg > 0)
			msgId = " (" + QString::number(item->fullId().msg) + ")";
		else
			msgId = "";
		item->_timeText = dateTime().toString(cTimeFormat()) + (cShowMessagesID() ? msgId : "");
=======
		const auto forwarded = item->Get<HistoryMessageForwarded>();
		if (forwarded && forwarded->imported) {
			const auto date = base::unixtime::parse(forwarded->originalDate);
			item->_timeText = date.toString(
				u"d.MM.yy, "_q + cTimeFormat() + ' '
			) + tr::lng_imported(tr::now);
		} else {
			item->_timeText = dateTime().toString(cTimeFormat());
		}
>>>>>>> 7947af66
		item->_timeWidth = st::msgDateFont->width(item->_timeText);
	}
	if (item->_text.hasSkipBlock()) {
		if (item->_text.updateSkipBlock(skipBlockWidth(), skipBlockHeight())) {
			item->_textWidth = -1;
			item->_textHeight = 0;
		}
	}
}

bool Message::displayEditedBadge() const {
	return (displayedEditDate() != TimeId(0));
}

TimeId Message::displayedEditDate() const {
	const auto item = message();
	if (item->hideEditedBadge()) {
		return TimeId(0);
	} else if (const auto edited = displayedEditBadge()) {
		return edited->date;
	}
	return TimeId(0);
}

HistoryMessageEdited *Message::displayedEditBadge() {
	if (const auto media = this->media()) {
		if (media->overrideEditedDate()) {
			return media->displayedEditBadge();
		}
	}
	return message()->Get<HistoryMessageEdited>();
}

const HistoryMessageEdited *Message::displayedEditBadge() const {
	if (const auto media = this->media()) {
		if (media->overrideEditedDate()) {
			return media->displayedEditBadge();
		}
	}
	return message()->Get<HistoryMessageEdited>();
}

} // namespace HistoryView<|MERGE_RESOLUTION|>--- conflicted
+++ resolved
@@ -2728,14 +2728,6 @@
 	} else if (const auto edited = displayedEditBadge()) {
 		item->_timeWidth = edited->maxWidth();
 	} else {
-<<<<<<< HEAD
-		QString msgId;
-		if (item->fullId().msg > 0)
-			msgId = " (" + QString::number(item->fullId().msg) + ")";
-		else
-			msgId = "";
-		item->_timeText = dateTime().toString(cTimeFormat()) + (cShowMessagesID() ? msgId : "");
-=======
 		const auto forwarded = item->Get<HistoryMessageForwarded>();
 		if (forwarded && forwarded->imported) {
 			const auto date = base::unixtime::parse(forwarded->originalDate);
@@ -2745,7 +2737,6 @@
 		} else {
 			item->_timeText = dateTime().toString(cTimeFormat());
 		}
->>>>>>> 7947af66
 		item->_timeWidth = st::msgDateFont->width(item->_timeText);
 	}
 	if (item->_text.hasSkipBlock()) {
