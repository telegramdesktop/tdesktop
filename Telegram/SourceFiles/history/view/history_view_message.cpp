--- conflicted
+++ resolved
@@ -601,13 +601,9 @@
 
 		auto inner = g;
 		paintCommentsButton(p, inner, context);
-<<<<<<< HEAD
-		if (ensureViewButton()) {
-=======
 
 		auto trect = inner.marginsRemoved(st::msgPadding);
 		if (_viewButton) {
->>>>>>> e708b2d3
 			_viewButton->draw(
 				p,
 				_viewButton->countRect(inner),
@@ -623,9 +619,7 @@
 		}
 
 		if (mediaOnBottom) {
-			trect.setHeight(trect.height()
-				+ st::msgPadding.bottom()
-				- viewButtonHeight());
+			trect.setHeight(trect.height() + st::msgPadding.bottom());
 		}
 		if (mediaOnTop) {
 			trect.setY(trect.y() - st::msgPadding.top());
@@ -1985,29 +1979,6 @@
 	return _viewButton ? _viewButton->height() : 0;
 }
 
-<<<<<<< HEAD
-bool Message::ensureViewButton() const {
-	if (data()->isSponsored()
-		|| (data()->media()
-			&& ViewButton::MediaHasViewButton(data()->media()))) {
-		if (_viewButton) {
-			return true;
-		}
-		auto callback = [=] { history()->owner().requestViewRepaint(this); };
-		_viewButton = data()->isSponsored()
-			? std::make_unique<ViewButton>(
-				data()->displayFrom(),
-				std::move(callback))
-			: std::make_unique<ViewButton>(
-				data()->media(),
-				std::move(callback));
-		return true;
-	}
-	if (_viewButton) {
-		_viewButton.reset(nullptr);
-	}
-	return false;
-=======
 void Message::updateViewButtonExistence() {
 	const auto has = [&] {
 		const auto item = data();
@@ -2031,7 +2002,6 @@
 		: std::make_unique<ViewButton>(
 			data()->media(),
 			std::move(callback));
->>>>>>> e708b2d3
 }
 
 void Message::initLogEntryOriginal() {
@@ -2694,13 +2664,7 @@
 		if (item->repliesAreComments() || item->externalReply()) {
 			newHeight += st::historyCommentsButtonHeight;
 		}
-<<<<<<< HEAD
-		if (ensureViewButton()) {
-			newHeight += viewButtonHeight();
-		}
-=======
 		newHeight += viewButtonHeight();
->>>>>>> e708b2d3
 	} else if (mediaDisplayed) {
 		newHeight = media->height();
 	} else {
