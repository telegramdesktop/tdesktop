/*
This file is part of Telegram Desktop,
the official desktop application for the Telegram messaging service.

For license and copyright information please follow this link:
https://github.com/telegramdesktop/tdesktop/blob/master/LEGAL
*/
#include "history/history_widget.h"

#include "api/api_editing.h"
#include "api/api_bot.h"
#include "api/api_sending.h"
#include "api/api_text_entities.h"
#include "api/api_send_progress.h"
#include "boxes/confirm_box.h"
#include "boxes/send_files_box.h"
#include "boxes/share_box.h"
#include "boxes/edit_caption_box.h"
#include "boxes/peers/edit_peer_permissions_box.h" // ShowAboutGigagroup.
#include "core/file_utilities.h"
#include "ui/toast/toast.h"
#include "ui/toasts/common_toasts.h"
#include "ui/special_buttons.h"
#include "ui/emoji_config.h"
#include "ui/chat/attach/attach_prepare.h"
#include "ui/widgets/buttons.h"
#include "ui/widgets/inner_dropdown.h"
#include "ui/widgets/dropdown_menu.h"
#include "ui/widgets/labels.h"
#include "ui/widgets/shadow.h"
#include "ui/effects/ripple_animation.h"
#include "ui/text/text_utilities.h" // Ui::Text::ToUpper
#include "ui/text/format_values.h"
#include "ui/chat/message_bar.h"
#include "ui/chat/attach/attach_send_files_way.h"
#include "ui/image/image.h"
#include "ui/special_buttons.h"
#include "ui/controls/emoji_button.h"
#include "ui/controls/send_button.h"
#include "inline_bots/inline_bot_result.h"
#include "base/event_filter.h"
#include "base/qt_signal_producer.h"
#include "base/unixtime.h"
#include "base/call_delayed.h"
#include "data/data_changes.h"
#include "data/data_drafts.h"
#include "data/data_session.h"
#include "data/data_web_page.h"
#include "data/data_document.h"
#include "data/data_photo.h"
#include "data/data_media_types.h"
#include "data/data_channel.h"
#include "data/data_chat.h"
#include "data/data_user.h"
#include "data/data_chat_filters.h"
#include "data/data_scheduled_messages.h"
#include "data/data_file_origin.h"
#include "data/data_histories.h"
#include "data/data_group_call.h"
#include "data/stickers/data_stickers.h"
#include "history/history.h"
#include "history/history_item.h"
#include "history/history_message.h"
#include "history/history_drag_area.h"
#include "history/history_inner_widget.h"
#include "history/history_item_components.h"
//#include "history/feed/history_feed_section.h" // #feed
#include "history/view/controls/history_view_voice_record_bar.h"
#include "history/view/controls/history_view_ttl_button.h"
#include "history/view/history_view_service_message.h"
#include "history/view/history_view_element.h"
#include "history/view/history_view_scheduled_section.h"
#include "history/view/history_view_schedule_box.h"
#include "history/view/history_view_webpage_preview.h"
#include "history/view/history_view_top_bar_widget.h"
#include "history/view/history_view_contact_status.h"
#include "history/view/history_view_context_menu.h"
#include "history/view/history_view_pinned_tracker.h"
#include "history/view/history_view_pinned_section.h"
#include "history/view/history_view_pinned_bar.h"
#include "history/view/history_view_group_call_tracker.h"
#include "history/view/media/history_view_media.h"
#include "profile/profile_block_group_members.h"
#include "info/info_memento.h"
#include "core/click_handler_types.h"
#include "chat_helpers/tabbed_panel.h"
#include "chat_helpers/tabbed_selector.h"
#include "chat_helpers/tabbed_section.h"
#include "chat_helpers/bot_keyboard.h"
#include "chat_helpers/message_field.h"
#include "chat_helpers/send_context_menu.h"
#include "platform/platform_specific.h"
#include "mtproto/mtproto_config.h"
#include "lang/lang_keys.h"
#include "mainwidget.h"
#include "mainwindow.h"
#include "storage/localimageloader.h"
#include "storage/storage_account.h"
#include "storage/file_upload.h"
#include "storage/storage_media_prepare.h"
#include "media/audio/media_audio.h"
#include "media/audio/media_audio_capture.h"
#include "media/player/media_player_instance.h"
#include "core/application.h"
#include "apiwrap.h"
#include "base/qthelp_regex.h"
#include "ui/boxes/report_box.h"
#include "ui/chat/pinned_bar.h"
#include "ui/chat/group_call_bar.h"
#include "ui/widgets/popup_menu.h"
#include "ui/item_text_options.h"
#include "ui/unread_badge.h"
#include "main/main_session.h"
#include "main/main_session_settings.h"
#include "window/themes/window_theme.h"
#include "window/notifications_manager.h"
#include "window/window_controller.h"
#include "window/window_session_controller.h"
#include "window/window_slide_animation.h"
#include "window/window_peer_menu.h"
#include "inline_bots/inline_results_widget.h"
#include "info/profile/info_profile_values.h" // SharedMediaCountValue.
#include "chat_helpers/emoji_suggestions_widget.h"
#include "core/crash_reports.h"
#include "core/shortcuts.h"
#include "support/support_common.h"
#include "support/support_autocomplete.h"
#include "dialogs/dialogs_key.h"
#include "calls/calls_instance.h"
#include "facades.h"
#include "app.h"
#include "styles/style_chat.h"
#include "styles/style_dialogs.h"
#include "styles/style_window.h"
#include "styles/style_boxes.h"
#include "styles/style_profile.h"
#include "styles/style_chat_helpers.h"
#include "styles/style_info.h"

#include <QGuiApplication> // keyboardModifiers()
#include <QtGui/QWindow>
#include <QtCore/QMimeData>

namespace {

constexpr auto kMessagesPerPageFirst = 30;
constexpr auto kMessagesPerPage = 50;
constexpr auto kPreloadHeightsCount = 3; // when 3 screens to scroll left make a preload request
constexpr auto kScrollToVoiceAfterScrolledMs = 1000;
constexpr auto kSkipRepaintWhileScrollMs = 100;
constexpr auto kShowMembersDropdownTimeoutMs = 300;
constexpr auto kDisplayEditTimeWarningMs = 300 * 1000;
constexpr auto kFullDayInMs = 86400 * 1000;
constexpr auto kSaveDraftTimeout = 1000;
constexpr auto kSaveDraftAnywayTimeout = 5000;
constexpr auto kSaveCloudDraftIdleTimeout = 14000;
constexpr auto kRecordingUpdateDelta = crl::time(100);
constexpr auto kRefreshSlowmodeLabelTimeout = crl::time(200);
constexpr auto kCommonModifiers = 0
	| Qt::ShiftModifier
	| Qt::MetaModifier
	| Qt::ControlModifier;
const auto kPsaAboutPrefix = "cloud_lng_about_psa_";

object_ptr<Ui::FlatButton> SetupDiscussButton(
		not_null<QWidget*> parent,
		not_null<Window::SessionController*> controller) {
	auto result = object_ptr<Ui::FlatButton>(
		parent,
		QString(),
		st::historyComposeButton);
	const auto button = result.data();
	const auto label = Ui::CreateChild<Ui::FlatLabel>(
		button,
		tr::lng_channel_discuss() | Ui::Text::ToUpper(),
		st::historyComposeButtonLabel);
	const auto badge = Ui::CreateChild<Ui::UnreadBadge>(button);
	label->show();

	controller->activeChatValue(
	) | rpl::map([=](Dialogs::Key chat) {
		return chat.history();
	}) | rpl::map([=](History *history) {
		return history ? history->peer->asChannel() : nullptr;
	}) | rpl::map([=](ChannelData *channel) -> rpl::producer<ChannelData*> {
		if (channel && channel->isBroadcast()) {
			return channel->session().changes().peerFlagsValue(
				channel,
				Data::PeerUpdate::Flag::ChannelLinkedChat
			) | rpl::map([=] {
				return channel->linkedChat();
			});
		}
		return rpl::single<ChannelData*>(nullptr);
	}) | rpl::flatten_latest(
	) | rpl::distinct_until_changed(
	) | rpl::map([=](ChannelData *chat)
	-> rpl::producer<std::tuple<int, bool>> {
		if (chat) {
			using UpdateFlag = Data::PeerUpdate::Flag;
			return rpl::merge(
				chat->session().changes().historyUpdates(
					Data::HistoryUpdate::Flag::UnreadView
				) | rpl::filter([=](const Data::HistoryUpdate &update) {
					return (update.history->peer == chat);
				}) | rpl::to_empty,

				chat->session().changes().peerFlagsValue(
					chat,
					UpdateFlag::Notifications | UpdateFlag::ChannelAmIn
				) | rpl::to_empty
			) | rpl::map([=] {
				const auto history = chat->amIn()
					? chat->owner().historyLoaded(chat)
					: nullptr;
				return history
					? std::make_tuple(
						history->unreadCountForBadge(),
						!history->mute())
					: std::make_tuple(0, false);
			});
		} else {
			return rpl::single(std::make_tuple(0, false));
		}
	}) | rpl::flatten_latest(
	) | rpl::distinct_until_changed(
	) | rpl::start_with_next([=](int count, bool active) {
		badge->setText(QString::number(count), active);
		badge->setVisible(count > 0);
	}, badge->lifetime());

	rpl::combine(
		badge->shownValue(),
		badge->widthValue(),
		label->widthValue(),
		button->widthValue()
	) | rpl::start_with_next([=](
			bool badgeShown,
			int badgeWidth,
			int labelWidth,
			int width) {
		const auto textTop = st::historyComposeButton.textTop;
		const auto badgeTop = textTop
			+ st::historyComposeButton.font->height
			- badge->textBaseline();
		const auto add = badgeShown
			? (textTop + badgeWidth)
			: 0;
		const auto total = labelWidth + add;
		label->moveToLeft((width - total) / 2, textTop, width);
		badge->moveToRight((width - total) / 2, textTop, width);
	}, button->lifetime());

	label->setAttribute(Qt::WA_TransparentForMouseEvents);
	badge->setAttribute(Qt::WA_TransparentForMouseEvents);

	return result;
}

[[nodiscard]] crl::time CountToastDuration(const TextWithEntities &text) {
	return std::clamp(
		crl::time(1000) * text.text.size() / 14,
		crl::time(1000) * 5,
		crl::time(1000) * 8);
}

} // namespace

HistoryWidget::HistoryWidget(
	QWidget *parent,
	not_null<Window::SessionController*> controller)
: Window::AbstractSectionWidget(parent, controller)
, _api(&controller->session().mtp())
, _updateEditTimeLeftDisplay([=] { updateField(); })
, _fieldBarCancel(this, st::historyReplyCancel)
, _previewTimer([=] { requestPreview(); })
, _previewState(Data::PreviewState::Allowed)
, _topBar(this, controller)
, _scroll(this, st::historyScroll, false)
, _updateHistoryItems([=] { updateHistoryItemsByTimer(); })
, _historyDown(_scroll, st::historyToDown)
, _unreadMentions(_scroll, st::historyUnreadMentions)
, _fieldAutocomplete(this, controller)
, _supportAutocomplete(session().supportMode()
	? object_ptr<Support::Autocomplete>(this, &session())
	: nullptr)
, _send(std::make_shared<Ui::SendButton>(this))
, _unblock(this, tr::lng_unblock_button(tr::now).toUpper(), st::historyUnblock)
, _botStart(this, tr::lng_bot_start(tr::now).toUpper(), st::historyComposeButton)
, _joinChannel(
	this,
	tr::lng_profile_join_channel(tr::now).toUpper(),
	st::historyComposeButton)
, _muteUnmute(
	this,
	tr::lng_channel_mute(tr::now).toUpper(),
	st::historyComposeButton)
<<<<<<< HEAD
, _discuss(SetupDiscussButton(this, controller))
=======
, _reportMessages(this, QString(), st::historyComposeButton)
>>>>>>> bb119ca9
, _attachToggle(this, st::historyAttach)
, _tabbedSelectorToggle(this, st::historyAttachEmoji)
, _botKeyboardShow(this, st::historyBotKeyboardShow)
, _botKeyboardHide(this, st::historyBotKeyboardHide)
, _botCommandStart(this, st::historyBotCommandStart)
, _voiceRecordBar(std::make_unique<HistoryWidget::VoiceRecordBar>(
		this,
		controller,
		_send,
		st::historySendSize.height()))
, _field(
	this,
	st::historyComposeField,
	Ui::InputField::Mode::MultiLine,
	tr::lng_message_ph())
, _kbScroll(this, st::botKbScroll)
, _membersDropdownShowTimer([=] { showMembersDropdown(); })
, _scrollTimer([=] { scrollByTimer(); })
, _saveDraftTimer([=] { saveDraft(); })
, _saveCloudDraftTimer([=] { saveCloudDraft(); })
, _topShadow(this) {
	setAcceptDrops(true);

	session().downloaderTaskFinished(
	) | rpl::start_with_next([=] {
		update();
	}, lifetime());

	connect(_scroll, &Ui::ScrollArea::scrolled, [=] {
		handleScroll();
	});
	_historyDown->addClickHandler([=] { historyDownClicked(); });
	_unreadMentions->addClickHandler([=] { showNextUnreadMention(); });
	_fieldBarCancel->addClickHandler([=] { cancelFieldAreaState(); });
	_send->addClickHandler([=] { sendButtonClicked(); });

	SendMenu::SetupMenuAndShortcuts(
		_send.get(),
		[=] { return sendButtonMenuType(); },
		[=] { sendSilent(); },
		[=] { sendScheduled(); });

	_unblock->addClickHandler([=] { unblockUser(); });
	_botStart->addClickHandler([=] { sendBotStartCommand(); });
	_joinChannel->addClickHandler([=] { joinChannel(); });
	_muteUnmute->addClickHandler([=] { toggleMuteUnmute(); });
<<<<<<< HEAD
	_discuss->addClickHandler([=] { goToDiscussionGroup(); });
=======
	_reportMessages->addClickHandler([=] { reportSelectedMessages(); });
>>>>>>> bb119ca9
	connect(
		_field,
		&Ui::InputField::submitted,
		[=](Qt::KeyboardModifiers modifiers) { sendWithModifiers(modifiers); });
	connect(_field, &Ui::InputField::cancelled, [=] {
		escape();
	});
	connect(_field, &Ui::InputField::tabbed, [=] {
		fieldTabbed();
	});
	connect(_field, &Ui::InputField::resized, [=] {
		fieldResized();
	});
	connect(_field, &Ui::InputField::focused, [=] {
		fieldFocused();
	});
	connect(_field, &Ui::InputField::changed, [=] {
		fieldChanged();
	});
	connect(
		controller->widget()->windowHandle(),
		&QWindow::visibleChanged,
		this,
		[=] { windowIsVisibleChanged(); });

	initTabbedSelector();

	_attachToggle->addClickHandler(App::LambdaDelayed(
		st::historyAttach.ripple.hideDuration,
		this,
		[=] { chooseAttach(); }));

	_highlightTimer.setCallback([this] { updateHighlightedMessage(); });

	const auto rawTextEdit = _field->rawTextEdit().get();
	rpl::merge(
		_field->scrollTop().changes() | rpl::to_empty,
		base::qt_signal_producer(
			rawTextEdit,
			&QTextEdit::cursorPositionChanged)
	) | rpl::start_with_next([=] {
		saveDraftDelayed();
	}, _field->lifetime());

	connect(rawTextEdit, &QTextEdit::cursorPositionChanged, this, [=] {
		checkFieldAutocomplete();
	}, Qt::QueuedConnection);

	_fieldBarCancel->hide();

	_topBar->hide();
	_scroll->hide();

	_keyboard = _kbScroll->setOwnedWidget(object_ptr<BotKeyboard>(
		&session(),
		this));
	_kbScroll->hide();

	updateScrollColors();

	_historyDown->installEventFilter(this);
	_unreadMentions->installEventFilter(this);

	InitMessageField(controller, _field);

	_fieldAutocomplete->mentionChosen(
	) | rpl::start_with_next([=](FieldAutocomplete::MentionChosen data) {
		insertMention(data.user);
	}, lifetime());

	_fieldAutocomplete->hashtagChosen(
	) | rpl::start_with_next([=](FieldAutocomplete::HashtagChosen data) {
		insertHashtagOrBotCommand(data.hashtag, data.method);
	}, lifetime());

	_fieldAutocomplete->botCommandChosen(
	) | rpl::start_with_next([=](FieldAutocomplete::BotCommandChosen data) {
		insertHashtagOrBotCommand(data.command, data.method);
	}, lifetime());

	_fieldAutocomplete->stickerChosen(
	) | rpl::start_with_next([=](FieldAutocomplete::StickerChosen data) {
		sendExistingDocument(data.sticker, data.options);
	}, lifetime());

	_fieldAutocomplete->setModerateKeyActivateCallback([=](int key) {
		return _keyboard->isHidden()
			? false
			: _keyboard->moderateKeyActivate(key);
	});

	if (_supportAutocomplete) {
		supportInitAutocomplete();
	}
	_fieldLinksParser = std::make_unique<MessageLinksParser>(_field);
	_fieldLinksParser->list().changes(
	) | rpl::start_with_next([=](QStringList &&parsed) {
		if (_previewState == Data::PreviewState::EmptyOnEdit
			&& _parsedLinks != parsed) {
			_previewState = Data::PreviewState::Allowed;
		}
		_parsedLinks = std::move(parsed);
		checkPreview();
	}, lifetime());
	_field->rawTextEdit()->installEventFilter(this);
	_field->rawTextEdit()->installEventFilter(_fieldAutocomplete);
	_field->setMimeDataHook([=](
			not_null<const QMimeData*> data,
			Ui::InputField::MimeAction action) {
		if (action == Ui::InputField::MimeAction::Check) {
			return canSendFiles(data);
		} else if (action == Ui::InputField::MimeAction::Insert) {
			return confirmSendingFiles(data, std::nullopt, data->text());
		}
		Unexpected("action in MimeData hook.");
	});
	InitSpellchecker(controller, _field);

	const auto suggestions = Ui::Emoji::SuggestionsController::Init(
		this,
		_field,
		&controller->session());
	_raiseEmojiSuggestions = [=] { suggestions->raise(); };
	updateFieldSubmitSettings();

	_field->hide();
	_send->hide();
	_unblock->hide();
	_botStart->hide();
	_joinChannel->hide();
	_muteUnmute->hide();
<<<<<<< HEAD
	_discuss->hide();
=======
	_reportMessages->hide();
>>>>>>> bb119ca9

	initVoiceRecordBar();

	_attachToggle->hide();
	_tabbedSelectorToggle->hide();
	_botKeyboardShow->hide();
	_botKeyboardHide->hide();
	_botCommandStart->hide();

	_botKeyboardShow->addClickHandler([=] { toggleKeyboard(); });
	_botKeyboardHide->addClickHandler([=] { toggleKeyboard(); });
	_botCommandStart->addClickHandler([=] { startBotCommand(); });

	_topShadow->hide();

	_attachDragAreas = DragArea::SetupDragAreaToContainer(
		this,
		crl::guard(this, [=](not_null<const QMimeData*> d) {
			return _history && _canSendMessages && !isRecording();
		}),
		crl::guard(this, [=](bool f) { _field->setAcceptDrops(f); }),
		crl::guard(this, [=] { updateControlsGeometry(); }));
	_attachDragAreas.document->setDroppedCallback([=](const QMimeData *data) {
		confirmSendingFiles(data, false);
		Window::ActivateWindow(controller);
	});
	_attachDragAreas.photo->setDroppedCallback([=](const QMimeData *data) {
		confirmSendingFiles(data, true);
		Window::ActivateWindow(controller);
	});

	subscribe(Adaptive::Changed(), [=] {
		if (_history) {
			_history->forceFullResize();
			if (_migrated) {
				_migrated->forceFullResize();
			}
			updateHistoryGeometry();
			update();
		}
	});

	session().data().unreadItemAdded(
	) | rpl::start_with_next([=](not_null<HistoryItem*> item) {
		unreadMessageAdded(item);
	}, lifetime());

	session().data().itemRemoved(
	) | rpl::start_with_next([=](not_null<const HistoryItem*> item) {
		itemRemoved(item);
	}, lifetime());

	session().data().historyChanged(
	) | rpl::start_with_next([=](not_null<History*> history) {
		handleHistoryChange(history);
	}, lifetime());

	session().data().viewResizeRequest(
	) | rpl::start_with_next([=](not_null<HistoryView::Element*> view) {
		if (view->data()->mainView() == view) {
			updateHistoryGeometry();
		}
	}, lifetime());

	Core::App().settings().largeEmojiChanges(
	) | rpl::start_with_next([=] {
		crl::on_main(this, [=] {
			updateHistoryGeometry();
		});
	}, lifetime());

	session().data().animationPlayInlineRequest(
	) | rpl::start_with_next([=](not_null<HistoryItem*> item) {
		if (const auto view = item->mainView()) {
			if (const auto media = view->media()) {
				media->playAnimation();
			}
		}
	}, lifetime());

	session().data().webPageUpdates(
	) | rpl::filter([=](not_null<WebPageData*> page) {
		return (_previewData == page.get());
	}) | rpl::start_with_next([=] {
		updatePreview();
	}, lifetime());

	session().data().channelDifferenceTooLong(
	) | rpl::filter([=](not_null<ChannelData*> channel) {
		return _peer == channel.get();
	}) | rpl::start_with_next([=] {
		updateHistoryDownVisibility();
		preloadHistoryIfNeeded();
	}, lifetime());

	session().data().userIsBotChanges(
	) | rpl::filter([=](not_null<UserData*> user) {
		return (_peer == user.get());
	}) | rpl::start_with_next([=](not_null<UserData*> user) {
		_list->notifyIsBotChanged();
		_list->updateBotInfo();
		updateControlsVisibility();
		updateControlsGeometry();
	}, lifetime());

	session().data().botCommandsChanges(
	) | rpl::filter([=](not_null<UserData*> user) {
		return _peer && (_peer == user || !_peer->isUser());
	}) | rpl::start_with_next([=](not_null<UserData*> user) {
		if (_fieldAutocomplete->clearFilteredBotCommands()) {
			checkFieldAutocomplete();
		}
	}, lifetime());

	session().changes().historyUpdates(
		Data::HistoryUpdate::Flag::MessageSent
		| Data::HistoryUpdate::Flag::ForwardDraft
		| Data::HistoryUpdate::Flag::BotKeyboard
		| Data::HistoryUpdate::Flag::CloudDraft
		| Data::HistoryUpdate::Flag::UnreadMentions
		| Data::HistoryUpdate::Flag::UnreadView
		| Data::HistoryUpdate::Flag::TopPromoted
		| Data::HistoryUpdate::Flag::LocalMessages
	) | rpl::filter([=](const Data::HistoryUpdate &update) {
		return (_history == update.history.get());
	}) | rpl::start_with_next([=](const Data::HistoryUpdate &update) {
		if (update.flags & Data::HistoryUpdate::Flag::MessageSent) {
			synteticScrollToY(_scroll->scrollTopMax());
		}
		if (update.flags & Data::HistoryUpdate::Flag::ForwardDraft) {
			updateForwarding();
		}
		if (update.flags & Data::HistoryUpdate::Flag::BotKeyboard) {
			updateBotKeyboard(update.history);
		}
		if (update.flags & Data::HistoryUpdate::Flag::CloudDraft) {
			if (cDisableCloudDraftSync()) {
				return;
			}
			applyCloudDraft(update.history);
		}
		if (update.flags & Data::HistoryUpdate::Flag::LocalMessages) {
			updateSendButtonType();
		}
		if (update.flags & Data::HistoryUpdate::Flag::UnreadMentions) {
			updateUnreadMentionsVisibility();
		}
		if (update.flags & Data::HistoryUpdate::Flag::UnreadView) {
			unreadCountUpdated();
		}
		if (update.flags & Data::HistoryUpdate::Flag::TopPromoted) {
			updateHistoryGeometry();
			updateControlsVisibility();
			updateControlsGeometry();
			this->update();
		}
	}, lifetime());

	session().changes().messageUpdates(
		Data::MessageUpdate::Flag::Edited
	) | rpl::start_with_next([=](const Data::MessageUpdate &update) {
		itemEdited(update.item);
	}, lifetime());

	session().changes().messageUpdates(
		Data::MessageUpdate::Flag::ReplyMarkup
	) | rpl::start_with_next([=](const Data::MessageUpdate &update) {
		if (_keyboard->forMsgId() == update.item->fullId()) {
			updateBotKeyboard(update.item->history(), true);
		}
	}, lifetime());

	session().changes().messageUpdates(
		Data::MessageUpdate::Flag::BotCallbackSent
	) | rpl::start_with_next([=](const Data::MessageUpdate &update) {
		const auto item = update.item;
		if (item->id < 0 || _peer != item->history()->peer) {
			return;
		}

		const auto keyId = _keyboard->forMsgId();
		const auto lastKeyboardUsed = (keyId == FullMsgId(_channel, item->id))
			&& (keyId == FullMsgId(_channel, _history->lastKeyboardId));

		session().data().requestItemRepaint(item);

		if (_replyToId == item->id) {
			cancelReply();
		}
		if (_keyboard->singleUse()
			&& _keyboard->hasMarkup()
			&& lastKeyboardUsed) {
			if (_kbShown) {
				toggleKeyboard(false);
			}
			_history->lastKeyboardUsed = true;
		}
	}, lifetime());

	subscribe(Media::Player::instance()->switchToNextNotifier(), [this](const Media::Player::Instance::Switch &pair) {
		if (pair.from.type() == AudioMsgId::Type::Voice) {
			scrollToCurrentVoiceMessage(pair.from.contextId(), pair.to);
		}
	});

	using UpdateFlag = Data::PeerUpdate::Flag;
	session().changes().peerUpdates(
		UpdateFlag::Rights
		| UpdateFlag::Migration
		| UpdateFlag::UnavailableReason
		| UpdateFlag::IsBlocked
		| UpdateFlag::Admins
		| UpdateFlag::Members
		| UpdateFlag::OnlineStatus
		| UpdateFlag::Notifications
		| UpdateFlag::ChannelAmIn
		| UpdateFlag::ChannelLinkedChat
		| UpdateFlag::Slowmode
		| UpdateFlag::BotStartToken
		| UpdateFlag::PinnedMessages
		| UpdateFlag::MessagesTTL
	) | rpl::filter([=](const Data::PeerUpdate &update) {
		if (_migrated && update.peer.get() == _migrated->peer) {
			if (_pinnedTracker
				&& (update.flags & UpdateFlag::PinnedMessages)) {
				checkPinnedBarState();
			}
		}
		return (update.peer.get() == _peer);
	}) | rpl::map([](const Data::PeerUpdate &update) {
		return update.flags;
	}) | rpl::start_with_next([=](Data::PeerUpdate::Flags flags) {
		if (flags & UpdateFlag::Rights) {
			checkPreview();
			updateStickersByEmoji();
			updateFieldPlaceholder();
		}
		if (flags & UpdateFlag::Migration) {
			handlePeerMigration();
		}
		if (flags & UpdateFlag::Notifications) {
			updateNotifyControls();
		}
		if (flags & UpdateFlag::UnavailableReason) {
			const auto unavailable = _peer->computeUnavailableReason();
			if (!unavailable.isEmpty()) {
				controller->showBackFromStack();
				Ui::show(Box<InformBox>(unavailable));
				return;
			}
		}
		if (flags & UpdateFlag::BotStartToken) {
			updateControlsVisibility();
			updateControlsGeometry();
		}
		if (flags & UpdateFlag::Slowmode) {
			updateSendButtonType();
		}
		if (flags & (UpdateFlag::IsBlocked
			| UpdateFlag::Admins
			| UpdateFlag::Members
			| UpdateFlag::OnlineStatus
			| UpdateFlag::Rights
			| UpdateFlag::ChannelAmIn
			| UpdateFlag::ChannelLinkedChat)) {
			handlePeerUpdate();
		}
		if (_pinnedTracker && (flags & UpdateFlag::PinnedMessages)) {
			checkPinnedBarState();
		}
		if (flags & UpdateFlag::MessagesTTL) {
			checkMessagesTTL();
		}
	}, lifetime());

	rpl::merge(
		session().data().defaultUserNotifyUpdates(),
		session().data().defaultChatNotifyUpdates(),
		session().data().defaultBroadcastNotifyUpdates()
	) | rpl::start_with_next([=] {
		updateNotifyControls();
	}, lifetime());

	subscribe(session().data().queryItemVisibility(), [=](
			const Data::Session::ItemVisibilityQuery &query) {
		if (_a_show.animating()
			|| _history != query.item->history()
			|| !query.item->mainView() || !isVisible()) {
			return;
		}
		if (const auto view = query.item->mainView()) {
			auto top = _list->itemTop(view);
			if (top >= 0) {
				auto scrollTop = _scroll->scrollTop();
				if (top + view->height() > scrollTop
					&& top < scrollTop + _scroll->height()) {
					*query.isVisible = true;
				}
			}
		}
	});
	_topBar->membersShowAreaActive(
	) | rpl::start_with_next([=](bool active) {
		setMembersShowAreaActive(active);
	}, _topBar->lifetime());
	_topBar->oldForwardSelectionRequest(
	) | rpl::start_with_next([=] {
		oldForwardSelected();
	}, _topBar->lifetime());
	_topBar->forwardSelectionRequest(
	) | rpl::start_with_next([=] {
		forwardSelected();
	}, _topBar->lifetime());
	_topBar->forwardNoQuoteSelectionRequest(
	) | rpl::start_with_next([=] {
		forwardNoQuoteSelected();
	}, _topBar->lifetime());
	_topBar->savedMessagesSelectionRequest(
	) | rpl::start_with_next([=] {
		forwardSelectedToSavedMessages();
	}, _topBar->lifetime());
	_topBar->deleteSelectionRequest(
	) | rpl::start_with_next([=] {
		confirmDeleteSelected();
	}, _topBar->lifetime());
	_topBar->clearSelectionRequest(
	) | rpl::start_with_next([=] {
		clearSelected();
	}, _topBar->lifetime());
	_topBar->cancelChooseForReportRequest(
	) | rpl::start_with_next([=] {
		setChooseReportMessagesDetails({}, nullptr);
	}, _topBar->lifetime());

	session().api().sendActions(
	) | rpl::filter([=](const Api::SendAction &action) {
		return (action.history == _history);
	}) | rpl::start_with_next([=](const Api::SendAction &action) {
		const auto lastKeyboardUsed = lastForceReplyReplied(FullMsgId(
			action.history->channelId(),
			action.replyTo));
		if (action.options.scheduled) {
			cancelReply(lastKeyboardUsed);
			crl::on_main(this, [=, history = action.history]{
				controller->showSection(
					std::make_shared<HistoryView::ScheduledMemento>(history));
			});
		} else {
			fastShowAtEnd(action.history);
			if (cancelReply(lastKeyboardUsed) && !action.clearDraft) {
				saveCloudDraft();
			}
		}
		if (action.options.handleSupportSwitch) {
			handleSupportSwitch(action.history);
		}
	}, lifetime());

	setupScheduledToggle();
	orderWidgets();
	setupShortcuts();
}

void HistoryWidget::setGeometryWithTopMoved(
		const QRect &newGeometry,
		int topDelta) {
	_topDelta = topDelta;
	bool willBeResized = (size() != newGeometry.size());
	if (geometry() != newGeometry) {
		auto weak = Ui::MakeWeak(this);
		setGeometry(newGeometry);
		if (!weak) {
			return;
		}
	}
	if (!willBeResized) {
		resizeEvent(nullptr);
	}
	_topDelta = 0;
}

Dialogs::EntryState HistoryWidget::computeDialogsEntryState() const {
	return Dialogs::EntryState{
		.key = _history,
		.section = Dialogs::EntryState::Section::History,
		.currentReplyToId = replyToId(),
	};
}

void HistoryWidget::refreshTopBarActiveChat() {
	const auto state = computeDialogsEntryState();
	_topBar->setActiveChat(state, _history->sendActionPainter());
	if (_inlineResults) {
		_inlineResults->setCurrentDialogsEntryState(state);
	}
}

void HistoryWidget::refreshTabbedPanel() {
	if (_peer && controller()->hasTabbedSelectorOwnership()) {
		createTabbedPanel();
	} else {
		setTabbedPanel(nullptr);
	}
}

void HistoryWidget::initVoiceRecordBar() {
	{
		auto scrollHeight = rpl::combine(
			_scroll->topValue(),
			_scroll->heightValue()
		) | rpl::map([=](int top, int height) {
			return top + height - st::historyRecordLockPosition.y();
		});
		_voiceRecordBar->setLockBottom(std::move(scrollHeight));
	}

	_voiceRecordBar->setSendButtonGeometryValue(_send->geometryValue());

	_voiceRecordBar->setStartRecordingFilter([=] {
		const auto error = _peer
			? Data::RestrictionError(_peer, ChatRestriction::f_send_media)
			: std::nullopt;
		if (error) {
			Ui::show(Box<InformBox>(*error));
			return true;
		} else if (showSlowmodeError()) {
			return true;
		}
		return false;
	});

	const auto applyLocalDraft = [=] {
		if (_history && _history->localDraft()) {
			applyDraft();
		}
	};

	_voiceRecordBar->sendActionUpdates(
	) | rpl::start_with_next([=](const auto &data) {
		if (!_history) {
			return;
		}
		session().sendProgressManager().update(
			_history,
			data.type,
			data.progress);
	}, lifetime());

	_voiceRecordBar->sendVoiceRequests(
	) | rpl::start_with_next([=](const auto &data) {
		if (!canWriteMessage() || data.bytes.isEmpty() || !_history) {
			return;
		}

		auto action = Api::SendAction(_history);
		action.replyTo = replyToId();
		action.options = data.options;
		session().api().sendVoiceMessage(
			data.bytes,
			data.waveform,
			data.duration,
			action);
		_voiceRecordBar->clearListenState();
		applyLocalDraft();
	}, lifetime());

	_voiceRecordBar->cancelRequests(
	) | rpl::start_with_next(applyLocalDraft, lifetime());

	_voiceRecordBar->lockShowStarts(
	) | rpl::start_with_next([=] {
		updateHistoryDownVisibility();
		updateUnreadMentionsVisibility();
	}, lifetime());

	_voiceRecordBar->updateSendButtonTypeRequests(
	) | rpl::start_with_next([=] {
		updateSendButtonType();
	}, lifetime());

	_voiceRecordBar->lockViewportEvents(
	) | rpl::start_with_next([=](not_null<QEvent*> e) {
		_scroll->viewportEvent(e);
	}, lifetime());

	_voiceRecordBar->hideFast();
}

void HistoryWidget::initTabbedSelector() {
	refreshTabbedPanel();

	_tabbedSelectorToggle->addClickHandler([=] {
		toggleTabbedSelectorMode();
	});

	const auto selector = controller()->tabbedSelector();

	base::install_event_filter(this, selector, [=](not_null<QEvent*> e) {
		if (_tabbedPanel && e->type() == QEvent::ParentChange) {
			setTabbedPanel(nullptr);
		}
		return base::EventFilterResult::Continue;
	});

	auto filter = rpl::filter([=] {
		return !isHidden();
	});
	using Selector = TabbedSelector;

	selector->emojiChosen(
	) | rpl::filter([=] {
		return !isHidden() && !_field->isHidden();
	}) | rpl::start_with_next([=](EmojiPtr emoji) {
		Ui::InsertEmojiAtCursor(_field->textCursor(), emoji);
	}, lifetime());

	selector->fileChosen(
	) | filter | rpl::start_with_next([=](Selector::FileChosen data) {
		sendExistingDocument(data.document, data.options);
	}, lifetime());

	selector->photoChosen(
	) | filter | rpl::start_with_next([=](Selector::PhotoChosen data) {
		sendExistingPhoto(data.photo, data.options);
	}, lifetime());

	selector->inlineResultChosen(
	) | filter | rpl::start_with_next([=](Selector::InlineChosen data) {
		sendInlineResult(data);
	}, lifetime());

	selector->contextMenuRequested(
	) | filter | rpl::start_with_next([=] {
		selector->showMenuWithType(sendMenuType());
	}, lifetime());
}

void HistoryWidget::supportInitAutocomplete() {
	_supportAutocomplete->hide();

	_supportAutocomplete->insertRequests(
	) | rpl::start_with_next([=](const QString &text) {
		supportInsertText(text);
	}, _supportAutocomplete->lifetime());

	_supportAutocomplete->shareContactRequests(
	) | rpl::start_with_next([=](const Support::Contact &contact) {
		supportShareContact(contact);
	}, _supportAutocomplete->lifetime());
}

void HistoryWidget::supportInsertText(const QString &text) {
	_field->setFocus();
	_field->textCursor().insertText(text);
	_field->ensureCursorVisible();
}

void HistoryWidget::supportShareContact(Support::Contact contact) {
	if (!_history) {
		return;
	}
	supportInsertText(contact.comment);
	contact.comment = _field->getLastText();

	const auto submit = [=](Qt::KeyboardModifiers modifiers) {
		const auto history = _history;
		if (!history) {
			return;
		}
		auto options = Api::SendOptions();
		auto action = Api::SendAction(history);
		send(options);
		options.handleSupportSwitch = Support::HandleSwitch(modifiers);
		action.options = options;
		session().api().shareContact(
			contact.phone,
			contact.firstName,
			contact.lastName,
			action);
	};
	const auto box = Ui::show(Box<Support::ConfirmContactBox>(
		controller(),
		_history,
		contact,
		crl::guard(this, submit)));
	box->boxClosing(
	) | rpl::start_with_next([=] {
		_field->document()->undo();
	}, lifetime());
}

void HistoryWidget::scrollToCurrentVoiceMessage(FullMsgId fromId, FullMsgId toId) {
	if (crl::now() <= _lastUserScrolled + kScrollToVoiceAfterScrolledMs) {
		return;
	}
	if (!_list) {
		return;
	}

	auto from = session().data().message(fromId);
	auto to = session().data().message(toId);
	if (!from || !to) {
		return;
	}

	// If history has pending resize items, the scrollTopItem won't be updated.
	// And the scrollTop will be reset back to scrollTopItem + scrollTopOffset.
	handlePendingHistoryUpdate();

	if (const auto toView = to->mainView()) {
		auto toTop = _list->itemTop(toView);
		if (toTop >= 0 && !isItemCompletelyHidden(from)) {
			auto scrollTop = _scroll->scrollTop();
			auto scrollBottom = scrollTop + _scroll->height();
			auto toBottom = toTop + toView->height();
			if ((toTop < scrollTop && toBottom < scrollBottom) || (toTop > scrollTop && toBottom > scrollBottom)) {
				animatedScrollToItem(to->id);
			}
		}
	}
}

void HistoryWidget::animatedScrollToItem(MsgId msgId) {
	Expects(_history != nullptr);

	if (hasPendingResizedItems()) {
		updateListSize();
	}

	auto to = session().data().message(_channel, msgId);
	if (_list->itemTop(to) < 0) {
		return;
	}

	auto scrollTo = std::clamp(
		itemTopForHighlight(to->mainView()),
		0,
		_scroll->scrollTopMax());
	animatedScrollToY(scrollTo, to);
}

void HistoryWidget::animatedScrollToY(int scrollTo, HistoryItem *attachTo) {
	Expects(_history != nullptr);

	if (hasPendingResizedItems()) {
		updateListSize();
	}

	// Attach our scroll animation to some item.
	auto itemTop = _list->itemTop(attachTo);
	auto scrollTop = _scroll->scrollTop();
	if (itemTop < 0 && !_history->isEmpty()) {
		attachTo = _history->blocks.back()->messages.back()->data();
		itemTop = _list->itemTop(attachTo);
	}
	if (itemTop < 0 || (scrollTop == scrollTo)) {
		synteticScrollToY(scrollTo);
		return;
	}

	_scrollToAnimation.stop();
	auto maxAnimatedDelta = _scroll->height();
	auto transition = anim::sineInOut;
	if (scrollTo > scrollTop + maxAnimatedDelta) {
		scrollTop = scrollTo - maxAnimatedDelta;
		synteticScrollToY(scrollTop);
		transition = anim::easeOutCubic;
	} else if (scrollTo + maxAnimatedDelta < scrollTop) {
		scrollTop = scrollTo + maxAnimatedDelta;
		synteticScrollToY(scrollTop);
		transition = anim::easeOutCubic;
	} else {
		// In local showHistory() we forget current scroll state,
		// so we need to restore it synchronously, otherwise we may
		// jump to the bottom of history in some updateHistoryGeometry() call.
		synteticScrollToY(scrollTop);
	}
	const auto itemId = attachTo->fullId();
	const auto relativeFrom = scrollTop - itemTop;
	const auto relativeTo = scrollTo - itemTop;
	_scrollToAnimation.start(
		[=] { scrollToAnimationCallback(itemId, relativeTo); },
		relativeFrom,
		relativeTo,
		st::slideDuration,
		anim::sineInOut);
}

void HistoryWidget::scrollToAnimationCallback(
		FullMsgId attachToId,
		int relativeTo) {
	auto itemTop = _list->itemTop(session().data().message(attachToId));
	if (itemTop < 0) {
		_scrollToAnimation.stop();
	} else {
		synteticScrollToY(qRound(_scrollToAnimation.value(relativeTo)) + itemTop);
	}
	if (!_scrollToAnimation.animating()) {
		preloadHistoryByScroll();
		checkReplyReturns();
	}
}

void HistoryWidget::enqueueMessageHighlight(
		not_null<HistoryView::Element*> view) {
	auto enqueueMessageId = [this](MsgId universalId) {
		if (_highlightQueue.empty() && !_highlightTimer.isActive()) {
			highlightMessage(universalId);
		} else if (_highlightedMessageId != universalId
			&& !base::contains(_highlightQueue, universalId)) {
			_highlightQueue.push_back(universalId);
			checkNextHighlight();
		}
	};
	const auto item = view->data();
	if (item->history() == _history) {
		enqueueMessageId(item->id);
	} else if (item->history() == _migrated) {
		enqueueMessageId(-item->id);
	}
}

void HistoryWidget::highlightMessage(MsgId universalMessageId) {
	_highlightStart = crl::now();
	_highlightedMessageId = universalMessageId;
	_highlightTimer.callEach(AnimationTimerDelta);
}

void HistoryWidget::checkNextHighlight() {
	if (_highlightTimer.isActive()) {
		return;
	}
	auto nextHighlight = [this] {
		while (!_highlightQueue.empty()) {
			auto msgId = _highlightQueue.front();
			_highlightQueue.pop_front();
			auto item = getItemFromHistoryOrMigrated(msgId);
			if (item && item->mainView()) {
				return msgId;
			}
		}
		return 0;
	}();
	if (!nextHighlight) {
		return;
	}
	highlightMessage(nextHighlight);
}

void HistoryWidget::updateHighlightedMessage() {
	const auto item = getItemFromHistoryOrMigrated(_highlightedMessageId);
	auto view = item ? item->mainView() : nullptr;
	if (!view) {
		return stopMessageHighlight();
	}
	auto duration = st::activeFadeInDuration + st::activeFadeOutDuration;
	if (crl::now() - _highlightStart > duration) {
		return stopMessageHighlight();
	}

	if (const auto group = session().data().groups().find(view->data())) {
		if (const auto leader = group->items.front()->mainView()) {
			view = leader;
		}
	}
	session().data().requestViewRepaint(view);
}

crl::time HistoryWidget::highlightStartTime(not_null<const HistoryItem*> item) const {
	auto isHighlighted = [this](not_null<const HistoryItem*> item) {
		if (item->id == _highlightedMessageId) {
			return (item->history() == _history);
		} else if (item->id == -_highlightedMessageId) {
			return (item->history() == _migrated);
		}
		return false;
	};
	return (isHighlighted(item) && _highlightTimer.isActive())
		? _highlightStart
		: 0;
}

void HistoryWidget::stopMessageHighlight() {
	_highlightTimer.cancel();
	_highlightedMessageId = 0;
	checkNextHighlight();
}

void HistoryWidget::clearHighlightMessages() {
	_highlightQueue.clear();
	stopMessageHighlight();
}

int HistoryWidget::itemTopForHighlight(
		not_null<HistoryView::Element*> view) const {
	if (const auto group = session().data().groups().find(view->data())) {
		if (const auto leader = group->items.front()->mainView()) {
			view = leader;
		}
	}
	auto itemTop = _list->itemTop(view);
	Assert(itemTop >= 0);

	auto heightLeft = (_scroll->height() - view->height());
	if (heightLeft <= 0) {
		return itemTop;
	}
	return qMax(itemTop - (heightLeft / 2), 0);
}

void HistoryWidget::start() {
	session().data().stickers().updated(
	) | rpl::start_with_next([=] {
		updateStickersByEmoji();
	}, lifetime());
	session().data().stickers().notifySavedGifsUpdated();
	subscribe(session().api().fullPeerUpdated(), [this](PeerData *peer) {
		fullPeerUpdated(peer);
	});
}

void HistoryWidget::insertMention(UserData *user) {
	QString replacement, entityTag;
	if (user->username.isEmpty()) {
		replacement = user->firstName;
		if (replacement.isEmpty()) {
			replacement = user->name;
		}
		entityTag = PrepareMentionTag(user);
	} else {
		replacement = '@' + user->username;
	}
	_field->insertTag(replacement, entityTag);
}

void HistoryWidget::insertHashtagOrBotCommand(
		QString str,
		FieldAutocomplete::ChooseMethod method) {
	if (!_peer) {
		return;
	}

	// Send bot command at once, if it was not inserted by pressing Tab.
	if (str.at(0) == '/' && method != FieldAutocomplete::ChooseMethod::ByTab) {
		App::sendBotCommand(_peer, nullptr, str, replyToId());
		session().api().finishForwarding(Api::SendAction(_history));
		setFieldText(_field->getTextWithTagsPart(_field->textCursor().position()));
	} else {
		_field->insertTag(str);
	}
}

void HistoryWidget::updateInlineBotQuery() {
	if (!_history) {
		return;
	}
	const auto query = ParseInlineBotQuery(&session(), _field);
	if (_inlineBotUsername != query.username) {
		_inlineBotUsername = query.username;
		if (_inlineBotResolveRequestId) {
			_api.request(_inlineBotResolveRequestId).cancel();
			_inlineBotResolveRequestId = 0;
		}
		if (query.lookingUpBot) {
			_inlineBot = nullptr;
			_inlineLookingUpBot = true;
			const auto username = _inlineBotUsername;
			_inlineBotResolveRequestId = _api.request(MTPcontacts_ResolveUsername(
				MTP_string(username)
			)).done([=](const MTPcontacts_ResolvedPeer &result) {
				inlineBotResolveDone(result);
			}).fail([=](const RPCError &error) {
				inlineBotResolveFail(error, username);
			}).send();
		} else {
			applyInlineBotQuery(query.bot, query.query);
		}
	} else if (query.lookingUpBot) {
		if (!_inlineLookingUpBot) {
			applyInlineBotQuery(_inlineBot, query.query);
		}
	} else {
		applyInlineBotQuery(query.bot, query.query);
	}
}

void HistoryWidget::applyInlineBotQuery(UserData *bot, const QString &query) {
	if (bot) {
		if (_inlineBot != bot) {
			_inlineBot = bot;
			_inlineLookingUpBot = false;
			inlineBotChanged();
		}
		if (!_inlineResults) {
			_inlineResults.create(this, controller());
			_inlineResults->setResultSelectedCallback([=](
					InlineBots::ResultSelected result) {
				sendInlineResult(result);
			});
			_inlineResults->setCurrentDialogsEntryState(
				computeDialogsEntryState());
			_inlineResults->requesting(
			) | rpl::start_with_next([=](bool requesting) {
				_tabbedSelectorToggle->setLoading(requesting);
			}, _inlineResults->lifetime());
			updateControlsGeometry();
			orderWidgets();
		}
		_inlineResults->queryInlineBot(_inlineBot, _peer, query);
		if (!_fieldAutocomplete->isHidden()) {
			_fieldAutocomplete->hideAnimated();
		}
	} else {
		clearInlineBot();
	}
}

void HistoryWidget::orderWidgets() {
	_voiceRecordBar->raise();
	_send->raise();
	if (_contactStatus) {
		_contactStatus->raise();
	}
	if (_pinnedBar) {
		_pinnedBar->raise();
	}
	if (_groupCallBar) {
		_groupCallBar->raise();
	}
	_topShadow->raise();
	if (_fieldAutocomplete) {
		_fieldAutocomplete->raise();
	}
	if (_membersDropdown) {
		_membersDropdown->raise();
	}
	if (_inlineResults) {
		_inlineResults->raise();
	}
	if (_tabbedPanel) {
		_tabbedPanel->raise();
	}
	_raiseEmojiSuggestions();
	_attachDragAreas.document->raise();
	_attachDragAreas.photo->raise();
}

void HistoryWidget::updateStickersByEmoji() {
	if (!_peer) {
		return;
	}
	const auto emoji = [&] {
		const auto errorForStickers = Data::RestrictionError(
			_peer,
			ChatRestriction::f_send_stickers);
		if (!_editMsgId && !errorForStickers) {
			const auto &text = _field->getTextWithTags().text;
			auto length = 0;
			if (const auto emoji = Ui::Emoji::Find(text, &length)) {
				if (text.size() <= length) {
					return emoji;
				}
			}
		}
		return EmojiPtr(nullptr);
	}();
	_fieldAutocomplete->showStickers(emoji);
}

void HistoryWidget::fieldChanged() {
	InvokeQueued(this, [=] {
		updateInlineBotQuery();
		updateStickersByEmoji();
	});

	if (_history) {
		if (!_inlineBot
			&& !_editMsgId
			&& (_textUpdateEvents & TextUpdateEvent::SendTyping)) {
			session().sendProgressManager().update(
				_history,
				Api::SendProgressType::Typing);
		}
	}

	updateSendButtonType();
	if (!HasSendText(_field)) {
		_previewState = Data::PreviewState::Allowed;
	}
	if (updateCmdStartShown()) {
		updateControlsVisibility();
		updateControlsGeometry();
	}

	_saveCloudDraftTimer.cancel();
	if (!_peer || !(_textUpdateEvents & TextUpdateEvent::SaveDraft)) {
		return;
	}

	_saveDraftText = true;
	saveDraft(true);
}

void HistoryWidget::saveDraftDelayed() {
	if (!_peer || !(_textUpdateEvents & TextUpdateEvent::SaveDraft)) {
		return;
	}
	if (!_field->textCursor().position()
		&& !_field->textCursor().anchor()
		&& !_field->scrollTop().current()) {
		if (!session().local().hasDraftCursors(_peer->id)) {
			return;
		}
	}
	saveDraft(true);
}

void HistoryWidget::saveDraft(bool delayed) {
	if (!_peer) {
		return;
	} else if (delayed) {
		auto ms = crl::now();
		if (!_saveDraftStart) {
			_saveDraftStart = ms;
			return _saveDraftTimer.callOnce(kSaveDraftTimeout);
		} else if (ms - _saveDraftStart < kSaveDraftAnywayTimeout) {
			return _saveDraftTimer.callOnce(kSaveDraftTimeout);
		}
	}
	writeDrafts();
}

void HistoryWidget::saveFieldToHistoryLocalDraft() {
	if (!_history) return;

	if (_editMsgId) {
		_history->setLocalEditDraft(std::make_unique<Data::Draft>(
			_field,
			_editMsgId,
			_previewState,
			_saveEditMsgRequestId));
	} else {
		if (_replyToId || !_field->empty()) {
			_history->setLocalDraft(std::make_unique<Data::Draft>(
				_field,
				_replyToId,
				_previewState));
		} else {
			_history->clearLocalDraft();
		}
		_history->clearLocalEditDraft();
	}
}

void HistoryWidget::saveCloudDraft() {
	controller()->session().api().saveCurrentDraftToCloud();
}

void HistoryWidget::writeDraftTexts() {
	Expects(_history != nullptr);

	session().local().writeDrafts(
		_history,
		_editMsgId ? Data::DraftKey::LocalEdit() : Data::DraftKey::Local(),
		Storage::MessageDraft{
			_editMsgId ? _editMsgId : _replyToId,
			_field->getTextWithTags(),
			_previewState,
		});
	if (_migrated) {
		_migrated->clearDrafts();
		session().local().writeDrafts(_migrated);
	}
}

void HistoryWidget::writeDraftCursors() {
	Expects(_history != nullptr);

	session().local().writeDraftCursors(
		_history,
		_editMsgId ? Data::DraftKey::LocalEdit() : Data::DraftKey::Local(),
		MessageCursor(_field));
	if (_migrated) {
		_migrated->clearDrafts();
		session().local().writeDraftCursors(_migrated);
	}
}

void HistoryWidget::writeDrafts() {
	const auto save = (_history != nullptr) && (_saveDraftStart > 0);
	_saveDraftStart = 0;
	_saveDraftTimer.cancel();
	if (save) {
		if (_saveDraftText) {
			writeDraftTexts();
		}
		writeDraftCursors();
	}
	_saveDraftText = false;

	if (!_editMsgId && !_inlineBot) {
		_saveCloudDraftTimer.callOnce(kSaveCloudDraftIdleTimeout);
	}
}

bool HistoryWidget::isRecording() const {
	return _voiceRecordBar->isRecording();
}

void HistoryWidget::activate() {
	if (_history) {
		if (!_historyInited) {
			updateHistoryGeometry(true);
		} else if (hasPendingResizedItems()) {
			updateHistoryGeometry();
		}
	}
	controller()->widget()->setInnerFocus();
}

void HistoryWidget::setInnerFocus() {
	if (_scroll->isHidden()) {
		setFocus();
	} else if (_list) {
		if (_nonEmptySelection
			|| (_list && _list->wasSelectedText())
			|| isRecording()
			|| isBotStart()
			|| isBlocked()
			|| !_canSendMessages) {
			_list->setFocus();
		} else {
			_field->setFocus();
		}
	}
}

bool HistoryWidget::notify_switchInlineBotButtonReceived(const QString &query, UserData *samePeerBot, MsgId samePeerReplyTo) {
	if (samePeerBot) {
		if (_history) {
			TextWithTags textWithTags = { '@' + samePeerBot->username + ' ' + query, TextWithTags::Tags() };
			MessageCursor cursor = { textWithTags.text.size(), textWithTags.text.size(), QFIXED_MAX };
			_history->setLocalDraft(std::make_unique<Data::Draft>(
				textWithTags,
				0,
				cursor,
				Data::PreviewState::Allowed));
			applyDraft();
			return true;
		}
	} else if (const auto bot = _peer ? _peer->asUser() : nullptr) {
		const auto to = bot->isBot()
			? bot->botInfo->inlineReturnTo
			: Dialogs::EntryState();
		const auto history = to.key.history();
		if (!history) {
			return false;
		}
		bot->botInfo->inlineReturnTo = Dialogs::EntryState();
		using Section = Dialogs::EntryState::Section;

		TextWithTags textWithTags = { '@' + bot->username + ' ' + query, TextWithTags::Tags() };
		MessageCursor cursor = { textWithTags.text.size(), textWithTags.text.size(), QFIXED_MAX };
		auto draft = std::make_unique<Data::Draft>(
			textWithTags,
			to.currentReplyToId,
			cursor,
			Data::PreviewState::Allowed);

		if (to.section == Section::Replies) {
			history->setDraft(
				Data::DraftKey::Replies(to.rootId),
				std::move(draft));
			controller()->showRepliesForMessage(history, to.rootId);
		} else if (to.section == Section::Scheduled) {
			history->setDraft(Data::DraftKey::Scheduled(), std::move(draft));
			controller()->showSection(
				std::make_shared<HistoryView::ScheduledMemento>(history));
		} else {
			history->setLocalDraft(std::move(draft));
			if (history == _history) {
				applyDraft();
			} else {
				Ui::showPeerHistory(history->peer, ShowAtUnreadMsgId);
			}
		}
		return true;
	}
	return false;
}

void HistoryWidget::setupShortcuts() {
	Shortcuts::Requests(
	) | rpl::filter([=] {
		return Ui::AppInFocus()
			&& Ui::InFocusChain(this)
			&& !Ui::isLayerShown();
	}) | rpl::start_with_next([=](not_null<Shortcuts::Request*> request) {
		using Command = Shortcuts::Command;
		if (_history) {
			request->check(Command::Search, 1) && request->handle([=] {
				controller()->content()->searchInChat(_history);
				return true;
			});
			if (session().supportMode()) {
				request->check(
					Command::SupportToggleMuted
				) && request->handle([=] {
					toggleMuteUnmute();
					return true;
				});
			}
		}
	}, lifetime());
}

void HistoryWidget::clearReplyReturns() {
	_replyReturns.clear();
	_replyReturn = nullptr;
}

void HistoryWidget::pushReplyReturn(not_null<HistoryItem*> item) {
	if (item->history() == _history) {
		_replyReturns.push_back(item->id);
	} else if (item->history() == _migrated) {
		_replyReturns.push_back(-item->id);
	} else {
		return;
	}
	_replyReturn = item;
	updateControlsVisibility();
}

QList<MsgId> HistoryWidget::replyReturns() {
	return _replyReturns;
}

void HistoryWidget::setReplyReturns(PeerId peer, const QList<MsgId> &replyReturns) {
	if (!_peer || _peer->id != peer) return;

	_replyReturns = replyReturns;
	if (_replyReturns.isEmpty()) {
		_replyReturn = nullptr;
	} else if (_replyReturns.back() < 0 && -_replyReturns.back() < ServerMaxMsgId) {
		_replyReturn = session().data().message(0, -_replyReturns.back());
	} else {
		_replyReturn = session().data().message(_channel, _replyReturns.back());
	}
	while (!_replyReturns.isEmpty() && !_replyReturn) {
		_replyReturns.pop_back();
		if (_replyReturns.isEmpty()) {
			_replyReturn = nullptr;
		} else if (_replyReturns.back() < 0 && -_replyReturns.back() < ServerMaxMsgId) {
			_replyReturn = session().data().message(0, -_replyReturns.back());
		} else {
			_replyReturn = session().data().message(_channel, _replyReturns.back());
		}
	}
}

void HistoryWidget::calcNextReplyReturn() {
	_replyReturn = nullptr;
	while (!_replyReturns.isEmpty() && !_replyReturn) {
		_replyReturns.pop_back();
		if (_replyReturns.isEmpty()) {
			_replyReturn = nullptr;
		} else if (_replyReturns.back() < 0 && -_replyReturns.back() < ServerMaxMsgId) {
			_replyReturn = session().data().message(0, -_replyReturns.back());
		} else {
			_replyReturn = session().data().message(_channel, _replyReturns.back());
		}
	}
	if (!_replyReturn) {
		updateControlsVisibility();
	}
}

void HistoryWidget::fastShowAtEnd(not_null<History*> history) {
	if (_history != history) {
		return;
	}

	clearAllLoadRequests();
	setMsgId(ShowAtUnreadMsgId);
	_pinnedClickedId = FullMsgId();
	_minPinnedId = std::nullopt;
	if (_history->isReadyFor(_showAtMsgId)) {
		historyLoaded();
	} else {
		firstLoadMessages();
		doneShow();
	}
}

void HistoryWidget::applyDraft(FieldHistoryAction fieldHistoryAction) {
	InvokeQueued(this, [=] { updateStickersByEmoji(); });

	if (_voiceRecordBar->isActive()) {
		return;
	}

	auto draft = !_history
		? nullptr
		: _history->localEditDraft()
		? _history->localEditDraft()
		: _history->localDraft();
	auto fieldAvailable = canWriteMessage();
	if (!draft || (!_history->localEditDraft() && !fieldAvailable)) {
		auto fieldWillBeHiddenAfterEdit = (!fieldAvailable && _editMsgId != 0);
		clearFieldText(0, fieldHistoryAction);
		_field->setFocus();
		_replyEditMsg = nullptr;
		_editMsgId = _replyToId = 0;
		if (fieldWillBeHiddenAfterEdit) {
			updateControlsVisibility();
			updateControlsGeometry();
		}
		refreshTopBarActiveChat();
		return;
	}

	_textUpdateEvents = 0;
	setFieldText(draft->textWithTags, 0, fieldHistoryAction);
	_field->setFocus();
	draft->cursor.applyTo(_field);
	_textUpdateEvents = TextUpdateEvent::SaveDraft
		| TextUpdateEvent::SendTyping;

	// Save links from _field to _parsedLinks without generating preview.
	_previewState = Data::PreviewState::Cancelled;
	_fieldLinksParser->parseNow();
	_parsedLinks = _fieldLinksParser->list().current();
	_previewState = draft->previewState;

	_replyEditMsg = nullptr;
	if (const auto editDraft = _history->localEditDraft()) {
		_editMsgId = editDraft->msgId;
		_replyToId = 0;
	} else {
		_editMsgId = 0;
		_replyToId = readyToForward() ? 0 : _history->localDraft()->msgId;
	}
	updateCmdStartShown();
	updateControlsVisibility();
	updateControlsGeometry();
	refreshTopBarActiveChat();
	if (_editMsgId || _replyToId) {
		updateReplyEditTexts();
		if (!_replyEditMsg) {
			requestMessageData(_editMsgId ? _editMsgId : _replyToId);
		}
	}
}

void HistoryWidget::applyCloudDraft(History *history) {
	Expects(!session().supportMode());

	if (_history == history && !_editMsgId) {
		applyDraft(Ui::InputField::HistoryAction::NewEntry);

		updateControlsVisibility();
		updateControlsGeometry();
	}
}

bool HistoryWidget::insideJumpToEndInsteadOfToUnread() const {
	if (session().supportMode()) {
		return true;
	} else if (!_historyInited) {
		return false;
	}
	_history->calculateFirstUnreadMessage();
	const auto unread = _history->firstUnreadMessage();
	const auto visibleBottom = _scroll->scrollTop() + _scroll->height();
	return unread && _list->itemTop(unread) <= visibleBottom;
}

void HistoryWidget::showHistory(
		const PeerId &peerId,
		MsgId showAtMsgId,
		bool reload) {
	_pinnedClickedId = FullMsgId();
	_minPinnedId = std::nullopt;

	const auto wasDialogsEntryState = computeDialogsEntryState();
	const auto startBot = (showAtMsgId == ShowAndStartBotMsgId);
	if (startBot) {
		showAtMsgId = ShowAtTheEndMsgId;
	}

	clearHighlightMessages();
	hideInfoTooltip(anim::type::instant);
	if (_history) {
		if (_peer->id == peerId && !reload) {
			updateForwarding();

			if (showAtMsgId == ShowAtUnreadMsgId
				&& insideJumpToEndInsteadOfToUnread()) {
				showAtMsgId = ShowAtTheEndMsgId;
			} else if (showAtMsgId == ShowForChooseMessagesMsgId) {
				if (_chooseForReport) {
					clearSelected();
					_chooseForReport->active = true;
					_list->setChooseReportReason(_chooseForReport->reason);
					updateControlsVisibility();
					updateControlsGeometry();
					updateTopBarChooseForReport();
				}
				return;
			}
			if (!IsServerMsgId(showAtMsgId)
				&& !IsServerMsgId(-showAtMsgId)) {
				// To end or to unread.
				destroyUnreadBar();
			}
			const auto canShowNow = _history->isReadyFor(showAtMsgId);
			if (!canShowNow) {
				delayedShowAt(showAtMsgId);
			} else {
				_history->forgetScrollState();
				if (_migrated) {
					_migrated->forgetScrollState();
				}

				clearDelayedShowAt();
				while (_replyReturn) {
					if (_replyReturn->history() == _history && _replyReturn->id == showAtMsgId) {
						calcNextReplyReturn();
					} else if (_replyReturn->history() == _migrated && -_replyReturn->id == showAtMsgId) {
						calcNextReplyReturn();
					} else {
						break;
					}
				}

				setMsgId(showAtMsgId);
				if (_historyInited) {
					const auto to = countInitialScrollTop();
					const auto item = getItemFromHistoryOrMigrated(
						_showAtMsgId);
					animatedScrollToY(
						std::clamp(to, 0, _scroll->scrollTopMax()),
						item);
				} else {
					historyLoaded();
				}
			}

			_topBar->update();
			update();

			if (const auto user = _peer->asUser()) {
				if (const auto &info = user->botInfo) {
					if (startBot) {
						if (wasDialogsEntryState.key) {
							info->inlineReturnTo = wasDialogsEntryState;
						}
						sendBotStartCommand();
						_history->clearLocalDraft();
						applyDraft();
						_send->finishAnimating();
					}
				}
			}
			return;
		}
		session().sendProgressManager().update(
			_history,
			Api::SendProgressType::Typing,
			-1);
		session().data().histories().sendPendingReadInbox(_history);
		session().sendProgressManager().cancelTyping(_history);
	}

	clearReplyReturns();
	if (_history) {
		if (Ui::InFocusChain(_list)) {
			// Removing focus from list clears selected and updates top bar.
			setFocus();
		}
		controller()->session().api().saveCurrentDraftToCloud();
		if (_migrated) {
			_migrated->clearDrafts(); // use migrated draft only once
		}

		_history->showAtMsgId = _showAtMsgId;

		destroyUnreadBarOnClose();
		_pinnedBar = nullptr;
		_pinnedTracker = nullptr;
		_groupCallBar = nullptr;
		_groupCallTracker = nullptr;
		_membersDropdown.destroy();
		_scrollToAnimation.stop();

		clearAllLoadRequests();
		_history = _migrated = nullptr;
		_list = nullptr;
		_peer = nullptr;
		_channel = NoChannel;
		_canSendMessages = false;
		_silent.destroy();
		updateBotKeyboard();
	} else {
		Assert(_list == nullptr);
	}

	App::clearMousedItems();

	_addToScroll = 0;
	_saveEditMsgRequestId = 0;
	_replyEditMsg = nullptr;
	_editMsgId = _replyToId = 0;
	_previewData = nullptr;
	_previewCache.clear();
	_fieldBarCancel->hide();

	_membersDropdownShowTimer.cancel();
	_scroll->takeWidget<HistoryInner>().destroy();

	clearInlineBot();

	_showAtMsgId = showAtMsgId;
	_historyInited = false;
	_contactStatus = nullptr;

	// Unload lottie animations.
	session().data().unloadHeavyViewParts(HistoryInner::ElementDelegate());

	if (peerId) {
		_peer = session().data().peer(peerId);
		_channel = peerToChannel(_peer->id);
		_canSendMessages = _peer->canWrite();
		_contactStatus = std::make_unique<HistoryView::ContactStatus>(
			controller(),
			this,
			_peer);
		_contactStatus->heightValue() | rpl::start_with_next([=] {
			updateControlsGeometry();
		}, _contactStatus->lifetime());
		orderWidgets();
		controller()->tabbedSelector()->setCurrentPeer(_peer);
	}
	refreshTabbedPanel();

	if (_peer) {
		_unblock->setText(((_peer->isUser()
			&& _peer->asUser()->isBot()
			&& !_peer->asUser()->isSupport())
				? tr::lng_restart_button(tr::now)
				: tr::lng_unblock_button(tr::now)).toUpper());
		if (const auto channel = _peer->asChannel()) {
			channel->updateFull();
			_joinChannel->setText((channel->isMegagroup()
				? tr::lng_profile_join_group(tr::now)
				: tr::lng_profile_join_channel(tr::now)).toUpper());
		}
	}

	noSelectingScroll();
	_nonEmptySelection = false;

	if (_peer) {
		_history = _peer->owner().history(_peer);
		_migrated = _history->migrateFrom();
		if (_migrated
			&& !_migrated->isEmpty()
			&& (!_history->loadedAtTop() || !_migrated->loadedAtBottom())) {
			_migrated->clear(History::ClearType::Unload);
		}
		_history->setFakeUnreadWhileOpened(true);

		if (_showAtMsgId == ShowForChooseMessagesMsgId) {
			_showAtMsgId = ShowAtUnreadMsgId;
			if (_chooseForReport) {
				_chooseForReport->active = true;
			}
		} else {
			_chooseForReport = nullptr;
		}
		refreshTopBarActiveChat();
		updateTopBarSelection();

		if (_channel) {
			updateNotifyControls();
			session().data().requestNotifySettings(_peer);
			refreshSilentToggle();
		} else if (_peer->isRepliesChat()) {
			updateNotifyControls();
		}
		refreshScheduledToggle();

		if (_showAtMsgId == ShowAtUnreadMsgId) {
			if (_history->scrollTopItem) {
				_showAtMsgId = _history->showAtMsgId;
			}
		} else {
			_history->forgetScrollState();
			if (_migrated) {
				_migrated->forgetScrollState();
			}
		}

		_scroll->hide();
		_list = _scroll->setOwnedWidget(
			object_ptr<HistoryInner>(this, _scroll, controller(), _history));
		_list->show();

		if (_chooseForReport && _chooseForReport->active) {
			_list->setChooseReportReason(_chooseForReport->reason);
		}
		updateTopBarChooseForReport();

		_updateHistoryItems.cancel();

		setupPinnedTracker();
		setupGroupCallTracker();
		checkMessagesTTL();
		if (_history->scrollTopItem
			|| (_migrated && _migrated->scrollTopItem)
			|| _history->isReadyFor(_showAtMsgId)) {
			historyLoaded();
		} else {
			firstLoadMessages();
			doneShow();
		}

		handlePeerUpdate();

		session().local().readDraftsWithCursors(_history);
		applyDraft();
		_send->finishAnimating();

		updateControlsGeometry();

		connect(_scroll, SIGNAL(geometryChanged()), _list, SLOT(onParentGeometryChanged()));

		if (const auto user = _peer->asUser()) {
			if (const auto &info = user->botInfo) {
				if (startBot) {
					if (wasDialogsEntryState.key) {
						info->inlineReturnTo = wasDialogsEntryState;
					}
					sendBotStartCommand();
				}
			}
		}
		if (!_history->folderKnown()) {
			session().data().histories().requestDialogEntry(_history);
		}
		if (_history->chatListUnreadMark()) {
			_history->owner().histories().changeDialogUnreadMark(
				_history,
				false);
			if (_migrated) {
				_migrated->owner().histories().changeDialogUnreadMark(
					_migrated,
					false);
			}

			// Must be done before unreadCountUpdated(), or we auto-close.
			_history->setUnreadMark(false);
			if (_migrated) {
				_migrated->setUnreadMark(false);
			}
		}
		unreadCountUpdated(); // set _historyDown badge.
		showAboutTopPromotion();
	} else {
		_chooseForReport = nullptr;
		refreshTopBarActiveChat();
		updateTopBarSelection();
		checkMessagesTTL();

		clearFieldText();
		doneShow();
	}
	updateForwarding();
	updateOverStates(mapFromGlobal(QCursor::pos()));

	if (_history) {
		controller()->setActiveChatEntry({
			_history,
			FullMsgId(_history->channelId(), _showAtMsgId) });
	}
	update();
	controller()->floatPlayerAreaUpdated();

	crl::on_main(this, [=] { controller()->widget()->setInnerFocus(); });
}

void HistoryWidget::clearDelayedShowAt() {
	_delayedShowAtMsgId = -1;
	clearDelayedShowAtRequest();
}

void HistoryWidget::clearDelayedShowAtRequest() {
	Expects(_history != nullptr);

	if (_delayedShowAtRequest) {
		_history->owner().histories().cancelRequest(_delayedShowAtRequest);
		_delayedShowAtRequest = 0;
	}
}

void HistoryWidget::clearAllLoadRequests() {
	Expects(_history != nullptr);

	auto &histories = _history->owner().histories();
	clearDelayedShowAtRequest();
	if (_firstLoadRequest) {
		histories.cancelRequest(_firstLoadRequest);
		_firstLoadRequest = 0;
	}
	if (_preloadRequest) {
		histories.cancelRequest(_preloadRequest);
		_preloadRequest = 0;
	}
	if (_preloadDownRequest) {
		histories.cancelRequest(_preloadDownRequest);
		_preloadDownRequest = 0;
	}
}

void HistoryWidget::updateFieldSubmitSettings() {
	const auto settings = _isInlineBot
		? Ui::InputField::SubmitSettings::None
		: Core::App().settings().sendSubmitWay();
	_field->setSubmitSettings(settings);
}

void HistoryWidget::updateNotifyControls() {
	if (!_peer || (!_peer->isChannel() && !_peer->isRepliesChat())) {
		return;
	}

	_muteUnmute->setText((_history->mute()
		? tr::lng_channel_unmute(tr::now)
		: tr::lng_channel_mute(tr::now)).toUpper());
	if (!session().data().notifySilentPostsUnknown(_peer)) {
		if (_silent) {
			_silent->setChecked(session().data().notifySilentPosts(_peer));
			updateFieldPlaceholder();
		} else if (hasSilentToggle()) {
			refreshSilentToggle();
			updateControlsVisibility();
			updateControlsGeometry();
		}
	}
}

void HistoryWidget::refreshSilentToggle() {
	if (!_silent && hasSilentToggle()) {
		_silent.create(this, _peer->asChannel());
		orderWidgets();
	} else if (_silent && !hasSilentToggle()) {
		_silent.destroy();
	}
}

void HistoryWidget::setupScheduledToggle() {
	controller()->activeChatValue(
	) | rpl::map([=](const Dialogs::Key &key) -> rpl::producer<> {
		if (const auto history = key.history()) {
			return session().data().scheduledMessages().updates(history);
		}
		return rpl::never<rpl::empty_value>();
	}) | rpl::flatten_latest(
	) | rpl::start_with_next([=] {
		refreshScheduledToggle();
		updateControlsVisibility();
		updateControlsGeometry();
	}, lifetime());
}

void HistoryWidget::refreshScheduledToggle() {
	auto has = _history
		&& _peer->canWrite()
		&& (session().data().scheduledMessages().count(_history) > 0);
	if (cShowScheduledButton()) has = true;
	if (!_scheduled && has) {
		_scheduled.create(this, st::historyScheduledToggle);
		_scheduled->show();
		_scheduled->addClickHandler([=] {
			controller()->showSection(
				std::make_shared<HistoryView::ScheduledMemento>(_history));
		});
		orderWidgets(); // Raise drag areas to the top.
	} else if (_scheduled && !has) {
		_scheduled.destroy();
	}
}

bool HistoryWidget::contentOverlapped(const QRect &globalRect) {
	return (_attachDragAreas.document->overlaps(globalRect)
			|| _attachDragAreas.photo->overlaps(globalRect)
			|| _fieldAutocomplete->overlaps(globalRect)
			|| (_tabbedPanel && _tabbedPanel->overlaps(globalRect))
			|| (_inlineResults && _inlineResults->overlaps(globalRect)));
}

bool HistoryWidget::canWriteMessage() const {
	if (!_history || !_canSendMessages) return false;
	if (isBlocked() || isJoinChannel() || isMuteUnmute() || isBotStart()) return false;
	return true;
}

std::optional<QString> HistoryWidget::writeRestriction() const {
	return _peer
		? Data::RestrictionError(_peer, ChatRestriction::f_send_messages)
		: std::nullopt;
}

void HistoryWidget::updateControlsVisibility() {
	if (!_a_show.animating()) {
		_topShadow->setVisible(_peer != nullptr);
		_topBar->setVisible(_peer != nullptr);
	}
	updateHistoryDownVisibility();
	updateUnreadMentionsVisibility();
	if (!_history || _a_show.animating()) {
		hideChildWidgets();
		return;
	}

	if (_pinnedBar) {
		_pinnedBar->show();
	}
	if (_groupCallBar) {
		_groupCallBar->show();
	}
	if (_firstLoadRequest && !_scroll->isHidden()) {
		_scroll->hide();
	} else if (!_firstLoadRequest && _scroll->isHidden()) {
		_scroll->show();
	}
	if (_contactStatus) {
		_contactStatus->show();
	}
	if (!editingMessage() && (isBlocked() || isJoinChannel() || isMuteUnmute() || isBotStart() || isReportMessages())) {
		if (isReportMessages()) {
			_unblock->hide();
			_joinChannel->hide();
			_muteUnmute->hide();
			_botStart->hide();
			if (_reportMessages->isHidden()) {
				_reportMessages->clearState();
				_reportMessages->show();
			}
		} else if (isBlocked()) {
			_reportMessages->hide();
			_joinChannel->hide();
			_muteUnmute->hide();
			_discuss->hide();
			_botStart->hide();
			if (_unblock->isHidden()) {
				_unblock->clearState();
				_unblock->show();
			}
		} else if (isJoinChannel()) {
			_reportMessages->hide();
			_unblock->hide();
			_muteUnmute->hide();
			_discuss->hide();
			_botStart->hide();
			if (_joinChannel->isHidden()) {
				_joinChannel->clearState();
				_joinChannel->show();
			}
			if (hasDiscussionGroup()) {
				if (_discuss->isHidden()) {
					_discuss->clearState();
					_discuss->show();
				}
			}
			else {
				_discuss->hide();
				if (_joinChannel->isHidden()) {
					_joinChannel->clearState();
					_joinChannel->show();
				}
			}
		} else if (isMuteUnmute()) {
			_reportMessages->hide();
			_unblock->hide();
			_joinChannel->hide();
			_botStart->hide();
			if (_muteUnmute->isHidden()) {
				_muteUnmute->clearState();
				_muteUnmute->show();
			}
			if (hasDiscussionGroup()) {
				if (_discuss->isHidden()) {
					_discuss->clearState();
					_discuss->show();
				}
			} else {
				_discuss->hide();
			}
		} else if (isBotStart()) {
			_reportMessages->hide();
			_unblock->hide();
			_joinChannel->hide();
			_muteUnmute->hide();
			_discuss->hide();
			if (_botStart->isHidden()) {
				_botStart->clearState();
				_botStart->show();
			}
		}
		_kbShown = false;
		_fieldAutocomplete->hide();
		if (_supportAutocomplete) {
			_supportAutocomplete->hide();
		}
		_send->hide();
		if (_silent) {
			_silent->hide();
		}
		if (_scheduled) {
			_scheduled->hide();
		}
		if (_ttlInfo) {
			_ttlInfo->hide();
		}
		_kbScroll->hide();
		_fieldBarCancel->hide();
		_attachToggle->hide();
		_tabbedSelectorToggle->hide();
		_botKeyboardShow->hide();
		_botKeyboardHide->hide();
		_botCommandStart->hide();
		if (_tabbedPanel) {
			_tabbedPanel->hide();
		}
		if (_voiceRecordBar) {
			_voiceRecordBar->hideFast();
		}
		if (_inlineResults) {
			_inlineResults->hide();
		}
		if (!_field->isHidden()) {
			_field->hide();
			updateControlsGeometry();
			update();
		}
	} else if (editingMessage() || _canSendMessages) {
		checkFieldAutocomplete();
		_unblock->hide();
		_botStart->hide();
		_joinChannel->hide();
		_muteUnmute->hide();
<<<<<<< HEAD
		_discuss->hide();
=======
		_reportMessages->hide();
>>>>>>> bb119ca9
		_send->show();
		updateSendButtonType();

		_field->show();
		if (_kbShown) {
			_kbScroll->show();
			_tabbedSelectorToggle->hide();
			_botKeyboardHide->show();
			_botKeyboardShow->hide();
			_botCommandStart->hide();
		} else if (_kbReplyTo) {
			_kbScroll->hide();
			_tabbedSelectorToggle->show();
			_botKeyboardHide->hide();
			_botKeyboardShow->hide();
			_botCommandStart->hide();
		} else {
			_kbScroll->hide();
			_tabbedSelectorToggle->show();
			_botKeyboardHide->hide();
			if (_keyboard->hasMarkup()) {
				_botKeyboardShow->show();
				_botCommandStart->hide();
			} else {
				_botKeyboardShow->hide();
				_botCommandStart->setVisible(_cmdStartShown);
			}
		}
		_attachToggle->show();
		if (_silent) {
			_silent->show();
		}
		if (_scheduled) {
			_scheduled->show();
		}
		if (_ttlInfo) {
			_ttlInfo->show();
		}
		updateFieldPlaceholder();

		if (_editMsgId || _replyToId || readyToForward() || (_previewData && _previewData->pendingTill >= 0) || _kbReplyTo) {
			if (_fieldBarCancel->isHidden()) {
				_fieldBarCancel->show();
				updateControlsGeometry();
				update();
			}
		} else {
			_fieldBarCancel->hide();
		}
	} else {
		_fieldAutocomplete->hide();
		if (_supportAutocomplete) {
			_supportAutocomplete->hide();
		}
		_send->hide();
		_unblock->hide();
		_botStart->hide();
		_joinChannel->hide();
		_muteUnmute->hide();
<<<<<<< HEAD
		_discuss->hide();
=======
		_reportMessages->hide();
>>>>>>> bb119ca9
		_attachToggle->hide();
		if (_silent) {
			_silent->hide();
		}
		if (_scheduled) {
			_scheduled->hide();
		}
		if (_ttlInfo) {
			_ttlInfo->hide();
		}
		_kbScroll->hide();
		_fieldBarCancel->hide();
		_attachToggle->hide();
		_tabbedSelectorToggle->hide();
		_botKeyboardShow->hide();
		_botKeyboardHide->hide();
		_botCommandStart->hide();
		if (_tabbedPanel) {
			_tabbedPanel->hide();
		}
		if (_voiceRecordBar) {
			_voiceRecordBar->hideFast();
		}
		if (_inlineResults) {
			_inlineResults->hide();
		}
		_kbScroll->hide();
		if (!_field->isHidden()) {
			_field->hide();
			updateControlsGeometry();
			update();
		}
	}
	//checkTabbedSelectorToggleTooltip();
	updateMouseTracking();
}

void HistoryWidget::showAboutTopPromotion() {
	Expects(_history != nullptr);
	Expects(_list != nullptr);

	if (!_history->useTopPromotion() || _history->topPromotionAboutShown()) {
		return;
	}
	_history->markTopPromotionAboutShown();
	const auto type = _history->topPromotionType();
	const auto custom = type.isEmpty()
		? QString()
		: Lang::GetNonDefaultValue(kPsaAboutPrefix + type.toUtf8());
	const auto text = type.isEmpty()
		? tr::lng_proxy_sponsor_about(tr::now, Ui::Text::RichLangValue)
		: custom.isEmpty()
		? tr::lng_about_psa_default(tr::now, Ui::Text::RichLangValue)
		: Ui::Text::RichLangValue(custom);
	showInfoTooltip(text, nullptr);
}

void HistoryWidget::updateMouseTracking() {
	const auto trackMouse = !_fieldBarCancel->isHidden();
	setMouseTracking(trackMouse);
}

void HistoryWidget::destroyUnreadBar() {
	if (_history) _history->destroyUnreadBar();
	if (_migrated) _migrated->destroyUnreadBar();
}

void HistoryWidget::destroyUnreadBarOnClose() {
	if (!_history || !_historyInited) {
		return;
	} else if (_scroll->scrollTop() == _scroll->scrollTopMax()) {
		destroyUnreadBar();
		return;
	}
	const auto top = unreadBarTop();
	if (top && *top < _scroll->scrollTop()) {
		destroyUnreadBar();
		return;
	}
}

void HistoryWidget::unreadMessageAdded(not_null<HistoryItem*> item) {
	if (_history != item->history() || !_historyInited) {
		return;
	}

	// If we get here in non-resized state we can't rely on results of
	// doWeReadServerHistory() and mark chat as read.
	// If we receive N messages being not at bottom:
	// - on first message we set unreadcount += 1, firstUnreadMessage.
	// - on second we get wrong doWeReadServerHistory() and read both.
	session().data().sendHistoryChangeNotifications();

	const auto atBottom = (_scroll->scrollTop() >= _scroll->scrollTopMax());
	if (!atBottom) {
		return;
	}
	destroyUnreadBar();
	if (!doWeReadServerHistory()) {
		return;
	}
	if (item->isUnreadMention() && !item->isUnreadMedia()) {
		session().api().markMediaRead(item);
	}
	session().data().histories().readInboxOnNewMessage(item);

	// Also clear possible scheduled messages notifications.
	Core::App().notifications().clearFromHistory(_history);
}

void HistoryWidget::unreadCountUpdated() {
	if (_history->chatListUnreadMark()) {
		crl::on_main(this, [=, history = _history] {
			if (history == _history) {
				controller()->showBackFromStack();
				_cancelRequests.fire({});
			}
		});
	} else {
		updateHistoryDownVisibility();
		_historyDown->setUnreadCount(_history->chatListUnreadCount());
	}
}

void HistoryWidget::messagesFailed(const RPCError &error, int requestId) {
	if (error.type() == qstr("CHANNEL_PRIVATE")
		&& _peer->isChannel()
		&& _peer->asChannel()->invitePeekExpires()) {
		_peer->asChannel()->privateErrorReceived();
	} else if (error.type() == qstr("CHANNEL_PRIVATE")
		|| error.type() == qstr("CHANNEL_PUBLIC_GROUP_NA")
		|| error.type() == qstr("USER_BANNED_IN_CHANNEL")) {
		auto was = _peer;
		controller()->showBackFromStack();
		Ui::ShowMultilineToast({
			.text = { (was && was->isMegagroup())
				? tr::lng_group_not_accessible(tr::now)
				: tr::lng_channel_not_accessible(tr::now) },
		});
		return;
	}

	LOG(("RPC Error: %1 %2: %3").arg(error.code()).arg(error.type()).arg(error.description()));
	if (_preloadRequest == requestId) {
		_preloadRequest = 0;
	} else if (_preloadDownRequest == requestId) {
		_preloadDownRequest = 0;
	} else if (_firstLoadRequest == requestId) {
		_firstLoadRequest = 0;
		controller()->showBackFromStack();
	} else if (_delayedShowAtRequest == requestId) {
		_delayedShowAtRequest = 0;
	}
}

void HistoryWidget::messagesReceived(PeerData *peer, const MTPmessages_Messages &messages, int requestId) {
	Expects(_history != nullptr);

	bool toMigrated = (peer == _peer->migrateFrom());
	if (peer != _peer && !toMigrated) {
		if (_preloadRequest == requestId) {
			_preloadRequest = 0;
		} else if (_preloadDownRequest == requestId) {
			_preloadDownRequest = 0;
		} else if (_firstLoadRequest == requestId) {
			_firstLoadRequest = 0;
		} else if (_delayedShowAtRequest == requestId) {
			_delayedShowAtRequest = 0;
		}
		return;
	}

	auto count = 0;
	const QVector<MTPMessage> emptyList, *histList = &emptyList;
	switch (messages.type()) {
	case mtpc_messages_messages: {
		auto &d(messages.c_messages_messages());
		_history->owner().processUsers(d.vusers());
		_history->owner().processChats(d.vchats());
		histList = &d.vmessages().v;
		count = histList->size();
	} break;
	case mtpc_messages_messagesSlice: {
		auto &d(messages.c_messages_messagesSlice());
		_history->owner().processUsers(d.vusers());
		_history->owner().processChats(d.vchats());
		histList = &d.vmessages().v;
		count = d.vcount().v;
	} break;
	case mtpc_messages_channelMessages: {
		auto &d(messages.c_messages_channelMessages());
		if (peer && peer->isChannel()) {
			peer->asChannel()->ptsReceived(d.vpts().v);
		} else {
			LOG(("API Error: received messages.channelMessages when no channel was passed! (HistoryWidget::messagesReceived)"));
		}
		_history->owner().processUsers(d.vusers());
		_history->owner().processChats(d.vchats());
		histList = &d.vmessages().v;
		count = d.vcount().v;
	} break;
	case mtpc_messages_messagesNotModified: {
		LOG(("API Error: received messages.messagesNotModified! (HistoryWidget::messagesReceived)"));
	} break;
	}

	if (_preloadRequest == requestId) {
		auto to = toMigrated ? _migrated : _history;
		addMessagesToFront(peer, *histList);
		_preloadRequest = 0;
		preloadHistoryIfNeeded();
	} else if (_preloadDownRequest == requestId) {
		auto to = toMigrated ? _migrated : _history;
		addMessagesToBack(peer, *histList);
		_preloadDownRequest = 0;
		preloadHistoryIfNeeded();
		if (_history->loadedAtBottom()) {
			checkHistoryActivation();
		}
	} else if (_firstLoadRequest == requestId) {
		if (toMigrated) {
			_history->clear(History::ClearType::Unload);
		} else if (_migrated) {
			_migrated->clear(History::ClearType::Unload);
		}
		addMessagesToFront(peer, *histList);
		_firstLoadRequest = 0;
		if (_history->loadedAtTop() && _history->isEmpty() && count > 0) {
			firstLoadMessages();
			return;
		}

		historyLoaded();
	} else if (_delayedShowAtRequest == requestId) {
		if (toMigrated) {
			_history->clear(History::ClearType::Unload);
		} else if (_migrated) {
			_migrated->clear(History::ClearType::Unload);
		}

		clearAllLoadRequests();
		_firstLoadRequest = -1; // hack - don't updateListSize yet
		_history->getReadyFor(_delayedShowAtMsgId);
		if (_history->isEmpty()) {
			addMessagesToFront(peer, *histList);
		}
		_firstLoadRequest = 0;

		if (_history->loadedAtTop()
			&& _history->isEmpty()
			&& count > 0) {
			firstLoadMessages();
			return;
		}
		while (_replyReturn) {
			if (_replyReturn->history() == _history
				&& _replyReturn->id == _delayedShowAtMsgId) {
				calcNextReplyReturn();
			} else if (_replyReturn->history() == _migrated
				&& -_replyReturn->id == _delayedShowAtMsgId) {
				calcNextReplyReturn();
			} else {
				break;
			}
		}

		_delayedShowAtRequest = 0;
		setMsgId(_delayedShowAtMsgId);
		historyLoaded();
	}
}

void HistoryWidget::historyLoaded() {
	_historyInited = false;
	doneShow();
}

void HistoryWidget::windowShown() {
	updateControlsGeometry();
}

bool HistoryWidget::doWeReadServerHistory() const {
	return doWeReadMentions() && !session().supportMode();
}

bool HistoryWidget::doWeReadMentions() const {
	return _history
		&& _list
		&& _historyInited
		&& !_firstLoadRequest
		&& !_delayedShowAtRequest
		&& !_a_show.animating()
		&& controller()->widget()->doWeMarkAsRead();
}

void HistoryWidget::checkHistoryActivation() {
	if (_list) {
		_list->checkHistoryActivation();
	}
}

void HistoryWidget::firstLoadMessages() {
	if (!_history || _firstLoadRequest) {
		return;
	}

	auto from = _history;
	auto offsetId = 0;
	auto offset = 0;
	auto loadCount = kMessagesPerPage;
	if (_showAtMsgId == ShowAtUnreadMsgId) {
		if (const auto around = _migrated ? _migrated->loadAroundId() : 0) {
			_history->getReadyFor(_showAtMsgId);
			from = _migrated;
			offset = -loadCount / 2;
			offsetId = around;
		} else if (const auto around = _history->loadAroundId()) {
			_history->getReadyFor(_showAtMsgId);
			offset = -loadCount / 2;
			offsetId = around;
		} else {
			_history->getReadyFor(ShowAtTheEndMsgId);
		}
	} else if (_showAtMsgId == ShowAtTheEndMsgId) {
		_history->getReadyFor(_showAtMsgId);
		loadCount = kMessagesPerPageFirst;
	} else if (_showAtMsgId > 0) {
		_history->getReadyFor(_showAtMsgId);
		offset = -loadCount / 2;
		offsetId = _showAtMsgId;
	} else if (_showAtMsgId < 0 && _history->isChannel()) {
		if (_showAtMsgId < 0 && -_showAtMsgId < ServerMaxMsgId && _migrated) {
			_history->getReadyFor(_showAtMsgId);
			from = _migrated;
			offset = -loadCount / 2;
			offsetId = -_showAtMsgId;
		} else if (_showAtMsgId == SwitchAtTopMsgId) {
			_history->getReadyFor(_showAtMsgId);
		}
	}

	auto offsetDate = 0;
	auto maxId = 0;
	auto minId = 0;
	auto historyHash = 0;

	const auto history = from;
	const auto type = Data::Histories::RequestType::History;
	auto &histories = history->owner().histories();
	_firstLoadRequest = histories.sendRequest(history, type, [=](Fn<void()> finish) {
		return history->session().api().request(MTPmessages_GetHistory(
			history->peer->input,
			MTP_int(offsetId),
			MTP_int(offsetDate),
			MTP_int(offset),
			MTP_int(loadCount),
			MTP_int(maxId),
			MTP_int(minId),
			MTP_int(historyHash)
		)).done([=](const MTPmessages_Messages &result) {
			messagesReceived(history->peer, result, _firstLoadRequest);
			finish();
		}).fail([=](const RPCError &error) {
			messagesFailed(error, _firstLoadRequest);
			finish();
		}).send();
	});
}

void HistoryWidget::loadMessages() {
	if (!_history || _preloadRequest) {
		return;
	}

	if (_history->isEmpty() && _migrated && _migrated->isEmpty()) {
		return firstLoadMessages();
	}

	auto loadMigrated = _migrated
		&& (_history->isEmpty()
			|| _history->loadedAtTop()
			|| (!_migrated->isEmpty() && !_migrated->loadedAtBottom()));
	auto from = loadMigrated ? _migrated : _history;
	if (from->loadedAtTop()) {
		return;
	}

	auto offsetId = from->minMsgId();
	auto addOffset = 0;
	auto loadCount = offsetId
		? kMessagesPerPage
		: kMessagesPerPageFirst;
	auto offsetDate = 0;
	auto maxId = 0;
	auto minId = 0;
	auto historyHash = 0;

	const auto history = from;
	const auto type = Data::Histories::RequestType::History;
	auto &histories = history->owner().histories();
	_preloadRequest = histories.sendRequest(history, type, [=](Fn<void()> finish) {
		return history->session().api().request(MTPmessages_GetHistory(
			history->peer->input,
			MTP_int(offsetId),
			MTP_int(offsetDate),
			MTP_int(addOffset),
			MTP_int(loadCount),
			MTP_int(maxId),
			MTP_int(minId),
			MTP_int(historyHash)
		)).done([=](const MTPmessages_Messages &result) {
			messagesReceived(history->peer, result, _preloadRequest);
			finish();
		}).fail([=](const RPCError &error) {
			messagesFailed(error, _preloadRequest);
			finish();
		}).send();
	});
}

void HistoryWidget::loadMessagesDown() {
	if (!_history || _preloadDownRequest) {
		return;
	}

	if (_history->isEmpty() && _migrated && _migrated->isEmpty()) {
		return firstLoadMessages();
	}

	auto loadMigrated = _migrated && !(_migrated->isEmpty() || _migrated->loadedAtBottom() || (!_history->isEmpty() && !_history->loadedAtTop()));
	auto from = loadMigrated ? _migrated : _history;
	if (from->loadedAtBottom()) {
		return;
	}

	auto loadCount = kMessagesPerPage;
	auto addOffset = -loadCount;
	auto offsetId = from->maxMsgId();
	if (!offsetId) {
		if (loadMigrated || !_migrated) return;
		++offsetId;
		++addOffset;
	}
	auto offsetDate = 0;
	auto maxId = 0;
	auto minId = 0;
	auto historyHash = 0;

	const auto history = from;
	const auto type = Data::Histories::RequestType::History;
	auto &histories = history->owner().histories();
	_preloadDownRequest = histories.sendRequest(history, type, [=](Fn<void()> finish) {
		return history->session().api().request(MTPmessages_GetHistory(
			history->peer->input,
			MTP_int(offsetId + 1),
			MTP_int(offsetDate),
			MTP_int(addOffset),
			MTP_int(loadCount),
			MTP_int(maxId),
			MTP_int(minId),
			MTP_int(historyHash)
		)).done([=](const MTPmessages_Messages &result) {
			messagesReceived(history->peer, result, _preloadDownRequest);
			finish();
		}).fail([=](const RPCError &error) {
			messagesFailed(error, _preloadDownRequest);
			finish();
		}).send();
	});
}

void HistoryWidget::delayedShowAt(MsgId showAtMsgId) {
	if (!_history
		|| (_delayedShowAtRequest && _delayedShowAtMsgId == showAtMsgId)) {
		return;
	}

	clearAllLoadRequests();
	_delayedShowAtMsgId = showAtMsgId;

	auto from = _history;
	auto offsetId = 0;
	auto offset = 0;
	auto loadCount = kMessagesPerPage;
	if (_delayedShowAtMsgId == ShowAtUnreadMsgId) {
		if (const auto around = _migrated ? _migrated->loadAroundId() : 0) {
			from = _migrated;
			offset = -loadCount / 2;
			offsetId = around;
		} else if (const auto around = _history->loadAroundId()) {
			offset = -loadCount / 2;
			offsetId = around;
		} else {
			loadCount = kMessagesPerPageFirst;
		}
	} else if (_delayedShowAtMsgId == ShowAtTheEndMsgId) {
		loadCount = kMessagesPerPageFirst;
	} else if (_delayedShowAtMsgId > 0) {
		offset = -loadCount / 2;
		offsetId = _delayedShowAtMsgId;
	} else if (_delayedShowAtMsgId < 0 && _history->isChannel()) {
		if (_delayedShowAtMsgId < 0 && -_delayedShowAtMsgId < ServerMaxMsgId && _migrated) {
			from = _migrated;
			offset = -loadCount / 2;
			offsetId = -_delayedShowAtMsgId;
		}
	}
	auto offsetDate = 0;
	auto maxId = 0;
	auto minId = 0;
	auto historyHash = 0;

	const auto history = from;
	const auto type = Data::Histories::RequestType::History;
	auto &histories = history->owner().histories();
	_delayedShowAtRequest = histories.sendRequest(history, type, [=](Fn<void()> finish) {
		return history->session().api().request(MTPmessages_GetHistory(
			history->peer->input,
			MTP_int(offsetId),
			MTP_int(offsetDate),
			MTP_int(offset),
			MTP_int(loadCount),
			MTP_int(maxId),
			MTP_int(minId),
			MTP_int(historyHash)
		)).done([=](const MTPmessages_Messages &result) {
			messagesReceived(history->peer, result, _delayedShowAtRequest);
			finish();
		}).fail([=](const RPCError &error) {
			messagesFailed(error, _delayedShowAtRequest);
			finish();
		}).send();
	});
}

void HistoryWidget::handleScroll() {
	preloadHistoryIfNeeded();
	visibleAreaUpdated();
	updatePinnedViewer();
	if (!_synteticScrollEvent) {
		_lastUserScrolled = crl::now();
	}
	const auto scrollTop = _scroll->scrollTop();
	if (scrollTop != _lastScrollTop) {
		if (!_synteticScrollEvent) {
			checkLastPinnedClickedIdReset(_lastScrollTop, scrollTop);
		}
		_lastScrolled = crl::now();
		_lastScrollTop = scrollTop;
	}
}

bool HistoryWidget::isItemCompletelyHidden(HistoryItem *item) const {
	const auto view = item ? item->mainView() : nullptr;
	if (!view) {
		return true;
	}
	auto top = _list ? _list->itemTop(item) : -2;
	if (top < 0) {
		return true;
	}

	auto bottom = top + view->height();
	auto scrollTop = _scroll->scrollTop();
	auto scrollBottom = scrollTop + _scroll->height();
	return (top >= scrollBottom || bottom <= scrollTop);
}

void HistoryWidget::visibleAreaUpdated() {
	if (_list && !_scroll->isHidden()) {
		const auto scrollTop = _scroll->scrollTop();
		const auto scrollBottom = scrollTop + _scroll->height();
		_list->visibleAreaUpdated(scrollTop, scrollBottom);
		controller()->floatPlayerAreaUpdated();
	}
}

void HistoryWidget::preloadHistoryIfNeeded() {
	if (_firstLoadRequest
		|| _delayedShowAtRequest
		|| _scroll->isHidden()
		|| !_peer
		|| !_historyInited) {
		return;
	}

	updateHistoryDownVisibility();
	updateUnreadMentionsVisibility();
	if (!_scrollToAnimation.animating()) {
		preloadHistoryByScroll();
		checkReplyReturns();
	}
}

void HistoryWidget::preloadHistoryByScroll() {
	if (_firstLoadRequest
		|| _delayedShowAtRequest
		|| _scroll->isHidden()
		|| !_peer
		|| !_historyInited) {
		return;
	}

	auto scrollTop = _scroll->scrollTop();
	auto scrollTopMax = _scroll->scrollTopMax();
	auto scrollHeight = _scroll->height();
	if (scrollTop + kPreloadHeightsCount * scrollHeight >= scrollTopMax) {
		loadMessagesDown();
	}
	if (scrollTop <= kPreloadHeightsCount * scrollHeight) {
		loadMessages();
	}
}

void HistoryWidget::checkReplyReturns() {
	if (_firstLoadRequest
		|| _scroll->isHidden()
		|| !_peer
		|| !_historyInited) {
		return;
	}
	auto scrollTop = _scroll->scrollTop();
	auto scrollTopMax = _scroll->scrollTopMax();
	auto scrollHeight = _scroll->height();
	while (_replyReturn) {
		auto below = (!_replyReturn->mainView() && _replyReturn->history() == _history && !_history->isEmpty() && _replyReturn->id < _history->blocks.back()->messages.back()->data()->id);
		if (!below) {
			below = (!_replyReturn->mainView() && _replyReturn->history() == _migrated && !_history->isEmpty());
		}
		if (!below) {
			below = (!_replyReturn->mainView() && _migrated && _replyReturn->history() == _migrated && !_migrated->isEmpty() && _replyReturn->id < _migrated->blocks.back()->messages.back()->data()->id);
		}
		if (!below && _replyReturn->mainView()) {
			below = (scrollTop >= scrollTopMax) || (_list->itemTop(_replyReturn) < scrollTop + scrollHeight / 2);
		}
		if (below) {
			calcNextReplyReturn();
		} else {
			break;
		}
	}
}

void HistoryWidget::cancelInlineBot() {
	auto &textWithTags = _field->getTextWithTags();
	if (textWithTags.text.size() > _inlineBotUsername.size() + 2) {
		setFieldText(
			{ '@' + _inlineBotUsername + ' ', TextWithTags::Tags() },
			TextUpdateEvent::SaveDraft,
			Ui::InputField::HistoryAction::NewEntry);
	} else {
		clearFieldText(
			TextUpdateEvent::SaveDraft,
			Ui::InputField::HistoryAction::NewEntry);
	}
}

void HistoryWidget::windowIsVisibleChanged() {
	InvokeQueued(this, [=] {
		preloadHistoryIfNeeded();
	});
}

void HistoryWidget::historyDownClicked() {
	if (QGuiApplication::keyboardModifiers() == Qt::ControlModifier) {
		showHistory(_peer->id, ShowAtUnreadMsgId);
	} else if (_replyReturn && _replyReturn->history() == _history) {
		showHistory(_peer->id, _replyReturn->id);
	} else if (_replyReturn && _replyReturn->history() == _migrated) {
		showHistory(_peer->id, -_replyReturn->id);
	} else if (_peer) {
		showHistory(_peer->id, ShowAtUnreadMsgId);
	}
}

void HistoryWidget::showNextUnreadMention() {
	const auto msgId = _history->getMinLoadedUnreadMention();
	const auto already = (_showAtMsgId == msgId);

	// Mark mention voice/video message as read.
	// See https://github.com/telegramdesktop/tdesktop/issues/5623
	if (msgId && already) {
		const auto item = _history->owner().message(
			_history->channelId(),
			msgId);
		if (const auto media = item ? item->media() : nullptr) {
			if (const auto document = media->document()) {
				if (!media->webpage()
					&& (document->isVoiceMessage()
						|| document->isVideoMessage())) {
					document->owner().markMediaRead(document);
				}
			}
		}
	}
	showHistory(_peer->id, msgId);
}

void HistoryWidget::saveEditMsg() {
	Expects(_history != nullptr);

	if (_saveEditMsgRequestId) {
		return;
	}

	const auto item = session().data().message(_channel, _editMsgId);
	if (!item) {
		cancelEdit();
		return;
	}
	const auto webPageId = (_previewState != Data::PreviewState::Allowed)
		? CancelledWebPageId
		: ((_previewData && _previewData->pendingTill >= 0)
			? _previewData->id
			: WebPageId(0));

	const auto textWithTags = _field->getTextWithAppliedMarkdown();
	const auto prepareFlags = Ui::ItemTextOptions(
		_history,
		session().user()).flags;
	auto sending = TextWithEntities();
	auto left = TextWithEntities {
		textWithTags.text,
		TextUtilities::ConvertTextTagsToEntities(textWithTags.tags) };
	TextUtilities::PrepareForSending(left, prepareFlags);

	if (!TextUtilities::CutPart(sending, left, MaxMessageSize)) {
		const auto suggestModerateActions = false;
		Ui::show(Box<DeleteMessagesBox>(item, suggestModerateActions));
		return;
	} else if (!left.text.isEmpty()) {
		Ui::show(Box<InformBox>(tr::lng_edit_too_long(tr::now)));
		return;
	}

	const auto weak = Ui::MakeWeak(this);
	const auto history = _history;

	const auto done = [=](const MTPUpdates &result, mtpRequestId requestId) {
		crl::guard(weak, [=] {
			if (requestId == _saveEditMsgRequestId) {
				_saveEditMsgRequestId = 0;
				cancelEdit();
			}
		})();
		if (const auto editDraft = history->localEditDraft()) {
			if (editDraft->saveRequestId == requestId) {
				history->clearLocalEditDraft();
				history->session().local().writeDrafts(history);
			}
		}
	};

	const auto fail = [=](const RPCError &error, mtpRequestId requestId) {
		if (const auto editDraft = history->localEditDraft()) {
			if (editDraft->saveRequestId == requestId) {
				editDraft->saveRequestId = 0;
			}
		}
		crl::guard(weak, [=] {
			if (requestId == _saveEditMsgRequestId) {
				_saveEditMsgRequestId = 0;
			}
			const auto &err = error.type();
			if (ranges::contains(Api::kDefaultEditMessagesErrors, err)) {
				Ui::show(Box<InformBox>(tr::lng_edit_error(tr::now)));
			} else if (err == u"MESSAGE_NOT_MODIFIED"_q) {
				cancelEdit();
			} else if (err == u"MESSAGE_EMPTY"_q) {
				_field->selectAll();
				_field->setFocus();
			} else {
				Ui::show(Box<InformBox>(tr::lng_edit_error(tr::now)));
			}
			update();
		})();
	};

	_saveEditMsgRequestId = Api::EditTextMessage(
		item,
		sending,
		{ .removeWebPageId = (webPageId == CancelledWebPageId) },
		done,
		fail);
}

void HistoryWidget::hideChildWidgets() {
	if (_tabbedPanel) {
		_tabbedPanel->hideFast();
	}
	if (_pinnedBar) {
		_pinnedBar->hide();
	}
	if (_groupCallBar) {
		_groupCallBar->hide();
	}
	if (_voiceRecordBar) {
		_voiceRecordBar->hideFast();
	}
	hideChildren();
}

void HistoryWidget::hideSelectorControlsAnimated() {
	_fieldAutocomplete->hideAnimated();
	if (_supportAutocomplete) {
		_supportAutocomplete->hide();
	}
	if (_tabbedPanel) {
		_tabbedPanel->hideAnimated();
	}
	if (_inlineResults) {
		_inlineResults->hideAnimated();
	}
}

void HistoryWidget::send(Api::SendOptions options) {
	if (!_history) {
		return;
	} else if (_editMsgId) {
		saveEditMsg();
		return;
	} else if (!options.scheduled && showSlowmodeError()) {
		return;
	}

	if (_voiceRecordBar->isListenState()) {
		_voiceRecordBar->requestToSendWithOptions(options);
		return;
	}

	const auto webPageId = (_previewState != Data::PreviewState::Allowed)
		? CancelledWebPageId
		: ((_previewData && _previewData->pendingTill >= 0)
			? _previewData->id
			: WebPageId(0));

	auto message = ApiWrap::MessageToSend(_history);
	message.textWithTags = _field->getTextWithAppliedMarkdown();
	message.action.options = options;
	message.action.replyTo = replyToId();
	message.webPageId = webPageId;

	if (_canSendMessages) {
		const auto error = GetErrorTextForSending(
			_peer,
			_toForward,
			message.textWithTags,
			options.scheduled);
		if (!error.isEmpty()) {
			Ui::ShowMultilineToast({
				.text = { error },
			});
			return;
		}
	}

	session().api().sendMessage(std::move(message));

	clearFieldText();
	_saveDraftText = true;
	_saveDraftStart = crl::now();
	saveDraft();

	hideSelectorControlsAnimated();

	if (_previewData && _previewData->pendingTill) previewCancel();
	_field->setFocus();

	if (!_keyboard->hasMarkup() && _keyboard->forceReply() && !_kbReplyTo) {
		toggleKeyboard();
	}
	session().changes().historyUpdated(
		_history,
		(options.scheduled
			? Data::HistoryUpdate::Flag::ScheduledSent
			: Data::HistoryUpdate::Flag::MessageSent));
}

void HistoryWidget::sendWithModifiers(Qt::KeyboardModifiers modifiers) {
	auto options = Api::SendOptions();
	options.handleSupportSwitch = Support::HandleSwitch(modifiers);
	send(options);
}

void HistoryWidget::sendSilent() {
	auto options = Api::SendOptions();
	options.silent = true;
	send(options);
}

void HistoryWidget::sendScheduled() {
	if (!_list) {
		return;
	}
	const auto callback = [=](Api::SendOptions options) { send(options); };
	Ui::show(
		HistoryView::PrepareScheduleBox(_list, sendMenuType(), callback),
		Ui::LayerOption::KeepOther);
}

SendMenu::Type HistoryWidget::sendMenuType() const {
	return !_peer
		? SendMenu::Type::Disabled
		: _peer->isSelf()
		? SendMenu::Type::Reminder
		: HistoryView::CanScheduleUntilOnline(_peer)
		? SendMenu::Type::ScheduledToUser
		: SendMenu::Type::Scheduled;
}

auto HistoryWidget::computeSendButtonType() const {
	using Type = Ui::SendButton::Type;

	if (_editMsgId) {
		return Type::Save;
	} else if (_isInlineBot) {
		return Type::Cancel;
	} else if (showRecordButton()) {
		return Type::Record;
	}
	return Type::Send;
}

SendMenu::Type HistoryWidget::sendButtonMenuType() const {
	return (computeSendButtonType() == Ui::SendButton::Type::Send)
		? sendMenuType()
		: SendMenu::Type::Disabled;
}

void HistoryWidget::unblockUser() {
	if (const auto user = _peer ? _peer->asUser() : nullptr) {
		Window::PeerMenuUnblockUserWithBotRestart(user);
	} else {
		updateControlsVisibility();
	}
}

void HistoryWidget::sendBotStartCommand() {
	if (!_peer
		|| !_peer->isUser()
		|| !_peer->asUser()->isBot()
		|| !_canSendMessages) {
		updateControlsVisibility();
		return;
	}
	session().api().sendBotStart(_peer->asUser());
	updateControlsVisibility();
	updateControlsGeometry();
}

void HistoryWidget::joinChannel() {
	if (!_peer || !_peer->isChannel() || !isJoinChannel()) {
		updateControlsVisibility();
		return;
	}
	session().api().joinChannel(_peer->asChannel());
}

void HistoryWidget::toggleMuteUnmute() {
	const auto muteForSeconds = _history->mute()
		? 0
		: Data::NotifySettings::kDefaultMutePeriod;
	session().data().updateNotifySettings(_peer, muteForSeconds);
}

<<<<<<< HEAD
void HistoryWidget::goToDiscussionGroup() {
	const auto channel = _peer ? _peer->asChannel() : nullptr;
	const auto chat = channel ? channel->linkedChat() : nullptr;
	if (!chat) {
		return;
	}
	controller()->showPeerHistory(chat, Window::SectionShow::Way::Forward);
}

bool HistoryWidget::hasDiscussionGroup() const {
	const auto channel = _peer ? _peer->asChannel() : nullptr;
	return channel
		&& channel->isBroadcast()
		&& (channel->flags() & MTPDchannel::Flag::f_has_link);
=======
void HistoryWidget::reportSelectedMessages() {
	if (!_list || !_chooseForReport || !_list->getSelectionState().count) {
		return;
	}
	const auto ids = _list->getSelectedItems();
	const auto peer = _peer;
	const auto reason = _chooseForReport->reason;
	const auto box = std::make_shared<QPointer<Ui::GenericBox>>();
	const auto weak = Ui::MakeWeak(_list.data());
	const auto send = [=](const QString &text) {
		if (weak) {
			clearSelected();
			controller()->clearChooseReportMessages();
		}
		HistoryView::SendReport(peer, reason, text, ids);
		if (*box) {
			(*box)->closeBox();
		}
	};
	*box = controller()->window().show(Box(Ui::ReportDetailsBox, send));
>>>>>>> bb119ca9
}

History *HistoryWidget::history() const {
	return _history;
}

PeerData *HistoryWidget::peer() const {
	return _peer;
}

// Sometimes _showAtMsgId is set directly.
void HistoryWidget::setMsgId(MsgId showAtMsgId) {
	if (_showAtMsgId != showAtMsgId) {
		auto wasMsgId = _showAtMsgId;
		_showAtMsgId = showAtMsgId;
		if (_history) {
			controller()->setActiveChatEntry({
				_history,
				FullMsgId(_history->channelId(), _showAtMsgId) });
		}
	}
}

MsgId HistoryWidget::msgId() const {
	return _showAtMsgId;
}

void HistoryWidget::showAnimated(
		Window::SlideDirection direction,
		const Window::SectionSlideParams &params) {
	_showDirection = direction;

	_a_show.stop();

	_cacheUnder = params.oldContentCache;

	// If we show pinned bar here, we don't want it to change the
	// calculated and prepared scrollTop of the messages history.
	_preserveScrollTop = true;
	show();
	_topBar->finishAnimating();
	historyDownAnimationFinish();
	unreadMentionsAnimationFinish();
	if (_pinnedBar) {
		_pinnedBar->finishAnimating();
	}
	if (_groupCallBar) {
		_groupCallBar->finishAnimating();
	}
	_topShadow->setVisible(params.withTopBarShadow ? false : true);
	_preserveScrollTop = false;

	_cacheOver = controller()->content()->grabForShowAnimation(params);

	hideChildWidgets();
	if (params.withTopBarShadow) _topShadow->show();

	if (_showDirection == Window::SlideDirection::FromLeft) {
		std::swap(_cacheUnder, _cacheOver);
	}
	_a_show.start([=] { animationCallback(); }, 0., 1., st::slideDuration, Window::SlideAnimation::transition());
	if (_history) {
		_topBar->show();
		_topBar->setAnimatingMode(true);
	}

	activate();
}

void HistoryWidget::animationCallback() {
	update();
	if (!_a_show.animating()) {
		historyDownAnimationFinish();
		unreadMentionsAnimationFinish();
		if (_pinnedBar) {
			_pinnedBar->finishAnimating();
		}
		if (_groupCallBar) {
			_groupCallBar->finishAnimating();
		}
		_cacheUnder = _cacheOver = QPixmap();
		doneShow();
		synteticScrollToY(_scroll->scrollTop());
	}
}

void HistoryWidget::doneShow() {
	_topBar->setAnimatingMode(false);
	updateBotKeyboard();
	updateControlsVisibility();
	if (!_historyInited) {
		updateHistoryGeometry(true);
	} else {
		handlePendingHistoryUpdate();
	}
	// If we show pinned bar here, we don't want it to change the
	// calculated and prepared scrollTop of the messages history.
	_preserveScrollTop = true;
	preloadHistoryIfNeeded();
	updatePinnedViewer();
	if (_pinnedBar) {
		_pinnedBar->finishAnimating();
	}
	if (_groupCallBar) {
		_groupCallBar->finishAnimating();
	}
	checkHistoryActivation();
	controller()->widget()->setInnerFocus();
	_preserveScrollTop = false;
	checkSuggestToGigagroup();
}

void HistoryWidget::checkSuggestToGigagroup() {
	const auto group = _peer ? _peer->asMegagroup() : nullptr;
	if (!group || !group->owner().suggestToGigagroup(group)) {
		return;
	}
	InvokeQueued(_list, [=] {
		if (!Ui::isLayerShown()) {
			group->owner().setSuggestToGigagroup(group, false);
			group->session().api().request(MTPhelp_DismissSuggestion(
				group->input,
				MTP_string("convert_to_gigagroup")
			)).send();
			Ui::show(Box([=](not_null<Ui::GenericBox*> box) {
				box->setTitle(tr::lng_gigagroup_suggest_title());
				box->addRow(
					object_ptr<Ui::FlatLabel>(
						box,
						tr::lng_gigagroup_suggest_text(
						) | Ui::Text::ToRichLangValue(),
						st::infoAboutGigagroup));
				box->addButton(
					tr::lng_gigagroup_suggest_more(),
					AboutGigagroupCallback(group));
				box->addButton(tr::lng_cancel(), [=] { box->closeBox(); });
			}));
		}
	});
}

void HistoryWidget::finishAnimating() {
	if (!_a_show.animating()) return;
	_a_show.stop();
	_topShadow->setVisible(_peer != nullptr);
	_topBar->setVisible(_peer != nullptr);
	historyDownAnimationFinish();
	unreadMentionsAnimationFinish();
}

void HistoryWidget::historyDownAnimationFinish() {
	_historyDownShown.stop();
	updateHistoryDownPosition();
}

void HistoryWidget::unreadMentionsAnimationFinish() {
	_unreadMentionsShown.stop();
	updateUnreadMentionsPosition();
}

void HistoryWidget::chooseAttach() {
	if (_editMsgId) {
		Ui::show(Box<InformBox>(tr::lng_edit_caption_attach(tr::now)));
		return;
	}

	if (!_peer || !_peer->canWrite()) {
		return;
	} else if (const auto error = Data::RestrictionError(
			_peer,
			ChatRestriction::f_send_media)) {
		Ui::ShowMultilineToast({
			.text = { *error },
		});
		return;
	} else if (showSlowmodeError()) {
		return;
	}

	const auto filter = FileDialog::AllOrImagesFilter();

	FileDialog::GetOpenPaths(this, tr::lng_choose_files(tr::now), filter, crl::guard(this, [=](
			FileDialog::OpenResult &&result) {
		if (result.paths.isEmpty() && result.remoteContent.isEmpty()) {
			return;
		}

		if (!result.remoteContent.isEmpty()) {
			auto animated = false;
			auto image = App::readImage(
				result.remoteContent,
				nullptr,
				false,
				&animated);
			if (!image.isNull() && !animated) {
				confirmSendingFiles(
					std::move(image),
					std::move(result.remoteContent));
			} else {
				uploadFile(result.remoteContent, SendMediaType::File);
			}
		} else {
			auto list = Storage::PrepareMediaList(
				result.paths,
				st::sendMediaPreviewSize);
			confirmSendingFiles(std::move(list));
		}
	}), nullptr);
}

void HistoryWidget::sendButtonClicked() {
	const auto type = _send->type();
	if (type == Ui::SendButton::Type::Cancel) {
		cancelInlineBot();
	} else if (type != Ui::SendButton::Type::Record) {
		send({});
	}
}

void HistoryWidget::leaveEventHook(QEvent *e) {
	if (hasMouseTracking()) {
		mouseMoveEvent(nullptr);
	}
}

void HistoryWidget::mouseMoveEvent(QMouseEvent *e) {
	auto pos = e ? e->pos() : mapFromGlobal(QCursor::pos());
	updateOverStates(pos);
}

void HistoryWidget::updateOverStates(QPoint pos) {
	auto inReplyEditForward = QRect(st::historyReplySkip, _field->y() - st::historySendPadding - st::historyReplyHeight, width() - st::historyReplySkip - _fieldBarCancel->width(), st::historyReplyHeight).contains(pos) && (_editMsgId || replyToId() || readyToForward());
	auto inClickable = inReplyEditForward;
	_inReplyEditForward = inReplyEditForward;
	if (inClickable != _inClickable) {
		_inClickable = inClickable;
		setCursor(_inClickable ? style::cur_pointer : style::cur_default);
	}
}

void HistoryWidget::leaveToChildEvent(QEvent *e, QWidget *child) { // e -- from enterEvent() of child TWidget
	if (hasMouseTracking()) {
		updateOverStates(mapFromGlobal(QCursor::pos()));
	}
}

void HistoryWidget::mouseReleaseEvent(QMouseEvent *e) {
	if (_replyForwardPressed) {
		_replyForwardPressed = false;
		update(0, _field->y() - st::historySendPadding - st::historyReplyHeight, width(), st::historyReplyHeight);
	}
}

void HistoryWidget::sendBotCommand(
		not_null<PeerData*> peer,
		UserData *bot,
		const QString &cmd,
		MsgId replyTo) { // replyTo != 0 from ReplyKeyboardMarkup, == 0 from cmd links
	if (_peer != peer.get()) {
		return;
	} else if (showSlowmodeError()) {
		return;
	}

	bool lastKeyboardUsed = (_keyboard->forMsgId() == FullMsgId(_channel, _history->lastKeyboardId)) && (_keyboard->forMsgId() == FullMsgId(_channel, replyTo));

	// 'bot' may be nullptr in case of sending from FieldAutocomplete.
	const auto toSend = (replyTo || !bot)
		? cmd
		: HistoryView::WrapBotCommandInChat(_peer, cmd, bot);

	auto message = ApiWrap::MessageToSend(_history);
	message.textWithTags = { toSend, TextWithTags::Tags() };
	message.action.replyTo = replyTo
		? ((!_peer->isUser()/* && (botStatus == 0 || botStatus == 2)*/)
			? replyTo
			: replyToId())
		: 0;
	session().api().sendMessage(std::move(message));
	if (replyTo) {
		if (_replyToId == replyTo) {
			cancelReply();
			saveCloudDraft();
		}
		if (_keyboard->singleUse() && _keyboard->hasMarkup() && lastKeyboardUsed) {
			if (_kbShown) toggleKeyboard(false);
			_history->lastKeyboardUsed = true;
		}
	}

	_field->setFocus();
}

void HistoryWidget::hideSingleUseKeyboard(PeerData *peer, MsgId replyTo) {
	if (!_peer || _peer != peer) return;

	bool lastKeyboardUsed = (_keyboard->forMsgId() == FullMsgId(_channel, _history->lastKeyboardId)) && (_keyboard->forMsgId() == FullMsgId(_channel, replyTo));
	if (replyTo) {
		if (_replyToId == replyTo) {
			cancelReply();
			saveCloudDraft();
		}
		if (_keyboard->singleUse() && _keyboard->hasMarkup() && lastKeyboardUsed) {
			if (_kbShown) toggleKeyboard(false);
			_history->lastKeyboardUsed = true;
		}
	}
}

bool HistoryWidget::insertBotCommand(const QString &cmd) {
	if (!canWriteMessage()) return false;

	auto insertingInlineBot = !cmd.isEmpty() && (cmd.at(0) == '@');
	auto toInsert = cmd;
	if (!toInsert.isEmpty() && !insertingInlineBot) {
		auto bot = _peer->isUser()
			? _peer
			: (App::hoveredLinkItem()
				? App::hoveredLinkItem()->data()->fromOriginal().get()
				: nullptr);
		if (bot && (!bot->isUser() || !bot->asUser()->isBot())) {
			bot = nullptr;
		}
		auto username = bot ? bot->asUser()->username : QString();
		auto botStatus = _peer->isChat() ? _peer->asChat()->botStatus : (_peer->isMegagroup() ? _peer->asChannel()->mgInfo->botStatus : -1);
		if (toInsert.indexOf('@') < 0 && !username.isEmpty() && (botStatus == 0 || botStatus == 2)) {
			toInsert += '@' + username;
		}
	}
	toInsert += ' ';

	if (!insertingInlineBot) {
		auto &textWithTags = _field->getTextWithTags();
		TextWithTags textWithTagsToSet;
		QRegularExpressionMatch m = QRegularExpression(qsl("^/[A-Za-z_0-9]{0,64}(@[A-Za-z_0-9]{0,32})?(\\s|$)")).match(textWithTags.text);
		if (m.hasMatch()) {
			textWithTagsToSet = _field->getTextWithTagsPart(m.capturedLength());
		} else {
			textWithTagsToSet = textWithTags;
		}
		textWithTagsToSet.text = toInsert + textWithTagsToSet.text;
		for (auto &tag : textWithTagsToSet.tags) {
			tag.offset += toInsert.size();
		}
		_field->setTextWithTags(textWithTagsToSet);

		QTextCursor cur(_field->textCursor());
		cur.movePosition(QTextCursor::End);
		_field->setTextCursor(cur);
	} else {
		setFieldText(
			{ toInsert, TextWithTags::Tags() },
			TextUpdateEvent::SaveDraft,
			Ui::InputField::HistoryAction::NewEntry);
		_field->setFocus();
		return true;
	}
	return false;
}

bool HistoryWidget::eventFilter(QObject *obj, QEvent *e) {
	if (e->type() == QEvent::KeyPress) {
		const auto k = static_cast<QKeyEvent*>(e);
		if ((k->modifiers() & kCommonModifiers) == Qt::ControlModifier) {
			if (k->key() == Qt::Key_Up) {
#ifdef Q_OS_MAC
				// Cmd + Up is used instead of Home.
				if (!_field->textCursor().atStart()) {
					return false;
				}
#endif
				return replyToPreviousMessage();
			} else if (k->key() == Qt::Key_Down) {
#ifdef Q_OS_MAC
				// Cmd + Down is used instead of End.
				if (!_field->textCursor().atEnd()) {
					return false;
				}
#endif
				return replyToNextMessage();
			}
		}
	}
	if ((obj == _historyDown || obj == _unreadMentions) && e->type() == QEvent::Wheel) {
		return _scroll->viewportEvent(e);
	}
	return TWidget::eventFilter(obj, e);
}

bool HistoryWidget::floatPlayerHandleWheelEvent(QEvent *e) {
	return _peer ? _scroll->viewportEvent(e) : false;
}

QRect HistoryWidget::floatPlayerAvailableRect() {
	return _peer ? mapToGlobal(_scroll->geometry()) : mapToGlobal(rect());
}

bool HistoryWidget::readyToForward() const {
	return _canSendMessages && !_toForward.empty();
}

bool HistoryWidget::hasSilentToggle() const {
	return _peer
		&& _peer->isChannel()
		&& !_peer->isMegagroup()
		&& _peer->canWrite()
		&& !session().data().notifySilentPostsUnknown(_peer);
}

void HistoryWidget::handleSupportSwitch(not_null<History*> updated) {
	if (_history != updated || !session().supportMode()) {
		return;
	}

	const auto setting = session().settings().supportSwitch();
	if (auto method = Support::GetSwitchMethod(setting)) {
		crl::on_main(this, std::move(method));
	}
}

void HistoryWidget::inlineBotResolveDone(
		const MTPcontacts_ResolvedPeer &result) {
	Expects(result.type() == mtpc_contacts_resolvedPeer);

	_inlineBotResolveRequestId = 0;
	const auto &data = result.c_contacts_resolvedPeer();
	const auto resolvedBot = [&]() -> UserData* {
		if (const auto result = session().data().processUsers(data.vusers())) {
			if (result->isBot()
				&& !result->botInfo->inlinePlaceholder.isEmpty()) {
				return result;
			}
		}
		return nullptr;
	}();
	session().data().processChats(data.vchats());

	const auto query = ParseInlineBotQuery(&session(), _field);
	if (_inlineBotUsername == query.username) {
		applyInlineBotQuery(
			query.lookingUpBot ? resolvedBot : query.bot,
			query.query);
	} else {
		clearInlineBot();
	}
}

void HistoryWidget::inlineBotResolveFail(
		const RPCError &error,
		const QString &username) {
	_inlineBotResolveRequestId = 0;
	if (username == _inlineBotUsername) {
		clearInlineBot();
	}
}

bool HistoryWidget::isBotStart() const {
	const auto user = _peer ? _peer->asUser() : nullptr;
	if (!user
		|| !user->isBot()
		|| !_canSendMessages) {
		return false;
	} else if (!user->botInfo->startToken.isEmpty()) {
		return true;
	} else if (_history->isEmpty() && !_history->lastMessage()) {
		return true;
	}
	return false;
}

bool HistoryWidget::isReportMessages() const {
	return _peer && _chooseForReport && _chooseForReport->active;
}

bool HistoryWidget::isBlocked() const {
	return _peer && _peer->isUser() && _peer->asUser()->isBlocked();
}

bool HistoryWidget::isJoinChannel() const {
	return _peer && _peer->isChannel() && !_peer->asChannel()->amIn();
}

bool HistoryWidget::isMuteUnmute() const {
	return _peer
		&& ((_peer->isBroadcast() && !_peer->asChannel()->canPublish())
			|| (_peer->isGigagroup() && !_peer->asChannel()->canWrite())
			|| _peer->isRepliesChat());
}

bool HistoryWidget::showRecordButton() const {
	return Media::Capture::instance()->available()
		&& !_voiceRecordBar->isListenState()
		&& !HasSendText(_field)
		&& !readyToForward()
		&& !_editMsgId;
}

bool HistoryWidget::showInlineBotCancel() const {
	return _inlineBot && !_inlineLookingUpBot;
}

void HistoryWidget::updateSendButtonType() {
	using Type = Ui::SendButton::Type;

	const auto type = computeSendButtonType();
	_send->setType(type);

	// This logic is duplicated in RepliesWidget.
	const auto disabledBySlowmode = _peer
		&& _peer->slowmodeApplied()
		&& (_history->latestSendingMessage() != nullptr);

	const auto delay = [&] {
		return (type != Type::Cancel && type != Type::Save && _peer)
			? _peer->slowmodeSecondsLeft()
			: 0;
	}();
	_send->setSlowmodeDelay(delay);
	_send->setDisabled(disabledBySlowmode
		&& (type == Type::Send || type == Type::Record));

	if (delay != 0) {
		base::call_delayed(
			kRefreshSlowmodeLabelTimeout,
			this,
			[=] { updateSendButtonType(); });
	}
}

bool HistoryWidget::updateCmdStartShown() {
	bool cmdStartShown = false;
	if (_history && _peer && ((_peer->isChat() && _peer->asChat()->botStatus > 0) || (_peer->isMegagroup() && _peer->asChannel()->mgInfo->botStatus > 0) || (_peer->isUser() && _peer->asUser()->isBot()))) {
		if (!isBotStart() && !isBlocked() && !_keyboard->hasMarkup() && !_keyboard->forceReply() && !_editMsgId) {
			if (!HasSendText(_field)) {
				cmdStartShown = true;
			}
		}
	}
	if (_cmdStartShown != cmdStartShown) {
		_cmdStartShown = cmdStartShown;
		return true;
	}
	return false;
}

bool HistoryWidget::kbWasHidden() const {
	return _history && (_keyboard->forMsgId() == FullMsgId(_history->channelId(), _history->lastKeyboardHiddenId));
}

void HistoryWidget::toggleKeyboard(bool manual) {
	auto fieldEnabled = canWriteMessage() && !_a_show.animating();
	if (_kbShown || _kbReplyTo) {
		_botKeyboardHide->hide();
		if (_kbShown) {
			if (fieldEnabled) {
				_botKeyboardShow->show();
			}
			if (manual && _history) {
				_history->lastKeyboardHiddenId = _keyboard->forMsgId().msg;
			}

			_kbScroll->hide();
			_kbShown = false;

			_field->setMaxHeight(computeMaxFieldHeight());

			_kbReplyTo = nullptr;
			if (!readyToForward() && (!_previewData || _previewData->pendingTill < 0) && !_editMsgId && !_replyToId) {
				_fieldBarCancel->hide();
				updateMouseTracking();
			}
		} else {
			if (_history) {
				_history->clearLastKeyboard();
			} else {
				updateBotKeyboard();
			}
		}
	} else if (!_keyboard->hasMarkup() && _keyboard->forceReply()) {
		_botKeyboardHide->hide();
		_botKeyboardShow->hide();
		if (fieldEnabled) {
			_botCommandStart->show();
		}
		_kbScroll->hide();
		_kbShown = false;

		_field->setMaxHeight(computeMaxFieldHeight());

		_kbReplyTo = (_peer->isChat() || _peer->isChannel() || _keyboard->forceReply())
			? session().data().message(_keyboard->forMsgId())
			: nullptr;
		if (_kbReplyTo && !_editMsgId && !_replyToId && fieldEnabled) {
			updateReplyToName();
			updateReplyEditText(_kbReplyTo);
		}
		if (manual && _history) {
			_history->lastKeyboardHiddenId = 0;
		}
	} else if (fieldEnabled) {
		_botKeyboardHide->show();
		_botKeyboardShow->hide();
		_kbScroll->show();
		_kbShown = true;

		const auto maxheight = computeMaxFieldHeight();
		const auto kbheight = qMin(_keyboard->height(), maxheight - (maxheight / 2));
		_field->setMaxHeight(maxheight - kbheight);

		_kbReplyTo = (_peer->isChat() || _peer->isChannel() || _keyboard->forceReply())
			? session().data().message(_keyboard->forMsgId())
			: nullptr;
		if (_kbReplyTo && !_editMsgId && !_replyToId) {
			updateReplyToName();
			updateReplyEditText(_kbReplyTo);
		}
		if (manual && _history) {
			_history->lastKeyboardHiddenId = 0;
		}
	}
	updateControlsGeometry();
	if (_botKeyboardHide->isHidden() && canWriteMessage() && !_a_show.animating()) {
		_tabbedSelectorToggle->show();
	} else {
		_tabbedSelectorToggle->hide();
	}
	updateField();
}

void HistoryWidget::startBotCommand() {
	setFieldText(
		{ qsl("/"), TextWithTags::Tags() },
		0,
		Ui::InputField::HistoryAction::NewEntry);
}

void HistoryWidget::setMembersShowAreaActive(bool active) {
	if (!active) {
		_membersDropdownShowTimer.cancel();
	}
	if (active && _peer && (_peer->isChat() || _peer->isMegagroup())) {
		if (_membersDropdown) {
			_membersDropdown->otherEnter();
		} else if (!_membersDropdownShowTimer.isActive()) {
			_membersDropdownShowTimer.callOnce(kShowMembersDropdownTimeoutMs);
		}
	} else if (_membersDropdown) {
		_membersDropdown->otherLeave();
	}
}

void HistoryWidget::showMembersDropdown() {
	if (!_peer) {
		return;
	}
	if (!_membersDropdown) {
		_membersDropdown.create(this, st::membersInnerDropdown);
		_membersDropdown->setOwnedWidget(object_ptr<Profile::GroupMembersWidget>(this, _peer, st::membersInnerItem));
		_membersDropdown->resizeToWidth(st::membersInnerWidth);

		_membersDropdown->setMaxHeight(countMembersDropdownHeightMax());
		_membersDropdown->moveToLeft(0, _topBar->height());
		_membersDropdown->setHiddenCallback([this] { _membersDropdown.destroyDelayed(); });
	}
	_membersDropdown->otherEnter();
}

bool HistoryWidget::pushTabbedSelectorToThirdSection(
		not_null<PeerData*> peer,
		const Window::SectionShow &params) {
	if (!_tabbedPanel) {
		return true;
	} else if (!peer->canWrite()) {
		Core::App().settings().setTabbedReplacedWithInfo(true);
		controller()->showPeerInfo(peer, params.withThirdColumn());
		return false;
	}
	Core::App().settings().setTabbedReplacedWithInfo(false);
	controller()->resizeForThirdSection();
	controller()->showSection(
		std::make_shared<ChatHelpers::TabbedMemento>(),
		params.withThirdColumn());
	return true;
}

bool HistoryWidget::returnTabbedSelector() {
	createTabbedPanel();
	moveFieldControls();
	return true;
}

void HistoryWidget::createTabbedPanel() {
	setTabbedPanel(std::make_unique<TabbedPanel>(
		this,
		controller(),
		controller()->tabbedSelector()));
}

void HistoryWidget::setTabbedPanel(std::unique_ptr<TabbedPanel> panel) {
	_tabbedPanel = std::move(panel);
	if (const auto raw = _tabbedPanel.get()) {
		_tabbedSelectorToggle->installEventFilter(raw);
		_tabbedSelectorToggle->setColorOverrides(nullptr, nullptr, nullptr);
	} else {
		_tabbedSelectorToggle->setColorOverrides(
			&st::historyAttachEmojiActive,
			&st::historyRecordVoiceFgActive,
			&st::historyRecordVoiceRippleBgActive);
	}
}

bool HistoryWidget::preventsClose(Fn<void()> &&continueCallback) const {
	if (_voiceRecordBar->isActive()) {
		_voiceRecordBar->showDiscardBox(std::move(continueCallback));
		return true;
	}
	return false;
}

void HistoryWidget::toggleTabbedSelectorMode() {
	if (!_peer) {
		return;
	}
	if (_tabbedPanel) {
		if (controller()->canShowThirdSection() && !Adaptive::OneColumn()) {
			Core::App().settings().setTabbedSelectorSectionEnabled(true);
			Core::App().saveSettingsDelayed();
			pushTabbedSelectorToThirdSection(
				_peer,
				Window::SectionShow::Way::ClearStack);
		} else {
			_tabbedPanel->toggleAnimated();
		}
	} else {
		controller()->closeThirdSection();
	}
}

void HistoryWidget::recountChatWidth() {
	auto layout = (width() < st::adaptiveChatWideWidth)
		? Adaptive::ChatLayout::Normal
		: Adaptive::ChatLayout::Wide;
	if (layout != Global::AdaptiveChatLayout()) {
		Global::SetAdaptiveChatLayout(layout);
		Adaptive::Changed().notify(true);
	}
}

void HistoryWidget::moveFieldControls() {
	auto keyboardHeight = 0;
	auto bottom = height();
	auto maxKeyboardHeight = computeMaxFieldHeight() - _field->height();
	_keyboard->resizeToWidth(width(), maxKeyboardHeight);
	if (_kbShown) {
		keyboardHeight = qMin(_keyboard->height(), maxKeyboardHeight);
		bottom -= keyboardHeight;
		_kbScroll->setGeometryToLeft(0, bottom, width(), keyboardHeight);
	}

// _attachToggle --------- _inlineResults -------------------------------------- _tabbedPanel --------- _fieldBarCancel
<<<<<<< HEAD
// (_attachDocument|_attachPhoto) _field (_scheduled) (_silent|_cmdStart|_kbShow) (_kbHide|_tabbedSelectorToggle) _send
// (_botStart|_unblock|_joinChannel|{_muteUnmute&_discuss})
=======
// (_attachDocument|_attachPhoto) _field (_ttlInfo) (_scheduled) (_silent|_cmdStart|_kbShow) (_kbHide|_tabbedSelectorToggle) _send
// (_botStart|_unblock|_joinChannel|_muteUnmute|_reportMessages)
>>>>>>> bb119ca9

	auto buttonsBottom = bottom - _attachToggle->height();
	auto left = st::historySendRight;
	_attachToggle->moveToLeft(left, buttonsBottom); left += _attachToggle->width();
	_field->moveToLeft(left, bottom - _field->height() - st::historySendPadding);
	auto right = st::historySendRight;
	_send->moveToRight(right, buttonsBottom); right += _send->width();
	_voiceRecordBar->moveToLeft(0, bottom - _voiceRecordBar->height());
	_tabbedSelectorToggle->moveToRight(right, buttonsBottom);
	_botKeyboardHide->moveToRight(right, buttonsBottom); right += _botKeyboardHide->width();
	_botKeyboardShow->moveToRight(right, buttonsBottom);
	_botCommandStart->moveToRight(right, buttonsBottom);
	if (_silent) {
		_silent->moveToRight(right, buttonsBottom);
	}
	const auto kbShowShown = _history && !_kbShown && _keyboard->hasMarkup();
	if (kbShowShown || _cmdStartShown || _silent) {
		right += _botCommandStart->width();
	}
	if (_scheduled) {
		_scheduled->moveToRight(right, buttonsBottom);
		right += _scheduled->width();
	}
	if (_ttlInfo) {
		_ttlInfo->move(width() - right - _ttlInfo->width(), buttonsBottom);
	}

	_fieldBarCancel->moveToRight(0, _field->y() - st::historySendPadding - _fieldBarCancel->height());
	if (_inlineResults) {
		_inlineResults->moveBottom(_field->y() - st::historySendPadding);
	}
	if (_tabbedPanel) {
		_tabbedPanel->moveBottomRight(buttonsBottom, width());
	}

	const auto fullWidthButtonRect = myrtlrect(
		0,
		bottom - _botStart->height(),
		width(),
		_botStart->height());
	_botStart->setGeometry(fullWidthButtonRect);
	_unblock->setGeometry(fullWidthButtonRect);
<<<<<<< HEAD
	if (hasDiscussionGroup()) {
		_joinChannel->setGeometry(myrtlrect(
			0,
			fullWidthButtonRect.y(),
			width() / 2,
			fullWidthButtonRect.height()));
		_muteUnmute->setGeometry(myrtlrect(
			0,
			fullWidthButtonRect.y(),
			width() / 2,
			fullWidthButtonRect.height()));
		_discuss->setGeometry(myrtlrect(
			width() / 2,
			fullWidthButtonRect.y(),
			width() - (width() / 2),
			fullWidthButtonRect.height()));
	} else {
		_muteUnmute->setGeometry(fullWidthButtonRect);
		_joinChannel->setGeometry(fullWidthButtonRect);
	}
=======
	_joinChannel->setGeometry(fullWidthButtonRect);
	_muteUnmute->setGeometry(fullWidthButtonRect);
	_reportMessages->setGeometry(fullWidthButtonRect);
>>>>>>> bb119ca9
}

void HistoryWidget::updateFieldSize() {
	auto kbShowShown = _history && !_kbShown && _keyboard->hasMarkup();
	auto fieldWidth = width() - _attachToggle->width() - st::historySendRight;
	fieldWidth -= _send->width();
	fieldWidth -= _tabbedSelectorToggle->width();
	if (kbShowShown) fieldWidth -= _botKeyboardShow->width();
	if (_cmdStartShown) fieldWidth -= _botCommandStart->width();
	if (_silent) fieldWidth -= _silent->width();
	if (_scheduled) fieldWidth -= _scheduled->width();
	if (_ttlInfo) fieldWidth -= _ttlInfo->width();

	if (_field->width() != fieldWidth) {
		_field->resize(fieldWidth, _field->height());
	} else {
		moveFieldControls();
	}
}

void HistoryWidget::clearInlineBot() {
	if (_inlineBot || _inlineLookingUpBot) {
		_inlineBot = nullptr;
		_inlineLookingUpBot = false;
		inlineBotChanged();
		_field->finishAnimating();
	}
	if (_inlineResults) {
		_inlineResults->clearInlineBot();
	}
	checkFieldAutocomplete();
}

void HistoryWidget::inlineBotChanged() {
	bool isInlineBot = showInlineBotCancel();
	if (_isInlineBot != isInlineBot) {
		_isInlineBot = isInlineBot;
		updateFieldPlaceholder();
		updateFieldSubmitSettings();
		updateControlsVisibility();
	}
}

void HistoryWidget::fieldResized() {
	moveFieldControls();
	updateHistoryGeometry();
	updateField();
}

void HistoryWidget::fieldFocused() {
	if (_list) {
		_list->clearSelected(true);
	}
}

void HistoryWidget::checkFieldAutocomplete() {
	if (!_history || _a_show.animating()) {
		return;
	}

	const auto isInlineBot = _inlineBot && !_inlineLookingUpBot;
	const auto autocomplete = isInlineBot
		? AutocompleteQuery()
		: ParseMentionHashtagBotCommandQuery(_field);
	if (!autocomplete.query.isEmpty()) {
		if (autocomplete.query[0] == '#'
			&& cRecentWriteHashtags().isEmpty()
			&& cRecentSearchHashtags().isEmpty()) {
			session().local().readRecentHashtagsAndBots();
		} else if (autocomplete.query[0] == '@'
			&& cRecentInlineBots().isEmpty()) {
			session().local().readRecentHashtagsAndBots();
		} else if (autocomplete.query[0] == '/'
			&& ((_peer->isUser() && !_peer->asUser()->isBot())
				|| _editMsgId)) {
			return;
		}
	}
	_fieldAutocomplete->showFiltered(
		_peer,
		autocomplete.query,
		autocomplete.fromStart);
}

void HistoryWidget::updateFieldPlaceholder() {
	if (!_editMsgId && _inlineBot && !_inlineLookingUpBot) {
		_field->setPlaceholder(
			rpl::single(_inlineBot->botInfo->inlinePlaceholder.mid(1)),
			_inlineBot->username.size() + 2);
		return;
	}

	_field->setPlaceholder([&] {
		if (_editMsgId) {
			return tr::lng_edit_message_text();
		} else if (!_history) {
			return tr::lng_message_ph();
		} else if (const auto channel = _history->peer->asChannel()) {
			if (channel->isBroadcast()) {
				return session().data().notifySilentPosts(channel)
					? tr::lng_broadcast_silent_ph()
					: tr::lng_broadcast_ph();
			} else if (channel->adminRights() & ChatAdminRight::f_anonymous) {
				return tr::lng_send_anonymous_ph();
			} else {
				return tr::lng_message_ph();
			}
		} else {
			return tr::lng_message_ph();
		}
	}());
	updateSendButtonType();
}

bool HistoryWidget::showSendingFilesError(
		const Ui::PreparedList &list) const {
	const auto text = [&] {
		const auto error = _peer
			? Data::RestrictionError(
				_peer,
				ChatRestriction::f_send_media)
			: std::nullopt;
		if (error) {
			return *error;
		} else if (!canWriteMessage()) {
			return tr::lng_forward_send_files_cant(tr::now);
		}
		if (_peer->slowmodeApplied() && !list.canBeSentInSlowmode()) {
			return tr::lng_slowmode_no_many(tr::now);
		} else if (const auto left = _peer->slowmodeSecondsLeft()) {
			return tr::lng_slowmode_enabled(
				tr::now,
				lt_left,
				Ui::FormatDurationWords(left));
		}
		using Error = Ui::PreparedList::Error;
		switch (list.error) {
		case Error::None: return QString();
		case Error::EmptyFile:
		case Error::Directory:
		case Error::NonLocalUrl: return tr::lng_send_image_empty(
			tr::now,
			lt_name,
			list.errorData);
		case Error::TooLargeFile: return tr::lng_send_image_too_large(
			tr::now,
			lt_name,
			list.errorData);
		}
		return tr::lng_forward_send_files_cant(tr::now);
	}();
	if (text.isEmpty()) {
		return false;
	}

	Ui::ShowMultilineToast({
		.text = { text },
	});
	return true;
}

bool HistoryWidget::confirmSendingFiles(const QStringList &files) {
	return confirmSendingFiles(files, QString());
}

bool HistoryWidget::confirmSendingFiles(not_null<const QMimeData*> data) {
	return confirmSendingFiles(data, std::nullopt);
}

bool HistoryWidget::confirmSendingFiles(
		const QStringList &files,
		const QString &insertTextOnCancel) {
	return confirmSendingFiles(
		Storage::PrepareMediaList(files, st::sendMediaPreviewSize),
		insertTextOnCancel);
}

bool HistoryWidget::confirmSendingFiles(
		Ui::PreparedList &&list,
		const QString &insertTextOnCancel) {
	if (showSendingFilesError(list)) {
		return false;
	}
	if (_editMsgId) {
		Ui::show(Box<InformBox>(tr::lng_edit_caption_attach(tr::now)));
		return false;
	}

	const auto cursor = _field->textCursor();
	const auto position = cursor.position();
	const auto anchor = cursor.anchor();
	const auto text = _field->getTextWithTags();
	using SendLimit = SendFilesBox::SendLimit;
	auto box = Box<SendFilesBox>(
		controller(),
		std::move(list),
		text,
		_peer->slowmodeApplied() ? SendLimit::One : SendLimit::Many,
		Api::SendType::Normal,
		sendMenuType());
	_field->setTextWithTags({});
	box->setConfirmedCallback(crl::guard(this, [=](
			Ui::PreparedList &&list,
			Ui::SendFilesWay way,
			TextWithTags &&caption,
			Api::SendOptions options,
			bool ctrlShiftEnter) {
		sendingFilesConfirmed(
			std::move(list),
			way,
			std::move(caption),
			options,
			ctrlShiftEnter);
	}));
	box->setCancelledCallback(crl::guard(this, [=] {
		_field->setTextWithTags(text);
		auto cursor = _field->textCursor();
		cursor.setPosition(anchor);
		if (position != anchor) {
			cursor.setPosition(position, QTextCursor::KeepAnchor);
		}
		_field->setTextCursor(cursor);
		if (!insertTextOnCancel.isEmpty()) {
			_field->textCursor().insertText(insertTextOnCancel);
		}
	}));

	Window::ActivateWindow(controller());
	const auto shown = Ui::show(std::move(box));
	shown->setCloseByOutsideClick(false);

	return true;
}

void HistoryWidget::sendingFilesConfirmed(
		Ui::PreparedList &&list,
		Ui::SendFilesWay way,
		TextWithTags &&caption,
		Api::SendOptions options,
		bool ctrlShiftEnter) {
	Expects(list.filesToProcess.empty());

	if (showSendingFilesError(list)) {
		return;
	}
	auto groups = DivideByGroups(
		std::move(list),
		way,
		_peer->slowmodeApplied());
	const auto type = way.sendImagesAsPhotos()
		? SendMediaType::Photo
		: SendMediaType::File;
	auto action = Api::SendAction(_history);
	action.replyTo = replyToId();
	action.options = options;
	action.clearDraft = false;
	if ((groups.size() != 1 || !groups.front().sentWithCaption())
		&& !caption.text.isEmpty()) {
		auto message = Api::MessageToSend(_history);
		message.textWithTags = base::take(caption);
		message.action = action;
		session().api().sendMessage(std::move(message));
	}
	for (auto &group : groups) {
		const auto album = (group.type != Ui::AlbumType::None)
			? std::make_shared<SendingAlbum>()
			: nullptr;
		session().api().sendFiles(
			std::move(group.list),
			type,
			base::take(caption),
			album,
			action);
	}
}

bool HistoryWidget::confirmSendingFiles(
		QImage &&image,
		QByteArray &&content,
		std::optional<bool> overrideSendImagesAsPhotos,
		const QString &insertTextOnCancel) {
	if (image.isNull()) {
		return false;
	}

	auto list = Storage::PrepareMediaFromImage(
		std::move(image),
		std::move(content),
		st::sendMediaPreviewSize);
	list.overrideSendImagesAsPhotos = overrideSendImagesAsPhotos;
	return confirmSendingFiles(std::move(list), insertTextOnCancel);
}

bool HistoryWidget::canSendFiles(not_null<const QMimeData*> data) const {
	if (!canWriteMessage()) {
		return false;
	} else if (data->hasImage()) {
		return true;
	} else if (const auto urls = data->urls(); !urls.empty()) {
		if (ranges::all_of(urls, &QUrl::isLocalFile)) {
			return true;
		}
	}
	return false;
}

bool HistoryWidget::confirmSendingFiles(
		not_null<const QMimeData*> data,
		std::optional<bool> overrideSendImagesAsPhotos,
		const QString &insertTextOnCancel) {
	if (!canWriteMessage()) {
		return false;
	}

	const auto hasImage = data->hasImage();

	if (const auto urls = data->urls(); !urls.empty()) {
		auto list = Storage::PrepareMediaList(
			urls,
			st::sendMediaPreviewSize);
		if (list.error != Ui::PreparedList::Error::NonLocalUrl) {
			if (list.error == Ui::PreparedList::Error::None
				|| !hasImage) {
				const auto emptyTextOnCancel = QString();
				list.overrideSendImagesAsPhotos = overrideSendImagesAsPhotos;
				confirmSendingFiles(std::move(list), emptyTextOnCancel);
				return true;
			}
		}
	}

	if (hasImage) {
		auto image = Platform::GetImageFromClipboard();
		if (image.isNull()) {
			image = qvariant_cast<QImage>(data->imageData());
		}
		if (!image.isNull()) {
			confirmSendingFiles(
				std::move(image),
				QByteArray(),
				overrideSendImagesAsPhotos,
				insertTextOnCancel);
			return true;
		}
	}
	return false;
}

void HistoryWidget::uploadFile(
		const QByteArray &fileContent,
		SendMediaType type) {
	if (!canWriteMessage()) return;

	auto action = Api::SendAction(_history);
	action.replyTo = replyToId();
	session().api().sendFile(fileContent, type, action);
}

void HistoryWidget::handleHistoryChange(not_null<const History*> history) {
	if (_list && (_history == history || _migrated == history)) {
		handlePendingHistoryUpdate();
		updateBotKeyboard();
		if (!_scroll->isHidden()) {
			const auto unblock = isBlocked();
			const auto botStart = isBotStart();
			const auto joinChannel = isJoinChannel();
			const auto muteUnmute = isMuteUnmute();
<<<<<<< HEAD
			const auto discuss = muteUnmute && hasDiscussionGroup();
=======
			const auto reportMessages = isReportMessages();
>>>>>>> bb119ca9
			const auto update = false
				|| (_reportMessages->isHidden() == reportMessages)
				|| (!reportMessages && _unblock->isHidden() == unblock)
				|| (!reportMessages
					&& !unblock
					&& _botStart->isHidden() == botStart)
				|| (!reportMessages
					&& !unblock
					&& !botStart
					&& _joinChannel->isHidden() == joinChannel)
				|| (!reportMessages
					&& !unblock
					&& !botStart
					&& !joinChannel
					&& (_muteUnmute->isHidden() == muteUnmute 
						|| _discuss->isHidden() == discuss));
			if (update) {
				updateControlsVisibility();
				updateControlsGeometry();
			}
		}
	}
}

QPixmap HistoryWidget::grabForShowAnimation(
		const Window::SectionSlideParams &params) {
	if (params.withTopBarShadow) {
		_topShadow->hide();
	}
	_inGrab = true;
	updateControlsGeometry();
	auto result = Ui::GrabWidget(this);
	_inGrab = false;
	updateControlsGeometry();
	if (params.withTopBarShadow) {
		_topShadow->show();
	}
	return result;
}

bool HistoryWidget::skipItemRepaint() {
	auto ms = crl::now();
	if (_lastScrolled + kSkipRepaintWhileScrollMs <= ms) {
		return false;
	}
	_updateHistoryItems.callOnce(
		_lastScrolled + kSkipRepaintWhileScrollMs - ms);
	return true;
}

void HistoryWidget::updateHistoryItemsByTimer() {
	if (!_list) {
		return;
	}

	auto ms = crl::now();
	if (_lastScrolled + kSkipRepaintWhileScrollMs <= ms) {
		_list->update();
	} else {
		_updateHistoryItems.callOnce(
			_lastScrolled + kSkipRepaintWhileScrollMs - ms);
	}
}

PeerData *HistoryWidget::ui_getPeerForMouseAction() {
	return _peer;
}

void HistoryWidget::handlePendingHistoryUpdate() {
	if (hasPendingResizedItems() || _updateHistoryGeometryRequired) {
		updateHistoryGeometry();
		_list->update();
	}
}

void HistoryWidget::resizeEvent(QResizeEvent *e) {
	//updateTabbedSelectorSectionShown();
	recountChatWidth();
	updateControlsGeometry();
}

void HistoryWidget::updateControlsGeometry() {
	_topBar->resizeToWidth(width());
	_topBar->moveToLeft(0, 0);
	_voiceRecordBar->resizeToWidth(width());

	moveFieldControls();

	const auto groupCallTop = _topBar->bottomNoMargins();
	if (_groupCallBar) {
		_groupCallBar->move(0, groupCallTop);
		_groupCallBar->resizeToWidth(width());
	}
	const auto pinnedBarTop = groupCallTop + (_groupCallBar ? _groupCallBar->height() : 0);
	if (_pinnedBar) {
		_pinnedBar->move(0, pinnedBarTop);
		_pinnedBar->resizeToWidth(width());
	}
	const auto contactStatusTop = pinnedBarTop + (_pinnedBar ? _pinnedBar->height() : 0);
	if (_contactStatus) {
		_contactStatus->move(0, contactStatusTop);
	}
	const auto scrollAreaTop = contactStatusTop + (_contactStatus ? _contactStatus->height() : 0);
	if (_scroll->y() != scrollAreaTop) {
		_scroll->moveToLeft(0, scrollAreaTop);
		_fieldAutocomplete->setBoundings(_scroll->geometry());
		if (_supportAutocomplete) {
			_supportAutocomplete->setBoundings(_scroll->geometry());
		}
	}

	updateHistoryGeometry(false, false, { ScrollChangeAdd, _topDelta });

	updateFieldSize();

	updateHistoryDownPosition();

	if (_membersDropdown) {
		_membersDropdown->setMaxHeight(countMembersDropdownHeightMax());
	}

	auto topShadowLeft = (Adaptive::OneColumn() || _inGrab) ? 0 : st::lineWidth;
	auto topShadowRight = (Adaptive::ThreeColumn() && !_inGrab && _peer) ? st::lineWidth : 0;
	_topShadow->setGeometryToLeft(
		topShadowLeft,
		_topBar->bottomNoMargins(),
		width() - topShadowLeft - topShadowRight,
		st::lineWidth);
}

void HistoryWidget::itemRemoved(not_null<const HistoryItem*> item) {
	if (item == _replyEditMsg && _editMsgId) {
		cancelEdit();
	}
	if (item == _replyEditMsg && _replyToId) {
		cancelReply();
	}
	while (item == _replyReturn) {
		calcNextReplyReturn();
	}
	if (_kbReplyTo && item == _kbReplyTo) {
		toggleKeyboard();
		_kbReplyTo = nullptr;
	}
	auto found = ranges::find(_toForward, item);
	if (found != _toForward.end()) {
		_toForward.erase(found);
		updateForwardingTexts();
		if (_toForward.empty()) {
			updateControlsVisibility();
			updateControlsGeometry();
		}
	}
}

void HistoryWidget::itemEdited(not_null<HistoryItem*> item) {
	if (item.get() == _replyEditMsg) {
		updateReplyEditTexts(true);
	}
}

void HistoryWidget::updateScrollColors() {
	_scroll->updateBars();
}

MsgId HistoryWidget::replyToId() const {
	return _replyToId ? _replyToId : (_kbReplyTo ? _kbReplyTo->id : 0);
}

int HistoryWidget::countInitialScrollTop() {
	if (_history->scrollTopItem || (_migrated && _migrated->scrollTopItem)) {
		return _list->historyScrollTop();
	} else if (_showAtMsgId
		&& (IsServerMsgId(_showAtMsgId)
			|| IsServerMsgId(-_showAtMsgId))) {
		const auto item = getItemFromHistoryOrMigrated(_showAtMsgId);
		const auto itemTop = _list->itemTop(item);
		if (itemTop < 0) {
			setMsgId(0);
			return countInitialScrollTop();
		} else {
			const auto view = item->mainView();
			Assert(view != nullptr);

			enqueueMessageHighlight(view);
			const auto result = itemTopForHighlight(view);
			createUnreadBarIfBelowVisibleArea(result);
			return result;
		}
	} else if (_showAtMsgId == ShowAtTheEndMsgId) {
		return ScrollMax;
	} else if (const auto top = unreadBarTop()) {
		return *top;
	} else {
		_history->calculateFirstUnreadMessage();
		return countAutomaticScrollTop();
	}
}

void HistoryWidget::createUnreadBarIfBelowVisibleArea(int withScrollTop) {
	Expects(_history != nullptr);

	if (_history->unreadBar()) {
		return;
	}
	_history->calculateFirstUnreadMessage();
	if (const auto unread = _history->firstUnreadMessage()) {
		if (_list->itemTop(unread) > withScrollTop) {
			createUnreadBarAndResize();
		}
	}
}

void HistoryWidget::createUnreadBarAndResize() {
	if (!_history->firstUnreadMessage()) {
		return;
	}
	const auto was = base::take(_historyInited);
	_history->addUnreadBar();
	if (hasPendingResizedItems()) {
		updateListSize();
	}
	_historyInited = was;
}

int HistoryWidget::countAutomaticScrollTop() {
	Expects(_history != nullptr);
	Expects(_list != nullptr);

	if (const auto unread = _history->firstUnreadMessage()) {
		const auto firstUnreadTop = _list->itemTop(unread);
		const auto possibleUnreadBarTop = _scroll->scrollTopMax()
			+ HistoryView::UnreadBar::height()
			- HistoryView::UnreadBar::marginTop();
		if (firstUnreadTop < possibleUnreadBarTop) {
			createUnreadBarAndResize();
			if (_history->unreadBar() != nullptr) {
				setMsgId(ShowAtUnreadMsgId);
				return countInitialScrollTop();
			}
		}
	}
	return ScrollMax;
}

void HistoryWidget::updateHistoryGeometry(
		bool initial,
		bool loadedDown,
		const ScrollChange &change) {
	if (!_history || (initial && _historyInited) || (!initial && !_historyInited)) {
		return;
	}
	if (_firstLoadRequest || _a_show.animating()) {
		_updateHistoryGeometryRequired = true;
		return; // scrollTopMax etc are not working after recountHistoryGeometry()
	}

	auto newScrollHeight = height() - _topBar->height();
	if (_pinnedBar) {
		newScrollHeight -= _pinnedBar->height();
	}
	if (_groupCallBar) {
		newScrollHeight -= _groupCallBar->height();
	}
	if (_contactStatus) {
		newScrollHeight -= _contactStatus->height();
	}
	if (!editingMessage() && (isBlocked() || isBotStart() || isJoinChannel() || isMuteUnmute() || isReportMessages())) {
		newScrollHeight -= _unblock->height();
	} else {
		if (editingMessage() || _canSendMessages) {
			newScrollHeight -= (_field->height() + 2 * st::historySendPadding);
		} else if (writeRestriction().has_value()) {
			newScrollHeight -= _unblock->height();
		}
		if (_editMsgId || replyToId() || readyToForward() || (_previewData && _previewData->pendingTill >= 0)) {
			newScrollHeight -= st::historyReplyHeight;
		}
		if (_kbShown) {
			newScrollHeight -= _kbScroll->height();
		}
	}
	if (newScrollHeight <= 0) {
		return;
	}
	const auto wasScrollTop = _scroll->scrollTop();
	const auto wasAtBottom = (wasScrollTop == _scroll->scrollTopMax());
	const auto needResize = (_scroll->width() != width())
		|| (_scroll->height() != newScrollHeight);
	if (needResize) {
		_scroll->resize(width(), newScrollHeight);
		// on initial updateListSize we didn't put the _scroll->scrollTop correctly yet
		// so visibleAreaUpdated() call will erase it with the new (undefined) value
		if (!initial) {
			visibleAreaUpdated();
		}

		_fieldAutocomplete->setBoundings(_scroll->geometry());
		if (_supportAutocomplete) {
			_supportAutocomplete->setBoundings(_scroll->geometry());
		}
		if (!_historyDownShown.animating()) {
			// _historyDown is a child widget of _scroll, not me.
			_historyDown->moveToRight(st::historyToDownPosition.x(), _scroll->height() - _historyDown->height() - st::historyToDownPosition.y());
			if (!_unreadMentionsShown.animating()) {
				// _unreadMentions is a child widget of _scroll, not me.
				auto additionalSkip = _historyDownIsShown ? (_historyDown->height() + st::historyUnreadMentionsSkip) : 0;
				_unreadMentions->moveToRight(st::historyToDownPosition.x(), _scroll->height() - _unreadMentions->height() - additionalSkip - st::historyToDownPosition.y());
			}
		}

		controller()->floatPlayerAreaUpdated();
	}

	updateListSize();
	_updateHistoryGeometryRequired = false;

	auto newScrollTop = 0;
	if (initial) {
		newScrollTop = countInitialScrollTop();
		_historyInited = true;
		_scrollToAnimation.stop();
	} else if (wasAtBottom && !loadedDown && !_history->unreadBar()) {
		newScrollTop = countAutomaticScrollTop();
	} else {
		newScrollTop = std::min(
			_list->historyScrollTop(),
			_scroll->scrollTopMax());
		if (change.type == ScrollChangeAdd) {
			newScrollTop += change.value;
		} else if (change.type == ScrollChangeNoJumpToBottom) {
			newScrollTop = wasScrollTop;
		} else if (const auto add = base::take(_addToScroll)) {
			newScrollTop += add;
		}
	}
	const auto toY = std::clamp(newScrollTop, 0, _scroll->scrollTopMax());
	synteticScrollToY(toY);
}

void HistoryWidget::updateListSize() {
	_list->recountHistoryGeometry();
	auto washidden = _scroll->isHidden();
	if (washidden) {
		_scroll->show();
	}
	_list->updateSize();
	if (washidden) {
		_scroll->hide();
	}
	_updateHistoryGeometryRequired = true;
}

bool HistoryWidget::hasPendingResizedItems() const {
	return (_history && _history->hasPendingResizedItems())
		|| (_migrated && _migrated->hasPendingResizedItems());
}

std::optional<int> HistoryWidget::unreadBarTop() const {
	const auto bar = [&]() -> HistoryView::Element* {
		if (const auto bar = _migrated ? _migrated->unreadBar() : nullptr) {
			return bar;
		}
		return _history->unreadBar();
	}();
	if (bar) {
		const auto result = _list->itemTop(bar)
			+ HistoryView::UnreadBar::marginTop();
		if (bar->Has<HistoryView::DateBadge>()) {
			return result + bar->Get<HistoryView::DateBadge>()->height();
		}
		return result;
	}
	return std::nullopt;
}

void HistoryWidget::addMessagesToFront(PeerData *peer, const QVector<MTPMessage> &messages) {
	_list->messagesReceived(peer, messages);
	if (!_firstLoadRequest) {
		updateHistoryGeometry();
		updateBotKeyboard();
	}
}

void HistoryWidget::addMessagesToBack(
		PeerData *peer,
		const QVector<MTPMessage> &messages) {
	const auto checkForUnreadStart = [&] {
		if (_history->unreadBar() || !_history->trackUnreadMessages()) {
			return false;
		}
		_history->calculateFirstUnreadMessage();
		return !_history->firstUnreadMessage();
	}();
	_list->messagesReceivedDown(peer, messages);
	if (checkForUnreadStart) {
		_history->calculateFirstUnreadMessage();
		createUnreadBarAndResize();
	}
	if (!_firstLoadRequest) {
		updateHistoryGeometry(false, true, { ScrollChangeNoJumpToBottom, 0 });
	}
}

void HistoryWidget::updateBotKeyboard(History *h, bool force) {
	if (h && h != _history && h != _migrated) {
		return;
	}

	bool changed = false;
	bool wasVisible = _kbShown || _kbReplyTo;
	if ((_replyToId && !_replyEditMsg) || _editMsgId || !_history) {
		changed = _keyboard->updateMarkup(nullptr, force);
	} else if (_replyToId && _replyEditMsg) {
		changed = _keyboard->updateMarkup(_replyEditMsg, force);
	} else {
		const auto keyboardItem = _history->lastKeyboardId
			? session().data().message(_channel, _history->lastKeyboardId)
			: nullptr;
		changed = _keyboard->updateMarkup(keyboardItem, force);
	}
	updateCmdStartShown();
	if (!changed) return;

	bool hasMarkup = _keyboard->hasMarkup(), forceReply = _keyboard->forceReply() && (!_replyToId || !_replyEditMsg);
	if (hasMarkup || forceReply) {
		if (_keyboard->singleUse() && _keyboard->hasMarkup() && _keyboard->forMsgId() == FullMsgId(_channel, _history->lastKeyboardId) && _history->lastKeyboardUsed) {
			_history->lastKeyboardHiddenId = _history->lastKeyboardId;
		}
		if (!isBotStart() && !isBlocked() && _canSendMessages && (wasVisible || (_replyToId && _replyEditMsg) || (!HasSendText(_field) && !kbWasHidden()))) {
			if (!_a_show.animating()) {
				if (hasMarkup) {
					_kbScroll->show();
					_tabbedSelectorToggle->hide();
					_botKeyboardHide->show();
				} else {
					_kbScroll->hide();
					_tabbedSelectorToggle->show();
					_botKeyboardHide->hide();
				}
				_botKeyboardShow->hide();
				_botCommandStart->hide();
			}
			const auto maxheight = computeMaxFieldHeight();
			const auto kbheight = hasMarkup ? qMin(_keyboard->height(), maxheight - (maxheight / 2)) : 0;
			_field->setMaxHeight(maxheight - kbheight);
			_kbShown = hasMarkup;
			_kbReplyTo = (_peer->isChat() || _peer->isChannel() || _keyboard->forceReply())
				? session().data().message(_keyboard->forMsgId())
				: nullptr;
			if (_kbReplyTo && !_replyToId) {
				updateReplyToName();
				updateReplyEditText(_kbReplyTo);
			}
		} else {
			if (!_a_show.animating()) {
				_kbScroll->hide();
				_tabbedSelectorToggle->show();
				_botKeyboardHide->hide();
				_botKeyboardShow->show();
				_botCommandStart->hide();
			}
			_field->setMaxHeight(computeMaxFieldHeight());
			_kbShown = false;
			_kbReplyTo = nullptr;
			if (!readyToForward() && (!_previewData || _previewData->pendingTill < 0) && !_replyToId) {
				_fieldBarCancel->hide();
				updateMouseTracking();
			}
		}
	} else {
		if (!_scroll->isHidden()) {
			_kbScroll->hide();
			_tabbedSelectorToggle->show();
			_botKeyboardHide->hide();
			_botKeyboardShow->hide();
			_botCommandStart->setVisible(!_editMsgId);
		}
		_field->setMaxHeight(computeMaxFieldHeight());
		_kbShown = false;
		_kbReplyTo = nullptr;
		if (!readyToForward() && (!_previewData || _previewData->pendingTill < 0) && !_replyToId && !_editMsgId) {
			_fieldBarCancel->hide();
			updateMouseTracking();
		}
	}
	refreshTopBarActiveChat();
	updateControlsGeometry();
	update();
}

int HistoryWidget::computeMaxFieldHeight() const {
	const auto available = height()
		- _topBar->height()
		- (_contactStatus ? _contactStatus->height() : 0)
		- (_pinnedBar ? _pinnedBar->height() : 0)
		- (_groupCallBar ? _groupCallBar->height() : 0)
		- ((_editMsgId
			|| replyToId()
			|| readyToForward()
			|| (_previewData && _previewData->pendingTill >= 0))
			? st::historyReplyHeight
			: 0)
		- (2 * st::historySendPadding)
		- st::historyReplyHeight; // at least this height for history.
	return std::min(st::historyComposeFieldMaxHeight, available);
}

void HistoryWidget::updateHistoryDownPosition() {
	// _historyDown is a child widget of _scroll, not me.
	auto top = anim::interpolate(0, _historyDown->height() + st::historyToDownPosition.y(), _historyDownShown.value(_historyDownIsShown ? 1. : 0.));
	_historyDown->moveToRight(st::historyToDownPosition.x(), _scroll->height() - top);
	auto shouldBeHidden = !_historyDownIsShown && !_historyDownShown.animating();
	if (shouldBeHidden != _historyDown->isHidden()) {
		_historyDown->setVisible(!shouldBeHidden);
	}
	updateUnreadMentionsPosition();
}

void HistoryWidget::updateHistoryDownVisibility() {
	if (_a_show.animating()) return;

	const auto haveUnreadBelowBottom = [&](History *history) {
		if (!_list || !history || history->unreadCount() <= 0) {
			return false;
		}
		const auto unread = history->firstUnreadMessage();
		if (!unread) {
			return false;
		}
		const auto top = _list->itemTop(unread);
		return (top >= _scroll->scrollTop() + _scroll->height());
	};
	const auto historyDownIsVisible = [&] {
		if (!_list || _firstLoadRequest) {
			return false;
		}
		if (_voiceRecordBar->isLockPresent()) {
			return false;
		}
		if (!_history->loadedAtBottom() || _replyReturn) {
			return true;
		}
		const auto top = _scroll->scrollTop() + st::historyToDownShownAfter;
		if (top < _scroll->scrollTopMax()) {
			return true;
		}
		if (haveUnreadBelowBottom(_history)
			|| haveUnreadBelowBottom(_migrated)) {
			return true;
		}
		return false;
	};
	auto historyDownIsShown = historyDownIsVisible();
	if (_historyDownIsShown != historyDownIsShown) {
		_historyDownIsShown = historyDownIsShown;
		_historyDownShown.start([=] { updateHistoryDownPosition(); }, _historyDownIsShown ? 0. : 1., _historyDownIsShown ? 1. : 0., st::historyToDownDuration);
	}
}

void HistoryWidget::updateUnreadMentionsPosition() {
	// _unreadMentions is a child widget of _scroll, not me.
	auto right = anim::interpolate(-_unreadMentions->width(), st::historyToDownPosition.x(), _unreadMentionsShown.value(_unreadMentionsIsShown ? 1. : 0.));
	auto shift = anim::interpolate(0, _historyDown->height() + st::historyUnreadMentionsSkip, _historyDownShown.value(_historyDownIsShown ? 1. : 0.));
	auto top = _scroll->height() - _unreadMentions->height() - st::historyToDownPosition.y() - shift;
	_unreadMentions->moveToRight(right, top);
	auto shouldBeHidden = !_unreadMentionsIsShown && !_unreadMentionsShown.animating();
	if (shouldBeHidden != _unreadMentions->isHidden()) {
		_unreadMentions->setVisible(!shouldBeHidden);
	}
}

void HistoryWidget::updateUnreadMentionsVisibility() {
	if (_a_show.animating()) return;

	auto showUnreadMentions = _peer && (_peer->isChat() || _peer->isMegagroup());
	if (showUnreadMentions) {
		session().api().preloadEnoughUnreadMentions(_history);
	}
	const auto unreadMentionsIsShown = [&] {
		if (!showUnreadMentions || _firstLoadRequest) {
			return false;
		}
		if (_voiceRecordBar->isLockPresent()) {
			return false;
		}
		if (!_history->getUnreadMentionsLoadedCount()) {
			return false;
		}
		// If we have an unheard voice message with the mention
		// and our message is the last one, we can't see the status
		// (delivered/read) of this message.
		// (Except for MacBooks with the TouchPad.)
		if (_scroll->scrollTop() == _scroll->scrollTopMax()) {
			if (const auto lastMessage = _history->lastMessage()) {
				return !lastMessage->from()->isSelf();
			}
		}
		return true;
	}();
	if (unreadMentionsIsShown) {
		_unreadMentions->setUnreadCount(_history->getUnreadMentionsCount());
	}
	if (_unreadMentionsIsShown != unreadMentionsIsShown) {
		_unreadMentionsIsShown = unreadMentionsIsShown;
		_unreadMentionsShown.start([=] { updateUnreadMentionsPosition(); }, _unreadMentionsIsShown ? 0. : 1., _unreadMentionsIsShown ? 1. : 0., st::historyToDownDuration);
	}
}

void HistoryWidget::mousePressEvent(QMouseEvent *e) {
	const auto hasSecondLayer = (_editMsgId
		|| _replyToId
		|| readyToForward()
		|| _kbReplyTo);
	_replyForwardPressed = hasSecondLayer && QRect(
		0,
		_field->y() - st::historySendPadding - st::historyReplyHeight,
		st::historyReplySkip,
		st::historyReplyHeight).contains(e->pos());
	if (_replyForwardPressed && !_fieldBarCancel->isHidden()) {
		updateField();
	} else if (_inReplyEditForward) {
		if (readyToForward()) {
			const auto items = std::move(_toForward);
			session().data().cancelForwarding(_history);
			auto list = ranges::view::all(
				items
			) | ranges::view::transform(
				&HistoryItem::fullId
			) | ranges::to_vector;
			Window::ShowForwardMessagesBox(controller(), std::move(list));
		} else {
			Ui::showPeerHistory(_peer, _editMsgId ? _editMsgId : replyToId());
		}
	}
}

void HistoryWidget::keyPressEvent(QKeyEvent *e) {
	if (!_history) return;

	const auto commonModifiers = e->modifiers() & kCommonModifiers;
	if (e->key() == Qt::Key_Escape) {
		e->ignore();
	} else if (e->key() == Qt::Key_Back) {
		controller()->showBackFromStack();
		_cancelRequests.fire({});
	} else if (e->key() == Qt::Key_PageDown) {
		_scroll->keyPressEvent(e);
	} else if (e->key() == Qt::Key_PageUp) {
		_scroll->keyPressEvent(e);
	} else if (e->key() == Qt::Key_Down && !commonModifiers) {
		_scroll->keyPressEvent(e);
	} else if (e->key() == Qt::Key_Up && !commonModifiers) {
		const auto item = _history
			? _history->lastEditableMessage()
			: nullptr;
		if (item
			&& _field->empty()
			&& !_editMsgId
			&& !_replyToId) {
			editMessage(item);
			return;
		}
		_scroll->keyPressEvent(e);
	} else if (e->key() == Qt::Key_Return || e->key() == Qt::Key_Enter) {
		if (!_botStart->isHidden()) {
			sendBotStartCommand();
		}
		if (!_canSendMessages) {
			const auto submitting = Ui::InputField::ShouldSubmit(
				Core::App().settings().sendSubmitWay(),
				e->modifiers());
			if (submitting) {
				sendWithModifiers(e->modifiers());
			}
		}
	} else if (e->key() == Qt::Key_O && e->modifiers() == Qt::ControlModifier) {
		chooseAttach();
	} else {
		e->ignore();
	}
}

void HistoryWidget::handlePeerMigration() {
	const auto current = _peer->migrateToOrMe();
	const auto chat = current->migrateFrom();
	if (!chat) {
		return;
	}
	const auto channel = current->asChannel();
	Assert(channel != nullptr);

	if (_peer != channel) {
		showHistory(
			channel->id,
			(_showAtMsgId > 0) ? (-_showAtMsgId) : _showAtMsgId);
		channel->session().api().requestParticipantsCountDelayed(channel);
	} else {
		_migrated = _history->migrateFrom();
		_list->notifyMigrateUpdated();
		setupPinnedTracker();
		setupGroupCallTracker();
		updateHistoryGeometry();
	}
	const auto from = chat->owner().historyLoaded(chat);
	const auto to = channel->owner().historyLoaded(channel);
	if (from
		&& to
		&& !from->isEmpty()
		&& (!from->loadedAtBottom() || !to->loadedAtTop())) {
		from->clear(History::ClearType::Unload);
	}
}

bool HistoryWidget::replyToPreviousMessage() {
	if (!_history || _editMsgId) {
		return false;
	}
	const auto fullId = FullMsgId(
		_history->channelId(),
		_replyToId);
	if (const auto item = session().data().message(fullId)) {
		if (const auto view = item->mainView()) {
			if (const auto previousView = view->previousDisplayedInBlocks()) {
				const auto previous = previousView->data();
				Ui::showPeerHistoryAtItem(previous);
				replyToMessage(previous);
				return true;
			}
		}
	} else if (const auto previousView = _history->findLastDisplayed()) {
		const auto previous = previousView->data();
		Ui::showPeerHistoryAtItem(previous);
		replyToMessage(previous);
		return true;
	}
	return false;
}

bool HistoryWidget::replyToNextMessage() {
	if (!_history || _editMsgId) {
		return false;
	}
	const auto fullId = FullMsgId(
		_history->channelId(),
		_replyToId);
	if (const auto item = session().data().message(fullId)) {
		if (const auto view = item->mainView()) {
			if (const auto nextView = view->nextDisplayedInBlocks()) {
				const auto next = nextView->data();
				Ui::showPeerHistoryAtItem(next);
				replyToMessage(next);
			} else {
				clearHighlightMessages();
				cancelReply(false);
			}
			return true;
		}
	}
	return false;
}

bool HistoryWidget::showSlowmodeError() {
	const auto text = [&] {
		if (const auto left = _peer->slowmodeSecondsLeft()) {
			return tr::lng_slowmode_enabled(
				tr::now,
				lt_left,
				Ui::FormatDurationWords(left));
		} else if (_peer->slowmodeApplied()) {
			if (const auto item = _history->latestSendingMessage()) {
				if (const auto view = item->mainView()) {
					animatedScrollToItem(item->id);
					enqueueMessageHighlight(view);
				}
				return tr::lng_slowmode_no_many(tr::now);
			}
		}
		return QString();
	}();
	if (text.isEmpty()) {
		return false;
	}
	Ui::ShowMultilineToast({
		.text = { text },
	});
	return true;
}

void HistoryWidget::fieldTabbed() {
	if (_supportAutocomplete) {
		_supportAutocomplete->activate(_field.data());
	} else if (!_fieldAutocomplete->isHidden()) {
		_fieldAutocomplete->chooseSelected(FieldAutocomplete::ChooseMethod::ByTab);
	}
}

void HistoryWidget::sendInlineResult(InlineBots::ResultSelected result) {
	if (!_peer || !_peer->canWrite()) {
		return;
	} else if (showSlowmodeError()) {
		return;
	}

	auto errorText = result.result->getErrorOnSend(_history);
	if (!errorText.isEmpty()) {
		Ui::show(Box<InformBox>(errorText));
		return;
	}

	auto action = Api::SendAction(_history);
	action.replyTo = replyToId();
	action.options = std::move(result.options);
	action.generateLocal = true;
	session().api().sendInlineResult(result.bot, result.result, action);

	clearFieldText();
	_saveDraftText = true;
	_saveDraftStart = crl::now();
	saveDraft();

	auto &bots = cRefRecentInlineBots();
	const auto index = bots.indexOf(result.bot);
	if (index) {
		if (index > 0) {
			bots.removeAt(index);
		} else if (bots.size() >= RecentInlineBotsLimit) {
			bots.resize(RecentInlineBotsLimit - 1);
		}
		bots.push_front(result.bot);
		session().local().writeRecentHashtagsAndBots();
	}

	hideSelectorControlsAnimated();

	_field->setFocus();
}

void HistoryWidget::updatePinnedViewer() {
	if (_firstLoadRequest
		|| _delayedShowAtRequest
		|| _scroll->isHidden()
		|| !_history
		|| !_historyInited) {
		return;
	}
	const auto visibleBottom = _scroll->scrollTop() + _scroll->height();
	auto [view, offset] = _list->findViewForPinnedTracking(visibleBottom);
	const auto lessThanId = !view
		? (ServerMaxMsgId - 1)
		: (view->data()->history() != _history)
		? (view->data()->id + (offset > 0 ? 1 : 0) - ServerMaxMsgId)
		: (view->data()->id + (offset > 0 ? 1 : 0));
	const auto lastClickedId = !_pinnedClickedId
		? (ServerMaxMsgId - 1)
		: (!_migrated || _pinnedClickedId.channel)
		? _pinnedClickedId.msg
		: (_pinnedClickedId.msg - ServerMaxMsgId);
	if (_pinnedClickedId
		&& lessThanId <= lastClickedId
		&& !_scrollToAnimation.animating()) {
		_pinnedClickedId = FullMsgId();
	}
	if (_pinnedClickedId && !_minPinnedId) {
		_minPinnedId = Data::ResolveMinPinnedId(
			_peer,
			_migrated ? _migrated->peer.get() : nullptr);
	}
	if (_pinnedClickedId && _minPinnedId && _minPinnedId >= _pinnedClickedId) {
		// After click on the last pinned message we should the top one.
		_pinnedTracker->trackAround(ServerMaxMsgId - 1);
	} else {
		_pinnedTracker->trackAround(std::min(lessThanId, lastClickedId));
	}
}

void HistoryWidget::checkLastPinnedClickedIdReset(
		int wasScrollTop,
		int nowScrollTop) {
	if (_firstLoadRequest
		|| _delayedShowAtRequest
		|| _scroll->isHidden()
		|| !_history
		|| !_historyInited) {
		return;
	}
	if (wasScrollTop < nowScrollTop && _pinnedClickedId) {
		// User scrolled down.
		_pinnedClickedId = FullMsgId();
		_minPinnedId = std::nullopt;
		updatePinnedViewer();
	}
}

void HistoryWidget::setupPinnedTracker() {
	Expects(_history != nullptr);

	_pinnedTracker = std::make_unique<HistoryView::PinnedTracker>(_history);
	_pinnedBar = nullptr;
	checkPinnedBarState();
}

void HistoryWidget::checkPinnedBarState() {
	Expects(_pinnedTracker != nullptr);

	const auto hiddenId = _peer->canPinMessages()
		? MsgId(0)
		: session().settings().hiddenPinnedMessageId(_peer->id);
	const auto currentPinnedId = Data::ResolveTopPinnedId(
		_peer,
		_migrated ? _migrated->peer.get() : nullptr);
	const auto universalPinnedId = !currentPinnedId
		? int32(0)
		: (_migrated && !currentPinnedId.channel)
		? (currentPinnedId.msg - ServerMaxMsgId)
		: currentPinnedId.msg;
	if (universalPinnedId == hiddenId) {
		if (_pinnedBar) {
			_pinnedTracker->reset();
			auto qobject = base::unique_qptr{
				Ui::WrapAsQObject(this, std::move(_pinnedBar)).get()
			};
			auto destroyer = [this, object = std::move(qobject)]() mutable {
				object = nullptr;
				updateHistoryGeometry();
				updateControlsGeometry();
			};
			base::call_delayed(
				st::defaultMessageBar.duration,
				this,
				std::move(destroyer));
		}
		return;
	}
	if (_pinnedBar || !universalPinnedId) {
		return;
	}

	auto barContent = HistoryView::PinnedBarContent(
		&session(),
		_pinnedTracker->shownMessageId());
	_pinnedBar = std::make_unique<Ui::PinnedBar>(
		this,
		std::move(barContent));
	Info::Profile::SharedMediaCountValue(
		_peer,
		nullptr,
		Storage::SharedMediaType::Pinned
	) | rpl::distinct_until_changed(
	) | rpl::map([=](int count) {
		if (_pinnedClickedId) {
			_pinnedClickedId = FullMsgId();
			_minPinnedId = std::nullopt;
			updatePinnedViewer();
		}
		return (count > 1);
	}) | rpl::distinct_until_changed(
	) | rpl::start_with_next([=](bool many) {
		refreshPinnedBarButton(many);
	}, _pinnedBar->lifetime());

	rpl::single(
		rpl::empty_value()
	) | rpl::then(
		base::ObservableViewer(Adaptive::Changed())
	) | rpl::map([] {
		return Adaptive::OneColumn();
	}) | rpl::start_with_next([=](bool one) {
		_pinnedBar->setShadowGeometryPostprocess([=](QRect geometry) {
			if (!one) {
				geometry.setLeft(geometry.left() + st::lineWidth);
			}
			return geometry;
		});
	}, _pinnedBar->lifetime());

	_pinnedBar->barClicks(
	) | rpl::start_with_next([=] {
		const auto id = _pinnedTracker->currentMessageId();
		if (const auto item = session().data().message(id.message)) {
			Ui::showPeerHistory(item->history()->peer, item->id);
			if (const auto group = session().data().groups().find(item)) {
				// Hack for the case when a non-first item of an album
				// is pinned and we still want the 'show last after first'.
				_pinnedClickedId = group->items.front()->fullId();
			} else {
				_pinnedClickedId = id.message;
			}
			_minPinnedId = std::nullopt;
			updatePinnedViewer();
		}
	}, _pinnedBar->lifetime());

	_pinnedBarHeight = 0;
	_pinnedBar->heightValue(
	) | rpl::start_with_next([=](int height) {
		_topDelta = _preserveScrollTop ? 0 : (height - _pinnedBarHeight);
		_pinnedBarHeight = height;
		updateHistoryGeometry();
		updateControlsGeometry();
		_topDelta = 0;
	}, _pinnedBar->lifetime());

	orderWidgets();

	if (_a_show.animating()) {
		_pinnedBar->hide();
	}
}

void HistoryWidget::checkMessagesTTL() {
	if (!_peer || !_peer->messagesTTL()) {
		if (_ttlInfo) {
			_ttlInfo = nullptr;
			updateControlsGeometry();
			updateControlsVisibility();
		}
	} else if (!_ttlInfo || _ttlInfo->peer() != _peer) {
		_ttlInfo = std::make_unique<HistoryView::Controls::TTLButton>(
			this,
			_peer);
		orderWidgets();
		updateControlsGeometry();
		updateControlsVisibility();
	}
}

void HistoryWidget::setChooseReportMessagesDetails(
		Ui::ReportReason reason,
		Fn<void(MessageIdsList)> callback) {
	if (!callback) {
		const auto refresh = _chooseForReport && _chooseForReport->active;
		_chooseForReport = nullptr;
		if (_list) {
			_list->clearChooseReportReason();
		}
		if (refresh) {
			clearSelected();
			updateControlsVisibility();
			updateControlsGeometry();
			updateTopBarChooseForReport();
		}
	} else {
		_chooseForReport = std::make_unique<ChooseMessagesForReport>(
			ChooseMessagesForReport{
				.reason = reason,
				.callback = std::move(callback) });
	}
}

void HistoryWidget::refreshPinnedBarButton(bool many) {
	const auto close = !many;
	auto button = object_ptr<Ui::IconButton>(
		this,
		close ? st::historyReplyCancel : st::historyPinnedShowAll);
	button->clicks(
	) | rpl::start_with_next([=] {
		if (close) {
			hidePinnedMessage();
		} else {
			const auto id = _pinnedTracker->currentMessageId();
			if (id.message) {
				controller()->showSection(
					std::make_shared<HistoryView::PinnedMemento>(
						_history,
						((!_migrated || id.message.channel)
							? id.message.msg
							: (id.message.msg - ServerMaxMsgId))));
			}
		}
	}, button->lifetime());
	_pinnedBar->setRightButton(std::move(button));
}

void HistoryWidget::setupGroupCallTracker() {
	Expects(_history != nullptr);

	const auto peer = _history->peer;
	if (!peer->asMegagroup() && !peer->asChat()) {
		_groupCallTracker = nullptr;
		_groupCallBar = nullptr;
		return;
	}
	_groupCallTracker = std::make_unique<HistoryView::GroupCallTracker>(
		peer);
	_groupCallBar = std::make_unique<Ui::GroupCallBar>(
		this,
		_groupCallTracker->content(),
		Core::App().appDeactivatedValue());

	rpl::single(
		rpl::empty_value()
	) | rpl::then(
		base::ObservableViewer(Adaptive::Changed())
	) | rpl::map([] {
		return Adaptive::OneColumn();
	}) | rpl::start_with_next([=](bool one) {
		_groupCallBar->setShadowGeometryPostprocess([=](QRect geometry) {
			if (!one) {
				geometry.setLeft(geometry.left() + st::lineWidth);
			}
			return geometry;
		});
	}, _groupCallBar->lifetime());

	rpl::merge(
		_groupCallBar->barClicks(),
		_groupCallBar->joinClicks()
	) | rpl::start_with_next([=] {
		const auto peer = _history->peer;
		const auto channel = peer->asChannel();
		if (channel && channel->amAnonymous()) {
			Ui::ShowMultilineToast({
				.text = { tr::lng_group_call_no_anonymous(tr::now) },
			});
			return;
		} else if (peer->groupCall()) {
			controller()->startOrJoinGroupCall(peer);
		}
	}, _groupCallBar->lifetime());

	_groupCallBarHeight = 0;
	_groupCallBar->heightValue(
	) | rpl::start_with_next([=](int height) {
		_topDelta = _preserveScrollTop ? 0 : (height - _groupCallBarHeight);
		_groupCallBarHeight = height;
		updateHistoryGeometry();
		updateControlsGeometry();
		_topDelta = 0;
	}, _groupCallBar->lifetime());

	orderWidgets();

	if (_a_show.animating()) {
		_groupCallBar->hide();
	}
}

void HistoryWidget::requestMessageData(MsgId msgId) {
	const auto callback = [=](ChannelData *channel, MsgId msgId) {
		messageDataReceived(channel, msgId);
	};
	session().api().requestMessageData(
		_peer->asChannel(),
		msgId,
		crl::guard(this, callback));
}

bool HistoryWidget::sendExistingDocument(
		not_null<DocumentData*> document,
		Api::SendOptions options) {
	const auto error = _peer
		? Data::RestrictionError(_peer, ChatRestriction::f_send_stickers)
		: std::nullopt;
	if (error) {
		Ui::show(Box<InformBox>(*error), Ui::LayerOption::KeepOther);
		return false;
	} else if (!_peer || !_peer->canWrite()) {
		return false;
	} else if (showSlowmodeError()) {
		return false;
	}

	auto message = Api::MessageToSend(_history);
	message.action.options = std::move(options);
	message.action.replyTo = replyToId();
	Api::SendExistingDocument(std::move(message), document);

	if (_fieldAutocomplete->stickersShown()) {
		clearFieldText();
		//_saveDraftText = true;
		//_saveDraftStart = crl::now();
		//saveDraft();
		saveCloudDraft(); // won't be needed if SendInlineBotResult will clear the cloud draft
	}

	hideSelectorControlsAnimated();

	_field->setFocus();
	return true;
}

bool HistoryWidget::sendExistingPhoto(
		not_null<PhotoData*> photo,
		Api::SendOptions options) {
	const auto error = _peer
		? Data::RestrictionError(_peer, ChatRestriction::f_send_media)
		: std::nullopt;
	if (error) {
		Ui::show(Box<InformBox>(*error), Ui::LayerOption::KeepOther);
		return false;
	} else if (!_peer || !_peer->canWrite()) {
		return false;
	} else if (showSlowmodeError()) {
		return false;
	}

	auto message = Api::MessageToSend(_history);
	message.action.replyTo = replyToId();
	message.action.options = std::move(options);
	Api::SendExistingPhoto(std::move(message), photo);

	hideSelectorControlsAnimated();

	_field->setFocus();
	return true;
}

void HistoryWidget::showInfoTooltip(
		const TextWithEntities &text,
		Fn<void()> hiddenCallback) {
	hideInfoTooltip(anim::type::normal);
	_topToast = Ui::Toast::Show(_scroll, Ui::Toast::Config{
		.text = text,
		.st = &st::historyInfoToast,
		.durationMs = CountToastDuration(text),
		.multiline = true,
		.dark = true,
		.slideSide = RectPart::Top,
	});
	if (const auto strong = _topToast.get()) {
		if (hiddenCallback) {
			connect(strong->widget(), &QObject::destroyed, hiddenCallback);
		}
	} else if (hiddenCallback) {
		hiddenCallback();
	}
}

void HistoryWidget::hideInfoTooltip(anim::type animated) {
	if (const auto strong = _topToast.get()) {
		if (animated == anim::type::normal) {
			strong->hideAnimated();
		} else {
			strong->hide();
		}
	}
}

void HistoryWidget::setFieldText(
		const TextWithTags &textWithTags,
		TextUpdateEvents events,
		FieldHistoryAction fieldHistoryAction) {
	_textUpdateEvents = events;
	_field->setTextWithTags(textWithTags, fieldHistoryAction);
	auto cursor = _field->textCursor();
	cursor.movePosition(QTextCursor::End);
	_field->setTextCursor(cursor);
	_textUpdateEvents = TextUpdateEvent::SaveDraft
		| TextUpdateEvent::SendTyping;

	previewCancel();
	_previewState = Data::PreviewState::Allowed;
}

void HistoryWidget::clearFieldText(
		TextUpdateEvents events,
		FieldHistoryAction fieldHistoryAction) {
	setFieldText(TextWithTags(), events, fieldHistoryAction);
}

void HistoryWidget::replyToMessage(FullMsgId itemId) {
	if (const auto item = session().data().message(itemId)) {
		replyToMessage(item);
	}
}

void HistoryWidget::replyToMessage(not_null<HistoryItem*> item) {
	if (!IsServerMsgId(item->id) || !_canSendMessages) {
		return;
	}
	if (item->history() == _migrated) {
		if (item->serviceMsg()) {
			Ui::show(Box<InformBox>(tr::lng_reply_cant(tr::now)));
		} else {
			const auto itemId = item->fullId();
			Ui::show(Box<ConfirmBox>(tr::lng_reply_cant_forward(tr::now), tr::lng_selected_forward(tr::now), crl::guard(this, [=] {
				controller()->content()->setForwardDraft(
					_peer->id,
					{ 1, itemId });
			})));
		}
		return;
	}

	session().data().cancelForwarding(_history);

	if (_editMsgId) {
		if (auto localDraft = _history->localDraft()) {
			localDraft->msgId = item->id;
		} else {
			_history->setLocalDraft(std::make_unique<Data::Draft>(
				TextWithTags(),
				item->id,
				MessageCursor(),
				Data::PreviewState::Allowed));
		}
	} else {
		_replyEditMsg = item;
		_replyToId = item->id;
		updateReplyEditText(_replyEditMsg);
		updateBotKeyboard();
		updateReplyToName();
		updateControlsGeometry();
		updateField();
		refreshTopBarActiveChat();
	}

	_saveDraftText = true;
	_saveDraftStart = crl::now();
	saveDraft();

	_field->setFocus();
}

void HistoryWidget::editMessage(FullMsgId itemId) {
	if (const auto item = session().data().message(itemId)) {
		editMessage(item);
	}
}

void HistoryWidget::editMessage(not_null<HistoryItem*> item) {
	if (_voiceRecordBar->isActive()) {
		Ui::show(Box<InformBox>(tr::lng_edit_caption_voice(tr::now)));
		return;
	}
	if (const auto media = item->media()) {
		if (media->allowsEditCaption()) {
			Ui::show(Box<EditCaptionBox>(controller(), item));
			return;
		}
	}

	if (isRecording()) {
		// Just fix some strange inconsistency.
		_send->clearState();
	}
	if (!_editMsgId) {
		if (_replyToId || !_field->empty()) {
			_history->setLocalDraft(std::make_unique<Data::Draft>(
				_field,
				_replyToId,
				_previewState));
		} else {
			_history->clearLocalDraft();
		}
	}

	const auto editData = PrepareEditText(item);
	const auto cursor = MessageCursor {
		editData.text.size(),
		editData.text.size(),
		QFIXED_MAX
	};
	const auto previewPage = [&]() -> WebPageData* {
		if (const auto media = item->media()) {
			return media->webpage();
		}
		return nullptr;
	}();
	const auto previewState = previewPage
		? Data::PreviewState::Allowed
		: Data::PreviewState::EmptyOnEdit;
	_history->setLocalEditDraft(std::make_unique<Data::Draft>(
		editData,
		item->id,
		cursor,
		previewState));
	applyDraft();

	_previewData = previewPage;
	if (_previewData) {
		updatePreview();
	}

	updateBotKeyboard();

	if (!_field->isHidden()) _fieldBarCancel->show();
	updateFieldPlaceholder();
	updateMouseTracking();
	updateReplyToName();
	updateControlsGeometry();
	updateField();

	_saveDraftText = true;
	_saveDraftStart = crl::now();
	saveDraft();

	_field->setFocus();
}

void HistoryWidget::hidePinnedMessage() {
	Expects(_pinnedBar != nullptr);

	const auto id = _pinnedTracker->currentMessageId();
	if (!id.message) {
		return;
	}
	if (_peer->canPinMessages()) {
		Window::ToggleMessagePinned(controller(), id.message, false);
	} else {
		const auto callback = [=] {
			if (_pinnedTracker) {
				checkPinnedBarState();
			}
		};
		Window::HidePinnedBar(
			controller(),
			_peer,
			crl::guard(this, callback));
	}
}

bool HistoryWidget::lastForceReplyReplied(const FullMsgId &replyTo) const {
	if (replyTo.channel != _channel) {
		return false;
	}
	return _keyboard->forceReply()
		&& _keyboard->forMsgId() == FullMsgId(_channel, _history->lastKeyboardId)
		&& _keyboard->forMsgId().msg == replyTo.msg;
}

bool HistoryWidget::lastForceReplyReplied() const {
	return _keyboard->forceReply()
		&& _keyboard->forMsgId() == FullMsgId(_channel, _history->lastKeyboardId)
		&& _keyboard->forMsgId().msg == replyToId();
}

bool HistoryWidget::cancelReply(bool lastKeyboardUsed) {
	bool wasReply = false;
	if (_replyToId) {
		wasReply = true;

		_replyEditMsg = nullptr;
		_replyToId = 0;
		mouseMoveEvent(0);
		if (!readyToForward() && (!_previewData || _previewData->pendingTill < 0) && !_kbReplyTo) {
			_fieldBarCancel->hide();
			updateMouseTracking();
		}

		updateBotKeyboard();
		refreshTopBarActiveChat();
		updateControlsGeometry();
		update();
	} else if (auto localDraft = (_history ? _history->localDraft() : nullptr)) {
		if (localDraft->msgId) {
			if (localDraft->textWithTags.text.isEmpty()) {
				_history->clearLocalDraft();
			} else {
				localDraft->msgId = 0;
			}
		}
	}
	if (wasReply) {
		_saveDraftText = true;
		_saveDraftStart = crl::now();
		saveDraft();
	}
	if (!_editMsgId
		&& _keyboard->singleUse()
		&& _keyboard->forceReply()
		&& lastKeyboardUsed) {
		if (_kbReplyTo) {
			toggleKeyboard(false);
		}
	}
	return wasReply;
}

void HistoryWidget::cancelReplyAfterMediaSend(bool lastKeyboardUsed) {
	if (cancelReply(lastKeyboardUsed)) {
		saveCloudDraft();
	}
}

int HistoryWidget::countMembersDropdownHeightMax() const {
	int result = height() - st::membersInnerDropdown.padding.top() - st::membersInnerDropdown.padding.bottom();
	result -= _tabbedSelectorToggle->height();
	accumulate_min(result, st::membersInnerHeightMax);
	return result;
}

void HistoryWidget::cancelEdit() {
	if (!_editMsgId) {
		return;
	}

	_replyEditMsg = nullptr;
	_editMsgId = 0;
	_history->clearLocalEditDraft();
	applyDraft();

	if (_saveEditMsgRequestId) {
		_history->session().api().request(_saveEditMsgRequestId).cancel();
		_saveEditMsgRequestId = 0;
	}

	_saveDraftText = true;
	_saveDraftStart = crl::now();
	saveDraft();

	mouseMoveEvent(nullptr);
	if (!readyToForward() && (!_previewData || _previewData->pendingTill < 0) && !replyToId()) {
		_fieldBarCancel->hide();
		updateMouseTracking();
	}

	auto old = _textUpdateEvents;
	_textUpdateEvents = 0;
	fieldChanged();
	_textUpdateEvents = old;

	if (!canWriteMessage()) {
		updateControlsVisibility();
	}
	updateBotKeyboard();
	updateFieldPlaceholder();

	updateControlsGeometry();
	update();
}

void HistoryWidget::cancelFieldAreaState() {
	Ui::hideLayer();
	_replyForwardPressed = false;
	if (_previewData && _previewData->pendingTill >= 0) {
		_previewState = Data::PreviewState::Cancelled;
		previewCancel();

		_saveDraftText = true;
		_saveDraftStart = crl::now();
		saveDraft();
	} else if (_editMsgId) {
		cancelEdit();
	} else if (readyToForward()) {
		session().data().cancelForwarding(_history);
	} else if (_replyToId) {
		cancelReply();
	} else if (_kbReplyTo) {
		toggleKeyboard();
	}
}

void HistoryWidget::previewCancel() {
	_api.request(base::take(_previewRequest)).cancel();
	_previewData = nullptr;
	_previewLinks.clear();
	updatePreview();
}

void HistoryWidget::checkPreview() {
	const auto previewRestricted = [&] {
		return _peer && _peer->amRestricted(ChatRestriction::f_embed_links);
	}();
	if (_previewState != Data::PreviewState::Allowed || previewRestricted) {
		previewCancel();
		return;
	}
	const auto links = _parsedLinks.join(' ');
	if (_previewLinks != links) {
		_api.request(base::take(_previewRequest)).cancel();
		_previewLinks = links;
		if (_previewLinks.isEmpty()) {
			if (_previewData && _previewData->pendingTill >= 0) {
				previewCancel();
			}
		} else {
			const auto i = _previewCache.constFind(links);
			if (i == _previewCache.cend()) {
				_previewRequest = _api.request(MTPmessages_GetWebPagePreview(
					MTP_flags(0),
					MTP_string(links),
					MTPVector<MTPMessageEntity>()
				)).done([=](const MTPMessageMedia &result, mtpRequestId requestId) {
					gotPreview(links, result, requestId);
				}).send();
			} else if (i.value()) {
				_previewData = session().data().webpage(i.value());
				updatePreview();
			} else if (_previewData && _previewData->pendingTill >= 0) {
				previewCancel();
			}
		}
	}
}

void HistoryWidget::requestPreview() {
	if (!_previewData
		|| (_previewData->pendingTill <= 0)
		|| _previewLinks.isEmpty()) {
		return;
	}
	const auto links = _previewLinks;
	_previewRequest = _api.request(MTPmessages_GetWebPagePreview(
		MTP_flags(0),
		MTP_string(links),
		MTPVector<MTPMessageEntity>()
	)).done([=](const MTPMessageMedia &result, mtpRequestId requestId) {
		gotPreview(links, result, requestId);
	}).send();
}

void HistoryWidget::gotPreview(
		QString links,
		const MTPMessageMedia &result,
		mtpRequestId req) {
	if (req == _previewRequest) {
		_previewRequest = 0;
	}
	if (result.type() == mtpc_messageMediaWebPage) {
		const auto &data = result.c_messageMediaWebPage().vwebpage();
		const auto page = session().data().processWebpage(data);
		_previewCache.insert(links, page->id);
		if (page->pendingTill > 0
			&& page->pendingTill <= base::unixtime::now()) {
			page->pendingTill = -1;
		}
		if (links == _previewLinks
			&& _previewState == Data::PreviewState::Allowed) {
			_previewData = (page->id && page->pendingTill >= 0)
				? page.get()
				: nullptr;
			updatePreview();
		}
		session().data().sendWebPageGamePollNotifications();
	} else if (result.type() == mtpc_messageMediaEmpty) {
		_previewCache.insert(links, 0);
		if (links == _previewLinks
			&& _previewState == Data::PreviewState::Allowed) {
			_previewData = nullptr;
			updatePreview();
		}
	}
}

void HistoryWidget::updatePreview() {
	_previewTimer.cancel();
	if (_previewData && _previewData->pendingTill >= 0) {
		_fieldBarCancel->show();
		updateMouseTracking();
		if (_previewData->pendingTill) {
			_previewTitle.setText(
				st::msgNameStyle,
				tr::lng_preview_loading(tr::now),
				Ui::NameTextOptions());
#ifndef OS_MAC_OLD
			auto linkText = _previewLinks.splitRef(' ').at(0).toString();
#else // OS_MAC_OLD
			auto linkText = _previewLinks.split(' ').at(0);
#endif // OS_MAC_OLD
			_previewDescription.setText(
				st::messageTextStyle,
				TextUtilities::Clean(linkText),
				Ui::DialogTextOptions());

			const auto timeout = (_previewData->pendingTill - base::unixtime::now());
			_previewTimer.callOnce(std::max(timeout, 0) * crl::time(1000));
		} else {
			auto preview =
				HistoryView::TitleAndDescriptionFromWebPage(_previewData);
			if (preview.title.isEmpty()) {
				if (_previewData->document) {
					preview.title = tr::lng_attach_file(tr::now);
				} else if (_previewData->photo) {
					preview.title = tr::lng_attach_photo(tr::now);
				}
			}
			_previewTitle.setText(
				st::msgNameStyle,
				preview.title,
				Ui::NameTextOptions());
			_previewDescription.setText(
				st::messageTextStyle,
				TextUtilities::Clean(preview.description),
				Ui::DialogTextOptions());
		}
	} else if (!readyToForward() && !replyToId() && !_editMsgId) {
		_fieldBarCancel->hide();
		updateMouseTracking();
	}
	updateControlsGeometry();
	update();
}

void HistoryWidget::fullPeerUpdated(PeerData *peer) {
	auto refresh = false;
	if (_list && peer == _peer) {
		auto newCanSendMessages = _peer->canWrite();
		if (newCanSendMessages != _canSendMessages) {
			_canSendMessages = newCanSendMessages;
			if (!_canSendMessages) {
				cancelReply();
			}
			refreshScheduledToggle();
			refreshSilentToggle();
			refresh = true;
		}
		checkFieldAutocomplete();
		_list->updateBotInfo();

		handlePeerUpdate();
		checkSuggestToGigagroup();
	}
	if (updateCmdStartShown()) {
		refresh = true;
	} else if (!_scroll->isHidden() && _unblock->isHidden() == isBlocked()) {
		refresh = true;
	}
	if (refresh) {
		updateControlsVisibility();
		updateControlsGeometry();
	}
}

void HistoryWidget::handlePeerUpdate() {
	bool resize = false;
	updateHistoryGeometry();
	if (_peer->isChat() && _peer->asChat()->noParticipantInfo()) {
		session().api().requestFullPeer(_peer);
	} else if (_peer->isUser()
		&& (_peer->asUser()->blockStatus() == UserData::BlockStatus::Unknown
			|| _peer->asUser()->callsStatus() == UserData::CallsStatus::Unknown)) {
		session().api().requestFullPeer(_peer);
	} else if (auto channel = _peer->asMegagroup()) {
		if (!channel->mgInfo->botStatus) {
			session().api().requestBots(channel);
		}
		if (channel->mgInfo->admins.empty()) {
			session().api().requestAdmins(channel);
		}
	}
	if (!_a_show.animating()) {
		if (_unblock->isHidden() == isBlocked()
			|| (!isBlocked() && _joinChannel->isHidden() == isJoinChannel())
			|| (isMuteUnmute() && _discuss->isHidden() == hasDiscussionGroup())) {
			resize = true;
		}
		bool newCanSendMessages = _peer->canWrite();
		if (newCanSendMessages != _canSendMessages) {
			_canSendMessages = newCanSendMessages;
			if (!_canSendMessages) {
				cancelReply();
			}
			refreshScheduledToggle();
			refreshSilentToggle();
			resize = true;
		}
		updateControlsVisibility();
		if (resize) {
			updateControlsGeometry();
		}
	}
}

void HistoryWidget::oldForwardSelected() {
	if (!_list) {
		return;
	}
	const auto weak = Ui::MakeWeak(this);
	Window::ShowOldForwardMessagesBox(controller(), getSelectedItems(), [=] {
		if (const auto strong = weak.data()) {
			strong->clearSelected();
		}
	});
}

void HistoryWidget::forwardSelected() {
	if (!_list) {
		return;
	}
	const auto weak = Ui::MakeWeak(this);
	Window::ShowForwardMessagesBox(controller(), getSelectedItems(), [=] {
		if (const auto strong = weak.data()) {
			strong->clearSelected();
		}
	});
}

void HistoryWidget::forwardNoQuoteSelected() {
	if (!_list) {
		return;
	}
	const auto weak = Ui::MakeWeak(this);
	Window::ShowForwardNoQuoteMessagesBox(controller(), getSelectedItems(), [=] {
		if (const auto strong = weak.data()) {
			strong->clearSelected();
		}
	});
}

void HistoryWidget::forwardSelectedToSavedMessages() {
	if (!_list) {
		return;
	}
	const auto weak = Ui::MakeWeak(this);

	const auto items = getSelectedItems();
	const auto item = App::wnd()->sessionController()->session().data().message(items[0]);
	const auto api = &item->history()->peer->session().api();
	const auto session = &item->history()->peer->session();
	const auto self = api->session().user()->asUser();
	auto msgItems = session->data().idsToItems(items);

	auto action = Api::SendAction(item->history()->peer->owner().history(self));
	action.clearDraft = false;
	action.generateLocal = false;
	api->forwardMessages(std::move(msgItems), action, [] {
		Ui::Toast::Show(tr::lng_share_done(tr::now));
	});

	if (const auto strong = weak.data()) {
		strong->clearSelected();
	}
}

void HistoryWidget::confirmDeleteSelected() {
	if (!_list) return;

	auto items = _list->getSelectedItems();
	if (items.empty()) {
		return;
	}
	const auto weak = Ui::MakeWeak(this);
	const auto box = Ui::show(Box<DeleteMessagesBox>(
		&session(),
		std::move(items)));
	box->setDeleteConfirmedCallback([=] {
		if (const auto strong = weak.data()) {
			strong->clearSelected();
		}
	});
}

void HistoryWidget::escape() {
	if (_chooseForReport) {
		controller()->clearChooseReportMessages();
	} else if (_nonEmptySelection && _list) {
		clearSelected();
	} else if (_isInlineBot) {
		cancelInlineBot();
	} else if (_editMsgId) {
		if (_replyEditMsg
			&& PrepareEditText(_replyEditMsg) != _field->getTextWithTags()) {
			Ui::show(Box<ConfirmBox>(
				tr::lng_cancel_edit_post_sure(tr::now),
				tr::lng_cancel_edit_post_yes(tr::now),
				tr::lng_cancel_edit_post_no(tr::now),
				crl::guard(this, [this] {
					if (_editMsgId) {
						cancelEdit();
						Ui::hideLayer();
					}
				})));
		} else {
			cancelEdit();
		}
	} else if (!_fieldAutocomplete->isHidden()) {
		_fieldAutocomplete->hideAnimated();
	} else if (_replyToId && _field->getTextWithTags().text.isEmpty()) {
		cancelReply();
	} else if (auto &voice = _voiceRecordBar; voice->isActive()) {
		voice->showDiscardBox(nullptr, anim::type::normal);
	} else {
		_cancelRequests.fire({});
	}
}

void HistoryWidget::clearSelected() {
	if (_list) {
		_list->clearSelected();
	}
}

HistoryItem *HistoryWidget::getItemFromHistoryOrMigrated(MsgId genericMsgId) const {
	if (genericMsgId < 0 && -genericMsgId < ServerMaxMsgId && _migrated) {
		return session().data().message(_migrated->channelId(), -genericMsgId);
	}
	return session().data().message(_channel, genericMsgId);
}

MessageIdsList HistoryWidget::getSelectedItems() const {
	return _list ? _list->getSelectedItems() : MessageIdsList();
}

void HistoryWidget::updateTopBarChooseForReport() {
	if (_chooseForReport && _chooseForReport->active) {
		_topBar->showChooseMessagesForReport(
			_chooseForReport->reason);
	} else {
		_topBar->clearChooseMessagesForReport();
	}
	updateTopBarSelection();
	updateControlsVisibility();
	updateControlsGeometry();
}

void HistoryWidget::updateTopBarSelection() {
	if (!_list) {
		_topBar->showSelected(HistoryView::TopBarWidget::SelectedState {});
		return;
	}

	auto selectedState = _list->getSelectionState();
	_nonEmptySelection = (selectedState.count > 0)
		|| selectedState.textSelected;
	_topBar->showSelected(selectedState);

	const auto transparent = Qt::WA_TransparentForMouseEvents;
	if (selectedState.count == 0) {
		_reportMessages->clearState();
		_reportMessages->setAttribute(transparent);
		_reportMessages->setColorOverride(st::windowSubTextFg->c);
	} else if (_reportMessages->testAttribute(transparent)) {
		_reportMessages->setAttribute(transparent, false);
		_reportMessages->setColorOverride(std::nullopt);
	}
	_reportMessages->setText(Ui::Text::Upper(selectedState.count
		? tr::lng_report_messages_count(
			tr::now,
			lt_count,
			selectedState.count)
		: tr::lng_report_messages_none(tr::now)));
	updateControlsVisibility();
	updateHistoryGeometry();
	if (!Ui::isLayerShown() && !Core::App().passcodeLocked()) {
		if (_nonEmptySelection
			|| (_list && _list->wasSelectedText())
			|| isRecording()
			|| isBotStart()
			|| isBlocked()
			|| !_canSendMessages) {
			_list->setFocus();
		} else {
			_field->setFocus();
		}
	}
	_topBar->update();
	update();
}

void HistoryWidget::messageDataReceived(ChannelData *channel, MsgId msgId) {
	if (!_peer || _peer->asChannel() != channel || !msgId) {
		return;
	}
	if (_editMsgId == msgId || _replyToId == msgId) {
		updateReplyEditTexts(true);
	}
}

void HistoryWidget::updateReplyEditText(not_null<HistoryItem*> item) {
	_replyEditMsgText.setText(
		st::messageTextStyle,
		item->inReplyText(),
		Ui::DialogTextOptions());
	if (!_field->isHidden() || isRecording()) {
		_fieldBarCancel->show();
		updateMouseTracking();
	}
}

void HistoryWidget::updateReplyEditTexts(bool force) {
	if (!force) {
		if (_replyEditMsg || (!_editMsgId && !_replyToId)) {
			return;
		}
	}
	if (!_replyEditMsg) {
		_replyEditMsg = session().data().message(_channel, _editMsgId ? _editMsgId : _replyToId);
	}
	if (_replyEditMsg) {
		updateReplyEditText(_replyEditMsg);
		updateBotKeyboard();
		updateReplyToName();
		updateField();
	} else if (force) {
		if (_editMsgId) {
			cancelEdit();
		} else {
			cancelReply();
		}
	}
}

void HistoryWidget::updateForwarding() {
	if (_history) {
		_toForward = _history->validateForwardDraft();
		updateForwardingTexts();
	} else {
		_toForward.clear();
	}
	updateControlsVisibility();
	updateControlsGeometry();
}

void HistoryWidget::updateForwardingTexts() {
	int32 version = 0;
	QString from, text;
	if (const auto count = int(_toForward.size())) {
		auto insertedPeers = base::flat_set<not_null<PeerData*>>();
		auto insertedNames = base::flat_set<QString>();
		auto fullname = QString();
		auto names = std::vector<QString>();
		names.reserve(_toForward.size());
		for (const auto item : _toForward) {
			if (const auto from = item->senderOriginal()) {
				if (!insertedPeers.contains(from)) {
					insertedPeers.emplace(from);
					names.push_back(from->shortName());
					fullname = from->name;
				}
				version += from->nameVersion;
			} else if (const auto info = item->hiddenForwardedInfo()) {
				if (!insertedNames.contains(info->name)) {
					insertedNames.emplace(info->name);
					names.push_back(info->firstName);
					fullname = info->name;
				}
				++version;
			} else {
				Unexpected("Corrupt forwarded information in message.");
			}
		}
		if (names.size() > 2) {
			from = tr::lng_forwarding_from(tr::now, lt_count, names.size() - 1, lt_user, names[0]);
		} else if (names.size() < 2) {
			from = fullname;
		} else {
			from = tr::lng_forwarding_from_two(tr::now, lt_user, names[0], lt_second_user, names[1]);
		}

		if (count < 2) {
			text = _toForward.front()->inReplyText();
		} else {
			text = textcmdLink(1, tr::lng_forward_messages(tr::now, lt_count, count));
		}
	}
	_toForwardFrom.setText(st::msgNameStyle, from, Ui::NameTextOptions());
	_toForwardText.setText(
		st::messageTextStyle,
		text,
		Ui::DialogTextOptions());
	_toForwardNameVersion = version;
}

void HistoryWidget::checkForwardingInfo() {
	if (!_toForward.empty()) {
		auto version = 0;
		for (const auto item : _toForward) {
			if (const auto from = item->senderOriginal()) {
				version += from->nameVersion;
			} else if (const auto info = item->hiddenForwardedInfo()) {
				++version;
			} else {
				Unexpected("Corrupt forwarded information in message.");
			}
		}
		if (version != _toForwardNameVersion) {
			updateForwardingTexts();
		}
	}
}

void HistoryWidget::updateReplyToName() {
	if (_editMsgId) {
		return;
	} else if (!_replyEditMsg && (_replyToId || !_kbReplyTo)) {
		return;
	}
	const auto from = [&] {
		const auto item = _replyEditMsg ? _replyEditMsg : _kbReplyTo;
		if (const auto from = item->displayFrom()) {
			return from;
		}
		return item->author().get();
	}();
	_replyToName.setText(
		st::msgNameStyle,
		from->name,
		Ui::NameTextOptions());
	_replyToNameVersion = (_replyEditMsg ? _replyEditMsg : _kbReplyTo)->author()->nameVersion;
}

void HistoryWidget::updateField() {
	auto fieldAreaTop = _scroll->y() + _scroll->height();
	rtlupdate(0, fieldAreaTop, width(), height() - fieldAreaTop);
}

void HistoryWidget::drawField(Painter &p, const QRect &rect) {
	auto backy = _field->y() - st::historySendPadding;
	auto backh = _field->height() + 2 * st::historySendPadding;
	auto hasForward = readyToForward();
	auto drawMsgText = (_editMsgId || _replyToId) ? _replyEditMsg : _kbReplyTo;
	if (_editMsgId || _replyToId || (!hasForward && _kbReplyTo)) {
		if (!_editMsgId && drawMsgText && drawMsgText->author()->nameVersion > _replyToNameVersion) {
			updateReplyToName();
		}
		backy -= st::historyReplyHeight;
		backh += st::historyReplyHeight;
	} else if (hasForward) {
		checkForwardingInfo();
		backy -= st::historyReplyHeight;
		backh += st::historyReplyHeight;
	} else if (_previewData && _previewData->pendingTill >= 0) {
		backy -= st::historyReplyHeight;
		backh += st::historyReplyHeight;
	}
	auto drawWebPagePreview = (_previewData && _previewData->pendingTill >= 0) && !_replyForwardPressed;
	p.fillRect(myrtlrect(0, backy, width(), backh), st::historyReplyBg);
	if (_editMsgId || _replyToId || (!hasForward && _kbReplyTo)) {
		auto replyLeft = st::historyReplySkip;
		(_editMsgId ? st::historyEditIcon : st::historyReplyIcon).paint(p, st::historyReplyIconPosition + QPoint(0, backy), width());
		if (!drawWebPagePreview) {
			if (drawMsgText) {
				if (drawMsgText->media() && drawMsgText->media()->hasReplyPreview()) {
					if (const auto image = drawMsgText->media()->replyPreview()) {
						auto to = QRect(replyLeft, backy + st::msgReplyPadding.top(), st::msgReplyBarSize.height(), st::msgReplyBarSize.height());
						p.drawPixmap(to.x(), to.y(), image->pixSingle(image->width() / cIntRetinaFactor(), image->height() / cIntRetinaFactor(), to.width(), to.height(), ImageRoundRadius::Small));
					}
					replyLeft += st::msgReplyBarSize.height() + st::msgReplyBarSkip - st::msgReplyBarSize.width() - st::msgReplyBarPos.x();
				}
				p.setPen(st::historyReplyNameFg);
				if (_editMsgId) {
					paintEditHeader(p, rect, replyLeft, backy);
				} else {
					_replyToName.drawElided(p, replyLeft, backy + st::msgReplyPadding.top(), width() - replyLeft - _fieldBarCancel->width() - st::msgReplyPadding.right());
				}
				p.setPen(st::historyComposeAreaFg);
				p.setTextPalette(st::historyComposeAreaPalette);
				_replyEditMsgText.drawElided(p, replyLeft, backy + st::msgReplyPadding.top() + st::msgServiceNameFont->height, width() - replyLeft - _fieldBarCancel->width() - st::msgReplyPadding.right());
				p.restoreTextPalette();
			} else {
				p.setFont(st::msgDateFont);
				p.setPen(st::historyComposeAreaFgService);
				p.drawText(replyLeft, backy + st::msgReplyPadding.top() + (st::msgReplyBarSize.height() - st::msgDateFont->height) / 2 + st::msgDateFont->ascent, st::msgDateFont->elided(tr::lng_profile_loading(tr::now), width() - replyLeft - _fieldBarCancel->width() - st::msgReplyPadding.right()));
			}
		}
	} else if (hasForward) {
		auto forwardLeft = st::historyReplySkip;
		st::historyForwardIcon.paint(p, st::historyReplyIconPosition + QPoint(0, backy), width());
		if (!drawWebPagePreview) {
			const auto firstItem = _toForward.front();
			const auto firstMedia = firstItem->media();
			const auto preview = (_toForward.size() < 2 && firstMedia && firstMedia->hasReplyPreview())
				? firstMedia->replyPreview()
				: nullptr;
			if (preview) {
				auto to = QRect(forwardLeft, backy + st::msgReplyPadding.top(), st::msgReplyBarSize.height(), st::msgReplyBarSize.height());
				if (preview->width() == preview->height()) {
					p.drawPixmap(to.x(), to.y(), preview->pix());
				} else {
					auto from = (preview->width() > preview->height()) ? QRect((preview->width() - preview->height()) / 2, 0, preview->height(), preview->height()) : QRect(0, (preview->height() - preview->width()) / 2, preview->width(), preview->width());
					p.drawPixmap(to, preview->pix(), from);
				}
				forwardLeft += st::msgReplyBarSize.height() + st::msgReplyBarSkip - st::msgReplyBarSize.width() - st::msgReplyBarPos.x();
			}
			p.setPen(st::historyReplyNameFg);
			_toForwardFrom.drawElided(p, forwardLeft, backy + st::msgReplyPadding.top(), width() - forwardLeft - _fieldBarCancel->width() - st::msgReplyPadding.right());
			p.setPen(st::historyComposeAreaFg);
			p.setTextPalette(st::historyComposeAreaPalette);
			_toForwardText.drawElided(p, forwardLeft, backy + st::msgReplyPadding.top() + st::msgServiceNameFont->height, width() - forwardLeft - _fieldBarCancel->width() - st::msgReplyPadding.right());
			p.restoreTextPalette();
		}
	}
	if (drawWebPagePreview) {
		const auto textTop = backy + st::msgReplyPadding.top();
		auto previewLeft = st::historyReplySkip + st::webPageLeft;
		p.fillRect(
			st::historyReplySkip,
			textTop,
			st::webPageBar,
			st::msgReplyBarSize.height(),
			st::msgInReplyBarColor);

		const auto to = QRect(
			previewLeft,
			textTop,
			st::msgReplyBarSize.height(),
			st::msgReplyBarSize.height());
		if (HistoryView::DrawWebPageDataPreview(p, _previewData, to)) {
			previewLeft += st::msgReplyBarSize.height()
				+ st::msgReplyBarSkip
				- st::msgReplyBarSize.width()
				- st::msgReplyBarPos.x();
		}
		p.setPen(st::historyReplyNameFg);
		const auto elidedWidth = width()
			- previewLeft
			- _fieldBarCancel->width()
			- st::msgReplyPadding.right();

		_previewTitle.drawElided(
			p,
			previewLeft,
			textTop,
			elidedWidth);
		p.setPen(st::historyComposeAreaFg);
		_previewDescription.drawElided(
			p,
			previewLeft,
			textTop + st::msgServiceNameFont->height,
			elidedWidth);
	}
}

void HistoryWidget::drawRestrictedWrite(Painter &p, const QString &error) {
	auto rect = myrtlrect(0, height() - _unblock->height(), width(), _unblock->height());
	p.fillRect(rect, st::historyReplyBg);

	p.setFont(st::normalFont);
	p.setPen(st::windowSubTextFg);
	p.drawText(rect.marginsRemoved(QMargins(st::historySendPadding, 0, st::historySendPadding, 0)), error, style::al_center);
}

void HistoryWidget::paintEditHeader(Painter &p, const QRect &rect, int left, int top) const {
	if (!rect.intersects(myrtlrect(left, top, width() - left, st::normalFont->height))) {
		return;
	}

	p.setFont(st::msgServiceNameFont);
	p.drawTextLeft(left, top + st::msgReplyPadding.top(), width(), tr::lng_edit_message(tr::now));

	if (!_replyEditMsg
		|| _replyEditMsg->history()->peer->canEditMessagesIndefinitely()) {
		return;
	}

	QString editTimeLeftText;
	int updateIn = -1;
	auto timeSinceMessage = ItemDateTime(_replyEditMsg).msecsTo(QDateTime::currentDateTime());
	auto editTimeLeft = (session().serverConfig().editTimeLimit * 1000LL) - timeSinceMessage;
	if (editTimeLeft < 2) {
		editTimeLeftText = qsl("0:00");
	} else if (editTimeLeft > kDisplayEditTimeWarningMs) {
		updateIn = static_cast<int>(qMin(editTimeLeft - kDisplayEditTimeWarningMs, qint64(kFullDayInMs)));
	} else {
		updateIn = static_cast<int>(editTimeLeft % 1000);
		if (!updateIn) {
			updateIn = 1000;
		}
		++updateIn;

		editTimeLeft = (editTimeLeft - 1) / 1000; // seconds
		editTimeLeftText = qsl("%1:%2").arg(editTimeLeft / 60).arg(editTimeLeft % 60, 2, 10, QChar('0'));
	}

	// Restart timer only if we are sure that we've painted the whole timer.
	if (rect.contains(myrtlrect(left, top, width() - left, st::normalFont->height)) && updateIn > 0) {
		_updateEditTimeLeftDisplay.callOnce(updateIn);
	}

	if (!editTimeLeftText.isEmpty()) {
		p.setFont(st::normalFont);
		p.setPen(st::historyComposeAreaFgService);
		p.drawText(left + st::msgServiceNameFont->width(tr::lng_edit_message(tr::now)) + st::normalFont->spacew, top + st::msgReplyPadding.top() + st::msgServiceNameFont->ascent, editTimeLeftText);
	}
}

//
//void HistoryWidget::drawPinnedBar(Painter &p) {
//	//if (_pinnedBar->msg) {
//	//	const auto media = _pinnedBar->msg->media();
//	//	if (media && media->hasReplyPreview()) {
//	//		if (const auto image = media->replyPreview()) {
//	//			QRect to(left, top, st::msgReplyBarSize.height(), st::msgReplyBarSize.height());
//	//			p.drawPixmap(to.x(), to.y(), image->pixSingle(image->width() / cIntRetinaFactor(), image->height() / cIntRetinaFactor(), to.width(), to.height(), ImageRoundRadius::Small));
//	//		}
//	//		left += st::msgReplyBarSize.height() + st::msgReplyBarSkip - st::msgReplyBarSize.width() - st::msgReplyBarPos.x();
//	//	}
//	//}
//}

bool HistoryWidget::paintShowAnimationFrame() {
	auto progress = _a_show.value(1.);
	if (!_a_show.animating()) {
		return false;
	}

	Painter p(this);
	auto animationWidth = width();
	auto retina = cIntRetinaFactor();
	auto fromLeft = (_showDirection == Window::SlideDirection::FromLeft);
	auto coordUnder = fromLeft ? anim::interpolate(-st::slideShift, 0, progress) : anim::interpolate(0, -st::slideShift, progress);
	auto coordOver = fromLeft ? anim::interpolate(0, animationWidth, progress) : anim::interpolate(animationWidth, 0, progress);
	auto shadow = fromLeft ? (1. - progress) : progress;
	if (coordOver > 0) {
		p.drawPixmap(QRect(0, 0, coordOver, height()), _cacheUnder, QRect(-coordUnder * retina, 0, coordOver * retina, height() * retina));
		p.setOpacity(shadow);
		p.fillRect(0, 0, coordOver, height(), st::slideFadeOutBg);
		p.setOpacity(1);
	}
	p.drawPixmap(QRect(coordOver, 0, _cacheOver.width() / retina, height()), _cacheOver, QRect(0, 0, _cacheOver.width(), height() * retina));
	p.setOpacity(shadow);
	st::slideShadow.fill(p, QRect(coordOver - st::slideShadow.width(), 0, st::slideShadow.width(), height()));
	return true;
}

void HistoryWidget::paintEvent(QPaintEvent *e) {
	if (paintShowAnimationFrame()) {
		return;
	}
	if (Ui::skipPaintEvent(this, e)) {
		return;
	}
	if (hasPendingResizedItems()) {
		updateListSize();
	}

	Window::SectionWidget::PaintBackground(controller(), this, e->rect());

	Painter p(this);
	const auto clip = e->rect();
	if (_list) {
		if (!_field->isHidden() || isRecording()) {
			drawField(p, clip);
		} else if (const auto error = writeRestriction()) {
			drawRestrictedWrite(p, *error);
		}
	} else {
		const auto w = st::msgServiceFont->width(tr::lng_willbe_history(tr::now))
			+ st::msgPadding.left()
			+ st::msgPadding.right();
		const auto h = st::msgServiceFont->height
			+ st::msgServicePadding.top()
			+ st::msgServicePadding.bottom();
		const auto tr = QRect(
			(width() - w) / 2,
			st::msgServiceMargin.top() + (height()
				- _field->height()
				- 2 * st::historySendPadding
				- h
				- st::msgServiceMargin.top()
				- st::msgServiceMargin.bottom()) / 2,
			w,
			h);
		HistoryView::ServiceMessagePainter::paintBubble(p, tr.x(), tr.y(), tr.width(), tr.height());

		p.setPen(st::msgServiceFg);
		p.setFont(st::msgServiceFont->f);
		p.drawTextLeft(tr.left() + st::msgPadding.left(), tr.top() + st::msgServicePadding.top(), width(), tr::lng_willbe_history(tr::now));

		//AssertIsDebug();
		//Ui::EmptyUserpic::PaintRepliesMessages(p, width() / 4, width() / 4, width(), width() / 2);
	}
}

QRect HistoryWidget::historyRect() const {
	return _scroll->geometry();
}

QPoint HistoryWidget::clampMousePosition(QPoint point) {
	if (point.x() < 0) {
		point.setX(0);
	} else if (point.x() >= _scroll->width()) {
		point.setX(_scroll->width() - 1);
	}
	if (point.y() < _scroll->scrollTop()) {
		point.setY(_scroll->scrollTop());
	} else if (point.y() >= _scroll->scrollTop() + _scroll->height()) {
		point.setY(_scroll->scrollTop() + _scroll->height() - 1);
	}
	return point;
}

void HistoryWidget::scrollByTimer() {
	const auto d = (_scrollDelta > 0)
		? qMin(_scrollDelta * 3 / 20 + 1, int32(Ui::kMaxScrollSpeed))
		: qMax(_scrollDelta * 3 / 20 - 1, -int32(Ui::kMaxScrollSpeed));
	_scroll->scrollToY(_scroll->scrollTop() + d);
}

void HistoryWidget::checkSelectingScroll(QPoint point) {
	if (point.y() < _scroll->scrollTop()) {
		_scrollDelta = point.y() - _scroll->scrollTop();
	} else if (point.y() >= _scroll->scrollTop() + _scroll->height()) {
		_scrollDelta = point.y() - _scroll->scrollTop() - _scroll->height() + 1;
	} else {
		_scrollDelta = 0;
	}
	if (_scrollDelta) {
		_scrollTimer.callEach(15);
	} else {
		_scrollTimer.cancel();
	}
}

void HistoryWidget::noSelectingScroll() {
	_scrollTimer.cancel();
}

bool HistoryWidget::touchScroll(const QPoint &delta) {
	int32 scTop = _scroll->scrollTop(), scMax = _scroll->scrollTopMax();
	const auto scNew = std::clamp(scTop - delta.y(), 0, scMax);
	if (scNew == scTop) return false;

	_scroll->scrollToY(scNew);
	return true;
}

void HistoryWidget::synteticScrollToY(int y) {
	_synteticScrollEvent = true;
	if (_scroll->scrollTop() == y) {
		visibleAreaUpdated();
	} else {
		_scroll->scrollToY(y);
	}
	_synteticScrollEvent = false;
}

HistoryWidget::~HistoryWidget() {
	if (_history) {
		clearAllLoadRequests();
	}
	setTabbedPanel(nullptr);
}<|MERGE_RESOLUTION|>--- conflicted
+++ resolved
@@ -295,11 +295,8 @@
 	this,
 	tr::lng_channel_mute(tr::now).toUpper(),
 	st::historyComposeButton)
-<<<<<<< HEAD
 , _discuss(SetupDiscussButton(this, controller))
-=======
 , _reportMessages(this, QString(), st::historyComposeButton)
->>>>>>> bb119ca9
 , _attachToggle(this, st::historyAttach)
 , _tabbedSelectorToggle(this, st::historyAttachEmoji)
 , _botKeyboardShow(this, st::historyBotKeyboardShow)
@@ -346,11 +343,8 @@
 	_botStart->addClickHandler([=] { sendBotStartCommand(); });
 	_joinChannel->addClickHandler([=] { joinChannel(); });
 	_muteUnmute->addClickHandler([=] { toggleMuteUnmute(); });
-<<<<<<< HEAD
 	_discuss->addClickHandler([=] { goToDiscussionGroup(); });
-=======
 	_reportMessages->addClickHandler([=] { reportSelectedMessages(); });
->>>>>>> bb119ca9
 	connect(
 		_field,
 		&Ui::InputField::submitted,
@@ -482,11 +476,8 @@
 	_botStart->hide();
 	_joinChannel->hide();
 	_muteUnmute->hide();
-<<<<<<< HEAD
 	_discuss->hide();
-=======
 	_reportMessages->hide();
->>>>>>> bb119ca9
 
 	initVoiceRecordBar();
 
@@ -2439,11 +2430,8 @@
 		_botStart->hide();
 		_joinChannel->hide();
 		_muteUnmute->hide();
-<<<<<<< HEAD
 		_discuss->hide();
-=======
 		_reportMessages->hide();
->>>>>>> bb119ca9
 		_send->show();
 		updateSendButtonType();
 
@@ -2503,11 +2491,8 @@
 		_botStart->hide();
 		_joinChannel->hide();
 		_muteUnmute->hide();
-<<<<<<< HEAD
 		_discuss->hide();
-=======
 		_reportMessages->hide();
->>>>>>> bb119ca9
 		_attachToggle->hide();
 		if (_silent) {
 			_silent->hide();
@@ -3473,7 +3458,6 @@
 	session().data().updateNotifySettings(_peer, muteForSeconds);
 }
 
-<<<<<<< HEAD
 void HistoryWidget::goToDiscussionGroup() {
 	const auto channel = _peer ? _peer->asChannel() : nullptr;
 	const auto chat = channel ? channel->linkedChat() : nullptr;
@@ -3488,7 +3472,8 @@
 	return channel
 		&& channel->isBroadcast()
 		&& (channel->flags() & MTPDchannel::Flag::f_has_link);
-=======
+}
+
 void HistoryWidget::reportSelectedMessages() {
 	if (!_list || !_chooseForReport || !_list->getSelectionState().count) {
 		return;
@@ -3509,7 +3494,6 @@
 		}
 	};
 	*box = controller()->window().show(Box(Ui::ReportDetailsBox, send));
->>>>>>> bb119ca9
 }
 
 History *HistoryWidget::history() const {
@@ -4270,13 +4254,8 @@
 	}
 
 // _attachToggle --------- _inlineResults -------------------------------------- _tabbedPanel --------- _fieldBarCancel
-<<<<<<< HEAD
-// (_attachDocument|_attachPhoto) _field (_scheduled) (_silent|_cmdStart|_kbShow) (_kbHide|_tabbedSelectorToggle) _send
-// (_botStart|_unblock|_joinChannel|{_muteUnmute&_discuss})
-=======
 // (_attachDocument|_attachPhoto) _field (_ttlInfo) (_scheduled) (_silent|_cmdStart|_kbShow) (_kbHide|_tabbedSelectorToggle) _send
-// (_botStart|_unblock|_joinChannel|_muteUnmute|_reportMessages)
->>>>>>> bb119ca9
+// (_botStart|_unblock|_joinChannel|{_muteUnmute&_discuss}|_reportMessages)
 
 	auto buttonsBottom = bottom - _attachToggle->height();
 	auto left = st::historySendRight;
@@ -4319,7 +4298,6 @@
 		_botStart->height());
 	_botStart->setGeometry(fullWidthButtonRect);
 	_unblock->setGeometry(fullWidthButtonRect);
-<<<<<<< HEAD
 	if (hasDiscussionGroup()) {
 		_joinChannel->setGeometry(myrtlrect(
 			0,
@@ -4338,13 +4316,8 @@
 			fullWidthButtonRect.height()));
 	} else {
 		_muteUnmute->setGeometry(fullWidthButtonRect);
-		_joinChannel->setGeometry(fullWidthButtonRect);
-	}
-=======
-	_joinChannel->setGeometry(fullWidthButtonRect);
-	_muteUnmute->setGeometry(fullWidthButtonRect);
-	_reportMessages->setGeometry(fullWidthButtonRect);
->>>>>>> bb119ca9
+		_reportMessages->setGeometry(fullWidthButtonRect);
+	}
 }
 
 void HistoryWidget::updateFieldSize() {
@@ -4712,11 +4685,8 @@
 			const auto botStart = isBotStart();
 			const auto joinChannel = isJoinChannel();
 			const auto muteUnmute = isMuteUnmute();
-<<<<<<< HEAD
 			const auto discuss = muteUnmute && hasDiscussionGroup();
-=======
 			const auto reportMessages = isReportMessages();
->>>>>>> bb119ca9
 			const auto update = false
 				|| (_reportMessages->isHidden() == reportMessages)
 				|| (!reportMessages && _unblock->isHidden() == unblock)
