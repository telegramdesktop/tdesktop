/*
This file is part of Telegram Desktop,
the official desktop application for the Telegram messaging service.

For license and copyright information please follow this link:
https://github.com/telegramdesktop/tdesktop/blob/master/LEGAL
*/
#include "history/history_widget.h"

#include "api/api_editing.h"
#include "api/api_bot.h"
#include "api/api_sending.h"
#include "api/api_text_entities.h"
#include "api/api_send_progress.h"
#include "boxes/confirm_box.h"
#include "boxes/send_files_box.h"
#include "boxes/share_box.h"
#include "boxes/edit_caption_box.h"
#include "core/file_utilities.h"
#include "ui/toast/toast.h"
#include "ui/toasts/common_toasts.h"
#include "ui/special_buttons.h"
#include "ui/emoji_config.h"
#include "ui/widgets/buttons.h"
#include "ui/widgets/inner_dropdown.h"
#include "ui/widgets/dropdown_menu.h"
#include "ui/widgets/labels.h"
#include "ui/widgets/shadow.h"
#include "ui/effects/ripple_animation.h"
#include "ui/text/text_utilities.h" // Ui::Text::ToUpper
#include "ui/text/format_values.h"
#include "ui/image/image.h"
#include "ui/special_buttons.h"
#include "inline_bots/inline_bot_result.h"
#include "base/event_filter.h"
#include "base/unixtime.h"
#include "base/call_delayed.h"
#include "data/data_changes.h"
#include "data/data_drafts.h"
#include "data/data_session.h"
#include "data/data_web_page.h"
#include "data/data_document.h"
#include "data/data_photo.h"
#include "data/data_media_types.h"
#include "data/data_channel.h"
#include "data/data_chat.h"
#include "data/data_user.h"
#include "data/data_chat_filters.h"
#include "data/data_scheduled_messages.h"
#include "data/data_file_origin.h"
#include "data/data_histories.h"
#include "data/stickers/data_stickers.h"
#include "history/history.h"
#include "history/history_item.h"
#include "history/history_message.h"
#include "history/history_drag_area.h"
#include "history/history_inner_widget.h"
#include "history/history_item_components.h"
//#include "history/feed/history_feed_section.h" // #feed
#include "history/view/history_view_service_message.h"
#include "history/view/history_view_element.h"
#include "history/view/history_view_scheduled_section.h"
#include "history/view/history_view_schedule_box.h"
#include "history/view/history_view_webpage_preview.h"
#include "history/view/media/history_view_media.h"
#include "profile/profile_block_group_members.h"
#include "info/info_memento.h"
#include "core/click_handler_types.h"
#include "chat_helpers/tabbed_panel.h"
#include "chat_helpers/tabbed_selector.h"
#include "chat_helpers/tabbed_section.h"
#include "chat_helpers/bot_keyboard.h"
#include "chat_helpers/message_field.h"
#include "chat_helpers/send_context_menu.h"
#include "platform/platform_specific.h"
#include "mtproto/mtproto_config.h"
#include "lang/lang_keys.h"
#include "mainwidget.h"
#include "mainwindow.h"
#include "storage/localimageloader.h"
#include "storage/storage_account.h"
#include "storage/file_upload.h"
#include "storage/storage_media_prepare.h"
#include "media/audio/media_audio.h"
#include "media/audio/media_audio_capture.h"
#include "media/player/media_player_instance.h"
#include "core/application.h"
#include "apiwrap.h"
#include "history/view/history_view_top_bar_widget.h"
#include "history/view/history_view_contact_status.h"
#include "base/qthelp_regex.h"
#include "ui/widgets/popup_menu.h"
#include "ui/text_options.h"
#include "ui/unread_badge.h"
#include "main/main_session.h"
#include "main/main_session_settings.h"
#include "window/themes/window_theme.h"
#include "window/notifications_manager.h"
#include "window/window_session_controller.h"
#include "window/window_slide_animation.h"
#include "window/window_peer_menu.h"
#include "inline_bots/inline_results_widget.h"
#include "chat_helpers/emoji_suggestions_widget.h"
#include "core/crash_reports.h"
#include "core/shortcuts.h"
#include "support/support_common.h"
#include "support/support_autocomplete.h"
#include "dialogs/dialogs_key.h"
#include "facades.h"
#include "app.h"
#include "styles/style_history.h"
#include "styles/style_dialogs.h"
#include "styles/style_window.h"
#include "styles/style_boxes.h"
#include "styles/style_profile.h"
#include "styles/style_chat_helpers.h"
#include "styles/style_info.h"

#include <QGuiApplication> // keyboardModifiers()
#include <QtGui/QWindow>
#include <QtCore/QMimeData>

namespace {

constexpr auto kMessagesPerPageFirst = 30;
constexpr auto kMessagesPerPage = 50;
constexpr auto kPreloadHeightsCount = 3; // when 3 screens to scroll left make a preload request
constexpr auto kScrollToVoiceAfterScrolledMs = 1000;
constexpr auto kSkipRepaintWhileScrollMs = 100;
constexpr auto kShowMembersDropdownTimeoutMs = 300;
constexpr auto kDisplayEditTimeWarningMs = 300 * 1000;
constexpr auto kFullDayInMs = 86400 * 1000;
constexpr auto kSaveDraftTimeout = 1000;
constexpr auto kSaveDraftAnywayTimeout = 5000;
constexpr auto kSaveCloudDraftIdleTimeout = 14000;
constexpr auto kRecordingUpdateDelta = crl::time(100);
constexpr auto kRefreshSlowmodeLabelTimeout = crl::time(200);
constexpr auto kCommonModifiers = 0
	| Qt::ShiftModifier
	| Qt::MetaModifier
	| Qt::ControlModifier;
const auto kPsaAboutPrefix = "cloud_lng_about_psa_";

object_ptr<Ui::FlatButton> SetupDiscussButton(
		not_null<QWidget*> parent,
		not_null<Window::SessionController*> controller) {
	auto result = object_ptr<Ui::FlatButton>(
		parent,
		QString(),
		st::historyComposeButton);
	const auto button = result.data();
	const auto label = Ui::CreateChild<Ui::FlatLabel>(
		button,
		tr::lng_channel_discuss() | Ui::Text::ToUpper(),
		st::historyComposeButtonLabel);
	const auto badge = Ui::CreateChild<Ui::UnreadBadge>(button);
	label->show();

	controller->activeChatValue(
	) | rpl::map([=](Dialogs::Key chat) {
		return chat.history();
	}) | rpl::map([=](History *history) {
		return history ? history->peer->asChannel() : nullptr;
	}) | rpl::map([=](ChannelData *channel) -> rpl::producer<ChannelData*> {
		if (channel && channel->isBroadcast()) {
			return channel->session().changes().peerFlagsValue(
				channel,
				Data::PeerUpdate::Flag::ChannelLinkedChat
			) | rpl::map([=] {
				return channel->linkedChat();
			});
		}
		return rpl::single<ChannelData*>(nullptr);
	}) | rpl::flatten_latest(
	) | rpl::distinct_until_changed(
	) | rpl::map([=](ChannelData *chat)
	-> rpl::producer<std::tuple<int, bool>> {
		if (chat) {
			using UpdateFlag = Data::PeerUpdate::Flag;
			return rpl::merge(
				chat->session().changes().historyUpdates(
					Data::HistoryUpdate::Flag::UnreadView
				) | rpl::filter([=](const Data::HistoryUpdate &update) {
					return (update.history->peer == chat);
				}) | rpl::to_empty,

				chat->session().changes().peerFlagsValue(
					chat,
					UpdateFlag::Notifications | UpdateFlag::ChannelAmIn
				) | rpl::to_empty
			) | rpl::map([=] {
				const auto history = chat->amIn()
					? chat->owner().historyLoaded(chat)
					: nullptr;
				return history
					? std::make_tuple(
						history->unreadCountForBadge(),
						!history->mute())
					: std::make_tuple(0, false);
			});
		} else {
			return rpl::single(std::make_tuple(0, false));
		}
	}) | rpl::flatten_latest(
	) | rpl::distinct_until_changed(
	) | rpl::start_with_next([=](int count, bool active) {
		badge->setText(QString::number(count), active);
		badge->setVisible(count > 0);
	}, badge->lifetime());

	rpl::combine(
		badge->shownValue(),
		badge->widthValue(),
		label->widthValue(),
		button->widthValue()
	) | rpl::start_with_next([=](
			bool badgeShown,
			int badgeWidth,
			int labelWidth,
			int width) {
		const auto textTop = st::historyComposeButton.textTop;
		const auto badgeTop = textTop
			+ st::historyComposeButton.font->height
			- badge->textBaseline();
		const auto add = badgeShown
			? (textTop + badgeWidth)
			: 0;
		const auto total = labelWidth + add;
		label->moveToLeft((width - total) / 2, textTop, width);
		badge->moveToRight((width - total) / 2, textTop, width);
	}, button->lifetime());

	label->setAttribute(Qt::WA_TransparentForMouseEvents);
	badge->setAttribute(Qt::WA_TransparentForMouseEvents);

	return result;
}

[[nodiscard]] crl::time CountToastDuration(const TextWithEntities &text) {
	return std::clamp(
		crl::time(1000) * text.text.size() / 14,
		crl::time(1000) * 5,
		crl::time(1000) * 8);
}

} // namespace

HistoryWidget::HistoryWidget(
	QWidget *parent,
	not_null<Window::SessionController*> controller)
: Window::AbstractSectionWidget(parent, controller)
, _api(&controller->session().mtp())
, _updateEditTimeLeftDisplay([=] { updateField(); })
, _fieldBarCancel(this, st::historyReplyCancel)
, _previewTimer([=] { requestPreview(); })
, _topBar(this, controller)
, _scroll(this, st::historyScroll, false)
, _historyDown(_scroll, st::historyToDown)
, _unreadMentions(_scroll, st::historyUnreadMentions)
, _fieldAutocomplete(this, controller)
, _supportAutocomplete(session().supportMode()
	? object_ptr<Support::Autocomplete>(this, &session())
	: nullptr)
, _send(this)
, _unblock(this, tr::lng_unblock_button(tr::now).toUpper(), st::historyUnblock)
, _botStart(this, tr::lng_bot_start(tr::now).toUpper(), st::historyComposeButton)
, _joinChannel(
	this,
	tr::lng_profile_join_channel(tr::now).toUpper(),
	st::historyComposeButton)
, _muteUnmute(
	this,
	tr::lng_channel_mute(tr::now).toUpper(),
	st::historyComposeButton)
, _discuss(SetupDiscussButton(this, controller))
, _attachToggle(this, st::historyAttach)
, _tabbedSelectorToggle(this, st::historyAttachEmoji)
, _botKeyboardShow(this, st::historyBotKeyboardShow)
, _botKeyboardHide(this, st::historyBotKeyboardHide)
, _botCommandStart(this, st::historyBotCommandStart)
, _field(
	this,
	st::historyComposeField,
	Ui::InputField::Mode::MultiLine,
	tr::lng_message_ph())
, _recordCancelWidth(st::historyRecordFont->width(tr::lng_record_cancel(tr::now)))
, _recordingAnimation([=](crl::time now) {
	return recordingAnimationCallback(now);
})
, _kbScroll(this, st::botKbScroll)
, _topShadow(this) {
	setAcceptDrops(true);

	session().downloaderTaskFinished(
	) | rpl::start_with_next([=] {
		update();
	}, lifetime());

	connect(_scroll, SIGNAL(scrolled()), this, SLOT(onScroll()));
	_historyDown->addClickHandler([=] { historyDownClicked(); });
	_unreadMentions->addClickHandler([=] { showNextUnreadMention(); });
	_fieldBarCancel->addClickHandler([=] { cancelFieldAreaState(); });
	_send->addClickHandler([=] { sendButtonClicked(); });

	SendMenu::SetupMenuAndShortcuts(
		_send,
		[=] { return sendButtonMenuType(); },
		[=] { sendSilent(); },
		[=] { sendScheduled(); });

	_unblock->addClickHandler([=] { unblockUser(); });
	_botStart->addClickHandler([=] { sendBotStartCommand(); });
	_joinChannel->addClickHandler([=] { joinChannel(); });
	_muteUnmute->addClickHandler([=] { toggleMuteUnmute(); });
	_discuss->addClickHandler([=] { goToDiscussionGroup(); });
	connect(
		_field,
		&Ui::InputField::submitted,
		[=](Qt::KeyboardModifiers modifiers) { sendWithModifiers(modifiers); });
	connect(_field, &Ui::InputField::cancelled, [=] {
		escape();
	});
	connect(_field, SIGNAL(tabbed()), this, SLOT(onFieldTabbed()));
	connect(_field, SIGNAL(resized()), this, SLOT(onFieldResize()));
	connect(_field, SIGNAL(focused()), this, SLOT(onFieldFocused()));
	connect(_field, SIGNAL(changed()), this, SLOT(onTextChange()));
	connect(App::wnd()->windowHandle(), SIGNAL(visibleChanged(bool)), this, SLOT(onWindowVisibleChanged()));
	connect(&_scrollTimer, SIGNAL(timeout()), this, SLOT(onScrollTimer()));

	initTabbedSelector();

	_attachToggle->addClickHandler(App::LambdaDelayed(
		st::historyAttach.ripple.hideDuration,
		this,
		[=] { chooseAttach(); }));

	_updateHistoryItems.setSingleShot(true);
	connect(&_updateHistoryItems, SIGNAL(timeout()), this, SLOT(onUpdateHistoryItems()));

	_scrollTimer.setSingleShot(false);

	_highlightTimer.setCallback([this] { updateHighlightedMessage(); });

	_membersDropdownShowTimer.setSingleShot(true);
	connect(&_membersDropdownShowTimer, SIGNAL(timeout()), this, SLOT(onMembersDropdownShow()));

	_saveDraftTimer.setSingleShot(true);
	connect(&_saveDraftTimer, SIGNAL(timeout()), this, SLOT(onDraftSave()));
	_saveCloudDraftTimer.setSingleShot(true);
	connect(&_saveCloudDraftTimer, SIGNAL(timeout()), this, SLOT(onCloudDraftSave()));
	_field->scrollTop().changes(
	) | rpl::start_with_next([=] {
		onDraftSaveDelayed();
	}, _field->lifetime());
	connect(_field->rawTextEdit(), SIGNAL(cursorPositionChanged()), this, SLOT(onDraftSaveDelayed()));
	connect(_field->rawTextEdit(), SIGNAL(cursorPositionChanged()), this, SLOT(onCheckFieldAutocomplete()), Qt::QueuedConnection);

	_fieldBarCancel->hide();

	_topBar->hide();
	_scroll->hide();

	_keyboard = _kbScroll->setOwnedWidget(object_ptr<BotKeyboard>(
		&session(),
		this));
	_kbScroll->hide();

	updateScrollColors();

	_historyDown->installEventFilter(this);
	_unreadMentions->installEventFilter(this);

	InitMessageField(controller, _field);
	_fieldAutocomplete->hide();

	_fieldAutocomplete->mentionChosen(
	) | rpl::start_with_next([=](FieldAutocomplete::MentionChosen data) {
		onMentionInsert(data.user);
	}, lifetime());

	_fieldAutocomplete->hashtagChosen(
	) | rpl::start_with_next([=](FieldAutocomplete::HashtagChosen data) {
		onHashtagOrBotCommandInsert(data.hashtag, data.method);
	}, lifetime());

	_fieldAutocomplete->botCommandChosen(
	) | rpl::start_with_next([=](FieldAutocomplete::BotCommandChosen data) {
		onHashtagOrBotCommandInsert(data.command, data.method);
	}, lifetime());

	_fieldAutocomplete->stickerChosen(
	) | rpl::start_with_next([=](FieldAutocomplete::StickerChosen data) {
		sendExistingDocument(data.sticker, data.options);
	}, lifetime());

	_fieldAutocomplete->setModerateKeyActivateCallback([=](int key) {
		return _keyboard->isHidden()
			? false
			: _keyboard->moderateKeyActivate(key);
	});

	if (_supportAutocomplete) {
		supportInitAutocomplete();
	}
	_fieldLinksParser = std::make_unique<MessageLinksParser>(_field);
	_fieldLinksParser->list().changes(
	) | rpl::start_with_next([=](QStringList &&parsed) {
		_parsedLinks = std::move(parsed);
		checkPreview();
	}, lifetime());
	_field->rawTextEdit()->installEventFilter(this);
	_field->rawTextEdit()->installEventFilter(_fieldAutocomplete);
	_field->setMimeDataHook([=](
			not_null<const QMimeData*> data,
			Ui::InputField::MimeAction action) {
		if (action == Ui::InputField::MimeAction::Check) {
			return canSendFiles(data);
		} else if (action == Ui::InputField::MimeAction::Insert) {
			return confirmSendingFiles(
				data,
				CompressConfirm::Auto,
				data->text());
		}
		Unexpected("action in MimeData hook.");
	});
	InitSpellchecker(controller, _field);

	const auto suggestions = Ui::Emoji::SuggestionsController::Init(
		this,
		_field,
		&controller->session());
	_raiseEmojiSuggestions = [=] { suggestions->raise(); };
	updateFieldSubmitSettings();

	_field->hide();
	_send->hide();
	_unblock->hide();
	_botStart->hide();
	_joinChannel->hide();
	_muteUnmute->hide();
	_discuss->hide();

	_send->setRecordStartCallback([this] { recordStartCallback(); });
	_send->setRecordStopCallback([this](bool active) { recordStopCallback(active); });
	_send->setRecordUpdateCallback([this](QPoint globalPos) { recordUpdateCallback(globalPos); });
	_send->setRecordAnimationCallback([this] { updateField(); });

	_attachToggle->hide();
	_tabbedSelectorToggle->hide();
	_botKeyboardShow->hide();
	_botKeyboardHide->hide();
	_botCommandStart->hide();

	_botKeyboardShow->addClickHandler([=] { toggleKeyboard(); });
	_botKeyboardHide->addClickHandler([=] { toggleKeyboard(); });
	_botCommandStart->addClickHandler([=] { startBotCommand(); });

	_topShadow->hide();

	_attachDragAreas = DragArea::SetupDragAreaToContainer(
		this,
		crl::guard(this, [=](not_null<const QMimeData*> d) {
			return _history && _canSendMessages;
		}),
		crl::guard(this, [=](bool f) { _field->setAcceptDrops(f); }),
		crl::guard(this, [=] { updateControlsGeometry(); }));
	_attachDragAreas.document->setDroppedCallback([=](const QMimeData *data) {
		confirmSendingFiles(data, CompressConfirm::No);
		Window::ActivateWindow(controller);
	});
	_attachDragAreas.photo->setDroppedCallback([=](const QMimeData *data) {
		confirmSendingFiles(data, CompressConfirm::Yes);
		Window::ActivateWindow(controller);
	});

	subscribe(Adaptive::Changed(), [=] {
		if (_history) {
			_history->forceFullResize();
			if (_migrated) {
				_migrated->forceFullResize();
			}
			updateHistoryGeometry();
			update();
		}
	});

	session().data().unreadItemAdded(
	) | rpl::start_with_next([=](not_null<HistoryItem*> item) {
		unreadMessageAdded(item);
	}, lifetime());

	session().data().itemRemoved(
	) | rpl::start_with_next([=](not_null<const HistoryItem*> item) {
		itemRemoved(item);
	}, lifetime());

	session().data().historyChanged(
	) | rpl::start_with_next([=](not_null<History*> history) {
		handleHistoryChange(history);
	}, lifetime());

	session().data().viewResizeRequest(
	) | rpl::start_with_next([=](not_null<HistoryView::Element*> view) {
		if (view->data()->mainView() == view) {
			updateHistoryGeometry();
		}
	}, lifetime());

	Core::App().settings().largeEmojiChanges(
	) | rpl::start_with_next([=] {
		crl::on_main(this, [=] {
			updateHistoryGeometry();
		});
	}, lifetime());

	session().data().animationPlayInlineRequest(
	) | rpl::start_with_next([=](not_null<HistoryItem*> item) {
		if (const auto view = item->mainView()) {
			if (const auto media = view->media()) {
				media->playAnimation();
			}
		}
	}, lifetime());

	session().data().webPageUpdates(
	) | rpl::filter([=](not_null<WebPageData*> page) {
		return (_previewData == page.get());
	}) | rpl::start_with_next([=] {
		updatePreview();
	}, lifetime());

	session().data().channelDifferenceTooLong(
	) | rpl::filter([=](not_null<ChannelData*> channel) {
		return _peer == channel.get();
	}) | rpl::start_with_next([=] {
		updateHistoryDownVisibility();
		preloadHistoryIfNeeded();
	}, lifetime());

	session().data().userIsBotChanges(
	) | rpl::filter([=](not_null<UserData*> user) {
		return (_peer == user.get());
	}) | rpl::start_with_next([=](not_null<UserData*> user) {
		_list->notifyIsBotChanged();
		_list->updateBotInfo();
		updateControlsVisibility();
		updateControlsGeometry();
	}, lifetime());

	session().data().botCommandsChanges(
	) | rpl::filter([=](not_null<UserData*> user) {
		return _peer && (_peer == user || !_peer->isUser());
	}) | rpl::start_with_next([=](not_null<UserData*> user) {
		if (_fieldAutocomplete->clearFilteredBotCommands()) {
			onCheckFieldAutocomplete();
		}
	}, lifetime());

	session().changes().historyUpdates(
		Data::HistoryUpdate::Flag::MessageSent
		| Data::HistoryUpdate::Flag::ForwardDraft
		| Data::HistoryUpdate::Flag::BotKeyboard
		| Data::HistoryUpdate::Flag::CloudDraft
		| Data::HistoryUpdate::Flag::UnreadMentions
		| Data::HistoryUpdate::Flag::UnreadView
		| Data::HistoryUpdate::Flag::TopPromoted
		| Data::HistoryUpdate::Flag::LocalMessages
	) | rpl::filter([=](const Data::HistoryUpdate &update) {
		return (_history == update.history.get());
	}) | rpl::start_with_next([=](const Data::HistoryUpdate &update) {
		if (update.flags & Data::HistoryUpdate::Flag::MessageSent) {
			synteticScrollToY(_scroll->scrollTopMax());
		}
		if (update.flags & Data::HistoryUpdate::Flag::ForwardDraft) {
			updateForwarding();
		}
		if (update.flags & Data::HistoryUpdate::Flag::BotKeyboard) {
			updateBotKeyboard(update.history);
		}
		if (update.flags & Data::HistoryUpdate::Flag::CloudDraft) {
			applyCloudDraft(update.history);
		}
		if (update.flags & Data::HistoryUpdate::Flag::LocalMessages) {
			updateSendButtonType();
		}
		if (update.flags & Data::HistoryUpdate::Flag::UnreadMentions) {
			updateUnreadMentionsVisibility();
		}
		if (update.flags & Data::HistoryUpdate::Flag::UnreadView) {
			unreadCountUpdated();
		}
		if (update.flags & Data::HistoryUpdate::Flag::TopPromoted) {
			updateHistoryGeometry();
			updateControlsVisibility();
			updateControlsGeometry();
			this->update();
		}
	}, lifetime());

	session().changes().messageUpdates(
		Data::MessageUpdate::Flag::Edited
	) | rpl::start_with_next([=](const Data::MessageUpdate &update) {
		itemEdited(update.item);
	}, lifetime());

	session().changes().messageUpdates(
		Data::MessageUpdate::Flag::ReplyMarkup
	) | rpl::start_with_next([=](const Data::MessageUpdate &update) {
		if (_keyboard->forMsgId() == update.item->fullId()) {
			updateBotKeyboard(update.item->history(), true);
		}
	}, lifetime());

	session().changes().messageUpdates(
		Data::MessageUpdate::Flag::BotCallbackSent
	) | rpl::start_with_next([=](const Data::MessageUpdate &update) {
		const auto item = update.item;
		if (item->id < 0 || _peer != item->history()->peer) {
			return;
		}

		const auto keyId = _keyboard->forMsgId();
		const auto lastKeyboardUsed = (keyId == FullMsgId(_channel, item->id))
			&& (keyId == FullMsgId(_channel, _history->lastKeyboardId));

		session().data().requestItemRepaint(item);

		if (_replyToId == item->id) {
			cancelReply();
		}
		if (_keyboard->singleUse()
			&& _keyboard->hasMarkup()
			&& lastKeyboardUsed) {
			if (_kbShown) {
				toggleKeyboard(false);
			}
			_history->lastKeyboardUsed = true;
		}
	}, lifetime());

	subscribe(Media::Player::instance()->switchToNextNotifier(), [this](const Media::Player::Instance::Switch &pair) {
		if (pair.from.type() == AudioMsgId::Type::Voice) {
			scrollToCurrentVoiceMessage(pair.from.contextId(), pair.to);
		}
	});

	using UpdateFlag = Data::PeerUpdate::Flag;
	session().changes().peerUpdates(
		UpdateFlag::Rights
		| UpdateFlag::Migration
		| UpdateFlag::UnavailableReason
		| UpdateFlag::PinnedMessage
		| UpdateFlag::IsBlocked
		| UpdateFlag::Admins
		| UpdateFlag::Members
		| UpdateFlag::OnlineStatus
		| UpdateFlag::Notifications
		| UpdateFlag::ChannelAmIn
		| UpdateFlag::ChannelLinkedChat
		| UpdateFlag::Slowmode
		| UpdateFlag::BotStartToken
	) | rpl::filter([=](const Data::PeerUpdate &update) {
		return (update.peer.get() == _peer);
	}) | rpl::map([](const Data::PeerUpdate &update) {
		return update.flags;
	}) | rpl::start_with_next([=](Data::PeerUpdate::Flags flags) {
		if (flags & UpdateFlag::Rights) {
			checkPreview();
			updateStickersByEmoji();
			updateFieldPlaceholder();
		}
		if (flags & UpdateFlag::Migration) {
			handlePeerMigration();
		}
		if (flags & UpdateFlag::Notifications) {
			updateNotifyControls();
		}
		if (flags & UpdateFlag::UnavailableReason) {
			const auto unavailable = _peer->computeUnavailableReason();
			if (!unavailable.isEmpty()) {
				controller->showBackFromStack();
				Ui::show(Box<InformBox>(unavailable));
				return;
			}
		}
		if (flags & UpdateFlag::BotStartToken) {
			updateControlsVisibility();
			updateControlsGeometry();
		}
		if (flags & UpdateFlag::PinnedMessage) {
			if (pinnedMsgVisibilityUpdated()) {
				updateHistoryGeometry();
				updateControlsVisibility();
				updateControlsGeometry();
				this->update();
			}
		}
		if (flags & UpdateFlag::Slowmode) {
			updateSendButtonType();
		}
		if (flags & (UpdateFlag::IsBlocked
			| UpdateFlag::Admins
			| UpdateFlag::Members
			| UpdateFlag::OnlineStatus
			| UpdateFlag::Rights
			| UpdateFlag::ChannelAmIn
			| UpdateFlag::ChannelLinkedChat)) {
			handlePeerUpdate();
		}
	}, lifetime());

	rpl::merge(
		session().data().defaultUserNotifyUpdates(),
		session().data().defaultChatNotifyUpdates(),
		session().data().defaultBroadcastNotifyUpdates()
	) | rpl::start_with_next([=] {
		updateNotifyControls();
	}, lifetime());

	subscribe(session().data().queryItemVisibility(), [=](
			const Data::Session::ItemVisibilityQuery &query) {
		if (_a_show.animating()
			|| _history != query.item->history()
			|| !query.item->mainView() || !isVisible()) {
			return;
		}
		if (const auto view = query.item->mainView()) {
			auto top = _list->itemTop(view);
			if (top >= 0) {
				auto scrollTop = _scroll->scrollTop();
				if (top + view->height() > scrollTop
					&& top < scrollTop + _scroll->height()) {
					*query.isVisible = true;
				}
			}
		}
	});
	_topBar->membersShowAreaActive(
	) | rpl::start_with_next([=](bool active) {
		setMembersShowAreaActive(active);
	}, _topBar->lifetime());
	_topBar->oldForwardSelectionRequest(
	) | rpl::start_with_next([=] {
		oldForwardSelected();
	}, _topBar->lifetime());
	_topBar->forwardSelectionRequest(
	) | rpl::start_with_next([=] {
		forwardSelected();
	}, _topBar->lifetime());
	_topBar->forwardNoQuoteSelectionRequest(
	) | rpl::start_with_next([=] {
		forwardNoQuoteSelected();
	}, _topBar->lifetime());
	_topBar->savedMessagesSelectionRequest(
	) | rpl::start_with_next([=] {
		forwardSelectedToSavedMessages();
	}, _topBar->lifetime());
	_topBar->deleteSelectionRequest(
	) | rpl::start_with_next([=] {
		confirmDeleteSelected();
	}, _topBar->lifetime());
	_topBar->clearSelectionRequest(
	) | rpl::start_with_next([=] {
		clearSelected();
	}, _topBar->lifetime());

	session().api().sendActions(
	) | rpl::filter([=](const Api::SendAction &action) {
		return (action.history == _history);
	}) | rpl::start_with_next([=](const Api::SendAction &action) {
		const auto lastKeyboardUsed = lastForceReplyReplied(FullMsgId(
			action.history->channelId(),
			action.replyTo));
		if (action.options.scheduled) {
			cancelReply(lastKeyboardUsed);
			crl::on_main(this, [=, history = action.history]{
				controller->showSection(
					HistoryView::ScheduledMemento(history));
			});
		} else {
			fastShowAtEnd(action.history);
			if (cancelReply(lastKeyboardUsed) && !action.clearDraft) {
				onCloudDraftSave();
			}
		}
		if (action.options.handleSupportSwitch) {
			handleSupportSwitch(action.history);
		}
	}, lifetime());

	setupScheduledToggle();
	orderWidgets();
	setupShortcuts();
}

void HistoryWidget::setGeometryWithTopMoved(
		const QRect &newGeometry,
		int topDelta) {
	_topDelta = topDelta;
	bool willBeResized = (size() != newGeometry.size());
	if (geometry() != newGeometry) {
		auto weak = Ui::MakeWeak(this);
		setGeometry(newGeometry);
		if (!weak) {
			return;
		}
	}
	if (!willBeResized) {
		resizeEvent(nullptr);
	}
	_topDelta = 0;
}

void HistoryWidget::refreshTabbedPanel() {
	if (_peer && controller()->hasTabbedSelectorOwnership()) {
		createTabbedPanel();
	} else {
		setTabbedPanel(nullptr);
	}
}

void HistoryWidget::initTabbedSelector() {
	refreshTabbedPanel();

	_tabbedSelectorToggle->addClickHandler([=] {
		toggleTabbedSelectorMode();
	});

	const auto selector = controller()->tabbedSelector();

	base::install_event_filter(this, selector, [=](not_null<QEvent*> e) {
		if (_tabbedPanel && e->type() == QEvent::ParentChange) {
			setTabbedPanel(nullptr);
		}
		return base::EventFilterResult::Continue;
	});

	selector->emojiChosen(
	) | rpl::filter([=] {
		return !isHidden() && !_field->isHidden();
	}) | rpl::start_with_next([=](EmojiPtr emoji) {
		Ui::InsertEmojiAtCursor(_field->textCursor(), emoji);
	}, lifetime());

	selector->fileChosen(
	) | rpl::filter([=] {
		return !isHidden();
	}) | rpl::start_with_next([=](TabbedSelector::FileChosen data) {
		sendExistingDocument(data.document, data.options);
	}, lifetime());

	selector->photoChosen(
	) | rpl::filter([=] {
		return !isHidden();
	}) | rpl::start_with_next([=](TabbedSelector::PhotoChosen data) {
		sendExistingPhoto(data.photo, data.options);
	}, lifetime());

	selector->inlineResultChosen(
	) | rpl::filter([=] {
		return !isHidden();
	}) | rpl::start_with_next([=](TabbedSelector::InlineChosen data) {
		sendInlineResult(data.result, data.bot, data.options);
	}, lifetime());

	selector->setSendMenuType([=] { return sendMenuType(); });
}

void HistoryWidget::supportInitAutocomplete() {
	_supportAutocomplete->hide();

	_supportAutocomplete->insertRequests(
	) | rpl::start_with_next([=](const QString &text) {
		supportInsertText(text);
	}, _supportAutocomplete->lifetime());

	_supportAutocomplete->shareContactRequests(
	) | rpl::start_with_next([=](const Support::Contact &contact) {
		supportShareContact(contact);
	}, _supportAutocomplete->lifetime());
}

void HistoryWidget::supportInsertText(const QString &text) {
	_field->setFocus();
	_field->textCursor().insertText(text);
	_field->ensureCursorVisible();
}

void HistoryWidget::supportShareContact(Support::Contact contact) {
	if (!_history) {
		return;
	}
	supportInsertText(contact.comment);
	contact.comment = _field->getLastText();

	const auto submit = [=](Qt::KeyboardModifiers modifiers) {
		const auto history = _history;
		if (!history) {
			return;
		}
		auto options = Api::SendOptions();
		auto action = Api::SendAction(history);
		send(options);
		options.handleSupportSwitch = Support::HandleSwitch(modifiers);
		action.options = options;
		session().api().shareContact(
			contact.phone,
			contact.firstName,
			contact.lastName,
			action);
	};
	const auto box = Ui::show(Box<Support::ConfirmContactBox>(
		controller(),
		_history,
		contact,
		crl::guard(this, submit)));
	box->boxClosing(
	) | rpl::start_with_next([=] {
		_field->document()->undo();
	}, lifetime());
}

void HistoryWidget::scrollToCurrentVoiceMessage(FullMsgId fromId, FullMsgId toId) {
	if (crl::now() <= _lastUserScrolled + kScrollToVoiceAfterScrolledMs) {
		return;
	}
	if (!_list) {
		return;
	}

	auto from = session().data().message(fromId);
	auto to = session().data().message(toId);
	if (!from || !to) {
		return;
	}

	// If history has pending resize items, the scrollTopItem won't be updated.
	// And the scrollTop will be reset back to scrollTopItem + scrollTopOffset.
	handlePendingHistoryUpdate();

	if (const auto toView = to->mainView()) {
		auto toTop = _list->itemTop(toView);
		if (toTop >= 0 && !isItemCompletelyHidden(from)) {
			auto scrollTop = _scroll->scrollTop();
			auto scrollBottom = scrollTop + _scroll->height();
			auto toBottom = toTop + toView->height();
			if ((toTop < scrollTop && toBottom < scrollBottom) || (toTop > scrollTop && toBottom > scrollBottom)) {
				animatedScrollToItem(to->id);
			}
		}
	}
}

void HistoryWidget::animatedScrollToItem(MsgId msgId) {
	Expects(_history != nullptr);

	if (hasPendingResizedItems()) {
		updateListSize();
	}

	auto to = session().data().message(_channel, msgId);
	if (_list->itemTop(to) < 0) {
		return;
	}

	auto scrollTo = snap(
		itemTopForHighlight(to->mainView()),
		0,
		_scroll->scrollTopMax());
	animatedScrollToY(scrollTo, to);
}

void HistoryWidget::animatedScrollToY(int scrollTo, HistoryItem *attachTo) {
	Expects(_history != nullptr);

	if (hasPendingResizedItems()) {
		updateListSize();
	}

	// Attach our scroll animation to some item.
	auto itemTop = _list->itemTop(attachTo);
	auto scrollTop = _scroll->scrollTop();
	if (itemTop < 0 && !_history->isEmpty()) {
		attachTo = _history->blocks.back()->messages.back()->data();
		itemTop = _list->itemTop(attachTo);
	}
	if (itemTop < 0 || (scrollTop == scrollTo)) {
		synteticScrollToY(scrollTo);
		return;
	}

	_scrollToAnimation.stop();
	auto maxAnimatedDelta = _scroll->height();
	auto transition = anim::sineInOut;
	if (scrollTo > scrollTop + maxAnimatedDelta) {
		scrollTop = scrollTo - maxAnimatedDelta;
		synteticScrollToY(scrollTop);
		transition = anim::easeOutCubic;
	} else if (scrollTo + maxAnimatedDelta < scrollTop) {
		scrollTop = scrollTo + maxAnimatedDelta;
		synteticScrollToY(scrollTop);
		transition = anim::easeOutCubic;
	} else {
		// In local showHistory() we forget current scroll state,
		// so we need to restore it synchronously, otherwise we may
		// jump to the bottom of history in some updateHistoryGeometry() call.
		synteticScrollToY(scrollTop);
	}
	const auto itemId = attachTo->fullId();
	const auto relativeFrom = scrollTop - itemTop;
	const auto relativeTo = scrollTo - itemTop;
	_scrollToAnimation.start(
		[=] { scrollToAnimationCallback(itemId, relativeTo); },
		relativeFrom,
		relativeTo,
		st::slideDuration,
		anim::sineInOut);
}

void HistoryWidget::scrollToAnimationCallback(
		FullMsgId attachToId,
		int relativeTo) {
	auto itemTop = _list->itemTop(session().data().message(attachToId));
	if (itemTop < 0) {
		_scrollToAnimation.stop();
	} else {
		synteticScrollToY(qRound(_scrollToAnimation.value(relativeTo)) + itemTop);
	}
	if (!_scrollToAnimation.animating()) {
		preloadHistoryByScroll();
		checkReplyReturns();
	}
}

void HistoryWidget::enqueueMessageHighlight(
		not_null<HistoryView::Element*> view) {
	if (const auto group = session().data().groups().find(view->data())) {
		if (const auto leader = group->items.front()->mainView()) {
			view = leader;
		}
	}
	auto enqueueMessageId = [this](MsgId universalId) {
		if (_highlightQueue.empty() && !_highlightTimer.isActive()) {
			highlightMessage(universalId);
		} else if (_highlightedMessageId != universalId
			&& !base::contains(_highlightQueue, universalId)) {
			_highlightQueue.push_back(universalId);
			checkNextHighlight();
		}
	};
	const auto item = view->data();
	if (item->history() == _history) {
		enqueueMessageId(item->id);
	} else if (item->history() == _migrated) {
		enqueueMessageId(-item->id);
	}
}

void HistoryWidget::highlightMessage(MsgId universalMessageId) {
	_highlightStart = crl::now();
	_highlightedMessageId = universalMessageId;
	_highlightTimer.callEach(AnimationTimerDelta);
}

void HistoryWidget::checkNextHighlight() {
	if (_highlightTimer.isActive()) {
		return;
	}
	auto nextHighlight = [this] {
		while (!_highlightQueue.empty()) {
			auto msgId = _highlightQueue.front();
			_highlightQueue.pop_front();
			auto item = getItemFromHistoryOrMigrated(msgId);
			if (item && item->mainView()) {
				return msgId;
			}
		}
		return 0;
	}();
	if (!nextHighlight) {
		return;
	}
	highlightMessage(nextHighlight);
}

void HistoryWidget::updateHighlightedMessage() {
	const auto item = getItemFromHistoryOrMigrated(_highlightedMessageId);
	const auto view = item ? item->mainView() : nullptr;
	if (!view) {
		return stopMessageHighlight();
	}
	auto duration = st::activeFadeInDuration + st::activeFadeOutDuration;
	if (crl::now() - _highlightStart > duration) {
		return stopMessageHighlight();
	}

	session().data().requestViewRepaint(view);
}

crl::time HistoryWidget::highlightStartTime(not_null<const HistoryItem*> item) const {
	auto isHighlighted = [this](not_null<const HistoryItem*> item) {
		if (item->id == _highlightedMessageId) {
			return (item->history() == _history);
		} else if (item->id == -_highlightedMessageId) {
			return (item->history() == _migrated);
		}
		return false;
	};
	return (isHighlighted(item) && _highlightTimer.isActive())
		? _highlightStart
		: 0;
}

void HistoryWidget::stopMessageHighlight() {
	_highlightTimer.cancel();
	_highlightedMessageId = 0;
	checkNextHighlight();
}

void HistoryWidget::clearHighlightMessages() {
	_highlightQueue.clear();
	stopMessageHighlight();
}

int HistoryWidget::itemTopForHighlight(
		not_null<HistoryView::Element*> view) const {
	if (const auto group = session().data().groups().find(view->data())) {
		if (const auto leader = group->items.front()->mainView()) {
			view = leader;
		}
	}
	auto itemTop = _list->itemTop(view);
	Assert(itemTop >= 0);

	auto heightLeft = (_scroll->height() - view->height());
	if (heightLeft <= 0) {
		return itemTop;
	}
	return qMax(itemTop - (heightLeft / 2), 0);
}

void HistoryWidget::start() {
	session().data().stickers().updated(
	) | rpl::start_with_next([=] {
		updateStickersByEmoji();
	}, lifetime());
	session().data().stickers().notifySavedGifsUpdated();
	subscribe(session().api().fullPeerUpdated(), [this](PeerData *peer) {
		fullPeerUpdated(peer);
	});
}

void HistoryWidget::onMentionInsert(UserData *user) {
	QString replacement, entityTag;
	if (user->username.isEmpty()) {
		replacement = user->firstName;
		if (replacement.isEmpty()) {
			replacement = user->name;
		}
		entityTag = PrepareMentionTag(user);
	} else {
		replacement = '@' + user->username;
	}
	_field->insertTag(replacement, entityTag);
}

void HistoryWidget::onHashtagOrBotCommandInsert(
		QString str,
		FieldAutocomplete::ChooseMethod method) {
	if (!_peer) {
		return;
	}

	// Send bot command at once, if it was not inserted by pressing Tab.
	if (str.at(0) == '/' && method != FieldAutocomplete::ChooseMethod::ByTab) {
		App::sendBotCommand(_peer, nullptr, str, replyToId());
		session().api().finishForwarding(Api::SendAction(_history));
		setFieldText(_field->getTextWithTagsPart(_field->textCursor().position()));
	} else {
		_field->insertTag(str);
	}
}

void HistoryWidget::updateInlineBotQuery() {
	if (!_history) {
		return;
	}
	const auto query = ParseInlineBotQuery(&session(), _field);
	if (_inlineBotUsername != query.username) {
		_inlineBotUsername = query.username;
		if (_inlineBotResolveRequestId) {
			_api.request(_inlineBotResolveRequestId).cancel();
			_inlineBotResolveRequestId = 0;
		}
		if (query.lookingUpBot) {
			_inlineBot = nullptr;
			_inlineLookingUpBot = true;
			const auto username = _inlineBotUsername;
			_inlineBotResolveRequestId = _api.request(MTPcontacts_ResolveUsername(
				MTP_string(username)
			)).done([=](const MTPcontacts_ResolvedPeer &result) {
				inlineBotResolveDone(result);
			}).fail([=](const RPCError &error) {
				inlineBotResolveFail(error, username);
			}).send();
		} else {
			applyInlineBotQuery(query.bot, query.query);
		}
	} else if (query.lookingUpBot) {
		if (!_inlineLookingUpBot) {
			applyInlineBotQuery(_inlineBot, query.query);
		}
	} else {
		applyInlineBotQuery(query.bot, query.query);
	}
}

void HistoryWidget::applyInlineBotQuery(UserData *bot, const QString &query) {
	if (bot) {
		if (_inlineBot != bot) {
			_inlineBot = bot;
			_inlineLookingUpBot = false;
			inlineBotChanged();
		}
		if (!_inlineResults) {
			_inlineResults.create(this, controller());
			_inlineResults->setResultSelectedCallback([=](
					InlineBots::Result *result,
					UserData *bot,
					Api::SendOptions options) {
				sendInlineResult(result, bot, options);
			});
			_inlineResults->requesting(
			) | rpl::start_with_next([=](bool requesting) {
				_tabbedSelectorToggle->setLoading(requesting);
			}, _inlineResults->lifetime());
			updateControlsGeometry();
			orderWidgets();
		}
		_inlineResults->queryInlineBot(_inlineBot, _peer, query);
		if (!_fieldAutocomplete->isHidden()) {
			_fieldAutocomplete->hideAnimated();
		}
	} else {
		clearInlineBot();
	}
}

void HistoryWidget::orderWidgets() {
	if (_contactStatus) {
		_contactStatus->raise();
	}
	if (_pinnedBar) {
		_pinnedBar->shadow->raise();
	}
	_topShadow->raise();
	if (_membersDropdown) {
		_membersDropdown->raise();
	}
	if (_inlineResults) {
		_inlineResults->raise();
	}
	if (_tabbedPanel) {
		_tabbedPanel->raise();
	}
	_raiseEmojiSuggestions();
	_attachDragAreas.document->raise();
	_attachDragAreas.photo->raise();
}

void HistoryWidget::updateStickersByEmoji() {
	if (!_peer) {
		return;
	}
	const auto emoji = [&] {
		const auto errorForStickers = Data::RestrictionError(
			_peer,
			ChatRestriction::f_send_stickers);
		if (!_editMsgId && !errorForStickers) {
			const auto &text = _field->getTextWithTags().text;
			auto length = 0;
			if (const auto emoji = Ui::Emoji::Find(text, &length)) {
				if (text.size() <= length) {
					return emoji;
				}
			}
		}
		return EmojiPtr(nullptr);
	}();
	_fieldAutocomplete->showStickers(emoji);
}

void HistoryWidget::onTextChange() {
	InvokeQueued(this, [=] {
		updateInlineBotQuery();
		updateStickersByEmoji();
	});

	if (_history) {
		if (!_inlineBot
			&& !_editMsgId
			&& (_textUpdateEvents & TextUpdateEvent::SendTyping)) {
			session().sendProgressManager().update(
				_history,
				Api::SendProgressType::Typing);
		}
	}

	updateSendButtonType();
	if (showRecordButton()) {
		_previewCancelled = false;
	}
	if (updateCmdStartShown()) {
		updateControlsVisibility();
		updateControlsGeometry();
	}

	_saveCloudDraftTimer.stop();
	if (!_peer || !(_textUpdateEvents & TextUpdateEvent::SaveDraft)) {
		return;
	}

	_saveDraftText = true;
	onDraftSave(true);
}

void HistoryWidget::onDraftSaveDelayed() {
	if (!_peer || !(_textUpdateEvents & TextUpdateEvent::SaveDraft)) {
		return;
	}
	if (!_field->textCursor().position()
		&& !_field->textCursor().anchor()
		&& !_field->scrollTop().current()) {
		if (!session().local().hasDraftCursors(_peer->id)) {
			return;
		}
	}
	onDraftSave(true);
}

void HistoryWidget::onDraftSave(bool delayed) {
	if (!_peer) return;
	if (delayed) {
		auto ms = crl::now();
		if (!_saveDraftStart) {
			_saveDraftStart = ms;
			return _saveDraftTimer.start(kSaveDraftTimeout);
		} else if (ms - _saveDraftStart < kSaveDraftAnywayTimeout) {
			return _saveDraftTimer.start(kSaveDraftTimeout);
		}
	}
	writeDrafts(nullptr, nullptr);
}

void HistoryWidget::saveFieldToHistoryLocalDraft() {
	if (!_history) return;

	if (_editMsgId) {
		_history->setEditDraft(std::make_unique<Data::Draft>(_field, _editMsgId, _previewCancelled, _saveEditMsgRequestId));
	} else {
		if (_replyToId || !_field->empty()) {
			_history->setLocalDraft(std::make_unique<Data::Draft>(_field, _replyToId, _previewCancelled));
		} else {
			_history->clearLocalDraft();
		}
		_history->clearEditDraft();
	}
}

void HistoryWidget::onCloudDraftSave() {
	controller()->session().api().saveCurrentDraftToCloud();
}

void HistoryWidget::writeDrafts(Data::Draft **localDraft, Data::Draft **editDraft) {
	Data::Draft *historyLocalDraft = _history ? _history->localDraft() : nullptr;
	if (!localDraft && _editMsgId) localDraft = &historyLocalDraft;

	bool save = _peer && (_saveDraftStart > 0);
	_saveDraftStart = 0;
	_saveDraftTimer.stop();
	if (_saveDraftText) {
		if (save) {
			Storage::MessageDraft storedLocalDraft, storedEditDraft;
			if (localDraft) {
				if (*localDraft) {
					storedLocalDraft = Storage::MessageDraft{
						(*localDraft)->msgId,
						(*localDraft)->textWithTags,
						(*localDraft)->previewCancelled
					};
				}
			} else {
				storedLocalDraft = Storage::MessageDraft{
					_replyToId,
					_field->getTextWithTags(),
					_previewCancelled
				};
			}
			if (editDraft) {
				if (*editDraft) {
					storedEditDraft = Storage::MessageDraft{
						(*editDraft)->msgId,
						(*editDraft)->textWithTags,
						(*editDraft)->previewCancelled
					};
				}
			} else if (_editMsgId) {
				storedEditDraft = Storage::MessageDraft{
					_editMsgId,
					_field->getTextWithTags(),
					_previewCancelled
				};
			}
			session().local().writeDrafts(_peer->id, storedLocalDraft, storedEditDraft);
			if (_migrated) {
				session().local().writeDrafts(_migrated->peer->id, {}, {});
			}
		}
		_saveDraftText = false;
	}
	if (save) {
		MessageCursor localCursor, editCursor;
		if (localDraft) {
			if (*localDraft) {
				localCursor = (*localDraft)->cursor;
			}
		} else {
			localCursor = MessageCursor(_field);
		}
		if (editDraft) {
			if (*editDraft) {
				editCursor = (*editDraft)->cursor;
			}
		} else if (_editMsgId) {
			editCursor = MessageCursor(_field);
		}
		session().local().writeDraftCursors(_peer->id, localCursor, editCursor);
		if (_migrated) {
			session().local().writeDraftCursors(_migrated->peer->id, {}, {});
		}
	}

	if (!_editMsgId && !_inlineBot) {
		_saveCloudDraftTimer.start(kSaveCloudDraftIdleTimeout);
	}
}

void HistoryWidget::activate() {
	if (_history) {
		if (!_historyInited) {
			updateHistoryGeometry(true);
		} else if (hasPendingResizedItems()) {
			updateHistoryGeometry();
		}
	}
	if (App::wnd()) App::wnd()->setInnerFocus();
}

void HistoryWidget::setInnerFocus() {
	if (_scroll->isHidden()) {
		setFocus();
	} else if (_list) {
		if (_nonEmptySelection
			|| (_list && _list->wasSelectedText())
			|| _recording
			|| isBotStart()
			|| isBlocked()
			|| !_canSendMessages) {
			_list->setFocus();
		} else {
			_field->setFocus();
		}
	}
}

void HistoryWidget::recordDone(
		QByteArray result,
		VoiceWaveform waveform,
		int samples) {
	if (!canWriteMessage() || result.isEmpty()) {
		return;
	}

	Window::ActivateWindow(controller());
	const auto duration = samples / Media::Player::kDefaultFrequency;
	auto action = Api::SendAction(_history);
	action.replyTo = replyToId();
	session().api().sendVoiceMessage(result, waveform, duration, action);
}

void HistoryWidget::recordUpdate(ushort level, int samples) {
	if (!_recording) {
		return;
	}

	_recordingLevel.start(level);
	_recordingAnimation.start();
	_recordingSamples = samples;
	if (samples < 0 || samples >= Media::Player::kDefaultFrequency * AudioVoiceMsgMaxLength) {
		stopRecording(_peer && samples > 0 && _inField);
	}
	Core::App().updateNonIdle();
	updateField();
	if (_history) {
		session().sendProgressManager().update(
			_history,
			Api::SendProgressType::RecordVoice);
	}
}

bool HistoryWidget::notify_switchInlineBotButtonReceived(const QString &query, UserData *samePeerBot, MsgId samePeerReplyTo) {
	if (samePeerBot) {
		if (_history) {
			TextWithTags textWithTags = { '@' + samePeerBot->username + ' ' + query, TextWithTags::Tags() };
			MessageCursor cursor = { textWithTags.text.size(), textWithTags.text.size(), QFIXED_MAX };
			_history->setLocalDraft(std::make_unique<Data::Draft>(textWithTags, 0, cursor, false));
			applyDraft();
			return true;
		}
	} else if (auto bot = _peer ? _peer->asUser() : nullptr) {
		const auto toPeerId = bot->isBot()
			? bot->botInfo->inlineReturnPeerId
			: PeerId(0);
		if (!toPeerId) {
			return false;
		}
		bot->botInfo->inlineReturnPeerId = 0;
		const auto h = bot->owner().history(toPeerId);
		TextWithTags textWithTags = { '@' + bot->username + ' ' + query, TextWithTags::Tags() };
		MessageCursor cursor = { textWithTags.text.size(), textWithTags.text.size(), QFIXED_MAX };
		h->setLocalDraft(std::make_unique<Data::Draft>(textWithTags, 0, cursor, false));
		if (h == _history) {
			applyDraft();
		} else {
			Ui::showPeerHistory(h->peer, ShowAtUnreadMsgId);
		}
		return true;
	}
	return false;
}

void HistoryWidget::setupShortcuts() {
	Shortcuts::Requests(
	) | rpl::filter([=] {
		return Ui::AppInFocus()
			&& Ui::InFocusChain(this)
			&& !Ui::isLayerShown();
	}) | rpl::start_with_next([=](not_null<Shortcuts::Request*> request) {
		using Command = Shortcuts::Command;
		if (_history) {
			request->check(Command::Search, 1) && request->handle([=] {
				controller()->content()->searchInChat(_history);
				return true;
			});
			if (session().supportMode()) {
				request->check(
					Command::SupportToggleMuted
				) && request->handle([=] {
					toggleMuteUnmute();
					return true;
				});
			}
		}
	}, lifetime());
}

void HistoryWidget::clearReplyReturns() {
	_replyReturns.clear();
	_replyReturn = nullptr;
}

void HistoryWidget::pushReplyReturn(not_null<HistoryItem*> item) {
	if (item->history() == _history) {
		_replyReturns.push_back(item->id);
	} else if (item->history() == _migrated) {
		_replyReturns.push_back(-item->id);
	} else {
		return;
	}
	_replyReturn = item;
	updateControlsVisibility();
}

QList<MsgId> HistoryWidget::replyReturns() {
	return _replyReturns;
}

void HistoryWidget::setReplyReturns(PeerId peer, const QList<MsgId> &replyReturns) {
	if (!_peer || _peer->id != peer) return;

	_replyReturns = replyReturns;
	if (_replyReturns.isEmpty()) {
		_replyReturn = nullptr;
	} else if (_replyReturns.back() < 0 && -_replyReturns.back() < ServerMaxMsgId) {
		_replyReturn = session().data().message(0, -_replyReturns.back());
	} else {
		_replyReturn = session().data().message(_channel, _replyReturns.back());
	}
	while (!_replyReturns.isEmpty() && !_replyReturn) {
		_replyReturns.pop_back();
		if (_replyReturns.isEmpty()) {
			_replyReturn = nullptr;
		} else if (_replyReturns.back() < 0 && -_replyReturns.back() < ServerMaxMsgId) {
			_replyReturn = session().data().message(0, -_replyReturns.back());
		} else {
			_replyReturn = session().data().message(_channel, _replyReturns.back());
		}
	}
}

void HistoryWidget::calcNextReplyReturn() {
	_replyReturn = nullptr;
	while (!_replyReturns.isEmpty() && !_replyReturn) {
		_replyReturns.pop_back();
		if (_replyReturns.isEmpty()) {
			_replyReturn = nullptr;
		} else if (_replyReturns.back() < 0 && -_replyReturns.back() < ServerMaxMsgId) {
			_replyReturn = session().data().message(0, -_replyReturns.back());
		} else {
			_replyReturn = session().data().message(_channel, _replyReturns.back());
		}
	}
	if (!_replyReturn) {
		updateControlsVisibility();
	}
}

void HistoryWidget::fastShowAtEnd(not_null<History*> history) {
	if (_history != history) {
		return;
	}

	clearAllLoadRequests();
	setMsgId(ShowAtUnreadMsgId);
	if (_history->isReadyFor(_showAtMsgId)) {
		historyLoaded();
	} else {
		firstLoadMessages();
		doneShow();
	}
}

void HistoryWidget::applyDraft(FieldHistoryAction fieldHistoryAction) {
	InvokeQueued(this, [=] { updateStickersByEmoji(); });

	auto draft = _history ? _history->draft() : nullptr;
	auto fieldAvailable = canWriteMessage();
	if (!draft || (!_history->editDraft() && !fieldAvailable)) {
		auto fieldWillBeHiddenAfterEdit = (!fieldAvailable && _editMsgId != 0);
		clearFieldText(0, fieldHistoryAction);
		_field->setFocus();
		_replyEditMsg = nullptr;
		_editMsgId = _replyToId = 0;
		if (fieldWillBeHiddenAfterEdit) {
			updateControlsVisibility();
			updateControlsGeometry();
		}
		return;
	}

	_textUpdateEvents = 0;
	setFieldText(draft->textWithTags, 0, fieldHistoryAction);
	_field->setFocus();
	draft->cursor.applyTo(_field);
	_textUpdateEvents = TextUpdateEvent::SaveDraft | TextUpdateEvent::SendTyping;
	_previewCancelled = draft->previewCancelled;
	_replyEditMsg = nullptr;
	if (auto editDraft = _history->editDraft()) {
		_editMsgId = editDraft->msgId;
		_replyToId = 0;
	} else {
		_editMsgId = 0;
		_replyToId = readyToForward() ? 0 : _history->localDraft()->msgId;
	}
	updateControlsVisibility();
	updateControlsGeometry();

	if (_editMsgId || _replyToId) {
		updateReplyEditTexts();
		if (!_replyEditMsg) {
			requestMessageData(_editMsgId ? _editMsgId : _replyToId);
		}
	}
}

void HistoryWidget::applyCloudDraft(History *history) {
	Expects(!session().supportMode());

	if (_history == history && !_editMsgId) {
		applyDraft(Ui::InputField::HistoryAction::NewEntry);

		updateControlsVisibility();
		updateControlsGeometry();
	}
}

bool HistoryWidget::insideJumpToEndInsteadOfToUnread() const {
	if (session().supportMode()) {
		return true;
	} else if (!_historyInited) {
		return false;
	}
	_history->calculateFirstUnreadMessage();
	const auto unread = _history->firstUnreadMessage();
	const auto visibleBottom = _scroll->scrollTop() + _scroll->height();
	return unread && _list->itemTop(unread) <= visibleBottom;
}

void HistoryWidget::showHistory(
		const PeerId &peerId,
		MsgId showAtMsgId,
		bool reload) {
	MsgId wasMsgId = _showAtMsgId;
	History *wasHistory = _history;

	const auto startBot = (showAtMsgId == ShowAndStartBotMsgId);
	if (startBot) {
		showAtMsgId = ShowAtTheEndMsgId;
	}

	clearHighlightMessages();
	hideInfoTooltip(anim::type::instant);
	if (_history) {
		if (_peer->id == peerId && !reload) {
			updateForwarding();

			if (showAtMsgId == ShowAtUnreadMsgId
				&& insideJumpToEndInsteadOfToUnread()) {
				showAtMsgId = ShowAtTheEndMsgId;
			}
			if (!IsServerMsgId(showAtMsgId)
				&& !IsServerMsgId(-showAtMsgId)) {
				// To end or to unread.
				destroyUnreadBar();
			}
			const auto canShowNow = _history->isReadyFor(showAtMsgId);
			if (!canShowNow) {
				delayedShowAt(showAtMsgId);
			} else {
				_history->forgetScrollState();
				if (_migrated) {
					_migrated->forgetScrollState();
				}

				clearDelayedShowAt();
				while (_replyReturn) {
					if (_replyReturn->history() == _history && _replyReturn->id == showAtMsgId) {
						calcNextReplyReturn();
					} else if (_replyReturn->history() == _migrated && -_replyReturn->id == showAtMsgId) {
						calcNextReplyReturn();
					} else {
						break;
					}
				}

				setMsgId(showAtMsgId);
				if (_historyInited) {
					const auto to = countInitialScrollTop();
					const auto item = getItemFromHistoryOrMigrated(
						_showAtMsgId);
					animatedScrollToY(
						std::clamp(to, 0, _scroll->scrollTopMax()),
						item);
				} else {
					historyLoaded();
				}
			}

			_topBar->update();
			update();

			if (const auto user = _peer->asUser()) {
				if (const auto &info = user->botInfo) {
					if (startBot) {
						if (wasHistory) {
							info->inlineReturnPeerId = wasHistory->peer->id;
						}
						sendBotStartCommand();
						_history->clearLocalDraft();
						applyDraft();
						_send->finishAnimating();
					}
				}
			}
			return;
		}
		session().sendProgressManager().update(
			_history,
			Api::SendProgressType::Typing,
			-1);
		session().data().histories().sendPendingReadInbox(_history);
		session().sendProgressManager().cancelTyping(_history);
	}

	clearReplyReturns();
	if (_history) {
		if (Ui::InFocusChain(_list)) {
			// Removing focus from list clears selected and updates top bar.
			setFocus();
		}
		controller()->session().api().saveCurrentDraftToCloud();
		if (_migrated) {
			_migrated->clearLocalDraft(); // use migrated draft only once
			_migrated->clearEditDraft();
		}

		_history->showAtMsgId = _showAtMsgId;

		destroyUnreadBarOnClose();
		destroyPinnedBar();
		_membersDropdown.destroy();
		_scrollToAnimation.stop();

		clearAllLoadRequests();
		_history = _migrated = nullptr;
		_list = nullptr;
		_peer = nullptr;
		_channel = NoChannel;
		_canSendMessages = false;
		_silent.destroy();
		updateBotKeyboard();
	} else {
		Assert(_list == nullptr);
	}

	App::clearMousedItems();

	_addToScroll = 0;
	_saveEditMsgRequestId = 0;
	_replyEditMsg = nullptr;
	_editMsgId = _replyToId = 0;
	_previewData = nullptr;
	_previewCache.clear();
	_fieldBarCancel->hide();

	_membersDropdownShowTimer.stop();
	_scroll->takeWidget<HistoryInner>().destroy();

	clearInlineBot();

	_showAtMsgId = showAtMsgId;
	_historyInited = false;
	_contactStatus = nullptr;

	// Unload lottie animations.
	session().data().unloadHeavyViewParts(HistoryInner::ElementDelegate());

	if (peerId) {
		_peer = session().data().peer(peerId);
		_channel = peerToChannel(_peer->id);
		_canSendMessages = _peer->canWrite();
		_contactStatus = std::make_unique<HistoryView::ContactStatus>(
			controller(),
			this,
			_peer);
		_contactStatus->heightValue() | rpl::start_with_next([=] {
			updateControlsGeometry();
		}, _contactStatus->lifetime());
		orderWidgets();
		controller()->tabbedSelector()->setCurrentPeer(_peer);
	}
	refreshTabbedPanel();

	if (_peer) {
		_unblock->setText(((_peer->isUser()
			&& _peer->asUser()->isBot()
			&& !_peer->asUser()->isSupport())
				? tr::lng_restart_button(tr::now)
				: tr::lng_unblock_button(tr::now)).toUpper());
		if (const auto channel = _peer->asChannel()) {
			channel->updateFull();
			_joinChannel->setText((channel->isMegagroup()
				? tr::lng_profile_join_group(tr::now)
				: tr::lng_profile_join_channel(tr::now)).toUpper());
		}
	}

	noSelectingScroll();
	_nonEmptySelection = false;

	if (_peer) {
		_history = _peer->owner().history(_peer);
		_migrated = _history->migrateFrom();
		if (_migrated
			&& !_migrated->isEmpty()
			&& (!_history->loadedAtTop() || !_migrated->loadedAtBottom())) {
			_migrated->clear(History::ClearType::Unload);
		}
		_history->setFakeUnreadWhileOpened(true);

		_topBar->setActiveChat(
			_history,
			HistoryView::TopBarWidget::Section::History,
			_history->sendActionPainter());
		updateTopBarSelection();

		if (_channel) {
			updateNotifyControls();
			session().data().requestNotifySettings(_peer);
			refreshSilentToggle();
		} else if (_peer->isRepliesChat()) {
			updateNotifyControls();
		}
		refreshScheduledToggle();

		if (_showAtMsgId == ShowAtUnreadMsgId) {
			if (_history->scrollTopItem) {
				_showAtMsgId = _history->showAtMsgId;
			}
		} else {
			_history->forgetScrollState();
			if (_migrated) {
				_migrated->forgetScrollState();
			}
		}

		_scroll->hide();
		_list = _scroll->setOwnedWidget(
			object_ptr<HistoryInner>(this, _scroll, controller(), _history));
		_list->show();

		_updateHistoryItems.stop();

		pinnedMsgVisibilityUpdated();
		if (_history->scrollTopItem
			|| (_migrated && _migrated->scrollTopItem)
			|| _history->isReadyFor(_showAtMsgId)) {
			historyLoaded();
		} else {
			firstLoadMessages();
			doneShow();
		}

		handlePeerUpdate();

		session().local().readDraftsWithCursors(_history);
		if (_migrated) {
			session().local().readDraftsWithCursors(_migrated);
			_migrated->clearEditDraft();
			_history->takeLocalDraft(_migrated);
		}
		applyDraft();
		_send->finishAnimating();

		updateControlsGeometry();

		connect(_scroll, SIGNAL(geometryChanged()), _list, SLOT(onParentGeometryChanged()));

		if (const auto user = _peer->asUser()) {
			if (const auto &info = user->botInfo) {
				if (startBot) {
					if (wasHistory) {
						info->inlineReturnPeerId = wasHistory->peer->id;
					}
					sendBotStartCommand();
				}
			}
		}
		if (!_history->folderKnown()) {
			session().data().histories().requestDialogEntry(_history);
		}
		if (_history->chatListUnreadMark()) {
			_history->owner().histories().changeDialogUnreadMark(
				_history,
				false);
			if (_migrated) {
				_migrated->owner().histories().changeDialogUnreadMark(
					_migrated,
					false);
			}

			// Must be done before unreadCountUpdated(), or we auto-close.
			_history->setUnreadMark(false);
			if (_migrated) {
				_migrated->setUnreadMark(false);
			}
		}
		unreadCountUpdated(); // set _historyDown badge.
		showAboutTopPromotion();
	} else {
		_topBar->setActiveChat(
			Dialogs::Key(),
			HistoryView::TopBarWidget::Section::History,
			nullptr);
		updateTopBarSelection();

		clearFieldText();
		doneShow();
	}
	updateForwarding();
	updateOverStates(mapFromGlobal(QCursor::pos()));

	if (_history) {
		controller()->setActiveChatEntry({
			_history,
			FullMsgId(_history->channelId(), _showAtMsgId) });
	}
	update();
	controller()->floatPlayerAreaUpdated();

	crl::on_main(App::wnd(), [] { App::wnd()->setInnerFocus(); });
}

void HistoryWidget::clearDelayedShowAt() {
	_delayedShowAtMsgId = -1;
	clearDelayedShowAtRequest();
}

void HistoryWidget::clearDelayedShowAtRequest() {
	Expects(_history != nullptr);

	if (_delayedShowAtRequest) {
		_history->owner().histories().cancelRequest(_delayedShowAtRequest);
		_delayedShowAtRequest = 0;
	}
}

void HistoryWidget::clearAllLoadRequests() {
	Expects(_history != nullptr);

	auto &histories = _history->owner().histories();
	clearDelayedShowAtRequest();
	if (_firstLoadRequest) {
		histories.cancelRequest(_firstLoadRequest);
		_firstLoadRequest = 0;
	}
	if (_preloadRequest) {
		histories.cancelRequest(_preloadRequest);
		_preloadRequest = 0;
	}
	if (_preloadDownRequest) {
		histories.cancelRequest(_preloadDownRequest);
		_preloadDownRequest = 0;
	}
}

void HistoryWidget::updateFieldSubmitSettings() {
	const auto settings = _isInlineBot
		? Ui::InputField::SubmitSettings::None
		: Core::App().settings().sendSubmitWay();
	_field->setSubmitSettings(settings);
}

void HistoryWidget::updateNotifyControls() {
	if (!_peer || (!_peer->isChannel() && !_peer->isRepliesChat())) {
		return;
	}

	_muteUnmute->setText((_history->mute()
		? tr::lng_channel_unmute(tr::now)
		: tr::lng_channel_mute(tr::now)).toUpper());
	if (!session().data().notifySilentPostsUnknown(_peer)) {
		if (_silent) {
			_silent->setChecked(session().data().notifySilentPosts(_peer));
			updateFieldPlaceholder();
		} else if (hasSilentToggle()) {
			refreshSilentToggle();
			updateControlsVisibility();
			updateControlsGeometry();
		}
	}
}

void HistoryWidget::refreshSilentToggle() {
	if (!_silent && hasSilentToggle()) {
		_silent.create(this, _peer->asChannel());
		orderWidgets();
	} else if (_silent && !hasSilentToggle()) {
		_silent.destroy();
	}
}

void HistoryWidget::setupScheduledToggle() {
	controller()->activeChatValue(
	) | rpl::map([=](const Dialogs::Key &key) -> rpl::producer<> {
		if (const auto history = key.history()) {
			return session().data().scheduledMessages().updates(history);
		}
		return rpl::never<rpl::empty_value>();
	}) | rpl::flatten_latest(
	) | rpl::start_with_next([=] {
		refreshScheduledToggle();
		updateControlsVisibility();
		updateControlsGeometry();
	}, lifetime());
}

void HistoryWidget::refreshScheduledToggle() {
	const auto has = _history
		&& _peer->canWrite()
		&& (session().data().scheduledMessages().count(_history) > 0);
	if (!_scheduled && has) {
		_scheduled.create(this, st::historyScheduledToggle);
		_scheduled->show();
		_scheduled->addClickHandler([=] {
			controller()->showSection(
				HistoryView::ScheduledMemento(_history));
		});
		orderWidgets(); // Raise drag areas to the top.
	} else if (_scheduled && !has) {
		_scheduled.destroy();
	}
}

bool HistoryWidget::contentOverlapped(const QRect &globalRect) {
	return (_attachDragAreas.document->overlaps(globalRect)
			|| _attachDragAreas.photo->overlaps(globalRect)
			|| _fieldAutocomplete->overlaps(globalRect)
			|| (_tabbedPanel && _tabbedPanel->overlaps(globalRect))
			|| (_inlineResults && _inlineResults->overlaps(globalRect)));
}

bool HistoryWidget::canWriteMessage() const {
	if (!_history || !_canSendMessages) return false;
	if (isBlocked() || isJoinChannel() || isMuteUnmute() || isBotStart()) return false;
	return true;
}

std::optional<QString> HistoryWidget::writeRestriction() const {
	return _peer
		? Data::RestrictionError(_peer, ChatRestriction::f_send_messages)
		: std::nullopt;
}

void HistoryWidget::updateControlsVisibility() {
	if (!_a_show.animating()) {
		_topShadow->setVisible(_peer != nullptr);
		_topBar->setVisible(_peer != nullptr);
	}
	updateHistoryDownVisibility();
	updateUnreadMentionsVisibility();
	if (!_history || _a_show.animating()) {
		if (_tabbedPanel) {
			_tabbedPanel->hideFast();
		}
		hideChildren();
		return;
	}

	if (_pinnedBar) {
		_pinnedBar->cancel->show();
		_pinnedBar->shadow->show();
	}
	if (_firstLoadRequest && !_scroll->isHidden()) {
		_scroll->hide();
	} else if (!_firstLoadRequest && _scroll->isHidden()) {
		_scroll->show();
	}
	if (_contactStatus) {
		_contactStatus->show();
	}
	if (!editingMessage() && (isBlocked() || isJoinChannel() || isMuteUnmute() || isBotStart())) {
		if (isBlocked()) {
			_joinChannel->hide();
			_muteUnmute->hide();
			_discuss->hide();
			_botStart->hide();
			if (_unblock->isHidden()) {
				_unblock->clearState();
				_unblock->show();
			}
		} else if (isJoinChannel()) {
			_unblock->hide();
			_muteUnmute->hide();
			_discuss->hide();
			_botStart->hide();
			if (_joinChannel->isHidden()) {
				_joinChannel->clearState();
				_joinChannel->show();
			}
			if (hasDiscussionGroup()) {
				if (_discuss->isHidden()) {
					_discuss->clearState();
					_discuss->show();
				}
			}
			else {
				_discuss->hide();
				if (_joinChannel->isHidden()) {
					_joinChannel->clearState();
					_joinChannel->show();
				}
			}
		} else if (isMuteUnmute()) {
			_unblock->hide();
			_joinChannel->hide();
			_botStart->hide();
			if (_muteUnmute->isHidden()) {
				_muteUnmute->clearState();
				_muteUnmute->show();
			}
			if (hasDiscussionGroup()) {
				if (_discuss->isHidden()) {
					_discuss->clearState();
					_discuss->show();
				}
			} else {
				_discuss->hide();
			}
		} else if (isBotStart()) {
			_unblock->hide();
			_joinChannel->hide();
			_muteUnmute->hide();
			_discuss->hide();
			if (_botStart->isHidden()) {
				_botStart->clearState();
				_botStart->show();
			}
		}
		_kbShown = false;
		_fieldAutocomplete->hide();
		if (_supportAutocomplete) {
			_supportAutocomplete->hide();
		}
		_send->hide();
		if (_silent) {
			_silent->hide();
		}
		if (_scheduled) {
			_scheduled->hide();
		}
		_kbScroll->hide();
		_fieldBarCancel->hide();
		_attachToggle->hide();
		_tabbedSelectorToggle->hide();
		_botKeyboardShow->hide();
		_botKeyboardHide->hide();
		_botCommandStart->hide();
		if (_tabbedPanel) {
			_tabbedPanel->hide();
		}
		if (_inlineResults) {
			_inlineResults->hide();
		}
		if (!_field->isHidden()) {
			_field->hide();
			updateControlsGeometry();
			update();
		}
	} else if (editingMessage() || _canSendMessages) {
		onCheckFieldAutocomplete();
		_unblock->hide();
		_botStart->hide();
		_joinChannel->hide();
		_muteUnmute->hide();
		_discuss->hide();
		_send->show();
		updateSendButtonType();
		if (_recording) {
			_field->hide();
			_tabbedSelectorToggle->hide();
			_botKeyboardShow->hide();
			_botKeyboardHide->hide();
			_botCommandStart->hide();
			_attachToggle->hide();
			if (_silent) {
				_silent->hide();
			}
			if (_scheduled) {
				_scheduled->hide();
			}
			if (_kbShown) {
				_kbScroll->show();
			} else {
				_kbScroll->hide();
			}
		} else {
			_field->show();
			if (_kbShown) {
				_kbScroll->show();
				_tabbedSelectorToggle->hide();
				_botKeyboardHide->show();
				_botKeyboardShow->hide();
				_botCommandStart->hide();
			} else if (_kbReplyTo) {
				_kbScroll->hide();
				_tabbedSelectorToggle->show();
				_botKeyboardHide->hide();
				_botKeyboardShow->hide();
				_botCommandStart->hide();
			} else {
				_kbScroll->hide();
				_tabbedSelectorToggle->show();
				_botKeyboardHide->hide();
				if (_keyboard->hasMarkup()) {
					_botKeyboardShow->show();
					_botCommandStart->hide();
				} else {
					_botKeyboardShow->hide();
					if (_cmdStartShown) {
						_botCommandStart->show();
					} else {
						_botCommandStart->hide();
					}
				}
			}
			_attachToggle->show();
			if (_silent) {
				_silent->show();
			}
			if (_scheduled) {
				_scheduled->show();
			}
			updateFieldPlaceholder();
		}
		if (_editMsgId || _replyToId || readyToForward() || (_previewData && _previewData->pendingTill >= 0) || _kbReplyTo) {
			if (_fieldBarCancel->isHidden()) {
				_fieldBarCancel->show();
				updateControlsGeometry();
				update();
			}
		} else {
			_fieldBarCancel->hide();
		}
	} else {
		_fieldAutocomplete->hide();
		if (_supportAutocomplete) {
			_supportAutocomplete->hide();
		}
		_send->hide();
		_unblock->hide();
		_botStart->hide();
		_joinChannel->hide();
		_muteUnmute->hide();
		_discuss->hide();
		_attachToggle->hide();
		if (_silent) {
			_silent->hide();
		}
		if (_scheduled) {
			_scheduled->hide();
		}
		_kbScroll->hide();
		_fieldBarCancel->hide();
		_attachToggle->hide();
		_tabbedSelectorToggle->hide();
		_botKeyboardShow->hide();
		_botKeyboardHide->hide();
		_botCommandStart->hide();
		if (_tabbedPanel) {
			_tabbedPanel->hide();
		}
		if (_inlineResults) {
			_inlineResults->hide();
		}
		_kbScroll->hide();
		if (!_field->isHidden()) {
			_field->hide();
			updateControlsGeometry();
			update();
		}
	}
	//checkTabbedSelectorToggleTooltip();
	updateMouseTracking();
}

void HistoryWidget::showAboutTopPromotion() {
	Expects(_history != nullptr);
	Expects(_list != nullptr);

	if (!_history->useTopPromotion() || _history->topPromotionAboutShown()) {
		return;
	}
	_history->markTopPromotionAboutShown();
	const auto type = _history->topPromotionType();
	const auto custom = type.isEmpty()
		? QString()
		: Lang::GetNonDefaultValue(kPsaAboutPrefix + type.toUtf8());
	const auto text = type.isEmpty()
		? tr::lng_proxy_sponsor_about(tr::now, Ui::Text::RichLangValue)
		: custom.isEmpty()
		? tr::lng_about_psa_default(tr::now, Ui::Text::RichLangValue)
		: Ui::Text::RichLangValue(custom);
	showInfoTooltip(text, nullptr);
}

void HistoryWidget::updateMouseTracking() {
	bool trackMouse = !_fieldBarCancel->isHidden() || _pinnedBar;
	setMouseTracking(trackMouse);
}

void HistoryWidget::destroyUnreadBar() {
	if (_history) _history->destroyUnreadBar();
	if (_migrated) _migrated->destroyUnreadBar();
}

void HistoryWidget::destroyUnreadBarOnClose() {
	if (!_history || !_historyInited) {
		return;
	} else if (_scroll->scrollTop() == _scroll->scrollTopMax()) {
		destroyUnreadBar();
		return;
	}
	const auto top = unreadBarTop();
	if (top && *top < _scroll->scrollTop()) {
		destroyUnreadBar();
		return;
	}
}

void HistoryWidget::unreadMessageAdded(not_null<HistoryItem*> item) {
	if (_history != item->history() || !_historyInited) {
		return;
	}

	// If we get here in non-resized state we can't rely on results of
	// doWeReadServerHistory() and mark chat as read.
	// If we receive N messages being not at bottom:
	// - on first message we set unreadcount += 1, firstUnreadMessage.
	// - on second we get wrong doWeReadServerHistory() and read both.
	session().data().sendHistoryChangeNotifications();

	const auto atBottom = (_scroll->scrollTop() >= _scroll->scrollTopMax());
	if (!atBottom) {
		return;
	}
	destroyUnreadBar();
	if (!doWeReadServerHistory()) {
		return;
	}
	if (item->isUnreadMention() && !item->isUnreadMedia()) {
		session().api().markMediaRead(item);
	}
	session().data().histories().readInboxOnNewMessage(item);

	// Also clear possible scheduled messages notifications.
	Core::App().notifications().clearFromHistory(_history);
}

void HistoryWidget::unreadCountUpdated() {
	if (_history->chatListUnreadMark()) {
		crl::on_main(this, [=, history = _history] {
			if (history == _history) {
				controller()->showBackFromStack();
				emit cancelled();
			}
		});
	} else {
		updateHistoryDownVisibility();
		_historyDown->setUnreadCount(_history->chatListUnreadCount());
	}
}

void HistoryWidget::messagesFailed(const RPCError &error, int requestId) {
	if (error.type() == qstr("CHANNEL_PRIVATE")
		&& _peer->isChannel()
		&& _peer->asChannel()->invitePeekExpires()) {
		_peer->asChannel()->privateErrorReceived();
	} else if (error.type() == qstr("CHANNEL_PRIVATE")
		|| error.type() == qstr("CHANNEL_PUBLIC_GROUP_NA")
		|| error.type() == qstr("USER_BANNED_IN_CHANNEL")) {
		auto was = _peer;
		controller()->showBackFromStack();
		Ui::show(Box<InformBox>((was && was->isMegagroup()) ? tr::lng_group_not_accessible(tr::now) : tr::lng_channel_not_accessible(tr::now)));
		return;
	}

	LOG(("RPC Error: %1 %2: %3").arg(error.code()).arg(error.type()).arg(error.description()));
	if (_preloadRequest == requestId) {
		_preloadRequest = 0;
	} else if (_preloadDownRequest == requestId) {
		_preloadDownRequest = 0;
	} else if (_firstLoadRequest == requestId) {
		_firstLoadRequest = 0;
		controller()->showBackFromStack();
	} else if (_delayedShowAtRequest == requestId) {
		_delayedShowAtRequest = 0;
	}
}

void HistoryWidget::messagesReceived(PeerData *peer, const MTPmessages_Messages &messages, int requestId) {
	Expects(_history != nullptr);

	bool toMigrated = (peer == _peer->migrateFrom());
	if (peer != _peer && !toMigrated) {
		if (_preloadRequest == requestId) {
			_preloadRequest = 0;
		} else if (_preloadDownRequest == requestId) {
			_preloadDownRequest = 0;
		} else if (_firstLoadRequest == requestId) {
			_firstLoadRequest = 0;
		} else if (_delayedShowAtRequest == requestId) {
			_delayedShowAtRequest = 0;
		}
		return;
	}

	auto count = 0;
	const QVector<MTPMessage> emptyList, *histList = &emptyList;
	switch (messages.type()) {
	case mtpc_messages_messages: {
		auto &d(messages.c_messages_messages());
		_history->owner().processUsers(d.vusers());
		_history->owner().processChats(d.vchats());
		histList = &d.vmessages().v;
		count = histList->size();
	} break;
	case mtpc_messages_messagesSlice: {
		auto &d(messages.c_messages_messagesSlice());
		_history->owner().processUsers(d.vusers());
		_history->owner().processChats(d.vchats());
		histList = &d.vmessages().v;
		count = d.vcount().v;
	} break;
	case mtpc_messages_channelMessages: {
		auto &d(messages.c_messages_channelMessages());
		if (peer && peer->isChannel()) {
			peer->asChannel()->ptsReceived(d.vpts().v);
		} else {
			LOG(("API Error: received messages.channelMessages when no channel was passed! (HistoryWidget::messagesReceived)"));
		}
		_history->owner().processUsers(d.vusers());
		_history->owner().processChats(d.vchats());
		histList = &d.vmessages().v;
		count = d.vcount().v;
	} break;
	case mtpc_messages_messagesNotModified: {
		LOG(("API Error: received messages.messagesNotModified! (HistoryWidget::messagesReceived)"));
	} break;
	}

	const auto ExtractFirstId = [&] {
		return histList->empty() ? -1 : IdFromMessage(histList->front());
	};
	const auto ExtractLastId = [&] {
		return histList->empty() ? -1 : IdFromMessage(histList->back());
	};
	const auto PeerString = [](PeerId peerId) {
		if (peerIsUser(peerId)) {
			return QString("User-%1").arg(peerToUser(peerId));
		} else if (peerIsChat(peerId)) {
			return QString("Chat-%1").arg(peerToChat(peerId));
		} else if (peerIsChannel(peerId)) {
			return QString("Channel-%1").arg(peerToChannel(peerId));
		}
		return QString("Bad-%1").arg(peerId);
	};

	if (_preloadRequest == requestId) {
		auto to = toMigrated ? _migrated : _history;
		addMessagesToFront(peer, *histList);
		_preloadRequest = 0;
		preloadHistoryIfNeeded();
	} else if (_preloadDownRequest == requestId) {
		auto to = toMigrated ? _migrated : _history;
		addMessagesToBack(peer, *histList);
		_preloadDownRequest = 0;
		preloadHistoryIfNeeded();
		if (_history->loadedAtBottom()) {
			checkHistoryActivation();
		}
	} else if (_firstLoadRequest == requestId) {
		if (toMigrated) {
			_history->clear(History::ClearType::Unload);
		} else if (_migrated) {
			_migrated->clear(History::ClearType::Unload);
		}
		addMessagesToFront(peer, *histList);
		_firstLoadRequest = 0;
		if (_history->loadedAtTop() && _history->isEmpty() && count > 0) {
			firstLoadMessages();
			return;
		}

		historyLoaded();
	} else if (_delayedShowAtRequest == requestId) {
		if (toMigrated) {
			_history->clear(History::ClearType::Unload);
		} else if (_migrated) {
			_migrated->clear(History::ClearType::Unload);
		}

		clearAllLoadRequests();
		_firstLoadRequest = -1; // hack - don't updateListSize yet
		_history->getReadyFor(_delayedShowAtMsgId);
		if (_history->isEmpty()) {
			addMessagesToFront(peer, *histList);
		}
		_firstLoadRequest = 0;

		if (_history->loadedAtTop()
			&& _history->isEmpty()
			&& count > 0) {
			firstLoadMessages();
			return;
		}
		while (_replyReturn) {
			if (_replyReturn->history() == _history
				&& _replyReturn->id == _delayedShowAtMsgId) {
				calcNextReplyReturn();
			} else if (_replyReturn->history() == _migrated
				&& -_replyReturn->id == _delayedShowAtMsgId) {
				calcNextReplyReturn();
			} else {
				break;
			}
		}

		_delayedShowAtRequest = 0;
		setMsgId(_delayedShowAtMsgId);
		historyLoaded();
	}
}

void HistoryWidget::historyLoaded() {
	_historyInited = false;
	doneShow();
}

void HistoryWidget::windowShown() {
	updateControlsGeometry();
}

bool HistoryWidget::doWeReadServerHistory() const {
	return doWeReadMentions() && !session().supportMode();
}

bool HistoryWidget::doWeReadMentions() const {
	return _history
		&& _list
		&& _historyInited
		&& !_firstLoadRequest
		&& !_delayedShowAtRequest
		&& !_a_show.animating()
		&& controller()->widget()->doWeMarkAsRead();
}

void HistoryWidget::checkHistoryActivation() {
	if (_list) {
		_list->checkHistoryActivation();
	}
}

void HistoryWidget::firstLoadMessages() {
	if (!_history || _firstLoadRequest) {
		return;
	}

	auto from = _history;
	auto offsetId = 0;
	auto offset = 0;
	auto loadCount = kMessagesPerPage;
	if (_showAtMsgId == ShowAtUnreadMsgId) {
		if (const auto around = _migrated ? _migrated->loadAroundId() : 0) {
			_history->getReadyFor(_showAtMsgId);
			from = _migrated;
			offset = -loadCount / 2;
			offsetId = around;
		} else if (const auto around = _history->loadAroundId()) {
			_history->getReadyFor(_showAtMsgId);
			offset = -loadCount / 2;
			offsetId = around;
		} else {
			_history->getReadyFor(ShowAtTheEndMsgId);
		}
	} else if (_showAtMsgId == ShowAtTheEndMsgId) {
		_history->getReadyFor(_showAtMsgId);
		loadCount = kMessagesPerPageFirst;
	} else if (_showAtMsgId > 0) {
		_history->getReadyFor(_showAtMsgId);
		offset = -loadCount / 2;
		offsetId = _showAtMsgId;
	} else if (_showAtMsgId < 0 && _history->isChannel()) {
		if (_showAtMsgId < 0 && -_showAtMsgId < ServerMaxMsgId && _migrated) {
			_history->getReadyFor(_showAtMsgId);
			from = _migrated;
			offset = -loadCount / 2;
			offsetId = -_showAtMsgId;
		} else if (_showAtMsgId == SwitchAtTopMsgId) {
			_history->getReadyFor(_showAtMsgId);
		}
	}

	auto offsetDate = 0;
	auto maxId = 0;
	auto minId = 0;
	auto historyHash = 0;

	const auto history = from;
	const auto type = Data::Histories::RequestType::History;
	auto &histories = history->owner().histories();
	_firstLoadRequest = histories.sendRequest(history, type, [=](Fn<void()> finish) {
		return history->session().api().request(MTPmessages_GetHistory(
			history->peer->input,
			MTP_int(offsetId),
			MTP_int(offsetDate),
			MTP_int(offset),
			MTP_int(loadCount),
			MTP_int(maxId),
			MTP_int(minId),
			MTP_int(historyHash)
		)).done([=](const MTPmessages_Messages &result) {
			messagesReceived(history->peer, result, _firstLoadRequest);
			finish();
		}).fail([=](const RPCError &error) {
			messagesFailed(error, _firstLoadRequest);
			finish();
		}).send();
	});
}

void HistoryWidget::loadMessages() {
	if (!_history || _preloadRequest) {
		return;
	}

	if (_history->isEmpty() && _migrated && _migrated->isEmpty()) {
		return firstLoadMessages();
	}

	auto loadMigrated = _migrated
		&& (_history->isEmpty()
			|| _history->loadedAtTop()
			|| (!_migrated->isEmpty() && !_migrated->loadedAtBottom()));
	auto from = loadMigrated ? _migrated : _history;
	if (from->loadedAtTop()) {
		return;
	}

	auto offsetId = from->minMsgId();
	auto addOffset = 0;
	auto loadCount = offsetId
		? kMessagesPerPage
		: kMessagesPerPageFirst;
	auto offsetDate = 0;
	auto maxId = 0;
	auto minId = 0;
	auto historyHash = 0;

	const auto history = from;
	const auto type = Data::Histories::RequestType::History;
	auto &histories = history->owner().histories();
	_preloadRequest = histories.sendRequest(history, type, [=](Fn<void()> finish) {
		return history->session().api().request(MTPmessages_GetHistory(
			history->peer->input,
			MTP_int(offsetId),
			MTP_int(offsetDate),
			MTP_int(addOffset),
			MTP_int(loadCount),
			MTP_int(maxId),
			MTP_int(minId),
			MTP_int(historyHash)
		)).done([=](const MTPmessages_Messages &result) {
			messagesReceived(history->peer, result, _preloadRequest);
			finish();
		}).fail([=](const RPCError &error) {
			messagesFailed(error, _preloadRequest);
			finish();
		}).send();
	});
}

void HistoryWidget::loadMessagesDown() {
	if (!_history || _preloadDownRequest) {
		return;
	}

	if (_history->isEmpty() && _migrated && _migrated->isEmpty()) {
		return firstLoadMessages();
	}

	auto loadMigrated = _migrated && !(_migrated->isEmpty() || _migrated->loadedAtBottom() || (!_history->isEmpty() && !_history->loadedAtTop()));
	auto from = loadMigrated ? _migrated : _history;
	if (from->loadedAtBottom()) {
		return;
	}

	auto loadCount = kMessagesPerPage;
	auto addOffset = -loadCount;
	auto offsetId = from->maxMsgId();
	if (!offsetId) {
		if (loadMigrated || !_migrated) return;
		++offsetId;
		++addOffset;
	}
	auto offsetDate = 0;
	auto maxId = 0;
	auto minId = 0;
	auto historyHash = 0;

	const auto history = from;
	const auto type = Data::Histories::RequestType::History;
	auto &histories = history->owner().histories();
	_preloadDownRequest = histories.sendRequest(history, type, [=](Fn<void()> finish) {
		return history->session().api().request(MTPmessages_GetHistory(
			history->peer->input,
			MTP_int(offsetId + 1),
			MTP_int(offsetDate),
			MTP_int(addOffset),
			MTP_int(loadCount),
			MTP_int(maxId),
			MTP_int(minId),
			MTP_int(historyHash)
		)).done([=](const MTPmessages_Messages &result) {
			messagesReceived(history->peer, result, _preloadDownRequest);
			finish();
		}).fail([=](const RPCError &error) {
			messagesFailed(error, _preloadDownRequest);
			finish();
		}).send();
	});
}

void HistoryWidget::delayedShowAt(MsgId showAtMsgId) {
	if (!_history
		|| (_delayedShowAtRequest && _delayedShowAtMsgId == showAtMsgId)) {
		return;
	}

	clearAllLoadRequests();
	_delayedShowAtMsgId = showAtMsgId;

	auto from = _history;
	auto offsetId = 0;
	auto offset = 0;
	auto loadCount = kMessagesPerPage;
	if (_delayedShowAtMsgId == ShowAtUnreadMsgId) {
		if (const auto around = _migrated ? _migrated->loadAroundId() : 0) {
			from = _migrated;
			offset = -loadCount / 2;
			offsetId = around;
		} else if (const auto around = _history->loadAroundId()) {
			offset = -loadCount / 2;
			offsetId = around;
		} else {
			loadCount = kMessagesPerPageFirst;
		}
	} else if (_delayedShowAtMsgId == ShowAtTheEndMsgId) {
		loadCount = kMessagesPerPageFirst;
	} else if (_delayedShowAtMsgId > 0) {
		offset = -loadCount / 2;
		offsetId = _delayedShowAtMsgId;
	} else if (_delayedShowAtMsgId < 0 && _history->isChannel()) {
		if (_delayedShowAtMsgId < 0 && -_delayedShowAtMsgId < ServerMaxMsgId && _migrated) {
			from = _migrated;
			offset = -loadCount / 2;
			offsetId = -_delayedShowAtMsgId;
		}
	}
	auto offsetDate = 0;
	auto maxId = 0;
	auto minId = 0;
	auto historyHash = 0;

	const auto history = from;
	const auto type = Data::Histories::RequestType::History;
	auto &histories = history->owner().histories();
	_delayedShowAtRequest = histories.sendRequest(history, type, [=](Fn<void()> finish) {
		return history->session().api().request(MTPmessages_GetHistory(
			history->peer->input,
			MTP_int(offsetId),
			MTP_int(offsetDate),
			MTP_int(offset),
			MTP_int(loadCount),
			MTP_int(maxId),
			MTP_int(minId),
			MTP_int(historyHash)
		)).done([=](const MTPmessages_Messages &result) {
			messagesReceived(history->peer, result, _delayedShowAtRequest);
			finish();
		}).fail([=](const RPCError &error) {
			messagesFailed(error, _delayedShowAtRequest);
			finish();
		}).send();
	});
}

void HistoryWidget::onScroll() {
	preloadHistoryIfNeeded();
	visibleAreaUpdated();
	if (!_synteticScrollEvent) {
		_lastUserScrolled = crl::now();
	}
}

bool HistoryWidget::isItemCompletelyHidden(HistoryItem *item) const {
	const auto view = item ? item->mainView() : nullptr;
	if (!view) {
		return true;
	}
	auto top = _list ? _list->itemTop(item) : -2;
	if (top < 0) {
		return true;
	}

	auto bottom = top + view->height();
	auto scrollTop = _scroll->scrollTop();
	auto scrollBottom = scrollTop + _scroll->height();
	return (top >= scrollBottom || bottom <= scrollTop);
}

void HistoryWidget::visibleAreaUpdated() {
	if (_list && !_scroll->isHidden()) {
		const auto scrollTop = _scroll->scrollTop();
		const auto scrollBottom = scrollTop + _scroll->height();
		_list->visibleAreaUpdated(scrollTop, scrollBottom);
		controller()->floatPlayerAreaUpdated();
	}
}

void HistoryWidget::preloadHistoryIfNeeded() {
	if (_firstLoadRequest
		|| _delayedShowAtRequest
		|| _scroll->isHidden()
		|| !_peer
		|| !_historyInited) {
		return;
	}

	updateHistoryDownVisibility();
	updateUnreadMentionsVisibility();
	if (!_scrollToAnimation.animating()) {
		preloadHistoryByScroll();
		checkReplyReturns();
	}

	auto scrollTop = _scroll->scrollTop();
	if (scrollTop != _lastScrollTop) {
		_lastScrolled = crl::now();
		_lastScrollTop = scrollTop;
	}
}

void HistoryWidget::preloadHistoryByScroll() {
	if (_firstLoadRequest
		|| _delayedShowAtRequest
		|| _scroll->isHidden()
		|| !_peer
		|| !_historyInited) {
		return;
	}

	auto scrollTop = _scroll->scrollTop();
	auto scrollTopMax = _scroll->scrollTopMax();
	auto scrollHeight = _scroll->height();
	if (scrollTop + kPreloadHeightsCount * scrollHeight >= scrollTopMax) {
		loadMessagesDown();
	}
	if (scrollTop <= kPreloadHeightsCount * scrollHeight) {
		loadMessages();
	}
}

void HistoryWidget::checkReplyReturns() {
	if (_firstLoadRequest
		|| _scroll->isHidden()
		|| !_peer
		|| !_historyInited) {
		return;
	}
	auto scrollTop = _scroll->scrollTop();
	auto scrollTopMax = _scroll->scrollTopMax();
	auto scrollHeight = _scroll->height();
	while (_replyReturn) {
		auto below = (!_replyReturn->mainView() && _replyReturn->history() == _history && !_history->isEmpty() && _replyReturn->id < _history->blocks.back()->messages.back()->data()->id);
		if (!below) {
			below = (!_replyReturn->mainView() && _replyReturn->history() == _migrated && !_history->isEmpty());
		}
		if (!below) {
			below = (!_replyReturn->mainView() && _migrated && _replyReturn->history() == _migrated && !_migrated->isEmpty() && _replyReturn->id < _migrated->blocks.back()->messages.back()->data()->id);
		}
		if (!below && _replyReturn->mainView()) {
			below = (scrollTop >= scrollTopMax) || (_list->itemTop(_replyReturn) < scrollTop + scrollHeight / 2);
		}
		if (below) {
			calcNextReplyReturn();
		} else {
			break;
		}
	}
}

void HistoryWidget::onInlineBotCancel() {
	auto &textWithTags = _field->getTextWithTags();
	if (textWithTags.text.size() > _inlineBotUsername.size() + 2) {
		setFieldText(
			{ '@' + _inlineBotUsername + ' ', TextWithTags::Tags() },
			TextUpdateEvent::SaveDraft,
			Ui::InputField::HistoryAction::NewEntry);
	} else {
		clearFieldText(
			TextUpdateEvent::SaveDraft,
			Ui::InputField::HistoryAction::NewEntry);
	}
}

void HistoryWidget::onWindowVisibleChanged() {
	QTimer::singleShot(0, this, SLOT(preloadHistoryIfNeeded()));
}

void HistoryWidget::historyDownClicked() {
	if (QGuiApplication::keyboardModifiers() == Qt::ControlModifier) {
		showHistory(_peer->id, ShowAtUnreadMsgId);
	} else if (_replyReturn && _replyReturn->history() == _history) {
		showHistory(_peer->id, _replyReturn->id);
	} else if (_replyReturn && _replyReturn->history() == _migrated) {
		showHistory(_peer->id, -_replyReturn->id);
	} else if (_peer) {
		showHistory(_peer->id, ShowAtUnreadMsgId);
	}
}

void HistoryWidget::showNextUnreadMention() {
	const auto msgId = _history->getMinLoadedUnreadMention();
	const auto already = (_showAtMsgId == msgId);

	// Mark mention voice/video message as read.
	// See https://github.com/telegramdesktop/tdesktop/issues/5623
	if (msgId && already) {
		const auto item = _history->owner().message(
			_history->channelId(),
			msgId);
		if (const auto media = item ? item->media() : nullptr) {
			if (const auto document = media->document()) {
				if (!media->webpage()
					&& (document->isVoiceMessage()
						|| document->isVideoMessage())) {
					document->owner().markMediaRead(document);
				}
			}
		}
	}
	showHistory(_peer->id, msgId);
}

void HistoryWidget::saveEditMsg() {
	Expects(_history != nullptr);

	if (_saveEditMsgRequestId) {
		return;
	}

	const auto item = session().data().message(_channel, _editMsgId);
	if (!item) {
		cancelEdit();
		return;
	}
	const auto webPageId = _previewCancelled
		? CancelledWebPageId
		: ((_previewData && _previewData->pendingTill >= 0)
			? _previewData->id
			: WebPageId(0));

	const auto textWithTags = _field->getTextWithAppliedMarkdown();
	const auto prepareFlags = Ui::ItemTextOptions(
		_history,
		session().user()).flags;
	auto sending = TextWithEntities();
	auto left = TextWithEntities {
		textWithTags.text,
		TextUtilities::ConvertTextTagsToEntities(textWithTags.tags) };
	TextUtilities::PrepareForSending(left, prepareFlags);

	if (!TextUtilities::CutPart(sending, left, MaxMessageSize)) {
		const auto suggestModerateActions = false;
		Ui::show(Box<DeleteMessagesBox>(item, suggestModerateActions));
		return;
	} else if (!left.text.isEmpty()) {
		Ui::show(Box<InformBox>(tr::lng_edit_too_long(tr::now)));
		return;
	}

	const auto weak = Ui::MakeWeak(this);
	const auto history = _history;

	const auto done = [=](const MTPUpdates &result, mtpRequestId requestId) {
		crl::guard(weak, [=] {
			if (requestId == _saveEditMsgRequestId) {
				_saveEditMsgRequestId = 0;
				cancelEdit();
			}
		})();
		if (auto editDraft = history->editDraft()) {
			if (editDraft->saveRequestId == requestId) {
				history->clearEditDraft();
				history->session().local().writeDrafts(history);
			}
		}
	};

	const auto fail = [=](const RPCError &error, mtpRequestId requestId) {
		if (const auto editDraft = history->editDraft()) {
			if (editDraft->saveRequestId == requestId) {
				editDraft->saveRequestId = 0;
			}
		}
		crl::guard(weak, [=] {
			if (requestId == _saveEditMsgRequestId) {
				_saveEditMsgRequestId = 0;
			}
			const auto &err = error.type();
			if (ranges::contains(Api::kDefaultEditMessagesErrors, err)) {
				Ui::show(Box<InformBox>(tr::lng_edit_error(tr::now)));
			} else if (err == u"MESSAGE_NOT_MODIFIED"_q) {
				cancelEdit();
			} else if (err == u"MESSAGE_EMPTY"_q) {
				_field->selectAll();
				_field->setFocus();
			} else {
				Ui::show(Box<InformBox>(tr::lng_edit_error(tr::now)));
			}
			update();
		})();
	};

	_saveEditMsgRequestId = Api::EditTextMessage(
		item,
		sending,
		{ .removeWebPageId = (webPageId == CancelledWebPageId) },
		done,
		fail);
}

void HistoryWidget::hideSelectorControlsAnimated() {
	_fieldAutocomplete->hideAnimated();
	if (_supportAutocomplete) {
		_supportAutocomplete->hide();
	}
	if (_tabbedPanel) {
		_tabbedPanel->hideAnimated();
	}
	if (_inlineResults) {
		_inlineResults->hideAnimated();
	}
}

void HistoryWidget::send(Api::SendOptions options) {
	if (!_history) {
		return;
	} else if (_editMsgId) {
		saveEditMsg();
		return;
	} else if (!options.scheduled && showSlowmodeError()) {
		return;
	}

	const auto webPageId = _previewCancelled
		? CancelledWebPageId
		: ((_previewData && _previewData->pendingTill >= 0)
			? _previewData->id
			: WebPageId(0));

	auto message = ApiWrap::MessageToSend(_history);
	message.textWithTags = _field->getTextWithAppliedMarkdown();
	message.action.options = options;
	message.action.replyTo = replyToId();
	message.webPageId = webPageId;

	if (_canSendMessages) {
		const auto error = GetErrorTextForSending(
			_peer,
			_toForward,
			message.textWithTags,
			options.scheduled);
		if (!error.isEmpty()) {
			Ui::ShowMultilineToast({
				.text = { error },
			});
			return;
		}
	}

	session().api().sendMessage(std::move(message));

	clearFieldText();
	_saveDraftText = true;
	_saveDraftStart = crl::now();
	onDraftSave();

	hideSelectorControlsAnimated();

	if (_previewData && _previewData->pendingTill) previewCancel();
	_field->setFocus();

	if (!_keyboard->hasMarkup() && _keyboard->forceReply() && !_kbReplyTo) {
		toggleKeyboard();
	}
	session().changes().historyUpdated(
		_history,
		(options.scheduled
			? Data::HistoryUpdate::Flag::ScheduledSent
			: Data::HistoryUpdate::Flag::MessageSent));
}

void HistoryWidget::sendWithModifiers(Qt::KeyboardModifiers modifiers) {
	auto options = Api::SendOptions();
	options.handleSupportSwitch = Support::HandleSwitch(modifiers);
	send(options);
}

void HistoryWidget::sendSilent() {
	auto options = Api::SendOptions();
	options.silent = true;
	send(options);
}

void HistoryWidget::sendScheduled() {
	if (!_list) {
		return;
	}
	const auto callback = [=](Api::SendOptions options) { send(options); };
	Ui::show(
		HistoryView::PrepareScheduleBox(_list, sendMenuType(), callback),
		Ui::LayerOption::KeepOther);
}

SendMenu::Type HistoryWidget::sendMenuType() const {
	return !_peer
		? SendMenu::Type::Disabled
		: _peer->isSelf()
		? SendMenu::Type::Reminder
		: HistoryView::CanScheduleUntilOnline(_peer)
		? SendMenu::Type::ScheduledToUser
		: SendMenu::Type::Scheduled;
}

auto HistoryWidget::computeSendButtonType() const {
	using Type = Ui::SendButton::Type;

	if (_editMsgId) {
		return Type::Save;
	} else if (_isInlineBot) {
		return Type::Cancel;
	} else if (showRecordButton()) {
		return Type::Record;
	}
	return Type::Send;
}

SendMenu::Type HistoryWidget::sendButtonMenuType() const {
	return (computeSendButtonType() == Ui::SendButton::Type::Send)
		? sendMenuType()
		: SendMenu::Type::Disabled;
}

void HistoryWidget::unblockUser() {
	if (const auto user = _peer ? _peer->asUser() : nullptr) {
		Window::PeerMenuUnblockUserWithBotRestart(user);
	} else {
		updateControlsVisibility();
	}
}

void HistoryWidget::sendBotStartCommand() {
	if (!_peer
		|| !_peer->isUser()
		|| !_peer->asUser()->isBot()
		|| !_canSendMessages) {
		updateControlsVisibility();
		return;
	}
	session().api().sendBotStart(_peer->asUser());
	updateControlsVisibility();
	updateControlsGeometry();
}

void HistoryWidget::joinChannel() {
	if (!_peer || !_peer->isChannel() || !isJoinChannel()) {
		updateControlsVisibility();
		return;
	}
	session().api().joinChannel(_peer->asChannel());
}

void HistoryWidget::toggleMuteUnmute() {
	const auto muteForSeconds = _history->mute()
		? 0
		: Data::NotifySettings::kDefaultMutePeriod;
	session().data().updateNotifySettings(_peer, muteForSeconds);
}

<<<<<<< HEAD
void HistoryWidget::goToDiscussionGroup() {
	const auto channel = _peer ? _peer->asChannel() : nullptr;
	const auto chat = channel ? channel->linkedChat() : nullptr;
	if (!chat) {
		return;
	}
	controller()->showPeerHistory(chat, Window::SectionShow::Way::Forward);
}

bool HistoryWidget::hasDiscussionGroup() const {
	const auto channel = _peer ? _peer->asChannel() : nullptr;
	return channel
		&& channel->isBroadcast()
		&& (channel->flags() & MTPDchannel::Flag::f_has_link);
}

void HistoryWidget::onBroadcastSilentChange() {
	updateFieldPlaceholder();
}

=======
>>>>>>> 744eccc5
History *HistoryWidget::history() const {
	return _history;
}

PeerData *HistoryWidget::peer() const {
	return _peer;
}

// Sometimes _showAtMsgId is set directly.
void HistoryWidget::setMsgId(MsgId showAtMsgId) {
	if (_showAtMsgId != showAtMsgId) {
		auto wasMsgId = _showAtMsgId;
		_showAtMsgId = showAtMsgId;
		if (_history) {
			controller()->setActiveChatEntry({
				_history,
				FullMsgId(_history->channelId(), _showAtMsgId) });
		}
	}
}

MsgId HistoryWidget::msgId() const {
	return _showAtMsgId;
}

void HistoryWidget::showAnimated(
		Window::SlideDirection direction,
		const Window::SectionSlideParams &params) {
	_showDirection = direction;

	_a_show.stop();

	_cacheUnder = params.oldContentCache;
	show();
	_topBar->finishAnimating();
	historyDownAnimationFinish();
	unreadMentionsAnimationFinish();
	_topShadow->setVisible(params.withTopBarShadow ? false : true);
	_cacheOver = controller()->content()->grabForShowAnimation(params);

	if (_tabbedPanel) {
		_tabbedPanel->hideFast();
	}
	hideChildren();
	if (params.withTopBarShadow) _topShadow->show();

	if (_showDirection == Window::SlideDirection::FromLeft) {
		std::swap(_cacheUnder, _cacheOver);
	}
	_a_show.start([=] { animationCallback(); }, 0., 1., st::slideDuration, Window::SlideAnimation::transition());
	if (_history) {
		_topBar->show();
		_topBar->setAnimatingMode(true);
	}

	activate();
}

void HistoryWidget::animationCallback() {
	update();
	if (!_a_show.animating()) {
		historyDownAnimationFinish();
		unreadMentionsAnimationFinish();
		_cacheUnder = _cacheOver = QPixmap();
		doneShow();
	}
}

void HistoryWidget::doneShow() {
	_topBar->setAnimatingMode(false);
	updateBotKeyboard();
	updateControlsVisibility();
	if (!_historyInited) {
		updateHistoryGeometry(true);
	} else {
		handlePendingHistoryUpdate();
	}
	preloadHistoryIfNeeded();
	checkHistoryActivation();
	App::wnd()->setInnerFocus();
}

void HistoryWidget::finishAnimating() {
	if (!_a_show.animating()) return;
	_a_show.stop();
	_topShadow->setVisible(_peer != nullptr);
	_topBar->setVisible(_peer != nullptr);
	historyDownAnimationFinish();
	unreadMentionsAnimationFinish();
}

void HistoryWidget::historyDownAnimationFinish() {
	_historyDownShown.stop();
	updateHistoryDownPosition();
}

void HistoryWidget::unreadMentionsAnimationFinish() {
	_unreadMentionsShown.stop();
	updateUnreadMentionsPosition();
}

bool HistoryWidget::recordingAnimationCallback(crl::time now) {
	const auto dt = anim::Disabled()
		? 1.
		: ((now - _recordingAnimation.started())
			/ float64(kRecordingUpdateDelta));
	if (dt >= 1.) {
		_recordingLevel.finish();
	} else {
		_recordingLevel.update(dt, anim::linear);
	}
	if (!anim::Disabled()) {
		update(_attachToggle->geometry());
	}
	return (dt < 1.);
}

void HistoryWidget::chooseAttach() {
	if (_editMsgId) {
		Ui::show(Box<InformBox>(tr::lng_edit_caption_attach(tr::now)));
		return;
	}

	if (!_peer || !_peer->canWrite()) {
		return;
	} else if (const auto error = Data::RestrictionError(
			_peer,
			ChatRestriction::f_send_media)) {
		Ui::ShowMultilineToast({
			.text = { *error },
		});
		return;
	} else if (showSlowmodeError()) {
		return;
	}

	const auto filter = FileDialog::AllFilesFilter()
		+ qsl(";;Image files (*")
		+ cImgExtensions().join(qsl(" *"))
		+ qsl(")");

	FileDialog::GetOpenPaths(this, tr::lng_choose_files(tr::now), filter, crl::guard(this, [=](
			FileDialog::OpenResult &&result) {
		if (result.paths.isEmpty() && result.remoteContent.isEmpty()) {
			return;
		}

		if (!result.remoteContent.isEmpty()) {
			auto animated = false;
			auto image = App::readImage(
				result.remoteContent,
				nullptr,
				false,
				&animated);
			if (!image.isNull() && !animated) {
				confirmSendingFiles(
					std::move(image),
					std::move(result.remoteContent),
					CompressConfirm::Auto);
			} else {
				uploadFile(result.remoteContent, SendMediaType::File);
			}
		} else {
			auto list = Storage::PrepareMediaList(
				result.paths,
				st::sendMediaPreviewSize);
			if (list.allFilesForCompress || list.albumIsPossible) {
				confirmSendingFiles(std::move(list), CompressConfirm::Auto);
			} else if (!showSendingFilesError(list)) {
				confirmSendingFiles(std::move(list), CompressConfirm::No);
			}
		}
	}), nullptr);
}

void HistoryWidget::sendButtonClicked() {
	const auto type = _send->type();
	if (type == Ui::SendButton::Type::Cancel) {
		onInlineBotCancel();
	} else if (type != Ui::SendButton::Type::Record) {
		send({});
	}
}

void HistoryWidget::leaveEventHook(QEvent *e) {
	if (hasMouseTracking()) {
		mouseMoveEvent(nullptr);
	}
}

void HistoryWidget::mouseMoveEvent(QMouseEvent *e) {
	auto pos = e ? e->pos() : mapFromGlobal(QCursor::pos());
	updateOverStates(pos);
}

void HistoryWidget::updateOverStates(QPoint pos) {
	auto inField = pos.y() >= (_scroll->y() + _scroll->height()) && pos.y() < height() && pos.x() >= 0 && pos.x() < width();
	auto inReplyEditForward = QRect(st::historyReplySkip, _field->y() - st::historySendPadding - st::historyReplyHeight, width() - st::historyReplySkip - _fieldBarCancel->width(), st::historyReplyHeight).contains(pos) && (_editMsgId || replyToId() || readyToForward());
	auto inPinnedMsg = QRect(0, _topBar->bottomNoMargins(), width(), st::historyReplyHeight).contains(pos) && _pinnedBar;
	auto inClickable = inReplyEditForward || inPinnedMsg;
	if (inField != _inField && _recording) {
		_inField = inField;
		_send->setRecordActive(_inField);
	}
	_inReplyEditForward = inReplyEditForward;
	_inPinnedMsg = inPinnedMsg;
	if (inClickable != _inClickable) {
		_inClickable = inClickable;
		setCursor(_inClickable ? style::cur_pointer : style::cur_default);
	}
}

void HistoryWidget::leaveToChildEvent(QEvent *e, QWidget *child) { // e -- from enterEvent() of child TWidget
	if (hasMouseTracking()) {
		updateOverStates(mapFromGlobal(QCursor::pos()));
	}
}

void HistoryWidget::recordStartCallback() {
	using namespace Media::Capture;

	const auto error = _peer
		? Data::RestrictionError(_peer, ChatRestriction::f_send_media)
		: std::nullopt;
	if (error) {
		Ui::show(Box<InformBox>(*error));
		return;
	} else if (showSlowmodeError()) {
		return;
	} else if (!instance()->available()) {
		return;
	}

	instance()->start();
	instance()->updated(
	) | rpl::start_with_next_error([=](const Update &update) {
		recordUpdate(update.level, update.samples);
	}, [=] {
		stopRecording(false);
	}, _recordingLifetime);

	_recording = _inField = true;
	updateControlsVisibility();
	activate();

	updateField();

	_send->setRecordActive(true);
}

void HistoryWidget::recordStopCallback(bool active) {
	stopRecording(_peer && active);
}

void HistoryWidget::recordUpdateCallback(QPoint globalPos) {
	updateOverStates(mapFromGlobal(globalPos));
}

void HistoryWidget::mouseReleaseEvent(QMouseEvent *e) {
	if (_replyForwardPressed) {
		_replyForwardPressed = false;
		update(0, _field->y() - st::historySendPadding - st::historyReplyHeight, width(), st::historyReplyHeight);
	}
	if (_recording) {
		stopRecording(_peer && _inField);
	}
}

void HistoryWidget::stopRecording(bool send) {
	if (send) {
		const auto weak = Ui::MakeWeak(this);
		Media::Capture::instance()->stop(crl::guard(this, [=](
				const Media::Capture::Result &result) {
			recordDone(result.bytes, result.waveform, result.samples);
		}));
	} else {
		Media::Capture::instance()->stop();
	}

	_recordingLevel = anim::value();
	_recordingAnimation.stop();

	_recordingLifetime.destroy();
	_recording = false;
	_recordingSamples = 0;
	if (_history) {
		session().sendProgressManager().update(
			_history,
			Api::SendProgressType::RecordVoice,
			-1);
	}

	updateControlsVisibility();
	activate();

	updateField();
	_send->setRecordActive(false);
}

void HistoryWidget::sendBotCommand(
		not_null<PeerData*> peer,
		UserData *bot,
		const QString &cmd,
		MsgId replyTo) { // replyTo != 0 from ReplyKeyboardMarkup, == 0 from cmd links
	if (_peer != peer.get()) {
		return;
	} else if (showSlowmodeError()) {
		return;
	}

	bool lastKeyboardUsed = (_keyboard->forMsgId() == FullMsgId(_channel, _history->lastKeyboardId)) && (_keyboard->forMsgId() == FullMsgId(_channel, replyTo));

	QString toSend = cmd;
	if (bot && (!bot->isUser() || !bot->asUser()->isBot())) {
		bot = nullptr;
	}
	QString username = bot ? bot->asUser()->username : QString();
	int32 botStatus = _peer->isChat() ? _peer->asChat()->botStatus : (_peer->isMegagroup() ? _peer->asChannel()->mgInfo->botStatus : -1);
	if (!replyTo && toSend.indexOf('@') < 2 && !username.isEmpty() && (botStatus == 0 || botStatus == 2)) {
		toSend += '@' + username;
	}

	auto message = ApiWrap::MessageToSend(_history);
	message.textWithTags = { toSend, TextWithTags::Tags() };
	message.action.replyTo = replyTo
		? ((!_peer->isUser()/* && (botStatus == 0 || botStatus == 2)*/)
			? replyTo
			: replyToId())
		: 0;
	session().api().sendMessage(std::move(message));
	if (replyTo) {
		if (_replyToId == replyTo) {
			cancelReply();
			onCloudDraftSave();
		}
		if (_keyboard->singleUse() && _keyboard->hasMarkup() && lastKeyboardUsed) {
			if (_kbShown) toggleKeyboard(false);
			_history->lastKeyboardUsed = true;
		}
	}

	_field->setFocus();
}

void HistoryWidget::hideSingleUseKeyboard(PeerData *peer, MsgId replyTo) {
	if (!_peer || _peer != peer) return;

	bool lastKeyboardUsed = (_keyboard->forMsgId() == FullMsgId(_channel, _history->lastKeyboardId)) && (_keyboard->forMsgId() == FullMsgId(_channel, replyTo));
	if (replyTo) {
		if (_replyToId == replyTo) {
			cancelReply();
			onCloudDraftSave();
		}
		if (_keyboard->singleUse() && _keyboard->hasMarkup() && lastKeyboardUsed) {
			if (_kbShown) toggleKeyboard(false);
			_history->lastKeyboardUsed = true;
		}
	}
}

bool HistoryWidget::insertBotCommand(const QString &cmd) {
	if (!canWriteMessage()) return false;

	auto insertingInlineBot = !cmd.isEmpty() && (cmd.at(0) == '@');
	auto toInsert = cmd;
	if (!toInsert.isEmpty() && !insertingInlineBot) {
		auto bot = _peer->isUser()
			? _peer
			: (App::hoveredLinkItem()
				? App::hoveredLinkItem()->data()->fromOriginal().get()
				: nullptr);
		if (bot && (!bot->isUser() || !bot->asUser()->isBot())) {
			bot = nullptr;
		}
		auto username = bot ? bot->asUser()->username : QString();
		auto botStatus = _peer->isChat() ? _peer->asChat()->botStatus : (_peer->isMegagroup() ? _peer->asChannel()->mgInfo->botStatus : -1);
		if (toInsert.indexOf('@') < 0 && !username.isEmpty() && (botStatus == 0 || botStatus == 2)) {
			toInsert += '@' + username;
		}
	}
	toInsert += ' ';

	if (!insertingInlineBot) {
		auto &textWithTags = _field->getTextWithTags();
		TextWithTags textWithTagsToSet;
		QRegularExpressionMatch m = QRegularExpression(qsl("^/[A-Za-z_0-9]{0,64}(@[A-Za-z_0-9]{0,32})?(\\s|$)")).match(textWithTags.text);
		if (m.hasMatch()) {
			textWithTagsToSet = _field->getTextWithTagsPart(m.capturedLength());
		} else {
			textWithTagsToSet = textWithTags;
		}
		textWithTagsToSet.text = toInsert + textWithTagsToSet.text;
		for (auto &tag : textWithTagsToSet.tags) {
			tag.offset += toInsert.size();
		}
		_field->setTextWithTags(textWithTagsToSet);

		QTextCursor cur(_field->textCursor());
		cur.movePosition(QTextCursor::End);
		_field->setTextCursor(cur);
	} else {
		setFieldText(
			{ toInsert, TextWithTags::Tags() },
			TextUpdateEvent::SaveDraft,
			Ui::InputField::HistoryAction::NewEntry);
		_field->setFocus();
		return true;
	}
	return false;
}

bool HistoryWidget::eventFilter(QObject *obj, QEvent *e) {
	if (e->type() == QEvent::KeyPress) {
		const auto k = static_cast<QKeyEvent*>(e);
		if ((k->modifiers() & kCommonModifiers) == Qt::ControlModifier) {
			if (k->key() == Qt::Key_Up) {
#ifdef Q_OS_MAC
				// Cmd + Up is used instead of Home.
				if (!_field->textCursor().atStart()) {
					return false;
				}
#endif
				return replyToPreviousMessage();
			} else if (k->key() == Qt::Key_Down) {
#ifdef Q_OS_MAC
				// Cmd + Down is used instead of End.
				if (!_field->textCursor().atEnd()) {
					return false;
				}
#endif
				return replyToNextMessage();
			}
		}
	}
	if ((obj == _historyDown || obj == _unreadMentions) && e->type() == QEvent::Wheel) {
		return _scroll->viewportEvent(e);
	}
	return TWidget::eventFilter(obj, e);
}

bool HistoryWidget::floatPlayerHandleWheelEvent(QEvent *e) {
	return _peer ? _scroll->viewportEvent(e) : false;
}

QRect HistoryWidget::floatPlayerAvailableRect() {
	return _peer ? mapToGlobal(_scroll->geometry()) : mapToGlobal(rect());
}

bool HistoryWidget::readyToForward() const {
	return _canSendMessages && !_toForward.empty();
}

bool HistoryWidget::hasSilentToggle() const {
	return _peer
		&& _peer->isChannel()
		&& !_peer->isMegagroup()
		&& _peer->canWrite()
		&& !session().data().notifySilentPostsUnknown(_peer);
}

void HistoryWidget::handleSupportSwitch(not_null<History*> updated) {
	if (_history != updated || !session().supportMode()) {
		return;
	}

	const auto setting = session().settings().supportSwitch();
	if (auto method = Support::GetSwitchMethod(setting)) {
		crl::on_main(this, std::move(method));
	}
}

void HistoryWidget::inlineBotResolveDone(
		const MTPcontacts_ResolvedPeer &result) {
	Expects(result.type() == mtpc_contacts_resolvedPeer);

	_inlineBotResolveRequestId = 0;
	const auto &data = result.c_contacts_resolvedPeer();
	const auto resolvedBot = [&]() -> UserData* {
		if (const auto result = session().data().processUsers(data.vusers())) {
			if (result->isBot()
				&& !result->botInfo->inlinePlaceholder.isEmpty()) {
				return result;
			}
		}
		return nullptr;
	}();
	session().data().processChats(data.vchats());

	const auto query = ParseInlineBotQuery(&session(), _field);
	if (_inlineBotUsername == query.username) {
		applyInlineBotQuery(
			query.lookingUpBot ? resolvedBot : query.bot,
			query.query);
	} else {
		clearInlineBot();
	}
}

void HistoryWidget::inlineBotResolveFail(
		const RPCError &error,
		const QString &username) {
	_inlineBotResolveRequestId = 0;
	if (username == _inlineBotUsername) {
		clearInlineBot();
	}
}

bool HistoryWidget::isBotStart() const {
	const auto user = _peer ? _peer->asUser() : nullptr;
	if (!user
		|| !user->isBot()
		|| !_canSendMessages) {
		return false;
	} else if (!user->botInfo->startToken.isEmpty()) {
		return true;
	} else if (_history->isEmpty() && !_history->lastMessage()) {
		return true;
	}
	return false;
}

bool HistoryWidget::isBlocked() const {
	return _peer && _peer->isUser() && _peer->asUser()->isBlocked();
}

bool HistoryWidget::isJoinChannel() const {
	return _peer && _peer->isChannel() && !_peer->asChannel()->amIn();
}

bool HistoryWidget::isMuteUnmute() const {
	return _peer
		&& ((_peer->isBroadcast()
			&& !_peer->asChannel()->canPublish())
			|| _peer->isRepliesChat());
}

bool HistoryWidget::showRecordButton() const {
	return Media::Capture::instance()->available()
		&& !HasSendText(_field)
		&& !readyToForward()
		&& !_editMsgId;
}

bool HistoryWidget::showInlineBotCancel() const {
	return _inlineBot && !_inlineLookingUpBot;
}

void HistoryWidget::updateSendButtonType() {
	using Type = Ui::SendButton::Type;

	const auto type = computeSendButtonType();
	_send->setType(type);

	// This logic is duplicated in RepliesWidget.
	const auto disabledBySlowmode = _peer
		&& _peer->slowmodeApplied()
		&& (_history->latestSendingMessage() != nullptr);

	const auto delay = [&] {
		return (type != Type::Cancel && type != Type::Save && _peer)
			? _peer->slowmodeSecondsLeft()
			: 0;
	}();
	_send->setSlowmodeDelay(delay);
	_send->setDisabled(disabledBySlowmode
		&& (type == Type::Send || type == Type::Record));

	if (delay != 0) {
		base::call_delayed(
			kRefreshSlowmodeLabelTimeout,
			this,
			[=] { updateSendButtonType(); });
	}
}

bool HistoryWidget::updateCmdStartShown() {
	bool cmdStartShown = false;
	if (_history && _peer && ((_peer->isChat() && _peer->asChat()->botStatus > 0) || (_peer->isMegagroup() && _peer->asChannel()->mgInfo->botStatus > 0) || (_peer->isUser() && _peer->asUser()->isBot()))) {
		if (!isBotStart() && !isBlocked() && !_keyboard->hasMarkup() && !_keyboard->forceReply()) {
			if (!HasSendText(_field)) {
				cmdStartShown = true;
			}
		}
	}
	if (_cmdStartShown != cmdStartShown) {
		_cmdStartShown = cmdStartShown;
		return true;
	}
	return false;
}

bool HistoryWidget::kbWasHidden() const {
	return _history && (_keyboard->forMsgId() == FullMsgId(_history->channelId(), _history->lastKeyboardHiddenId));
}

void HistoryWidget::toggleKeyboard(bool manual) {
	auto fieldEnabled = canWriteMessage() && !_a_show.animating();
	if (_kbShown || _kbReplyTo) {
		_botKeyboardHide->hide();
		if (_kbShown) {
			if (fieldEnabled) {
				_botKeyboardShow->show();
			}
			if (manual && _history) {
				_history->lastKeyboardHiddenId = _keyboard->forMsgId().msg;
			}

			_kbScroll->hide();
			_kbShown = false;

			_field->setMaxHeight(computeMaxFieldHeight());

			_kbReplyTo = nullptr;
			if (!readyToForward() && (!_previewData || _previewData->pendingTill < 0) && !_editMsgId && !_replyToId) {
				_fieldBarCancel->hide();
				updateMouseTracking();
			}
		} else {
			if (_history) {
				_history->clearLastKeyboard();
			} else {
				updateBotKeyboard();
			}
		}
	} else if (!_keyboard->hasMarkup() && _keyboard->forceReply()) {
		_botKeyboardHide->hide();
		_botKeyboardShow->hide();
		if (fieldEnabled) {
			_botCommandStart->show();
		}
		_kbScroll->hide();
		_kbShown = false;

		_field->setMaxHeight(computeMaxFieldHeight());

		_kbReplyTo = (_peer->isChat() || _peer->isChannel() || _keyboard->forceReply())
			? session().data().message(_keyboard->forMsgId())
			: nullptr;
		if (_kbReplyTo && !_editMsgId && !_replyToId && fieldEnabled) {
			updateReplyToName();
			updateReplyEditText(_kbReplyTo);
		}
		if (manual && _history) {
			_history->lastKeyboardHiddenId = 0;
		}
	} else if (fieldEnabled) {
		_botKeyboardHide->show();
		_botKeyboardShow->hide();
		_kbScroll->show();
		_kbShown = true;

		const auto maxheight = computeMaxFieldHeight();
		const auto kbheight = qMin(_keyboard->height(), maxheight - (maxheight / 2));
		_field->setMaxHeight(maxheight - kbheight);

		_kbReplyTo = (_peer->isChat() || _peer->isChannel() || _keyboard->forceReply())
			? session().data().message(_keyboard->forMsgId())
			: nullptr;
		if (_kbReplyTo && !_editMsgId && !_replyToId) {
			updateReplyToName();
			updateReplyEditText(_kbReplyTo);
		}
		if (manual && _history) {
			_history->lastKeyboardHiddenId = 0;
		}
	}
	updateControlsGeometry();
	if (_botKeyboardHide->isHidden() && canWriteMessage() && !_a_show.animating()) {
		_tabbedSelectorToggle->show();
	} else {
		_tabbedSelectorToggle->hide();
	}
	updateField();
}

void HistoryWidget::startBotCommand() {
	setFieldText(
		{ qsl("/"), TextWithTags::Tags() },
		0,
		Ui::InputField::HistoryAction::NewEntry);
}

void HistoryWidget::setMembersShowAreaActive(bool active) {
	if (!active) {
		_membersDropdownShowTimer.stop();
	}
	if (active && _peer && (_peer->isChat() || _peer->isMegagroup())) {
		if (_membersDropdown) {
			_membersDropdown->otherEnter();
		} else if (!_membersDropdownShowTimer.isActive()) {
			_membersDropdownShowTimer.start(kShowMembersDropdownTimeoutMs);
		}
	} else if (_membersDropdown) {
		_membersDropdown->otherLeave();
	}
}

void HistoryWidget::onMembersDropdownShow() {
	if (!_peer) {
		return;
	}
	if (!_membersDropdown) {
		_membersDropdown.create(this, st::membersInnerDropdown);
		_membersDropdown->setOwnedWidget(object_ptr<Profile::GroupMembersWidget>(this, _peer, st::membersInnerItem));
		_membersDropdown->resizeToWidth(st::membersInnerWidth);

		_membersDropdown->setMaxHeight(countMembersDropdownHeightMax());
		_membersDropdown->moveToLeft(0, _topBar->height());
		_membersDropdown->setHiddenCallback([this] { _membersDropdown.destroyDelayed(); });
	}
	_membersDropdown->otherEnter();
}

bool HistoryWidget::pushTabbedSelectorToThirdSection(
		not_null<PeerData*> peer,
		const Window::SectionShow &params) {
	if (!_tabbedPanel) {
		return true;
	} else if (!peer->canWrite()) {
		Core::App().settings().setTabbedReplacedWithInfo(true);
		controller()->showPeerInfo(peer, params.withThirdColumn());
		return false;
	}
	Core::App().settings().setTabbedReplacedWithInfo(false);
	controller()->resizeForThirdSection();
	controller()->showSection(
		ChatHelpers::TabbedMemento(),
		params.withThirdColumn());
	return true;
}

bool HistoryWidget::returnTabbedSelector() {
	createTabbedPanel();
	moveFieldControls();
	return true;
}

void HistoryWidget::createTabbedPanel() {
	setTabbedPanel(std::make_unique<TabbedPanel>(
		this,
		controller(),
		controller()->tabbedSelector()));
}

void HistoryWidget::setTabbedPanel(std::unique_ptr<TabbedPanel> panel) {
	_tabbedPanel = std::move(panel);
	if (const auto raw = _tabbedPanel.get()) {
		_tabbedSelectorToggle->installEventFilter(raw);
		_tabbedSelectorToggle->setColorOverrides(nullptr, nullptr, nullptr);
	} else {
		_tabbedSelectorToggle->setColorOverrides(
			&st::historyAttachEmojiActive,
			&st::historyRecordVoiceFgActive,
			&st::historyRecordVoiceRippleBgActive);
	}
}

void HistoryWidget::toggleTabbedSelectorMode() {
	if (!_peer) {
		return;
	}
	if (_tabbedPanel) {
		if (controller()->canShowThirdSection() && !Adaptive::OneColumn()) {
			Core::App().settings().setTabbedSelectorSectionEnabled(true);
			Core::App().saveSettingsDelayed();
			pushTabbedSelectorToThirdSection(
				_peer,
				Window::SectionShow::Way::ClearStack);
		} else {
			_tabbedPanel->toggleAnimated();
		}
	} else {
		controller()->closeThirdSection();
	}
}

void HistoryWidget::recountChatWidth() {
	auto layout = (width() < st::adaptiveChatWideWidth)
		? Adaptive::ChatLayout::Normal
		: Adaptive::ChatLayout::Wide;
	if (layout != Global::AdaptiveChatLayout()) {
		Global::SetAdaptiveChatLayout(layout);
		Adaptive::Changed().notify(true);
	}
}

void HistoryWidget::moveFieldControls() {
	auto keyboardHeight = 0;
	auto bottom = height();
	auto maxKeyboardHeight = computeMaxFieldHeight() - _field->height();
	_keyboard->resizeToWidth(width(), maxKeyboardHeight);
	if (_kbShown) {
		keyboardHeight = qMin(_keyboard->height(), maxKeyboardHeight);
		bottom -= keyboardHeight;
		_kbScroll->setGeometryToLeft(0, bottom, width(), keyboardHeight);
	}

// _attachToggle --------- _inlineResults -------------------------------------- _tabbedPanel --------- _fieldBarCancel
// (_attachDocument|_attachPhoto) _field (_scheduled) (_silent|_cmdStart|_kbShow) (_kbHide|_tabbedSelectorToggle) _send
// (_botStart|_unblock|_joinChannel|{_muteUnmute&_discuss})

	auto buttonsBottom = bottom - _attachToggle->height();
	auto left = 0;
	_attachToggle->moveToLeft(left, buttonsBottom); left += _attachToggle->width();
	_field->moveToLeft(left, bottom - _field->height() - st::historySendPadding);
	auto right = st::historySendRight;
	_send->moveToRight(right, buttonsBottom); right += _send->width();
	_tabbedSelectorToggle->moveToRight(right, buttonsBottom);
	_botKeyboardHide->moveToRight(right, buttonsBottom); right += _botKeyboardHide->width();
	_botKeyboardShow->moveToRight(right, buttonsBottom);
	_botCommandStart->moveToRight(right, buttonsBottom);
	if (_silent) {
		_silent->moveToRight(right, buttonsBottom);
	}
	const auto kbShowShown = _history && !_kbShown && _keyboard->hasMarkup();
	if (kbShowShown || _cmdStartShown || _silent) {
		right += _botCommandStart->width();
	}
	if (_scheduled) {
		_scheduled->moveToRight(right, buttonsBottom);
	}

	_fieldBarCancel->moveToRight(0, _field->y() - st::historySendPadding - _fieldBarCancel->height());
	if (_inlineResults) {
		_inlineResults->moveBottom(_field->y() - st::historySendPadding);
	}
	if (_tabbedPanel) {
		_tabbedPanel->moveBottomRight(buttonsBottom, width());
	}

	const auto fullWidthButtonRect = myrtlrect(
		0,
		bottom - _botStart->height(),
		width(),
		_botStart->height());
	_botStart->setGeometry(fullWidthButtonRect);
	_unblock->setGeometry(fullWidthButtonRect);
	if (hasDiscussionGroup()) {
		_joinChannel->setGeometry(myrtlrect(
			0,
			fullWidthButtonRect.y(),
			width() / 2,
			fullWidthButtonRect.height()));
		_muteUnmute->setGeometry(myrtlrect(
			0,
			fullWidthButtonRect.y(),
			width() / 2,
			fullWidthButtonRect.height()));
		_discuss->setGeometry(myrtlrect(
			width() / 2,
			fullWidthButtonRect.y(),
			width() - (width() / 2),
			fullWidthButtonRect.height()));
	} else {
		_muteUnmute->setGeometry(fullWidthButtonRect);
		_joinChannel->setGeometry(fullWidthButtonRect);
	}
}

void HistoryWidget::updateFieldSize() {
	auto kbShowShown = _history && !_kbShown && _keyboard->hasMarkup();
	auto fieldWidth = width() - _attachToggle->width() - st::historySendRight;
	fieldWidth -= _send->width();
	fieldWidth -= _tabbedSelectorToggle->width();
	if (kbShowShown) fieldWidth -= _botKeyboardShow->width();
	if (_cmdStartShown) fieldWidth -= _botCommandStart->width();
	if (_silent) fieldWidth -= _silent->width();
	if (_scheduled) fieldWidth -= _scheduled->width();

	if (_field->width() != fieldWidth) {
		_field->resize(fieldWidth, _field->height());
	} else {
		moveFieldControls();
	}
}

void HistoryWidget::clearInlineBot() {
	if (_inlineBot || _inlineLookingUpBot) {
		_inlineBot = nullptr;
		_inlineLookingUpBot = false;
		inlineBotChanged();
		_field->finishAnimating();
	}
	if (_inlineResults) {
		_inlineResults->clearInlineBot();
	}
	onCheckFieldAutocomplete();
}

void HistoryWidget::inlineBotChanged() {
	bool isInlineBot = showInlineBotCancel();
	if (_isInlineBot != isInlineBot) {
		_isInlineBot = isInlineBot;
		updateFieldPlaceholder();
		updateFieldSubmitSettings();
		updateControlsVisibility();
	}
}

void HistoryWidget::onFieldResize() {
	moveFieldControls();
	updateHistoryGeometry();
	updateField();
}

void HistoryWidget::onFieldFocused() {
	if (_list) {
		_list->clearSelected(true);
	}
}

void HistoryWidget::onCheckFieldAutocomplete() {
	if (!_history || _a_show.animating()) {
		return;
	}

	const auto isInlineBot = _inlineBot && !_inlineLookingUpBot;
	const auto autocomplete = isInlineBot
		? AutocompleteQuery()
		: ParseMentionHashtagBotCommandQuery(_field);
	if (!autocomplete.query.isEmpty()) {
		if (autocomplete.query[0] == '#'
			&& cRecentWriteHashtags().isEmpty()
			&& cRecentSearchHashtags().isEmpty()) {
			session().local().readRecentHashtagsAndBots();
		} else if (autocomplete.query[0] == '@'
			&& cRecentInlineBots().isEmpty()) {
			session().local().readRecentHashtagsAndBots();
		} else if (autocomplete.query[0] == '/'
			&& _peer->isUser()
			&& !_peer->asUser()->isBot()) {
			return;
		}
	}
	_fieldAutocomplete->showFiltered(
		_peer,
		autocomplete.query,
		autocomplete.fromStart);
}

void HistoryWidget::updateFieldPlaceholder() {
	if (!_editMsgId && _inlineBot && !_inlineLookingUpBot) {
		_field->setPlaceholder(
			rpl::single(_inlineBot->botInfo->inlinePlaceholder.mid(1)),
			_inlineBot->username.size() + 2);
		return;
	}

	_field->setPlaceholder([&] {
		if (_editMsgId) {
			return tr::lng_edit_message_text();
		} else if (!_history) {
			return tr::lng_message_ph();
		} else if (const auto channel = _history->peer->asChannel()) {
			if (channel->isBroadcast()) {
				return session().data().notifySilentPosts(channel)
					? tr::lng_broadcast_silent_ph()
					: tr::lng_broadcast_ph();
			} else if (channel->adminRights() & ChatAdminRight::f_anonymous) {
				return tr::lng_send_anonymous_ph();
			} else {
				return tr::lng_message_ph();
			}
		} else {
			return tr::lng_message_ph();
		}
	}());
	updateSendButtonType();
}

bool HistoryWidget::showSendingFilesError(
		const Storage::PreparedList &list) const {
	const auto text = [&] {
		const auto error = _peer
			? Data::RestrictionError(
				_peer,
				ChatRestriction::f_send_media)
			: std::nullopt;
		if (error) {
			return *error;
		} else if (!canWriteMessage()) {
			return tr::lng_forward_send_files_cant(tr::now);
		}
		if (list.files.size() > 1
			&& _peer->slowmodeApplied()
			&& !list.albumIsPossible) {
			return tr::lng_slowmode_no_many(tr::now);
		} else if (const auto left = _peer->slowmodeSecondsLeft()) {
			return tr::lng_slowmode_enabled(
				tr::now,
				lt_left,
				Ui::FormatDurationWords(left));
		}
		using Error = Storage::PreparedList::Error;
		switch (list.error) {
		case Error::None: return QString();
		case Error::EmptyFile:
		case Error::Directory:
		case Error::NonLocalUrl: return tr::lng_send_image_empty(
			tr::now,
			lt_name,
			list.errorData);
		case Error::TooLargeFile: return tr::lng_send_image_too_large(
			tr::now,
			lt_name,
			list.errorData);
		}
		return tr::lng_forward_send_files_cant(tr::now);
	}();
	if (text.isEmpty()) {
		return false;
	}

	Ui::ShowMultilineToast({
		.text = { text },
	});
	return true;
}

bool HistoryWidget::confirmSendingFiles(const QStringList &files) {
	return confirmSendingFiles(files, CompressConfirm::Auto);
}

bool HistoryWidget::confirmSendingFiles(not_null<const QMimeData*> data) {
	return confirmSendingFiles(data, CompressConfirm::Auto);
}

bool HistoryWidget::confirmSendingFiles(
		const QStringList &files,
		CompressConfirm compressed,
		const QString &insertTextOnCancel) {
	return confirmSendingFiles(
		Storage::PrepareMediaList(files, st::sendMediaPreviewSize),
		compressed,
		insertTextOnCancel);
}

bool HistoryWidget::confirmSendingFiles(
		Storage::PreparedList &&list,
		CompressConfirm compressed,
		const QString &insertTextOnCancel) {
	if (showSendingFilesError(list)) {
		return false;
	}
	if (_editMsgId) {
		Ui::show(Box<InformBox>(tr::lng_edit_caption_attach(tr::now)));
		return false;
	}

	const auto noCompressOption = (list.files.size() > 1)
		&& !list.allFilesForCompress
		&& !list.albumIsPossible;
	const auto boxCompressConfirm = noCompressOption
		? CompressConfirm::None
		: compressed;

	const auto cursor = _field->textCursor();
	const auto position = cursor.position();
	const auto anchor = cursor.anchor();
	const auto text = _field->getTextWithTags();
	using SendLimit = SendFilesBox::SendLimit;
	auto box = Box<SendFilesBox>(
		controller(),
		std::move(list),
		text,
		boxCompressConfirm,
		_peer->slowmodeApplied() ? SendLimit::One : SendLimit::Many,
		Api::SendType::Normal,
		sendMenuType());
	_field->setTextWithTags({});
	box->setConfirmedCallback(crl::guard(this, [=](
			Storage::PreparedList &&list,
			SendFilesWay way,
			TextWithTags &&caption,
			Api::SendOptions options,
			bool ctrlShiftEnter) {
		if (showSendingFilesError(list)) {
			return;
		}
		const auto type = (way == SendFilesWay::Files)
			? SendMediaType::File
			: SendMediaType::Photo;
		const auto album = (way == SendFilesWay::Album)
			? std::make_shared<SendingAlbum>()
			: nullptr;
		uploadFilesAfterConfirmation(
			std::move(list),
			type,
			std::move(caption),
			replyToId(),
			options,
			album);
	}));
	box->setCancelledCallback(crl::guard(this, [=] {
		_field->setTextWithTags(text);
		auto cursor = _field->textCursor();
		cursor.setPosition(anchor);
		if (position != anchor) {
			cursor.setPosition(position, QTextCursor::KeepAnchor);
		}
		_field->setTextCursor(cursor);
		if (!insertTextOnCancel.isEmpty()) {
			_field->textCursor().insertText(insertTextOnCancel);
		}
	}));

	Window::ActivateWindow(controller());
	const auto shown = Ui::show(std::move(box));
	shown->setCloseByOutsideClick(false);

	return true;
}

bool HistoryWidget::confirmSendingFiles(
		QImage &&image,
		QByteArray &&content,
		CompressConfirm compressed,
		const QString &insertTextOnCancel) {
	if (image.isNull()) {
		return false;
	}

	auto list = Storage::PrepareMediaFromImage(
		std::move(image),
		std::move(content),
		st::sendMediaPreviewSize);
	return confirmSendingFiles(
		std::move(list),
		compressed,
		insertTextOnCancel);
}

bool HistoryWidget::canSendFiles(not_null<const QMimeData*> data) const {
	if (!canWriteMessage()) {
		return false;
	} else if (data->hasImage()) {
		return true;
	} else if (const auto urls = data->urls(); !urls.empty()) {
		if (ranges::all_of(urls, &QUrl::isLocalFile)) {
			return true;
		}
	}
	return false;
}

bool HistoryWidget::confirmSendingFiles(
		not_null<const QMimeData*> data,
		CompressConfirm compressed,
		const QString &insertTextOnCancel) {
	if (!canWriteMessage()) {
		return false;
	}

	const auto hasImage = data->hasImage();

	if (const auto urls = data->urls(); !urls.empty()) {
		auto list = Storage::PrepareMediaList(
			urls,
			st::sendMediaPreviewSize);
		if (list.error != Storage::PreparedList::Error::NonLocalUrl) {
			if (list.error == Storage::PreparedList::Error::None
				|| !hasImage) {
				const auto emptyTextOnCancel = QString();
				confirmSendingFiles(
					std::move(list),
					compressed,
					emptyTextOnCancel);
				return true;
			}
		}
	}

	if (hasImage) {
		auto image = Platform::GetImageFromClipboard();
		if (image.isNull()) {
			image = qvariant_cast<QImage>(data->imageData());
		}
		if (!image.isNull()) {
			confirmSendingFiles(
				std::move(image),
				QByteArray(),
				compressed,
				insertTextOnCancel);
			return true;
		}
	}
	return false;
}

void HistoryWidget::uploadFilesAfterConfirmation(
		Storage::PreparedList &&list,
		SendMediaType type,
		TextWithTags &&caption,
		MsgId replyTo,
		Api::SendOptions options,
		std::shared_ptr<SendingAlbum> album) {
	Assert(canWriteMessage());

	const auto isAlbum = (album != nullptr);
	const auto compressImages = (type == SendMediaType::Photo);
	if (_peer->slowmodeApplied()
		&& ((list.files.size() > 1 && !album)
			|| (!list.files.empty()
				&& !caption.text.isEmpty()
				&& !list.canAddCaption(isAlbum, compressImages)))) {
		Ui::ShowMultilineToast({
			.text = { tr::lng_slowmode_no_many(tr::now) },
		});
		return;
	}

	auto action = Api::SendAction(_history);
	action.replyTo = replyTo;
	action.options = options;
	session().api().sendFiles(
		std::move(list),
		type,
		std::move(caption),
		album,
		action);
}

void HistoryWidget::uploadFile(
		const QByteArray &fileContent,
		SendMediaType type) {
	if (!canWriteMessage()) return;

	auto action = Api::SendAction(_history);
	action.replyTo = replyToId();
	session().api().sendFile(fileContent, type, action);
}

void HistoryWidget::handleHistoryChange(not_null<const History*> history) {
	if (_list && (_history == history || _migrated == history)) {
		handlePendingHistoryUpdate();
		updateBotKeyboard();
		if (!_scroll->isHidden()) {
			const auto unblock = isBlocked();
			const auto botStart = isBotStart();
			const auto joinChannel = isJoinChannel();
			const auto muteUnmute = isMuteUnmute();
			const auto discuss = muteUnmute && hasDiscussionGroup();
			const auto update = false
				|| (_unblock->isHidden() == unblock)
				|| (!unblock && _botStart->isHidden() == botStart)
				|| (!unblock
					&& !botStart
					&& _joinChannel->isHidden() == joinChannel)
				|| (!unblock
					&& !botStart
					&& !joinChannel
					&& (_muteUnmute->isHidden() == muteUnmute 
						|| _discuss->isHidden() == discuss));
			if (update) {
				updateControlsVisibility();
				updateControlsGeometry();
			}
		}
	}
}

QPixmap HistoryWidget::grabForShowAnimation(
		const Window::SectionSlideParams &params) {
	if (params.withTopBarShadow) {
		_topShadow->hide();
	}
	_inGrab = true;
	updateControlsGeometry();
	auto result = Ui::GrabWidget(this);
	_inGrab = false;
	updateControlsGeometry();
	if (params.withTopBarShadow) {
		_topShadow->show();
	}
	return result;
}

bool HistoryWidget::skipItemRepaint() {
	auto ms = crl::now();
	if (_lastScrolled + kSkipRepaintWhileScrollMs <= ms) {
		return false;
	}
	_updateHistoryItems.start(
		_lastScrolled + kSkipRepaintWhileScrollMs - ms);
	return true;
}

void HistoryWidget::onUpdateHistoryItems() {
	if (!_list) return;

	auto ms = crl::now();
	if (_lastScrolled + kSkipRepaintWhileScrollMs <= ms) {
		_list->update();
	} else {
		_updateHistoryItems.start(_lastScrolled + kSkipRepaintWhileScrollMs - ms);
	}
}

PeerData *HistoryWidget::ui_getPeerForMouseAction() {
	return _peer;
}

void HistoryWidget::handlePendingHistoryUpdate() {
	if (hasPendingResizedItems() || _updateHistoryGeometryRequired) {
		updateHistoryGeometry();
		_list->update();
	}
}

void HistoryWidget::resizeEvent(QResizeEvent *e) {
	//updateTabbedSelectorSectionShown();
	recountChatWidth();
	updateControlsGeometry();
}

void HistoryWidget::updateControlsGeometry() {
	_topBar->resizeToWidth(width());
	_topBar->moveToLeft(0, 0);

	moveFieldControls();

	const auto pinnedBarTop = _topBar->bottomNoMargins();
	if (_pinnedBar) {
		_pinnedBar->cancel->moveToLeft(width() - _pinnedBar->cancel->width(), pinnedBarTop);
		_pinnedBar->shadow->setGeometryToLeft(0, pinnedBarTop + st::historyReplyHeight, width(), st::lineWidth);
	}
	const auto contactStatusTop = pinnedBarTop + (_pinnedBar ? st::historyReplyHeight : 0);
	if (_contactStatus) {
		_contactStatus->move(0, contactStatusTop);
	}
	const auto scrollAreaTop = contactStatusTop + (_contactStatus ? _contactStatus->height() : 0);
	if (_scroll->y() != scrollAreaTop) {
		_scroll->moveToLeft(0, scrollAreaTop);
		_fieldAutocomplete->setBoundings(_scroll->geometry());
		if (_supportAutocomplete) {
			_supportAutocomplete->setBoundings(_scroll->geometry());
		}
	}

	updateHistoryGeometry(false, false, { ScrollChangeAdd, _topDelta });

	updateFieldSize();

	updateHistoryDownPosition();

	if (_membersDropdown) {
		_membersDropdown->setMaxHeight(countMembersDropdownHeightMax());
	}

	auto topShadowLeft = (Adaptive::OneColumn() || _inGrab) ? 0 : st::lineWidth;
	auto topShadowRight = (Adaptive::ThreeColumn() && !_inGrab && _peer) ? st::lineWidth : 0;
	_topShadow->setGeometryToLeft(
		topShadowLeft,
		_topBar->bottomNoMargins(),
		width() - topShadowLeft - topShadowRight,
		st::lineWidth);
}

void HistoryWidget::itemRemoved(not_null<const HistoryItem*> item) {
	if (item == _replyEditMsg && _editMsgId) {
		cancelEdit();
	}
	if (item == _replyEditMsg && _replyToId) {
		cancelReply();
	}
	while (item == _replyReturn) {
		calcNextReplyReturn();
	}
	if (_pinnedBar && item->id == _pinnedBar->msgId) {
		pinnedMsgVisibilityUpdated();
	}
	if (_kbReplyTo && item == _kbReplyTo) {
		toggleKeyboard();
		_kbReplyTo = nullptr;
	}
	auto found = ranges::find(_toForward, item);
	if (found != _toForward.end()) {
		_toForward.erase(found);
		updateForwardingTexts();
		if (_toForward.empty()) {
			updateControlsVisibility();
			updateControlsGeometry();
		}
	}
}

void HistoryWidget::itemEdited(not_null<HistoryItem*> item) {
	if (item.get() == _replyEditMsg) {
		updateReplyEditTexts(true);
	}
	if (_pinnedBar && item->id == _pinnedBar->msgId) {
		updatePinnedBar(true);
	}
}

void HistoryWidget::updateScrollColors() {
	_scroll->updateBars();
}

MsgId HistoryWidget::replyToId() const {
	return _replyToId ? _replyToId : (_kbReplyTo ? _kbReplyTo->id : 0);
}

int HistoryWidget::countInitialScrollTop() {
	if (_history->scrollTopItem || (_migrated && _migrated->scrollTopItem)) {
		return _list->historyScrollTop();
	} else if (_showAtMsgId
		&& (IsServerMsgId(_showAtMsgId)
			|| IsServerMsgId(-_showAtMsgId))) {
		const auto item = getItemFromHistoryOrMigrated(_showAtMsgId);
		const auto itemTop = _list->itemTop(item);
		if (itemTop < 0) {
			setMsgId(0);
			return countInitialScrollTop();
		} else {
			const auto view = item->mainView();
			Assert(view != nullptr);

			enqueueMessageHighlight(view);
			const auto result = itemTopForHighlight(view);
			createUnreadBarIfBelowVisibleArea(result);
			return result;
		}
	} else if (_showAtMsgId == ShowAtTheEndMsgId) {
		return ScrollMax;
	} else if (const auto top = unreadBarTop()) {
		return *top;
	} else {
		_history->calculateFirstUnreadMessage();
		return countAutomaticScrollTop();
	}
}

void HistoryWidget::createUnreadBarIfBelowVisibleArea(int withScrollTop) {
	Expects(_history != nullptr);

	if (_history->unreadBar()) {
		return;
	}
	_history->calculateFirstUnreadMessage();
	if (const auto unread = _history->firstUnreadMessage()) {
		if (_list->itemTop(unread) > withScrollTop) {
			createUnreadBarAndResize();
		}
	}
}

void HistoryWidget::createUnreadBarAndResize() {
	if (!_history->firstUnreadMessage()) {
		return;
	}
	const auto was = base::take(_historyInited);
	_history->addUnreadBar();
	if (hasPendingResizedItems()) {
		updateListSize();
	}
	_historyInited = was;
}

int HistoryWidget::countAutomaticScrollTop() {
	Expects(_history != nullptr);
	Expects(_list != nullptr);

	if (const auto unread = _history->firstUnreadMessage()) {
		const auto firstUnreadTop = _list->itemTop(unread);
		const auto possibleUnreadBarTop = _scroll->scrollTopMax()
			+ HistoryView::UnreadBar::height()
			- HistoryView::UnreadBar::marginTop();
		if (firstUnreadTop < possibleUnreadBarTop) {
			createUnreadBarAndResize();
			if (_history->unreadBar() != nullptr) {
				setMsgId(ShowAtUnreadMsgId);
				return countInitialScrollTop();
			}
		}
	}
	return ScrollMax;
}

void HistoryWidget::updateHistoryGeometry(
		bool initial,
		bool loadedDown,
		const ScrollChange &change) {
	if (!_history || (initial && _historyInited) || (!initial && !_historyInited)) {
		return;
	}
	if (_firstLoadRequest || _a_show.animating()) {
		_updateHistoryGeometryRequired = true;
		return; // scrollTopMax etc are not working after recountHistoryGeometry()
	}

	auto newScrollHeight = height() - _topBar->height();
	if (_pinnedBar) {
		newScrollHeight -= st::historyReplyHeight;
	}
	if (_contactStatus) {
		newScrollHeight -= _contactStatus->height();
	}
	if (!editingMessage() && (isBlocked() || isBotStart() || isJoinChannel() || isMuteUnmute())) {
		newScrollHeight -= _unblock->height();
	} else {
		if (editingMessage() || _canSendMessages) {
			newScrollHeight -= (_field->height() + 2 * st::historySendPadding);
		} else if (writeRestriction().has_value()) {
			newScrollHeight -= _unblock->height();
		}
		if (_editMsgId || replyToId() || readyToForward() || (_previewData && _previewData->pendingTill >= 0)) {
			newScrollHeight -= st::historyReplyHeight;
		}
		if (_kbShown) {
			newScrollHeight -= _kbScroll->height();
		}
	}
	if (newScrollHeight <= 0) {
		return;
	}
	const auto wasScrollTop = _scroll->scrollTop();
	const auto wasAtBottom = (wasScrollTop == _scroll->scrollTopMax());
	const auto needResize = (_scroll->width() != width())
		|| (_scroll->height() != newScrollHeight);
	if (needResize) {
		_scroll->resize(width(), newScrollHeight);
		// on initial updateListSize we didn't put the _scroll->scrollTop correctly yet
		// so visibleAreaUpdated() call will erase it with the new (undefined) value
		if (!initial) {
			visibleAreaUpdated();
		}

		_fieldAutocomplete->setBoundings(_scroll->geometry());
		if (_supportAutocomplete) {
			_supportAutocomplete->setBoundings(_scroll->geometry());
		}
		if (!_historyDownShown.animating()) {
			// _historyDown is a child widget of _scroll, not me.
			_historyDown->moveToRight(st::historyToDownPosition.x(), _scroll->height() - _historyDown->height() - st::historyToDownPosition.y());
			if (!_unreadMentionsShown.animating()) {
				// _unreadMentions is a child widget of _scroll, not me.
				auto additionalSkip = _historyDownIsShown ? (_historyDown->height() + st::historyUnreadMentionsSkip) : 0;
				_unreadMentions->moveToRight(st::historyToDownPosition.x(), _scroll->height() - _unreadMentions->height() - additionalSkip - st::historyToDownPosition.y());
			}
		}

		controller()->floatPlayerAreaUpdated();
	}

	updateListSize();
	_updateHistoryGeometryRequired = false;

	auto newScrollTop = 0;
	if (initial) {
		newScrollTop = countInitialScrollTop();
		_historyInited = true;
		_scrollToAnimation.stop();
	} else if (wasAtBottom && !loadedDown && !_history->unreadBar()) {
		newScrollTop = countAutomaticScrollTop();
	} else {
		newScrollTop = std::min(
			_list->historyScrollTop(),
			_scroll->scrollTopMax());
		if (change.type == ScrollChangeAdd) {
			newScrollTop += change.value;
		} else if (change.type == ScrollChangeNoJumpToBottom) {
			newScrollTop = wasScrollTop;
		} else if (const auto add = base::take(_addToScroll)) {
			newScrollTop += add;
		}
	}
	const auto toY = std::clamp(newScrollTop, 0, _scroll->scrollTopMax());
	if (_scroll->scrollTop() == toY) {
		visibleAreaUpdated();
	} else {
		synteticScrollToY(toY);
	}
}

void HistoryWidget::updateListSize() {
	_list->recountHistoryGeometry();
	auto washidden = _scroll->isHidden();
	if (washidden) {
		_scroll->show();
	}
	_list->updateSize();
	if (washidden) {
		_scroll->hide();
	}
	_updateHistoryGeometryRequired = true;
}

bool HistoryWidget::hasPendingResizedItems() const {
	return (_history && _history->hasPendingResizedItems())
		|| (_migrated && _migrated->hasPendingResizedItems());
}

std::optional<int> HistoryWidget::unreadBarTop() const {
	const auto bar = [&]() -> HistoryView::Element* {
		if (const auto bar = _migrated ? _migrated->unreadBar() : nullptr) {
			return bar;
		}
		return _history->unreadBar();
	}();
	if (bar) {
		const auto result = _list->itemTop(bar)
			+ HistoryView::UnreadBar::marginTop();
		if (bar->Has<HistoryView::DateBadge>()) {
			return result + bar->Get<HistoryView::DateBadge>()->height();
		}
		return result;
	}
	return std::nullopt;
}

void HistoryWidget::addMessagesToFront(PeerData *peer, const QVector<MTPMessage> &messages) {
	_list->messagesReceived(peer, messages);
	if (!_firstLoadRequest) {
		updateHistoryGeometry();
		updateBotKeyboard();
	}
}

void HistoryWidget::addMessagesToBack(
		PeerData *peer,
		const QVector<MTPMessage> &messages) {
	const auto checkForUnreadStart = [&] {
		if (_history->unreadBar() || !_history->trackUnreadMessages()) {
			return false;
		}
		_history->calculateFirstUnreadMessage();
		return !_history->firstUnreadMessage();
	}();
	_list->messagesReceivedDown(peer, messages);
	if (checkForUnreadStart) {
		_history->calculateFirstUnreadMessage();
		createUnreadBarAndResize();
	}
	if (!_firstLoadRequest) {
		updateHistoryGeometry(false, true, { ScrollChangeNoJumpToBottom, 0 });
	}
}

void HistoryWidget::updateBotKeyboard(History *h, bool force) {
	if (h && h != _history && h != _migrated) {
		return;
	}

	bool changed = false;
	bool wasVisible = _kbShown || _kbReplyTo;
	if ((_replyToId && !_replyEditMsg) || _editMsgId || !_history) {
		changed = _keyboard->updateMarkup(nullptr, force);
	} else if (_replyToId && _replyEditMsg) {
		changed = _keyboard->updateMarkup(_replyEditMsg, force);
	} else {
		const auto keyboardItem = _history->lastKeyboardId
			? session().data().message(_channel, _history->lastKeyboardId)
			: nullptr;
		changed = _keyboard->updateMarkup(keyboardItem, force);
	}
	updateCmdStartShown();
	if (!changed) return;

	bool hasMarkup = _keyboard->hasMarkup(), forceReply = _keyboard->forceReply() && (!_replyToId || !_replyEditMsg);
	if (hasMarkup || forceReply) {
		if (_keyboard->singleUse() && _keyboard->hasMarkup() && _keyboard->forMsgId() == FullMsgId(_channel, _history->lastKeyboardId) && _history->lastKeyboardUsed) {
			_history->lastKeyboardHiddenId = _history->lastKeyboardId;
		}
		if (!isBotStart() && !isBlocked() && _canSendMessages && (wasVisible || (_replyToId && _replyEditMsg) || (!HasSendText(_field) && !kbWasHidden()))) {
			if (!_a_show.animating()) {
				if (hasMarkup) {
					_kbScroll->show();
					_tabbedSelectorToggle->hide();
					_botKeyboardHide->show();
				} else {
					_kbScroll->hide();
					_tabbedSelectorToggle->show();
					_botKeyboardHide->hide();
				}
				_botKeyboardShow->hide();
				_botCommandStart->hide();
			}
			const auto maxheight = computeMaxFieldHeight();
			const auto kbheight = hasMarkup ? qMin(_keyboard->height(), maxheight - (maxheight / 2)) : 0;
			_field->setMaxHeight(maxheight - kbheight);
			_kbShown = hasMarkup;
			_kbReplyTo = (_peer->isChat() || _peer->isChannel() || _keyboard->forceReply())
				? session().data().message(_keyboard->forMsgId())
				: nullptr;
			if (_kbReplyTo && !_replyToId) {
				updateReplyToName();
				updateReplyEditText(_kbReplyTo);
			}
		} else {
			if (!_a_show.animating()) {
				_kbScroll->hide();
				_tabbedSelectorToggle->show();
				_botKeyboardHide->hide();
				_botKeyboardShow->show();
				_botCommandStart->hide();
			}
			_field->setMaxHeight(computeMaxFieldHeight());
			_kbShown = false;
			_kbReplyTo = nullptr;
			if (!readyToForward() && (!_previewData || _previewData->pendingTill < 0) && !_replyToId) {
				_fieldBarCancel->hide();
				updateMouseTracking();
			}
		}
	} else {
		if (!_scroll->isHidden()) {
			_kbScroll->hide();
			_tabbedSelectorToggle->show();
			_botKeyboardHide->hide();
			_botKeyboardShow->hide();
			_botCommandStart->show();
		}
		_field->setMaxHeight(computeMaxFieldHeight());
		_kbShown = false;
		_kbReplyTo = nullptr;
		if (!readyToForward() && (!_previewData || _previewData->pendingTill < 0) && !_replyToId && !_editMsgId) {
			_fieldBarCancel->hide();
			updateMouseTracking();
		}
	}
	updateControlsGeometry();
	update();
}

int HistoryWidget::computeMaxFieldHeight() const {
	const auto available = height()
		- _topBar->height()
		- (_contactStatus ? _contactStatus->height() : 0)
		- (_pinnedBar ? st::historyReplyHeight : 0)
		- ((_editMsgId
			|| replyToId()
			|| readyToForward()
			|| (_previewData && _previewData->pendingTill >= 0))
			? st::historyReplyHeight
			: 0)
		- (2 * st::historySendPadding)
		- st::historyReplyHeight; // at least this height for history.
	return std::min(st::historyComposeFieldMaxHeight, available);
}

void HistoryWidget::updateHistoryDownPosition() {
	// _historyDown is a child widget of _scroll, not me.
	auto top = anim::interpolate(0, _historyDown->height() + st::historyToDownPosition.y(), _historyDownShown.value(_historyDownIsShown ? 1. : 0.));
	_historyDown->moveToRight(st::historyToDownPosition.x(), _scroll->height() - top);
	auto shouldBeHidden = !_historyDownIsShown && !_historyDownShown.animating();
	if (shouldBeHidden != _historyDown->isHidden()) {
		_historyDown->setVisible(!shouldBeHidden);
	}
	updateUnreadMentionsPosition();
}

void HistoryWidget::updateHistoryDownVisibility() {
	if (_a_show.animating()) return;

	const auto haveUnreadBelowBottom = [&](History *history) {
		if (!_list || !history || history->unreadCount() <= 0) {
			return false;
		}
		const auto unread = history->firstUnreadMessage();
		if (!unread) {
			return false;
		}
		const auto top = _list->itemTop(unread);
		return (top >= _scroll->scrollTop() + _scroll->height());
	};
	const auto historyDownIsVisible = [&] {
		if (!_list || _firstLoadRequest) {
			return false;
		}
		if (!_history->loadedAtBottom() || _replyReturn) {
			return true;
		}
		const auto top = _scroll->scrollTop() + st::historyToDownShownAfter;
		if (top < _scroll->scrollTopMax()) {
			return true;
		}
		if (haveUnreadBelowBottom(_history)
			|| haveUnreadBelowBottom(_migrated)) {
			return true;
		}
		return false;
	};
	auto historyDownIsShown = historyDownIsVisible();
	if (_historyDownIsShown != historyDownIsShown) {
		_historyDownIsShown = historyDownIsShown;
		_historyDownShown.start([=] { updateHistoryDownPosition(); }, _historyDownIsShown ? 0. : 1., _historyDownIsShown ? 1. : 0., st::historyToDownDuration);
	}
}

void HistoryWidget::updateUnreadMentionsPosition() {
	// _unreadMentions is a child widget of _scroll, not me.
	auto right = anim::interpolate(-_unreadMentions->width(), st::historyToDownPosition.x(), _unreadMentionsShown.value(_unreadMentionsIsShown ? 1. : 0.));
	auto shift = anim::interpolate(0, _historyDown->height() + st::historyUnreadMentionsSkip, _historyDownShown.value(_historyDownIsShown ? 1. : 0.));
	auto top = _scroll->height() - _unreadMentions->height() - st::historyToDownPosition.y() - shift;
	_unreadMentions->moveToRight(right, top);
	auto shouldBeHidden = !_unreadMentionsIsShown && !_unreadMentionsShown.animating();
	if (shouldBeHidden != _unreadMentions->isHidden()) {
		_unreadMentions->setVisible(!shouldBeHidden);
	}
}

void HistoryWidget::updateUnreadMentionsVisibility() {
	if (_a_show.animating()) return;

	auto showUnreadMentions = _peer && (_peer->isChat() || _peer->isMegagroup());
	if (showUnreadMentions) {
		session().api().preloadEnoughUnreadMentions(_history);
	}
	const auto unreadMentionsIsShown = [&] {
		if (!showUnreadMentions || _firstLoadRequest) {
			return false;
		}
		if (!_history->getUnreadMentionsLoadedCount()) {
			return false;
		}
		// If we have an unheard voice message with the mention
		// and our message is the last one, we can't see the status
		// (delivered/read) of this message.
		// (Except for MacBooks with the TouchPad.)
		if (_scroll->scrollTop() == _scroll->scrollTopMax()) {
			if (const auto lastMessage = _history->lastMessage()) {
				return !lastMessage->from()->isSelf();
			}
		}
		return true;
	}();
	if (unreadMentionsIsShown) {
		_unreadMentions->setUnreadCount(_history->getUnreadMentionsCount());
	}
	if (_unreadMentionsIsShown != unreadMentionsIsShown) {
		_unreadMentionsIsShown = unreadMentionsIsShown;
		_unreadMentionsShown.start([=] { updateUnreadMentionsPosition(); }, _unreadMentionsIsShown ? 0. : 1., _unreadMentionsIsShown ? 1. : 0., st::historyToDownDuration);
	}
}

void HistoryWidget::mousePressEvent(QMouseEvent *e) {
	const auto hasSecondLayer = (_editMsgId
		|| _replyToId
		|| readyToForward()
		|| _kbReplyTo);
	_replyForwardPressed = hasSecondLayer && QRect(
		0,
		_field->y() - st::historySendPadding - st::historyReplyHeight,
		st::historyReplySkip,
		st::historyReplyHeight).contains(e->pos());
	if (_replyForwardPressed && !_fieldBarCancel->isHidden()) {
		updateField();
	} else if (_inReplyEditForward) {
		if (readyToForward()) {
			const auto items = std::move(_toForward);
			session().data().cancelForwarding(_history);
			auto list = ranges::view::all(
				items
			) | ranges::view::transform(
				&HistoryItem::fullId
			) | ranges::to_vector;
			Window::ShowForwardMessagesBox(controller(), std::move(list));
		} else {
			Ui::showPeerHistory(_peer, _editMsgId ? _editMsgId : replyToId());
		}
	} else if (_inPinnedMsg) {
		Assert(_pinnedBar != nullptr);
		Ui::showPeerHistory(_peer, _pinnedBar->msgId);
	}
}

void HistoryWidget::keyPressEvent(QKeyEvent *e) {
	if (!_history) return;

	const auto commonModifiers = e->modifiers() & kCommonModifiers;
	if (e->key() == Qt::Key_Escape) {
		e->ignore();
	} else if (e->key() == Qt::Key_Back) {
		controller()->showBackFromStack();
		emit cancelled();
	} else if (e->key() == Qt::Key_PageDown) {
		_scroll->keyPressEvent(e);
	} else if (e->key() == Qt::Key_PageUp) {
		_scroll->keyPressEvent(e);
	} else if (e->key() == Qt::Key_Down && !commonModifiers) {
		_scroll->keyPressEvent(e);
	} else if (e->key() == Qt::Key_Up && !commonModifiers) {
		const auto item = _history
			? _history->lastSentMessage()
			: nullptr;
		if (item
			&& item->allowsEdit(base::unixtime::now())
			&& _field->empty()
			&& !_editMsgId
			&& !_replyToId) {
			editMessage(item);
			return;
		}
		_scroll->keyPressEvent(e);
	} else if (e->key() == Qt::Key_Return || e->key() == Qt::Key_Enter) {
		if (!_botStart->isHidden()) {
			sendBotStartCommand();
		}
		if (!_canSendMessages) {
			const auto submitting = Ui::InputField::ShouldSubmit(
				Core::App().settings().sendSubmitWay(),
				e->modifiers());
			if (submitting) {
				sendWithModifiers(e->modifiers());
			}
		}
	} else if (e->key() == Qt::Key_O && e->modifiers() == Qt::ControlModifier) {
		chooseAttach();
	} else {
		e->ignore();
	}
}

void HistoryWidget::handlePeerMigration() {
	const auto current = _peer->migrateToOrMe();
	const auto chat = current->migrateFrom();
	if (!chat) {
		return;
	}
	const auto channel = current->asChannel();
	Assert(channel != nullptr);

	if (_peer != channel) {
		showHistory(
			channel->id,
			(_showAtMsgId > 0) ? (-_showAtMsgId) : _showAtMsgId);
		channel->session().api().requestParticipantsCountDelayed(channel);
	} else {
		_migrated = _history->migrateFrom();
		_list->notifyMigrateUpdated();
		updateHistoryGeometry();
	}
	const auto from = chat->owner().historyLoaded(chat);
	const auto to = channel->owner().historyLoaded(channel);
	if (from
		&& to
		&& !from->isEmpty()
		&& (!from->loadedAtBottom() || !to->loadedAtTop())) {
		from->clear(History::ClearType::Unload);
	}
}

bool HistoryWidget::replyToPreviousMessage() {
	if (!_history || _editMsgId) {
		return false;
	}
	const auto fullId = FullMsgId(
		_history->channelId(),
		_replyToId);
	if (const auto item = session().data().message(fullId)) {
		if (const auto view = item->mainView()) {
			if (const auto previousView = view->previousDisplayedInBlocks()) {
				const auto previous = previousView->data();
				Ui::showPeerHistoryAtItem(previous);
				replyToMessage(previous);
				return true;
			}
		}
	} else if (const auto previousView = _history->findLastDisplayed()) {
		const auto previous = previousView->data();
		Ui::showPeerHistoryAtItem(previous);
		replyToMessage(previous);
		return true;
	}
	return false;
}

bool HistoryWidget::replyToNextMessage() {
	if (!_history || _editMsgId) {
		return false;
	}
	const auto fullId = FullMsgId(
		_history->channelId(),
		_replyToId);
	if (const auto item = session().data().message(fullId)) {
		if (const auto view = item->mainView()) {
			if (const auto nextView = view->nextDisplayedInBlocks()) {
				const auto next = nextView->data();
				Ui::showPeerHistoryAtItem(next);
				replyToMessage(next);
			} else {
				clearHighlightMessages();
				cancelReply(false);
			}
			return true;
		}
	}
	return false;
}

bool HistoryWidget::showSlowmodeError() {
	const auto text = [&] {
		if (const auto left = _peer->slowmodeSecondsLeft()) {
			return tr::lng_slowmode_enabled(
				tr::now,
				lt_left,
				Ui::FormatDurationWords(left));
		} else if (_peer->slowmodeApplied()) {
			if (const auto item = _history->latestSendingMessage()) {
				if (const auto view = item->mainView()) {
					animatedScrollToItem(item->id);
					enqueueMessageHighlight(view);
				}
				return tr::lng_slowmode_no_many(tr::now);
			}
		}
		return QString();
	}();
	if (text.isEmpty()) {
		return false;
	}
	Ui::ShowMultilineToast({
		.text = { text },
	});
	return true;
}

void HistoryWidget::onFieldTabbed() {
	if (_supportAutocomplete) {
		_supportAutocomplete->activate(_field.data());
	} else if (!_fieldAutocomplete->isHidden()) {
		_fieldAutocomplete->chooseSelected(FieldAutocomplete::ChooseMethod::ByTab);
	}
}

void HistoryWidget::sendInlineResult(
		not_null<InlineBots::Result*> result,
		not_null<UserData*> bot,
		Api::SendOptions options) {
	if (!_peer || !_peer->canWrite()) {
		return;
	} else if (showSlowmodeError()) {
		return;
	}

	auto errorText = result->getErrorOnSend(_history);
	if (!errorText.isEmpty()) {
		Ui::show(Box<InformBox>(errorText));
		return;
	}

	auto action = Api::SendAction(_history);
	action.replyTo = replyToId();
	action.options = std::move(options);
	action.generateLocal = true;
	session().api().sendInlineResult(bot, result, action);

	clearFieldText();
	_saveDraftText = true;
	_saveDraftStart = crl::now();
	onDraftSave();

	auto &bots = cRefRecentInlineBots();
	const auto index = bots.indexOf(bot);
	if (index) {
		if (index > 0) {
			bots.removeAt(index);
		} else if (bots.size() >= RecentInlineBotsLimit) {
			bots.resize(RecentInlineBotsLimit - 1);
		}
		bots.push_front(bot);
		session().local().writeRecentHashtagsAndBots();
	}

	hideSelectorControlsAnimated();

	_field->setFocus();
}

HistoryWidget::PinnedBar::PinnedBar(MsgId msgId, HistoryWidget *parent)
: msgId(msgId)
, cancel(parent, st::historyReplyCancel)
, shadow(parent) {
}

HistoryWidget::PinnedBar::~PinnedBar() {
	cancel.destroyDelayed();
	shadow.destroyDelayed();
}

void HistoryWidget::updatePinnedBar(bool force) {
	update();
	if (!_pinnedBar) {
		return;
	}
	if (!force) {
		if (_pinnedBar->msg) {
			return;
		}
	}

	Assert(_history != nullptr);
	if (!_pinnedBar->msg) {
		_pinnedBar->msg = session().data().message(_history->channelId(), _pinnedBar->msgId);
	}
	if (_pinnedBar->msg) {
		_pinnedBar->text.setText(
			st::messageTextStyle,
			_pinnedBar->msg->inReplyText(),
			Ui::DialogTextOptions());
		update();
	} else if (force) {
		if (auto channel = _peer ? _peer->asChannel() : nullptr) {
			channel->clearPinnedMessage();
		}
		destroyPinnedBar();
		updateControlsGeometry();
	}
}

bool HistoryWidget::pinnedMsgVisibilityUpdated() {
	auto result = false;
	auto pinnedId = _peer->pinnedMessageId();
	if (pinnedId && !_peer->canPinMessages()) {
		const auto hiddenId = session().settings().hiddenPinnedMessageId(
			_peer->id);
		if (hiddenId == pinnedId) {
			pinnedId = 0;
		} else if (hiddenId) {
			session().settings().setHiddenPinnedMessageId(_peer->id, 0);
			session().saveSettings();
		}
	}
	if (pinnedId) {
		if (!_pinnedBar) {
			_pinnedBar = std::make_unique<PinnedBar>(pinnedId, this);
			if (_a_show.animating()) {
				_pinnedBar->cancel->hide();
				_pinnedBar->shadow->hide();
			} else {
				_pinnedBar->cancel->show();
				_pinnedBar->shadow->show();
			}
			_pinnedBar->cancel->addClickHandler([=] {
				hidePinnedMessage();
			});
			orderWidgets();

			updatePinnedBar();
			result = true;

			const auto barTop = unreadBarTop();
			if (!barTop || _scroll->scrollTop() != *barTop) {
				synteticScrollToY(_scroll->scrollTop() + st::historyReplyHeight);
			}
		} else if (_pinnedBar->msgId != pinnedId) {
			_pinnedBar->msgId = pinnedId;
			_pinnedBar->msg = nullptr;
			_pinnedBar->text.clear();
			updatePinnedBar();
		}
		if (!_pinnedBar->msg) {
			requestMessageData(_pinnedBar->msgId);
		}
	} else if (_pinnedBar) {
		destroyPinnedBar();
		result = true;
		const auto barTop = unreadBarTop();
		if (!barTop || _scroll->scrollTop() != *barTop) {
			synteticScrollToY(_scroll->scrollTop() - st::historyReplyHeight);
		}
		updateControlsGeometry();
	}
	return result;
}

void HistoryWidget::requestMessageData(MsgId msgId) {
	const auto callback = [=](ChannelData *channel, MsgId msgId) {
		messageDataReceived(channel, msgId);
	};
	session().api().requestMessageData(
		_peer->asChannel(),
		msgId,
		crl::guard(this, callback));
}

void HistoryWidget::destroyPinnedBar() {
	_pinnedBar.reset();
	_inPinnedMsg = false;
}

bool HistoryWidget::sendExistingDocument(
		not_null<DocumentData*> document,
		Api::SendOptions options) {
	const auto error = _peer
		? Data::RestrictionError(_peer, ChatRestriction::f_send_stickers)
		: std::nullopt;
	if (error) {
		Ui::show(Box<InformBox>(*error), Ui::LayerOption::KeepOther);
		return false;
	} else if (!_peer || !_peer->canWrite()) {
		return false;
	} else if (showSlowmodeError()) {
		return false;
	}

	auto message = Api::MessageToSend(_history);
	message.action.options = std::move(options);
	message.action.replyTo = replyToId();
	Api::SendExistingDocument(std::move(message), document);

	if (_fieldAutocomplete->stickersShown()) {
		clearFieldText();
		//_saveDraftText = true;
		//_saveDraftStart = crl::now();
		//onDraftSave();
		onCloudDraftSave(); // won't be needed if SendInlineBotResult will clear the cloud draft
	}

	hideSelectorControlsAnimated();

	_field->setFocus();
	return true;
}

bool HistoryWidget::sendExistingPhoto(
		not_null<PhotoData*> photo,
		Api::SendOptions options) {
	const auto error = _peer
		? Data::RestrictionError(_peer, ChatRestriction::f_send_media)
		: std::nullopt;
	if (error) {
		Ui::show(Box<InformBox>(*error), Ui::LayerOption::KeepOther);
		return false;
	} else if (!_peer || !_peer->canWrite()) {
		return false;
	} else if (showSlowmodeError()) {
		return false;
	}

	auto message = Api::MessageToSend(_history);
	message.action.replyTo = replyToId();
	message.action.options = std::move(options);
	Api::SendExistingPhoto(std::move(message), photo);

	hideSelectorControlsAnimated();

	_field->setFocus();
	return true;
}

void HistoryWidget::showInfoTooltip(
		const TextWithEntities &text,
		Fn<void()> hiddenCallback) {
	hideInfoTooltip(anim::type::normal);
	_topToast = Ui::Toast::Show(_scroll, Ui::Toast::Config{
		.text = text,
		.st = &st::historyInfoToast,
		.durationMs = CountToastDuration(text),
		.multiline = true,
		.dark = true,
		.slideSide = RectPart::Top,
	});
	if (const auto strong = _topToast.get()) {
		if (hiddenCallback) {
			connect(strong->widget(), &QObject::destroyed, hiddenCallback);
		}
	} else if (hiddenCallback) {
		hiddenCallback();
	}
}

void HistoryWidget::hideInfoTooltip(anim::type animated) {
	if (const auto strong = _topToast.get()) {
		if (animated == anim::type::normal) {
			strong->hideAnimated();
		} else {
			strong->hide();
		}
	}
}

void HistoryWidget::setFieldText(
		const TextWithTags &textWithTags,
		TextUpdateEvents events,
		FieldHistoryAction fieldHistoryAction) {
	_textUpdateEvents = events;
	_field->setTextWithTags(textWithTags, fieldHistoryAction);
	auto cursor = _field->textCursor();
	cursor.movePosition(QTextCursor::End);
	_field->setTextCursor(cursor);
	_textUpdateEvents = TextUpdateEvent::SaveDraft
		| TextUpdateEvent::SendTyping;

	previewCancel();
	_previewCancelled = false;
}

void HistoryWidget::clearFieldText(
		TextUpdateEvents events,
		FieldHistoryAction fieldHistoryAction) {
	setFieldText(TextWithTags(), events, fieldHistoryAction);
}

void HistoryWidget::replyToMessage(FullMsgId itemId) {
	if (const auto item = session().data().message(itemId)) {
		replyToMessage(item);
	}
}

void HistoryWidget::replyToMessage(not_null<HistoryItem*> item) {
	if (!IsServerMsgId(item->id) || !_canSendMessages) {
		return;
	}
	if (item->history() == _migrated) {
		if (item->serviceMsg()) {
			Ui::show(Box<InformBox>(tr::lng_reply_cant(tr::now)));
		} else {
			const auto itemId = item->fullId();
			Ui::show(Box<ConfirmBox>(tr::lng_reply_cant_forward(tr::now), tr::lng_selected_forward(tr::now), crl::guard(this, [=] {
				controller()->content()->setForwardDraft(
					_peer->id,
					{ 1, itemId });
			})));
		}
		return;
	}

	session().data().cancelForwarding(_history);

	if (_editMsgId) {
		if (auto localDraft = _history->localDraft()) {
			localDraft->msgId = item->id;
		} else {
			_history->setLocalDraft(std::make_unique<Data::Draft>(
				TextWithTags(),
				item->id,
				MessageCursor(),
				false));
		}
	} else {
		_replyEditMsg = item;
		_replyToId = item->id;
		updateReplyEditText(_replyEditMsg);
		updateBotKeyboard();
		updateReplyToName();
		updateControlsGeometry();
		updateField();
	}

	_saveDraftText = true;
	_saveDraftStart = crl::now();
	onDraftSave();

	_field->setFocus();
}

void HistoryWidget::editMessage(FullMsgId itemId) {
	if (const auto item = session().data().message(itemId)) {
		editMessage(item);
	}
}

void HistoryWidget::editMessage(not_null<HistoryItem*> item) {
	if (const auto media = item->media()) {
		if (media->allowsEditCaption()) {
			Ui::show(Box<EditCaptionBox>(controller(), item));
			return;
		}
	}

	if (_recording) {
		// Just fix some strange inconsistency.
		_send->clearState();
	}
	if (!_editMsgId) {
		if (_replyToId || !_field->empty()) {
			_history->setLocalDraft(std::make_unique<Data::Draft>(
				_field,
				_replyToId,
				_previewCancelled));
		} else {
			_history->clearLocalDraft();
		}
	}

	const auto editData = PrepareEditText(item);
	const auto cursor = MessageCursor {
		editData.text.size(),
		editData.text.size(),
		QFIXED_MAX
	};
	_history->setEditDraft(std::make_unique<Data::Draft>(
		editData,
		item->id,
		cursor,
		false));
	applyDraft();

	_previewData = nullptr;
	if (const auto media = item->media()) {
		if (const auto page = media->webpage()) {
			_previewData = page;
			updatePreview();
		}
	}

	updateBotKeyboard();

	if (!_field->isHidden()) _fieldBarCancel->show();
	updateFieldPlaceholder();
	updateMouseTracking();
	updateReplyToName();
	updateControlsGeometry();
	updateField();

	_saveDraftText = true;
	_saveDraftStart = crl::now();
	onDraftSave();

	_field->setFocus();
}

void HistoryWidget::pinMessage(FullMsgId itemId) {
	if (const auto item = session().data().message(itemId)) {
		if (item->canPin()) {
			Ui::show(Box<PinMessageBox>(item->history()->peer, item->id));
		}
	}
}

void HistoryWidget::unpinMessage(FullMsgId itemId) {
	if (!_peer) {
		return;
	}
	UnpinMessage(_peer);
}

void HistoryWidget::UnpinMessage(not_null<PeerData*> peer) {
	if (!peer) {
		return;
	}

	const auto session = &peer->session();
	Ui::show(Box<ConfirmBox>(tr::lng_pinned_unpin_sure(tr::now), tr::lng_pinned_unpin(tr::now), crl::guard(session, [=] {
		peer->clearPinnedMessage();

		Ui::hideLayer();
		session->api().request(MTPmessages_UpdatePinnedMessage(
			MTP_flags(0),
			peer->input,
			MTP_int(0)
		)).done([=](const MTPUpdates &result) {
			session->api().applyUpdates(result);
		}).send();
	})));
}

void HistoryWidget::hidePinnedMessage() {
	const auto pinnedId = _peer ? _peer->pinnedMessageId() : MsgId(0);
	if (!pinnedId) {
		if (pinnedMsgVisibilityUpdated()) {
			updateControlsGeometry();
			update();
		}
		return;
	}

	if (_peer->canPinMessages()) {
		unpinMessage(FullMsgId(
			_peer->isChannel() ? peerToChannel(_peer->id) : NoChannel,
			pinnedId));
	} else {
		session().settings().setHiddenPinnedMessageId(_peer->id, pinnedId);
		session().saveSettings();
		if (pinnedMsgVisibilityUpdated()) {
			updateControlsGeometry();
			update();
		}
	}
}

bool HistoryWidget::lastForceReplyReplied(const FullMsgId &replyTo) const {
	if (replyTo.channel != _channel) {
		return false;
	}
	return _keyboard->forceReply()
		&& _keyboard->forMsgId() == FullMsgId(_channel, _history->lastKeyboardId)
		&& _keyboard->forMsgId().msg == replyTo.msg;
}

bool HistoryWidget::lastForceReplyReplied() const {
	return _keyboard->forceReply()
		&& _keyboard->forMsgId() == FullMsgId(_channel, _history->lastKeyboardId)
		&& _keyboard->forMsgId().msg == replyToId();
}

bool HistoryWidget::cancelReply(bool lastKeyboardUsed) {
	bool wasReply = false;
	if (_replyToId) {
		wasReply = true;

		_replyEditMsg = nullptr;
		_replyToId = 0;
		mouseMoveEvent(0);
		if (!readyToForward() && (!_previewData || _previewData->pendingTill < 0) && !_kbReplyTo) {
			_fieldBarCancel->hide();
			updateMouseTracking();
		}

		updateBotKeyboard();

		updateControlsGeometry();
		update();
	} else if (auto localDraft = (_history ? _history->localDraft() : nullptr)) {
		if (localDraft->msgId) {
			if (localDraft->textWithTags.text.isEmpty()) {
				_history->clearLocalDraft();
			} else {
				localDraft->msgId = 0;
			}
		}
	}
	if (wasReply) {
		_saveDraftText = true;
		_saveDraftStart = crl::now();
		onDraftSave();
	}
	if (!_editMsgId
		&& _keyboard->singleUse()
		&& _keyboard->forceReply()
		&& lastKeyboardUsed) {
		if (_kbReplyTo) {
			toggleKeyboard(false);
		}
	}
	return wasReply;
}

void HistoryWidget::cancelReplyAfterMediaSend(bool lastKeyboardUsed) {
	if (cancelReply(lastKeyboardUsed)) {
		onCloudDraftSave();
	}
}

int HistoryWidget::countMembersDropdownHeightMax() const {
	int result = height() - st::membersInnerDropdown.padding.top() - st::membersInnerDropdown.padding.bottom();
	result -= _tabbedSelectorToggle->height();
	accumulate_min(result, st::membersInnerHeightMax);
	return result;
}

void HistoryWidget::cancelEdit() {
	if (!_editMsgId) {
		return;
	}

	_replyEditMsg = nullptr;
	_editMsgId = 0;
	_history->clearEditDraft();
	applyDraft();

	if (_saveEditMsgRequestId) {
		_history->session().api().request(_saveEditMsgRequestId).cancel();
		_saveEditMsgRequestId = 0;
	}

	_saveDraftText = true;
	_saveDraftStart = crl::now();
	onDraftSave();

	mouseMoveEvent(nullptr);
	if (!readyToForward() && (!_previewData || _previewData->pendingTill < 0) && !replyToId()) {
		_fieldBarCancel->hide();
		updateMouseTracking();
	}

	auto old = _textUpdateEvents;
	_textUpdateEvents = 0;
	onTextChange();
	_textUpdateEvents = old;

	if (!canWriteMessage()) {
		updateControlsVisibility();
	}
	updateBotKeyboard();
	updateFieldPlaceholder();

	updateControlsGeometry();
	update();
}

void HistoryWidget::cancelFieldAreaState() {
	Ui::hideLayer();
	_replyForwardPressed = false;
	if (_previewData && _previewData->pendingTill >= 0) {
		_previewCancelled = true;
		previewCancel();

		_saveDraftText = true;
		_saveDraftStart = crl::now();
		onDraftSave();
	} else if (_editMsgId) {
		cancelEdit();
	} else if (readyToForward()) {
		session().data().cancelForwarding(_history);
	} else if (_replyToId) {
		cancelReply();
	} else if (_kbReplyTo) {
		toggleKeyboard();
	}
}

void HistoryWidget::previewCancel() {
	_api.request(base::take(_previewRequest)).cancel();
	_previewData = nullptr;
	_previewLinks.clear();
	updatePreview();
}

void HistoryWidget::checkPreview() {
	const auto previewRestricted = [&] {
		return _peer && _peer->amRestricted(ChatRestriction::f_embed_links);
	}();
	if (_previewCancelled || previewRestricted) {
		previewCancel();
		return;
	}
	const auto links = _parsedLinks.join(' ');
	if (_previewLinks != links) {
		_api.request(base::take(_previewRequest)).cancel();
		_previewLinks = links;
		if (_previewLinks.isEmpty()) {
			if (_previewData && _previewData->pendingTill >= 0) {
				previewCancel();
			}
		} else {
			const auto i = _previewCache.constFind(links);
			if (i == _previewCache.cend()) {
				_previewRequest = _api.request(MTPmessages_GetWebPagePreview(
					MTP_flags(0),
					MTP_string(links),
					MTPVector<MTPMessageEntity>()
				)).done([=](const MTPMessageMedia &result, mtpRequestId requestId) {
					gotPreview(links, result, requestId);
				}).send();
			} else if (i.value()) {
				_previewData = session().data().webpage(i.value());
				updatePreview();
			} else if (_previewData && _previewData->pendingTill >= 0) {
				previewCancel();
			}
		}
	}
}

void HistoryWidget::requestPreview() {
	if (!_previewData
		|| (_previewData->pendingTill <= 0)
		|| _previewLinks.isEmpty()) {
		return;
	}
	const auto links = _previewLinks;
	_previewRequest = _api.request(MTPmessages_GetWebPagePreview(
		MTP_flags(0),
		MTP_string(links),
		MTPVector<MTPMessageEntity>()
	)).done([=](const MTPMessageMedia &result, mtpRequestId requestId) {
		gotPreview(links, result, requestId);
	}).send();
}

void HistoryWidget::gotPreview(QString links, const MTPMessageMedia &result, mtpRequestId req) {
	if (req == _previewRequest) {
		_previewRequest = 0;
	}
	if (result.type() == mtpc_messageMediaWebPage) {
		const auto &data = result.c_messageMediaWebPage().vwebpage();
		const auto page = session().data().processWebpage(data);
		_previewCache.insert(links, page->id);
		if (page->pendingTill > 0 && page->pendingTill <= base::unixtime::now()) {
			page->pendingTill = -1;
		}
		if (links == _previewLinks && !_previewCancelled) {
			_previewData = (page->id && page->pendingTill >= 0)
				? page.get()
				: nullptr;
			updatePreview();
		}
		session().data().sendWebPageGamePollNotifications();
	} else if (result.type() == mtpc_messageMediaEmpty) {
		_previewCache.insert(links, 0);
		if (links == _previewLinks && !_previewCancelled) {
			_previewData = nullptr;
			updatePreview();
		}
	}
}

void HistoryWidget::updatePreview() {
	_previewTimer.cancel();
	if (_previewData && _previewData->pendingTill >= 0) {
		_fieldBarCancel->show();
		updateMouseTracking();
		if (_previewData->pendingTill) {
			_previewTitle.setText(
				st::msgNameStyle,
				tr::lng_preview_loading(tr::now),
				Ui::NameTextOptions());
#ifndef OS_MAC_OLD
			auto linkText = _previewLinks.splitRef(' ').at(0).toString();
#else // OS_MAC_OLD
			auto linkText = _previewLinks.split(' ').at(0);
#endif // OS_MAC_OLD
			_previewDescription.setText(
				st::messageTextStyle,
				TextUtilities::Clean(linkText),
				Ui::DialogTextOptions());

			const auto timeout = (_previewData->pendingTill - base::unixtime::now());
			_previewTimer.callOnce(std::max(timeout, 0) * crl::time(1000));
		} else {
			auto preview =
				HistoryView::TitleAndDescriptionFromWebPage(_previewData);
			if (preview.title.isEmpty()) {
				if (_previewData->document) {
					preview.title = tr::lng_attach_file(tr::now);
				} else if (_previewData->photo) {
					preview.title = tr::lng_attach_photo(tr::now);
				}
			}
			_previewTitle.setText(
				st::msgNameStyle,
				preview.title,
				Ui::NameTextOptions());
			_previewDescription.setText(
				st::messageTextStyle,
				TextUtilities::Clean(preview.description),
				Ui::DialogTextOptions());
		}
	} else if (!readyToForward() && !replyToId() && !_editMsgId) {
		_fieldBarCancel->hide();
		updateMouseTracking();
	}
	updateControlsGeometry();
	update();
}

void HistoryWidget::fullPeerUpdated(PeerData *peer) {
	auto refresh = false;
	if (_list && peer == _peer) {
		auto newCanSendMessages = _peer->canWrite();
		if (newCanSendMessages != _canSendMessages) {
			_canSendMessages = newCanSendMessages;
			if (!_canSendMessages) {
				cancelReply();
			}
			refreshScheduledToggle();
			refreshSilentToggle();
			refresh = true;
		}
		onCheckFieldAutocomplete();
		_list->updateBotInfo();

		handlePeerUpdate();
	}
	if (updateCmdStartShown()) {
		refresh = true;
	} else if (!_scroll->isHidden() && _unblock->isHidden() == isBlocked()) {
		refresh = true;
	}
	if (refresh) {
		updateControlsVisibility();
		updateControlsGeometry();
	}
}

void HistoryWidget::handlePeerUpdate() {
	bool resize = false;
	updateHistoryGeometry();
	if (_peer->isChat() && _peer->asChat()->noParticipantInfo()) {
		session().api().requestFullPeer(_peer);
	} else if (_peer->isUser() && (_peer->asUser()->blockStatus() == UserData::BlockStatus::Unknown || _peer->asUser()->callsStatus() == UserData::CallsStatus::Unknown)) {
		session().api().requestFullPeer(_peer);
	} else if (auto channel = _peer->asMegagroup()) {
		if (!channel->mgInfo->botStatus) {
			session().api().requestBots(channel);
		}
		if (channel->mgInfo->admins.empty()) {
			session().api().requestAdmins(channel);
		}
	}
	if (!_a_show.animating()) {
		if (_unblock->isHidden() == isBlocked()
			|| (!isBlocked() && _joinChannel->isHidden() == isJoinChannel())
			|| (isMuteUnmute() && _discuss->isHidden() == hasDiscussionGroup())) {
			resize = true;
		}
		bool newCanSendMessages = _peer->canWrite();
		if (newCanSendMessages != _canSendMessages) {
			_canSendMessages = newCanSendMessages;
			if (!_canSendMessages) {
				cancelReply();
			}
			refreshScheduledToggle();
			refreshSilentToggle();
			resize = true;
		}
		updateControlsVisibility();
		if (resize) {
			updateControlsGeometry();
		}
	}
}

void HistoryWidget::oldForwardSelected() {
	if (!_list) {
		return;
	}
	const auto weak = Ui::MakeWeak(this);
	Window::ShowOldForwardMessagesBox(controller(), getSelectedItems(), [=] {
		if (const auto strong = weak.data()) {
			strong->clearSelected();
		}
	});
}

void HistoryWidget::forwardSelected() {
	if (!_list) {
		return;
	}
	const auto weak = Ui::MakeWeak(this);
	Window::ShowForwardMessagesBox(controller(), getSelectedItems(), [=] {
		if (const auto strong = weak.data()) {
			strong->clearSelected();
		}
	});
}

void HistoryWidget::forwardNoQuoteSelected() {
	if (!_list) {
		return;
	}
	const auto weak = Ui::MakeWeak(this);
	Window::ShowForwardNoQuoteMessagesBox(controller(), getSelectedItems(), [=] {
		if (const auto strong = weak.data()) {
			strong->clearSelected();
		}
	});
}

void HistoryWidget::forwardSelectedToSavedMessages() {
	if (!_list) {
		return;
	}
	const auto weak = Ui::MakeWeak(this);

	const auto items = getSelectedItems();
	const auto item = App::wnd()->sessionController()->session().data().message(items[0]);
	const auto api = &item->history()->peer->session().api();
	const auto session = &item->history()->peer->session();
	const auto self = api->session().user()->asUser();
	auto msgItems = session->data().idsToItems(items);

	auto action = Api::SendAction(item->history()->peer->owner().history(self));
	action.clearDraft = false;
	action.generateLocal = false;
	api->forwardMessages(std::move(msgItems), action, [] {
		Ui::Toast::Show(tr::lng_share_done(tr::now));
	});

	if (const auto strong = weak.data()) {
		strong->clearSelected();
	}
}

void HistoryWidget::confirmDeleteSelected() {
	if (!_list) return;

	auto items = _list->getSelectedItems();
	if (items.empty()) {
		return;
	}
	const auto weak = Ui::MakeWeak(this);
	const auto box = Ui::show(Box<DeleteMessagesBox>(
		&session(),
		std::move(items)));
	box->setDeleteConfirmedCallback([=] {
		if (const auto strong = weak.data()) {
			strong->clearSelected();
		}
	});
}

void HistoryWidget::escape() {
	if (_nonEmptySelection && _list) {
		clearSelected();
	} else if (_isInlineBot) {
		onInlineBotCancel();
	} else if (_editMsgId) {
		if (_replyEditMsg
			&& PrepareEditText(_replyEditMsg) != _field->getTextWithTags()) {
			Ui::show(Box<ConfirmBox>(
				tr::lng_cancel_edit_post_sure(tr::now),
				tr::lng_cancel_edit_post_yes(tr::now),
				tr::lng_cancel_edit_post_no(tr::now),
				crl::guard(this, [this] {
					if (_editMsgId) {
						cancelEdit();
						Ui::hideLayer();
					}
				})));
		} else {
			cancelEdit();
		}
	} else if (!_fieldAutocomplete->isHidden()) {
		_fieldAutocomplete->hideAnimated();
	} else if (_replyToId && _field->getTextWithTags().text.isEmpty()) {
		cancelReply();
	} else {
		emit cancelled();
	}
}

void HistoryWidget::clearSelected() {
	if (_list) {
		_list->clearSelected();
	}
}

HistoryItem *HistoryWidget::getItemFromHistoryOrMigrated(MsgId genericMsgId) const {
	if (genericMsgId < 0 && -genericMsgId < ServerMaxMsgId && _migrated) {
		return session().data().message(_migrated->channelId(), -genericMsgId);
	}
	return session().data().message(_channel, genericMsgId);
}

MessageIdsList HistoryWidget::getSelectedItems() const {
	return _list ? _list->getSelectedItems() : MessageIdsList();
}

void HistoryWidget::updateTopBarSelection() {
	if (!_list) {
		_topBar->showSelected(HistoryView::TopBarWidget::SelectedState {});
		return;
	}

	auto selectedState = _list->getSelectionState();
	_nonEmptySelection = (selectedState.count > 0) || selectedState.textSelected;
	_topBar->showSelected(selectedState);
	updateControlsVisibility();
	updateHistoryGeometry();
	if (!Ui::isLayerShown() && !Core::App().passcodeLocked()) {
		if (_nonEmptySelection
			|| (_list && _list->wasSelectedText())
			|| _recording
			|| isBotStart()
			|| isBlocked()
			|| !_canSendMessages) {
			_list->setFocus();
		} else {
			_field->setFocus();
		}
	}
	_topBar->update();
	update();
}

void HistoryWidget::messageDataReceived(ChannelData *channel, MsgId msgId) {
	if (!_peer || _peer->asChannel() != channel || !msgId) return;
	if (_editMsgId == msgId || _replyToId == msgId) {
		updateReplyEditTexts(true);
	}
	if (_pinnedBar && _pinnedBar->msgId == msgId) {
		updatePinnedBar(true);
	}
}

void HistoryWidget::updateReplyEditText(not_null<HistoryItem*> item) {
	_replyEditMsgText.setText(
		st::messageTextStyle,
		item->inReplyText(),
		Ui::DialogTextOptions());
	if (!_field->isHidden() || _recording) {
		_fieldBarCancel->show();
		updateMouseTracking();
	}
}

void HistoryWidget::updateReplyEditTexts(bool force) {
	if (!force) {
		if (_replyEditMsg || (!_editMsgId && !_replyToId)) {
			return;
		}
	}
	if (!_replyEditMsg) {
		_replyEditMsg = session().data().message(_channel, _editMsgId ? _editMsgId : _replyToId);
	}
	if (_replyEditMsg) {
		updateReplyEditText(_replyEditMsg);
		updateBotKeyboard();
		updateReplyToName();
		updateField();
	} else if (force) {
		if (_editMsgId) {
			cancelEdit();
		} else {
			cancelReply();
		}
	}
}

void HistoryWidget::updateForwarding() {
	if (_history) {
		_toForward = _history->validateForwardDraft();
		updateForwardingTexts();
	} else {
		_toForward.clear();
	}
	updateControlsVisibility();
	updateControlsGeometry();
}

void HistoryWidget::updateForwardingTexts() {
	int32 version = 0;
	QString from, text;
	if (const auto count = int(_toForward.size())) {
		auto insertedPeers = base::flat_set<not_null<PeerData*>>();
		auto insertedNames = base::flat_set<QString>();
		auto fullname = QString();
		auto names = std::vector<QString>();
		names.reserve(_toForward.size());
		for (const auto item : _toForward) {
			if (const auto from = item->senderOriginal()) {
				if (!insertedPeers.contains(from)) {
					insertedPeers.emplace(from);
					names.push_back(from->shortName());
					fullname = from->name;
				}
				version += from->nameVersion;
			} else if (const auto info = item->hiddenForwardedInfo()) {
				if (!insertedNames.contains(info->name)) {
					insertedNames.emplace(info->name);
					names.push_back(info->firstName);
					fullname = info->name;
				}
				++version;
			} else {
				Unexpected("Corrupt forwarded information in message.");
			}
		}
		if (names.size() > 2) {
			from = tr::lng_forwarding_from(tr::now, lt_count, names.size() - 1, lt_user, names[0]);
		} else if (names.size() < 2) {
			from = fullname;
		} else {
			from = tr::lng_forwarding_from_two(tr::now, lt_user, names[0], lt_second_user, names[1]);
		}

		if (count < 2) {
			text = _toForward.front()->inReplyText();
		} else {
			text = textcmdLink(1, tr::lng_forward_messages(tr::now, lt_count, count));
		}
	}
	_toForwardFrom.setText(st::msgNameStyle, from, Ui::NameTextOptions());
	_toForwardText.setText(
		st::messageTextStyle,
		text,
		Ui::DialogTextOptions());
	_toForwardNameVersion = version;
}

void HistoryWidget::checkForwardingInfo() {
	if (!_toForward.empty()) {
		auto version = 0;
		for (const auto item : _toForward) {
			if (const auto from = item->senderOriginal()) {
				version += from->nameVersion;
			} else if (const auto info = item->hiddenForwardedInfo()) {
				++version;
			} else {
				Unexpected("Corrupt forwarded information in message.");
			}
		}
		if (version != _toForwardNameVersion) {
			updateForwardingTexts();
		}
	}
}

void HistoryWidget::updateReplyToName() {
	if (_editMsgId) {
		return;
	} else if (!_replyEditMsg && (_replyToId || !_kbReplyTo)) {
		return;
	}
	const auto from = [&] {
		const auto item = _replyEditMsg ? _replyEditMsg : _kbReplyTo;
		if (const auto from = item->displayFrom()) {
			return from;
		}
		return item->author().get();
	}();
	_replyToName.setText(
		st::msgNameStyle,
		from->name,
		Ui::NameTextOptions());
	_replyToNameVersion = (_replyEditMsg ? _replyEditMsg : _kbReplyTo)->author()->nameVersion;
}

void HistoryWidget::updateField() {
	auto fieldAreaTop = _scroll->y() + _scroll->height();
	rtlupdate(0, fieldAreaTop, width(), height() - fieldAreaTop);
}

void HistoryWidget::drawField(Painter &p, const QRect &rect) {
	auto backy = _field->y() - st::historySendPadding;
	auto backh = _field->height() + 2 * st::historySendPadding;
	auto hasForward = readyToForward();
	auto drawMsgText = (_editMsgId || _replyToId) ? _replyEditMsg : _kbReplyTo;
	if (_editMsgId || _replyToId || (!hasForward && _kbReplyTo)) {
		if (!_editMsgId && drawMsgText && drawMsgText->author()->nameVersion > _replyToNameVersion) {
			updateReplyToName();
		}
		backy -= st::historyReplyHeight;
		backh += st::historyReplyHeight;
	} else if (hasForward) {
		checkForwardingInfo();
		backy -= st::historyReplyHeight;
		backh += st::historyReplyHeight;
	} else if (_previewData && _previewData->pendingTill >= 0) {
		backy -= st::historyReplyHeight;
		backh += st::historyReplyHeight;
	}
	auto drawWebPagePreview = (_previewData && _previewData->pendingTill >= 0) && !_replyForwardPressed;
	p.fillRect(myrtlrect(0, backy, width(), backh), st::historyReplyBg);
	if (_editMsgId || _replyToId || (!hasForward && _kbReplyTo)) {
		auto replyLeft = st::historyReplySkip;
		(_editMsgId ? st::historyEditIcon : st::historyReplyIcon).paint(p, st::historyReplyIconPosition + QPoint(0, backy), width());
		if (!drawWebPagePreview) {
			if (drawMsgText) {
				if (drawMsgText->media() && drawMsgText->media()->hasReplyPreview()) {
					if (const auto image = drawMsgText->media()->replyPreview()) {
						auto to = QRect(replyLeft, backy + st::msgReplyPadding.top(), st::msgReplyBarSize.height(), st::msgReplyBarSize.height());
						p.drawPixmap(to.x(), to.y(), image->pixSingle(image->width() / cIntRetinaFactor(), image->height() / cIntRetinaFactor(), to.width(), to.height(), ImageRoundRadius::Small));
					}
					replyLeft += st::msgReplyBarSize.height() + st::msgReplyBarSkip - st::msgReplyBarSize.width() - st::msgReplyBarPos.x();
				}
				p.setPen(st::historyReplyNameFg);
				if (_editMsgId) {
					paintEditHeader(p, rect, replyLeft, backy);
				} else {
					_replyToName.drawElided(p, replyLeft, backy + st::msgReplyPadding.top(), width() - replyLeft - _fieldBarCancel->width() - st::msgReplyPadding.right());
				}
				p.setPen(st::historyComposeAreaFg);
				p.setTextPalette(st::historyComposeAreaPalette);
				_replyEditMsgText.drawElided(p, replyLeft, backy + st::msgReplyPadding.top() + st::msgServiceNameFont->height, width() - replyLeft - _fieldBarCancel->width() - st::msgReplyPadding.right());
				p.restoreTextPalette();
			} else {
				p.setFont(st::msgDateFont);
				p.setPen(st::historyComposeAreaFgService);
				p.drawText(replyLeft, backy + st::msgReplyPadding.top() + (st::msgReplyBarSize.height() - st::msgDateFont->height) / 2 + st::msgDateFont->ascent, st::msgDateFont->elided(tr::lng_profile_loading(tr::now), width() - replyLeft - _fieldBarCancel->width() - st::msgReplyPadding.right()));
			}
		}
	} else if (hasForward) {
		auto forwardLeft = st::historyReplySkip;
		st::historyForwardIcon.paint(p, st::historyReplyIconPosition + QPoint(0, backy), width());
		if (!drawWebPagePreview) {
			const auto firstItem = _toForward.front();
			const auto firstMedia = firstItem->media();
			const auto preview = (_toForward.size() < 2 && firstMedia && firstMedia->hasReplyPreview())
				? firstMedia->replyPreview()
				: nullptr;
			if (preview) {
				auto to = QRect(forwardLeft, backy + st::msgReplyPadding.top(), st::msgReplyBarSize.height(), st::msgReplyBarSize.height());
				if (preview->width() == preview->height()) {
					p.drawPixmap(to.x(), to.y(), preview->pix());
				} else {
					auto from = (preview->width() > preview->height()) ? QRect((preview->width() - preview->height()) / 2, 0, preview->height(), preview->height()) : QRect(0, (preview->height() - preview->width()) / 2, preview->width(), preview->width());
					p.drawPixmap(to, preview->pix(), from);
				}
				forwardLeft += st::msgReplyBarSize.height() + st::msgReplyBarSkip - st::msgReplyBarSize.width() - st::msgReplyBarPos.x();
			}
			p.setPen(st::historyReplyNameFg);
			_toForwardFrom.drawElided(p, forwardLeft, backy + st::msgReplyPadding.top(), width() - forwardLeft - _fieldBarCancel->width() - st::msgReplyPadding.right());
			p.setPen(st::historyComposeAreaFg);
			p.setTextPalette(st::historyComposeAreaPalette);
			_toForwardText.drawElided(p, forwardLeft, backy + st::msgReplyPadding.top() + st::msgServiceNameFont->height, width() - forwardLeft - _fieldBarCancel->width() - st::msgReplyPadding.right());
			p.restoreTextPalette();
		}
	}
	if (drawWebPagePreview) {
		const auto textTop = backy + st::msgReplyPadding.top();
		auto previewLeft = st::historyReplySkip + st::webPageLeft;
		p.fillRect(
			st::historyReplySkip,
			textTop,
			st::webPageBar,
			st::msgReplyBarSize.height(),
			st::msgInReplyBarColor);

		const auto to = QRect(
			previewLeft,
			textTop,
			st::msgReplyBarSize.height(),
			st::msgReplyBarSize.height());
		if (HistoryView::DrawWebPageDataPreview(p, _previewData, to)) {
			previewLeft += st::msgReplyBarSize.height()
				+ st::msgReplyBarSkip
				- st::msgReplyBarSize.width()
				- st::msgReplyBarPos.x();
		}
		p.setPen(st::historyReplyNameFg);
		const auto elidedWidth = width()
			- previewLeft
			- _fieldBarCancel->width()
			- st::msgReplyPadding.right();

		_previewTitle.drawElided(
			p,
			previewLeft,
			textTop,
			elidedWidth);
		p.setPen(st::historyComposeAreaFg);
		_previewDescription.drawElided(
			p,
			previewLeft,
			textTop + st::msgServiceNameFont->height,
			elidedWidth);
	}
}

void HistoryWidget::drawRestrictedWrite(Painter &p, const QString &error) {
	auto rect = myrtlrect(0, height() - _unblock->height(), width(), _unblock->height());
	p.fillRect(rect, st::historyReplyBg);

	p.setFont(st::normalFont);
	p.setPen(st::windowSubTextFg);
	p.drawText(rect.marginsRemoved(QMargins(st::historySendPadding, 0, st::historySendPadding, 0)), error, style::al_center);
}

void HistoryWidget::paintEditHeader(Painter &p, const QRect &rect, int left, int top) const {
	if (!rect.intersects(myrtlrect(left, top, width() - left, st::normalFont->height))) {
		return;
	}

	p.setFont(st::msgServiceNameFont);
	p.drawTextLeft(left, top + st::msgReplyPadding.top(), width(), tr::lng_edit_message(tr::now));

	if (!_replyEditMsg
		|| _replyEditMsg->history()->peer->canEditMessagesIndefinitely()) {
		return;
	}

	QString editTimeLeftText;
	int updateIn = -1;
	auto timeSinceMessage = ItemDateTime(_replyEditMsg).msecsTo(QDateTime::currentDateTime());
	auto editTimeLeft = (session().serverConfig().editTimeLimit * 1000LL) - timeSinceMessage;
	if (editTimeLeft < 2) {
		editTimeLeftText = qsl("0:00");
	} else if (editTimeLeft > kDisplayEditTimeWarningMs) {
		updateIn = static_cast<int>(qMin(editTimeLeft - kDisplayEditTimeWarningMs, qint64(kFullDayInMs)));
	} else {
		updateIn = static_cast<int>(editTimeLeft % 1000);
		if (!updateIn) {
			updateIn = 1000;
		}
		++updateIn;

		editTimeLeft = (editTimeLeft - 1) / 1000; // seconds
		editTimeLeftText = qsl("%1:%2").arg(editTimeLeft / 60).arg(editTimeLeft % 60, 2, 10, QChar('0'));
	}

	// Restart timer only if we are sure that we've painted the whole timer.
	if (rect.contains(myrtlrect(left, top, width() - left, st::normalFont->height)) && updateIn > 0) {
		_updateEditTimeLeftDisplay.callOnce(updateIn);
	}

	if (!editTimeLeftText.isEmpty()) {
		p.setFont(st::normalFont);
		p.setPen(st::historyComposeAreaFgService);
		p.drawText(left + st::msgServiceNameFont->width(tr::lng_edit_message(tr::now)) + st::normalFont->spacew, top + st::msgReplyPadding.top() + st::msgServiceNameFont->ascent, editTimeLeftText);
	}
}

void HistoryWidget::drawRecording(Painter &p, float64 recordActive) {
	p.setPen(Qt::NoPen);
	p.setBrush(st::historyRecordSignalColor);

	auto delta = qMin(_recordingLevel.current() / 0x4000, 1.);
	auto d = 2 * qRound(st::historyRecordSignalMin + (delta * (st::historyRecordSignalMax - st::historyRecordSignalMin)));
	{
		PainterHighQualityEnabler hq(p);
		p.drawEllipse(_attachToggle->x() + (_tabbedSelectorToggle->width() - d) / 2, _attachToggle->y() + (_attachToggle->height() - d) / 2, d, d);
	}

	auto duration = Ui::FormatDurationText(_recordingSamples / Media::Player::kDefaultFrequency);
	p.setFont(st::historyRecordFont);

	p.setPen(st::historyRecordDurationFg);
	p.drawText(_attachToggle->x() + _tabbedSelectorToggle->width(), _attachToggle->y() + st::historyRecordTextTop + st::historyRecordFont->ascent, duration);

	int32 left = _attachToggle->x() + _tabbedSelectorToggle->width() + st::historyRecordFont->width(duration) + ((_send->width() - st::historyRecordVoice.width()) / 2);
	int32 right = width() - _send->width();

	p.setPen(anim::pen(st::historyRecordCancel, st::historyRecordCancelActive, 1. - recordActive));
	p.drawText(left + (right - left - _recordCancelWidth) / 2, _attachToggle->y() + st::historyRecordTextTop + st::historyRecordFont->ascent, tr::lng_record_cancel(tr::now));
}

void HistoryWidget::drawPinnedBar(Painter &p) {
	Expects(_pinnedBar != nullptr);

	auto top = _topBar->bottomNoMargins();
	p.fillRect(myrtlrect(0, top, width(), st::historyReplyHeight), st::historyPinnedBg);

	top += st::msgReplyPadding.top();
	QRect rbar(myrtlrect(st::msgReplyBarSkip + st::msgReplyBarPos.x(), top + st::msgReplyBarPos.y(), st::msgReplyBarSize.width(), st::msgReplyBarSize.height()));
	p.fillRect(rbar, st::msgInReplyBarColor);

	int32 left = st::msgReplyBarSkip + st::msgReplyBarSkip;
	if (_pinnedBar->msg) {
		const auto media = _pinnedBar->msg->media();
		if (media && media->hasReplyPreview()) {
			if (const auto image = media->replyPreview()) {
				QRect to(left, top, st::msgReplyBarSize.height(), st::msgReplyBarSize.height());
				p.drawPixmap(to.x(), to.y(), image->pixSingle(image->width() / cIntRetinaFactor(), image->height() / cIntRetinaFactor(), to.width(), to.height(), ImageRoundRadius::Small));
			}
			left += st::msgReplyBarSize.height() + st::msgReplyBarSkip - st::msgReplyBarSize.width() - st::msgReplyBarPos.x();
		}
		p.setPen(st::historyReplyNameFg);
		p.setFont(st::msgServiceNameFont);
		const auto poll = media ? media->poll() : nullptr;
		const auto pinnedHeader = !poll
			? tr::lng_pinned_message(tr::now)
			: poll->quiz()
			? tr::lng_pinned_quiz(tr::now)
			: tr::lng_pinned_poll(tr::now);
		p.drawText(left, top + st::msgServiceNameFont->ascent, pinnedHeader);

		p.setPen(st::historyComposeAreaFg);
		p.setTextPalette(st::historyComposeAreaPalette);
		_pinnedBar->text.drawElided(p, left, top + st::msgServiceNameFont->height, width() - left - _pinnedBar->cancel->width() - st::msgReplyPadding.right());
		p.restoreTextPalette();
	} else {
		p.setFont(st::msgDateFont);
		p.setPen(st::historyComposeAreaFgService);
		p.drawText(left, top + (st::msgReplyBarSize.height() - st::msgDateFont->height) / 2 + st::msgDateFont->ascent, st::msgDateFont->elided(tr::lng_profile_loading(tr::now), width() - left - _pinnedBar->cancel->width() - st::msgReplyPadding.right()));
	}
}

bool HistoryWidget::paintShowAnimationFrame() {
	auto progress = _a_show.value(1.);
	if (!_a_show.animating()) {
		return false;
	}

	Painter p(this);
	auto animationWidth = width();
	auto retina = cIntRetinaFactor();
	auto fromLeft = (_showDirection == Window::SlideDirection::FromLeft);
	auto coordUnder = fromLeft ? anim::interpolate(-st::slideShift, 0, progress) : anim::interpolate(0, -st::slideShift, progress);
	auto coordOver = fromLeft ? anim::interpolate(0, animationWidth, progress) : anim::interpolate(animationWidth, 0, progress);
	auto shadow = fromLeft ? (1. - progress) : progress;
	if (coordOver > 0) {
		p.drawPixmap(QRect(0, 0, coordOver, height()), _cacheUnder, QRect(-coordUnder * retina, 0, coordOver * retina, height() * retina));
		p.setOpacity(shadow);
		p.fillRect(0, 0, coordOver, height(), st::slideFadeOutBg);
		p.setOpacity(1);
	}
	p.drawPixmap(QRect(coordOver, 0, _cacheOver.width() / retina, height()), _cacheOver, QRect(0, 0, _cacheOver.width(), height() * retina));
	p.setOpacity(shadow);
	st::slideShadow.fill(p, QRect(coordOver - st::slideShadow.width(), 0, st::slideShadow.width(), height()));
	return true;
}

void HistoryWidget::paintEvent(QPaintEvent *e) {
	if (paintShowAnimationFrame()) {
		return;
	}
	if (Ui::skipPaintEvent(this, e)) {
		return;
	}
	if (hasPendingResizedItems()) {
		updateListSize();
	}

	Window::SectionWidget::PaintBackground(controller(), this, e->rect());

	Painter p(this);
	const auto clip = e->rect();
	if (_list) {
		if (!_field->isHidden() || _recording) {
			drawField(p, clip);
			if (!_send->isHidden() && _recording) {
				drawRecording(p, _send->recordActiveRatio());
			}
		} else if (const auto error = writeRestriction()) {
			drawRestrictedWrite(p, *error);
		}
		if (_pinnedBar && !_pinnedBar->cancel->isHidden()) {
			drawPinnedBar(p);
		}
	} else {
		const auto w = st::msgServiceFont->width(tr::lng_willbe_history(tr::now))
			+ st::msgPadding.left()
			+ st::msgPadding.right();
		const auto h = st::msgServiceFont->height
			+ st::msgServicePadding.top()
			+ st::msgServicePadding.bottom();
		const auto tr = QRect(
			(width() - w) / 2,
			st::msgServiceMargin.top() + (height()
				- _field->height()
				- 2 * st::historySendPadding
				- h
				- st::msgServiceMargin.top()
				- st::msgServiceMargin.bottom()) / 2,
			w,
			h);
		HistoryView::ServiceMessagePainter::paintBubble(p, tr.x(), tr.y(), tr.width(), tr.height());

		p.setPen(st::msgServiceFg);
		p.setFont(st::msgServiceFont->f);
		p.drawTextLeft(tr.left() + st::msgPadding.left(), tr.top() + st::msgServicePadding.top(), width(), tr::lng_willbe_history(tr::now));

		//AssertIsDebug();
		//Ui::EmptyUserpic::PaintRepliesMessages(p, width() / 4, width() / 4, width(), width() / 2);
	}
}

QRect HistoryWidget::historyRect() const {
	return _scroll->geometry();
}

QPoint HistoryWidget::clampMousePosition(QPoint point) {
	if (point.x() < 0) {
		point.setX(0);
	} else if (point.x() >= _scroll->width()) {
		point.setX(_scroll->width() - 1);
	}
	if (point.y() < _scroll->scrollTop()) {
		point.setY(_scroll->scrollTop());
	} else if (point.y() >= _scroll->scrollTop() + _scroll->height()) {
		point.setY(_scroll->scrollTop() + _scroll->height() - 1);
	}
	return point;
}

void HistoryWidget::onScrollTimer() {
	auto d = (_scrollDelta > 0) ? qMin(_scrollDelta * 3 / 20 + 1, int32(Ui::kMaxScrollSpeed)) : qMax(_scrollDelta * 3 / 20 - 1, -int32(Ui::kMaxScrollSpeed));
	_scroll->scrollToY(_scroll->scrollTop() + d);
}

void HistoryWidget::checkSelectingScroll(QPoint point) {
	if (point.y() < _scroll->scrollTop()) {
		_scrollDelta = point.y() - _scroll->scrollTop();
	} else if (point.y() >= _scroll->scrollTop() + _scroll->height()) {
		_scrollDelta = point.y() - _scroll->scrollTop() - _scroll->height() + 1;
	} else {
		_scrollDelta = 0;
	}
	if (_scrollDelta) {
		_scrollTimer.start(15);
	} else {
		_scrollTimer.stop();
	}
}

void HistoryWidget::noSelectingScroll() {
	_scrollTimer.stop();
}

bool HistoryWidget::touchScroll(const QPoint &delta) {
	int32 scTop = _scroll->scrollTop(), scMax = _scroll->scrollTopMax(), scNew = snap(scTop - delta.y(), 0, scMax);
	if (scNew == scTop) return false;

	_scroll->scrollToY(scNew);
	return true;
}

void HistoryWidget::synteticScrollToY(int y) {
	_synteticScrollEvent = true;
	if (_scroll->scrollTop() == y) {
		visibleAreaUpdated();
	} else {
		_scroll->scrollToY(y);
	}
	_synteticScrollEvent = false;
}

HistoryWidget::~HistoryWidget() {
	if (_history) {
		clearAllLoadRequests();
	}
	setTabbedPanel(nullptr);
}<|MERGE_RESOLUTION|>--- conflicted
+++ resolved
@@ -3269,7 +3269,6 @@
 	session().data().updateNotifySettings(_peer, muteForSeconds);
 }
 
-<<<<<<< HEAD
 void HistoryWidget::goToDiscussionGroup() {
 	const auto channel = _peer ? _peer->asChannel() : nullptr;
 	const auto chat = channel ? channel->linkedChat() : nullptr;
@@ -3286,12 +3285,6 @@
 		&& (channel->flags() & MTPDchannel::Flag::f_has_link);
 }
 
-void HistoryWidget::onBroadcastSilentChange() {
-	updateFieldPlaceholder();
-}
-
-=======
->>>>>>> 744eccc5
 History *HistoryWidget::history() const {
 	return _history;
 }
