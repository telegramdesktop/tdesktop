--- conflicted
+++ resolved
@@ -325,13 +325,8 @@
 	void takeLocalDraft(History *from);
 	void createLocalDraftFromCloud();
 	void setCloudDraft(std::unique_ptr<Data::Draft> &&draft);
-<<<<<<< HEAD
-	Data::Draft *createCloudDraft(Data::Draft *fromDraft);
-	bool skipCloudDraft(const QString &text, MsgId msgId, TimeId date) const;
-=======
 	Data::Draft *createCloudDraft(const Data::Draft *fromDraft);
-	bool skipCloudDraft(const QString &text, TimeId date) const;
->>>>>>> ad8c0737
+	bool skipCloudDraft(const QString &text, MsgId replyTo, TimeId date) const;
 	void setSentDraftText(const QString &text);
 	void clearSentDraftText(const QString &text);
 	void setEditDraft(std::unique_ptr<Data::Draft> &&draft);
