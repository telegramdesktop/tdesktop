--- conflicted
+++ resolved
@@ -53,13 +53,10 @@
 	void setupMain();
 
 	void showSettings();
-<<<<<<< HEAD
 	void showAddContact();
 	void showNewGroup();
 	void showNewSupergroup();
 	void showNewChannel();
-=======
->>>>>>> b3660f1e
 
 	void setInnerFocus();
 
