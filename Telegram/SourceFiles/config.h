/*
This file is part of Telegram Desktop,
the official desktop version of Telegram messaging app, see https://telegram.org

Telegram Desktop is free software: you can redistribute it and/or modify
it under the terms of the GNU General Public License as published by
the Free Software Foundation, either version 3 of the License, or
(at your option) any later version.

It is distributed in the hope that it will be useful,
but WITHOUT ANY WARRANTY; without even the implied warranty of
MERCHANTABILITY or FITNESS FOR A PARTICULAR PURPOSE. See the
GNU General Public License for more details.

In addition, as a special exception, the copyright holders give permission
to link the code of portions of this program with the OpenSSL library.

Full license: https://github.com/telegramdesktop/tdesktop/blob/master/LICENSE
Copyright (c) 2014-2016 John Preston, https://desktop.telegram.org
*/
#pragma once

<<<<<<< HEAD
static const int32 AppVersion = 9019;
static const wchar_t *AppVersionStr = L"0.9.19";
static const bool DevVersion = false;
//#define BETA_VERSION (9019001ULL) // just comment this line to build public version
=======
static const int32 AppVersion = 9024;
static const wchar_t *AppVersionStr = L"0.9.24";
static const bool DevVersion = false;
//#define BETA_VERSION (9019002ULL) // just comment this line to build public version
>>>>>>> 80455492

static const wchar_t *AppNameOld = L"Telegram Win (Unofficial)";
static const wchar_t *AppName = L"Telegram Desktop";

static const wchar_t *AppId = L"{53F49750-6209-4FBF-9CA8-7A333C87D1ED}"; // used in updater.cpp and Setup.iss for Windows
static const wchar_t *AppFile = L"Telegram";

#include "settings.h"

enum {
	MTPShortBufferSize = 65535, // of ints, 256 kb
	MTPPacketSizeMax = 67108864, // 64 mb
	MTPIdsBufferSize = 400, // received msgIds and wereAcked msgIds count stored
	MTPCheckResendTimeout = 10000, // how much time passed from send till we resend request or check it's state, in ms
	MTPCheckResendWaiting = 1000, // how much time to wait for some more requests, when resending request or checking it's state, in ms
	MTPAckSendWaiting = 10000, // how much time to wait for some more requests, when sending msg acks
	MTPResendThreshold = 1, // how much ints should message contain for us not to resend, but to check it's state
	MTPContainerLives = 600, // container lives 10 minutes in haveSent map
	MTPMinReceiveDelay = 4000, // 4 seconds
	MTPMaxReceiveDelay = 64000, // 64 seconds
	MTPMinConnectDelay = 1000, // tcp connect should take less then 1 second
	MTPMaxConnectDelay = 8000, // tcp connect should take 8 seconds max
	MTPConnectionOldTimeout = 192000, // 192 seconds
	MTPTcpConnectionWaitTimeout = 2000, // 2 seconds waiting for tcp, until we accept http
	MTPIPv4ConnectionWaitTimeout = 1000, // 1 seconds waiting for ipv4, until we accept ipv6
	MTPMillerRabinIterCount = 30, // 30 Miller-Rabin iterations for dh_prime primality check

	MTPUploadSessionsCount = 4, // max 4 upload sessions is created
	MTPDownloadSessionsCount = 4, // max 4 download sessions is created
	MTPKillFileSessionTimeout = 5000, // how much time without upload / download causes additional session kill

	MTPEnumDCTimeout = 4000, // 4 seconds timeout for help_getConfig to work (them move to other dc)

	MTPDebugBufferSize = 1024 * 1024, // 1 mb start size

	MaxUsersPerInvite = 100, // max users in one super group invite request

	MTPPingDelayDisconnect = 60, // 1 min
	MTPPingSendAfterAuto = 30, // send new ping starting from 30 seconds (add to existing container)
	MTPPingSendAfter = 45, // send new ping after 45 seconds without ping

	MTPChannelGetDifferenceLimit = 100,

	MaxSelectedItems = 100,

	MaxPhoneCodeLength = 4, // max length of country phone code
	MaxPhoneTailLength = 32, // rest of the phone number, without country code (seen 12 at least), need more for service numbers

	MaxScrollSpeed = 37, // 37px per 15ms while select-by-drag
	FingerAccuracyThreshold = 3, // touch flick ignore 3px
	MaxScrollAccelerated = 4000, // 4000px per second
	MaxScrollFlick = 2500, // 2500px per second

	LocalEncryptIterCount = 4000, // key derivation iteration count
	LocalEncryptNoPwdIterCount = 4, // key derivation iteration count without pwd (not secure anyway)
	LocalEncryptSaltSize = 32, // 256 bit
	LocalEncryptKeySize = 256, // 2048 bit

	AnimationTimerDelta = 7,
	ClipThreadsCount = 8,
	AverageGifSize = 320 * 240,
	WaitBeforeGifPause = 200, // wait 200ms for gif draw before pausing it
	InlineBotRequestDelay = 400, // wait 400ms before context bot realtime request
	RecentInlineBotsLimit = 10,

	AVBlockSize = 4096, // 4Kb for ffmpeg blocksize

	SaveRecentEmojisTimeout = 3000, // 3 secs
	SaveWindowPositionTimeout = 1000, // 1 sec

	AutoSearchTimeout = 900, // 0.9 secs
	SearchPerPage = 50,
	SearchManyPerPage = 100,
	LinksOverviewPerPage = 12,
	MediaOverviewStartPerPage = 5,
	MediaOverviewPreloadCount = 4,

	AudioVoiceMsgSimultaneously = 4,
	AudioSongSimultaneously = 4,
	AudioCheckPositionTimeout = 100, // 100ms per check audio pos
	AudioCheckPositionDelta = 2400, // update position called each 2400 samples
	AudioFadeTimeout = 7, // 7ms
	AudioFadeDuration = 500,
	AudioVoiceMsgSkip = 400, // 200ms
	AudioVoiceMsgFade = 300, // 300ms
	AudioPreloadSamples = 5 * 48000, // preload next part if less than 5 seconds remains
	AudioVoiceMsgFrequency = 48000, // 48 kHz
	AudioVoiceMsgMaxLength = 100 * 60, // 100 minutes
	AudioVoiceMsgUpdateView = 100, // 100ms
	AudioVoiceMsgChannels = 2, // stereo
	AudioVoiceMsgBufferSize = 1024 * 1024, // 1 Mb buffers
	AudioVoiceMsgInMemory = 2 * 1024 * 1024, // 2 Mb audio is hold in memory and auto loaded
	AudioPauseDeviceTimeout = 3000, // pause in 3 secs after playing is over

	WaveformSamplesCount = 100,

	StickerInMemory = 2 * 1024 * 1024, // 2 Mb stickers hold in memory, auto loaded and displayed inline
	StickerMaxSize = 2048, // 2048x2048 is a max image size for sticker

	AnimationInMemory = 10 * 1024 * 1024, // 10 Mb gif and mp4 animations held in memory while playing

	MediaViewImageSizeLimit = 100 * 1024 * 1024, // show up to 100mb jpg/png/gif docs in app
	MaxZoomLevel = 7, // x8
	ZoomToScreenLevel = 1024, // just constant

	PreloadHeightsCount = 3, // when 3 screens to scroll left make a preload request
	EmojiPanPerRow = 7,
	EmojiPanRowsPerPage = 6,
	StickerPanPerRow = 5,
	StickerPanRowsPerPage = 4,
	SavedGifsMaxPerRow = 4,
	StickersUpdateTimeout = 3600000, // update not more than once in an hour

	SearchPeopleLimit = 5,
	MinUsernameLength = 5,
	MaxUsernameLength = 32,
	UsernameCheckTimeout = 200,

	MaxChannelDescription = 120,
	MaxGroupChannelTitle = 255,
	MaxPhotoCaption = 140,

	MaxMessageSize = 4096,
	MaxHttpRedirects = 5, // when getting external data/images

	WriteMapTimeout = 1000,
	SaveDraftTimeout = 1000, // save draft after 1 secs of not changing text
	SaveDraftAnywayTimeout = 5000, // or save anyway each 5 secs

	SetOnlineAfterActivity = 30, // user with hidden last seen stays online for such amount of seconds in the interface

	ServiceUserId = 777000,
	WebPageUserId = 701000,

	CacheBackgroundTimeout = 3000, // cache background scaled image after 3s
	BackgroundsInRow = 3,

	UpdateDelayConstPart = 8 * 3600, // 8 hour min time between update check requests
	UpdateDelayRandPart = 8 * 3600, // 8 hour max - min time between update check requests

	WrongPasscodeTimeout = 1500,
	SessionsShortPollTimeout = 60000,

	ChoosePeerByDragTimeout = 1000, // 1 second mouse not moved to choose dialog when dragging a file
	ReloadChannelMembersTimeout = 1000, // 1 second wait before reload members in channel after adding
};

inline bool isNotificationsUser(uint64 id) {
	return (id == 333000) || (id == ServiceUserId);
}

inline bool isServiceUser(uint64 id) {
	return !(id % 1000);// (id == 333000) || (id == ServiceUserId);
}

#ifdef Q_OS_WIN
inline const GUID &cGUID() {
	static const GUID gGuid = { 0xe51fb841, 0x8c0b, 0x4ef9, { 0x9e, 0x9e, 0x5a, 0x0, 0x78, 0x56, 0x76, 0x27 } };

	return gGuid;
}
#endif

inline const char *cGUIDStr() {
	static const char *gGuidStr = "{E51FB841-8C0B-4EF9-9E9E-5A0078567627}";

	return gGuidStr;
}

inline const char **cPublicRSAKeys(uint32 &cnt) {
	static const char *(keys[]) = {"\
-----BEGIN RSA PUBLIC KEY-----\n\
MIIBCgKCAQEAwVACPi9w23mF3tBkdZz+zwrzKOaaQdr01vAbU4E1pvkfj4sqDsm6\n\
lyDONS789sVoD/xCS9Y0hkkC3gtL1tSfTlgCMOOul9lcixlEKzwKENj1Yz/s7daS\n\
an9tqw3bfUV/nqgbhGX81v/+7RFAEd+RwFnK7a+XYl9sluzHRyVVaTTveB2GazTw\n\
Efzk2DWgkBluml8OREmvfraX3bkHZJTKX4EQSjBbbdJ2ZXIsRrYOXfaA+xayEGB+\n\
8hdlLmAjbCVfaigxX0CDqWeR1yFL9kwd9P0NsZRPsmoqVwMbMu7mStFai6aIhc3n\n\
Slv8kg9qv1m6XHVQY3PnEw+QQtqSIXklHwIDAQAB\n\
-----END RSA PUBLIC KEY-----"};
	cnt = sizeof(keys) / sizeof(const char*);
	return keys;
}

struct BuiltInDc {
	int id;
	const char *ip;
	int port;
};

static const BuiltInDc _builtInDcs[] = {
	{ 1, "149.154.175.50", 443 },
	{ 2, "149.154.167.51", 443 },
	{ 3, "149.154.175.100", 443 },
	{ 4, "149.154.167.91", 443 },
	{ 5, "149.154.171.5", 443 }
};

static const BuiltInDc _builtInDcsIPv6[] = {
	{ 1, "2001:b28:f23d:f001::a", 443 },
	{ 2, "2001:67c:4e8:f002::a", 443 },
	{ 3, "2001:b28:f23d:f003::a", 443 },
	{ 4, "2001:67c:4e8:f004::a", 443 },
	{ 5, "2001:b28:f23f:f005::a", 443 }
};

static const BuiltInDc _builtInTestDcs[] = {
	{ 1, "149.154.175.10", 443 },
	{ 2, "149.154.167.40", 443 },
	{ 3, "149.154.175.117", 443 }
};

static const BuiltInDc _builtInTestDcsIPv6[] = {
	{ 1, "2001:b28:f23d:f001::e", 443 },
	{ 2, "2001:67c:4e8:f002::e", 443 },
	{ 3, "2001:b28:f23d:f003::e", 443 }
};

inline const BuiltInDc *builtInDcs() {
	return cTestMode() ? _builtInTestDcs : _builtInDcs;
}

inline int builtInDcsCount() {
	return (cTestMode() ? sizeof(_builtInTestDcs) : sizeof(_builtInDcs)) / sizeof(BuiltInDc);
}

inline const BuiltInDc *builtInDcsIPv6() {
	return cTestMode() ? _builtInTestDcsIPv6 : _builtInDcsIPv6;
}

inline int builtInDcsCountIPv6() {
	return (cTestMode() ? sizeof(_builtInTestDcsIPv6) : sizeof(_builtInDcsIPv6)) / sizeof(BuiltInDc);
}

static const char *UpdatesPublicKey = "\
-----BEGIN RSA PUBLIC KEY-----\n\
MIGJAoGBAMA4ViQrjkPZ9xj0lrer3r23JvxOnrtE8nI69XLGSr+sRERz9YnUptnU\n\
BZpkIfKaRcl6XzNJiN28cVwO1Ui5JSa814UAiDHzWUqCaXUiUEQ6NmNTneiGx2sQ\n\
+9PKKlb8mmr3BB9A45ZNwLT6G9AK3+qkZLHojeSA+m84/a6GP4svAgMBAAE=\n\
-----END RSA PUBLIC KEY-----\
";

static const char *UpdatesPublicDevKey = "\
-----BEGIN RSA PUBLIC KEY-----\n\
MIGJAoGBALWu9GGs0HED7KG7BM73CFZ6o0xufKBRQsdnq3lwA8nFQEvmdu+g/I1j\n\
0LQ+0IQO7GW4jAgzF/4+soPDb6uHQeNFrlVx1JS9DZGhhjZ5rf65yg11nTCIHZCG\n\
w/CVnbwQOw0g5GBwwFV3r0uTTvy44xx8XXxk+Qknu4eBCsmrAFNnAgMBAAE=\n\
-----END RSA PUBLIC KEY-----\
";

#ifdef CUSTOM_API_ID
#include "../../../TelegramPrivate/custom_api_id.h" // Custom API id and API hash
#else
static const int32 ApiId = 17349;
static const char *ApiHash = "344583e45741c457fe1862106095a5eb";
#endif

#ifndef BETA_VERSION
#define BETA_VERSION (0)
#endif

#if (defined CUSTOM_API_ID) && (BETA_VERSION > 0)
#include "../../../TelegramPrivate/beta_private.h" // private key for downloading closed betas
#else
static const char *BetaPrivateKey = "";
#undef BETA_VERSION
#define BETA_VERSION 0
#endif

inline const char *cApiDeviceModel() {
#ifdef Q_OS_WIN
	return "PC";
#elif defined Q_OS_MAC
	return "Mac";
#elif defined Q_OS_LINUX
	return "PC";
#endif
}
inline const char *cApiSystemVersion() {
#ifdef Q_OS_WIN
	return "Windows";
#elif defined Q_OS_MAC
	return "OS X";
#elif defined Q_OS_LINUX
	return "Linux";
#endif
}
inline QString cApiAppVersion() {
	return QString::number(AppVersion);
}
static const char *ApiLang = "en";

extern QString gKeyFile;
inline const QString &cDataFile() {
	if (!gKeyFile.isEmpty()) return gKeyFile;
	static const QString res(qsl("data"));
	return res;
}

inline const QString &cTempDir() {
	static const QString res = cWorkingDir() + qsl("tdata/tdld/");
	return res;
}

static const char *DefaultCountry = "US";
static const char *DefaultLanguage = "en";

enum {
	DefaultChatBackground = 21,

	DialogsFirstLoad = 20, // first dialogs part size requested
	DialogsPerPage = 500, // next dialogs part size

	MessagesFirstLoad = 30, // first history part size requested
	MessagesPerPage = 50, // next history part size

	FileLoaderQueueStopTimeout = 5000,

	DownloadPartSize = 64 * 1024, // 64kb for photo
	DocumentDownloadPartSize = 128 * 1024, // 128kb for document
	MaxUploadPhotoSize = 256 * 1024 * 1024, // 256mb photos max
    MaxUploadDocumentSize = 1500 * 1024 * 1024, // 1500mb documents max
    UseBigFilesFrom = 10 * 1024 * 1024, // mtp big files methods used for files greater than 10mb
	MaxFileQueries = 16, // max 16 file parts downloaded at the same time
	MaxWebFileQueries = 8, // max 8 http[s] files downloaded at the same time

	UploadPartSize = 32 * 1024, // 32kb for photo
    DocumentMaxPartsCount = 3000, // no more than 3000 parts
    DocumentUploadPartSize0 = 32 * 1024, // 32kb for tiny document ( < 1mb )
    DocumentUploadPartSize1 = 64 * 1024, // 64kb for little document ( <= 32mb )
    DocumentUploadPartSize2 = 128 * 1024, // 128kb for small document ( <= 375mb )
    DocumentUploadPartSize3 = 256 * 1024, // 256kb for medium document ( <= 750mb )
    DocumentUploadPartSize4 = 512 * 1024, // 512kb for large document ( <= 1500mb )
    MaxUploadFileParallelSize = MTPUploadSessionsCount * 512 * 1024, // max 512kb uploaded at the same time in each session
    UploadRequestInterval = 500, // one part each half second, if not uploaded faster

	MaxPhotosInMemory = 50, // try to clear some memory after 50 photos are created
	NoUpdatesTimeout = 60 * 1000, // if nothing is received in 1 min we ping
	NoUpdatesAfterSleepTimeout = 60 * 1000, // if nothing is received in 1 min when was a sleepmode we ping
	WaitForSkippedTimeout = 1000, // 1s wait for skipped seq or pts in updates
	WaitForChannelGetDifference = 1000, // 1s wait after show channel history before sending getChannelDifference

	MemoryForImageCache = 64 * 1024 * 1024, // after 64mb of unpacked images we try to clear some memory
	NotifyWindowsCount = 3, // 3 desktop notifies at the same time
	NotifySettingSaveTimeout = 1000, // wait 1 second before saving notify setting to server
	NotifyDeletePhotoAfter = 60000, // delete notify photo after 1 minute
	UpdateChunk = 100 * 1024, // 100kb parts when downloading the update
	IdleMsecs = 60 * 1000, // after 60secs without user input we think we are idle

	UpdateFullChannelTimeout = 5000, // not more than once in 5 seconds
	SendViewsTimeout = 1000, // send views each second

	ForwardOnAdd = 100, // how many messages from chat history server should forward to user, that was added to this chat
};

inline const QRegularExpression &cWordSplit() {
	static QRegularExpression regexp(qsl("[\\@\\s\\-\\+\\(\\)\\[\\]\\{\\}\\<\\>\\,\\.\\:\\!\\_\\;\\\"\\'\\x0]"));
	return regexp;
}

inline const QRegularExpression &cRussianLetters() {
	static QRegularExpression regexp(QString::fromUtf8("[а-яА-ЯёЁ]"));
	return regexp;
}

inline QStringList cImgExtensions() {
	static QStringList imgExtensions;
	if (imgExtensions.isEmpty()) {
		imgExtensions.reserve(4);
		imgExtensions.push_back(qsl(".jpg"));
		imgExtensions.push_back(qsl(".jpeg"));
		imgExtensions.push_back(qsl(".png"));
		imgExtensions.push_back(qsl(".gif"));
	}
	return imgExtensions;
}

inline QStringList cPhotoExtensions() {
	static QStringList photoExtensions;
	if (photoExtensions.isEmpty()) {
		photoExtensions.push_back(qsl(".jpg"));
		photoExtensions.push_back(qsl(".jpeg"));
	}
	return photoExtensions;
}<|MERGE_RESOLUTION|>--- conflicted
+++ resolved
@@ -20,17 +20,10 @@
 */
 #pragma once
 
-<<<<<<< HEAD
-static const int32 AppVersion = 9019;
-static const wchar_t *AppVersionStr = L"0.9.19";
-static const bool DevVersion = false;
-//#define BETA_VERSION (9019001ULL) // just comment this line to build public version
-=======
 static const int32 AppVersion = 9024;
 static const wchar_t *AppVersionStr = L"0.9.24";
 static const bool DevVersion = false;
 //#define BETA_VERSION (9019002ULL) // just comment this line to build public version
->>>>>>> 80455492
 
 static const wchar_t *AppNameOld = L"Telegram Win (Unofficial)";
 static const wchar_t *AppName = L"Telegram Desktop";
