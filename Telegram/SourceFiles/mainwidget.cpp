--- conflicted
+++ resolved
@@ -25,11 +25,8 @@
 #include "window/section_memento.h"
 #include "window/section_widget.h"
 #include "window/top_bar_widget.h"
-<<<<<<< HEAD
 #include "data/drafts.h"
-=======
 #include "observer_peer.h"
->>>>>>> 4ddb3714
 #include "apiwrap.h"
 #include "dialogswidget.h"
 #include "historywidget.h"
@@ -1179,7 +1176,6 @@
 	if (!history) return;
 	if (checks == ReadServerHistoryChecks::OnlyIfUnread && !history->unreadCount()) return;
 
-<<<<<<< HEAD
 	auto peer = history->peer;
 	MsgId upTo = history->inboxRead(0);
 	if (auto channel = peer->asChannel()) {
@@ -1190,18 +1186,6 @@
 
 	if (_readRequests.contains(peer)) {
 		auto i = _readRequestsPending.find(peer);
-=======
-	MsgId upTo = hist->inboxRead(0);
-	if (hist->isChannel() && !hist->peer->asChannel()->amIn()) {
-		return; // no read request for channels that I didn't join
-	}
-
-	ReadRequests::const_iterator i = _readRequests.constFind(hist->peer);
-	if (i == _readRequests.cend()) {
-		sendReadRequest(hist->peer, upTo);
-	} else {
-		ReadRequestsPending::iterator i = _readRequestsPending.find(hist->peer);
->>>>>>> 4ddb3714
 		if (i == _readRequestsPending.cend()) {
 			_readRequestsPending.insert(peer, upTo);
 		} else if (i.value() < upTo) {
@@ -3698,13 +3682,8 @@
 	return !_isIdle && isVisible() && !_a_show.animating();
 }
 
-<<<<<<< HEAD
 bool MainWidget::doWeReadServerHistory() const {
-	return isActive() && !_profile && !_overview && _history->doWeReadServerHistory();
-=======
-bool MainWidget::historyIsActive() const {
-	return isActive() && !_wideSection && !_overview && _history->isActive();
->>>>>>> 4ddb3714
+	return isActive() && !_wideSection && !_overview && _history->doWeReadServerHistory();
 }
 
 bool MainWidget::lastWasOnline() const {
@@ -3759,13 +3738,10 @@
 
 		if (App::self()) {
 			App::self()->onlineTill = unixtime() + (isOnline ? (Global::OnlineUpdatePeriod() / 1000) : -1);
-<<<<<<< HEAD
+			Notify::peerUpdatedDelayed(App::self(), Notify::PeerUpdate::Flag::UserOnlineChanged);
 		}
 		if (!isOnline) { // Went offline, so we need to save message draft to the cloud.
 			saveDraftToCloud();
-=======
-			Notify::peerUpdatedDelayed(App::self(), Notify::PeerUpdate::Flag::UserOnlineChanged);
->>>>>>> 4ddb3714
 		}
 
 		_lastSetOnline = ms;
