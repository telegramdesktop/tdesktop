--- conflicted
+++ resolved
@@ -85,10 +85,6 @@
 	void setLaunchState(LaunchState state);
 	void restart();
 
-<<<<<<< HEAD
-	constexpr auto kFileSizeLimit = 2000 * 1024 * 1024; // Load files up to 2000mb
-=======
->>>>>>> c3f5de30
 	constexpr auto kImageSizeLimit = 64 * 1024 * 1024; // Open images up to 64mb jpg/png/gif
 	QImage readImage(QByteArray data, QByteArray *format = nullptr, bool opaque = true, bool *animated = nullptr);
 	QImage readImage(const QString &file, QByteArray *format = nullptr, bool opaque = true, bool *animated = nullptr, QByteArray *content = 0);
