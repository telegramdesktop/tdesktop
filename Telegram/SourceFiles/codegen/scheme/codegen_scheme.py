'''
This file is part of Telegram Desktop,
the official desktop application for the Telegram messaging service.

For license and copyright information please follow this link:
https://github.com/telegramdesktop/tdesktop/blob/master/LEGAL
'''
import glob, re, binascii, os, sys

input_file = ''
output_path = ''
next_output_path = False
for arg in sys.argv[1:]:
  if next_output_path:
    next_output_path = False
    output_path = arg
  elif arg == '-o':
    next_output_path = True
  elif re.match(r'^-o(.+)', arg):
    output_path = arg[2:]
  else:
    input_file = arg

if input_file == '':
  print('Input file required.')
  sys.exit(1)
if output_path == '':
  print('Output path required.')
  sys.exit(1)

output_header = output_path + '/scheme.h'
output_source = output_path + '/scheme.cpp'

# define some checked flag conversions
# the key flag type should be a subset of the value flag type
# with exact the same names, then the key flag can be implicitly
# casted to the value flag type
parentFlags = {};
parentFlagsList = [];
def addChildParentFlags(child, parent):
  parentFlagsList.append(child);
  parentFlags[child] = parent;
addChildParentFlags('MTPDmessageService', 'MTPDmessage');
addChildParentFlags('MTPDupdateShortMessage', 'MTPDmessage');
addChildParentFlags('MTPDupdateShortChatMessage', 'MTPDmessage');
addChildParentFlags('MTPDupdateShortSentMessage', 'MTPDmessage');
addChildParentFlags('MTPDreplyKeyboardHide', 'MTPDreplyKeyboardMarkup');
addChildParentFlags('MTPDreplyKeyboardForceReply', 'MTPDreplyKeyboardMarkup');
addChildParentFlags('MTPDinputPeerNotifySettings', 'MTPDpeerNotifySettings');
addChildParentFlags('MTPDpeerNotifySettings', 'MTPDinputPeerNotifySettings');
addChildParentFlags('MTPDchannelForbidden', 'MTPDchannel');

# this is a map (key flags -> map (flag name -> flag bit))
# each key flag of parentFlags should be a subset of the value flag here
parentFlagsCheck = {};

countedTypeIdExceptions = {};
<<<<<<< HEAD
for i in range(77,81):
=======
for i in range(77, 82):
>>>>>>> 9055b33e
  countedTypeIdExceptions[i] = {}
  countedTypeIdExceptions[i]['channel'] = True
countedTypeIdExceptions['ipPortSecret'] = True
countedTypeIdExceptions['accessPointRule'] = True
countedTypeIdExceptions['help_configSimple'] = True

lines = [];
layer = '';
layerIndex = 0;
funcs = 0
types = 0;
consts = 0
funcsNow = 0
enums = [];
funcsDict = {};
funcsList = [];
typesDict = {};
TypesDict = {};
typesList = [];
boxed = {};
funcsText = '';
typesText = '';
dataTexts = '';
creatorProxyText = '';
factories = '';
flagOperators = '';
methods = '';
inlineMethods = '';
textSerializeInit = '';
textSerializeMethods = '';
forwards = '';
forwTypedefs = '';

with open(input_file) as f:
  for line in f:
    layerline = re.match(r'// LAYER (\d+)', line)
    if (layerline):
      layerIndex = 	int(layerline.group(1));
      layer = 'constexpr auto CurrentLayer = mtpPrime(' + str(layerIndex) + ');';
    else:
      lines.append(line);

for line in lines:
    nocomment = re.match(r'^(.*?)//', line)
    if (nocomment):
      line = nocomment.group(1);
    if (re.match(r'\-\-\-functions\-\-\-', line)):
      funcsNow = 1;
      continue;
    if (re.match(r'\-\-\-types\-\-\-', line)):
      funcsNow = 0;
      continue;
    if (re.match(r'^\s*$', line)):
      continue;

    nametype = re.match(r'([a-zA-Z\.0-9_]+)(#[0-9a-f]+)?([^=]*)=\s*([a-zA-Z\.<>0-9_]+);', line);
    if (not nametype):
      if (not re.match(r'vector#1cb5c415 \{t:Type\} # \[ t \] = Vector t;', line)):
        print('Bad line found: ' + line);
        sys.exit(1);
      continue;

    name = nametype.group(1);
    nameInd = name.find('.');
    if (nameInd >= 0):
      Name = name[0:nameInd] + '_' + name[nameInd + 1:nameInd + 2].upper() + name[nameInd + 2:];
      name = name.replace('.', '_');
    else:
      Name = name[0:1].upper() + name[1:];
    typeid = nametype.group(2);
    if (typeid and len(typeid) > 0):
      typeid = typeid[1:]; # Skip '#'
    while (typeid and len(typeid) > 0 and typeid[0] == '0'):
      typeid = typeid[1:];

    cleanline = nametype.group(1) + nametype.group(3) + '= ' + nametype.group(4);
    cleanline = re.sub(r' [a-zA-Z0-9_]+\:flags\.[0-9]+\?true', '', cleanline);
    cleanline = cleanline.replace('<', ' ').replace('>', ' ').replace('  ', ' ');
    cleanline = re.sub(r'^ ', '', cleanline);
    cleanline = re.sub(r' $', '', cleanline);
    cleanline = cleanline.replace(':bytes ', ':string ');
    cleanline = cleanline.replace('?bytes ', '?string ');
    cleanline = cleanline.replace('{', '');
    cleanline = cleanline.replace('}', '');
    countTypeId = binascii.crc32(binascii.a2b_qp(cleanline));
    if (countTypeId < 0):
      countTypeId += 2 ** 32;
    countTypeId = '0x' + re.sub(r'^0x|L$', '', hex(countTypeId));
    if (typeid and len(typeid) > 0):
      typeid = '0x' + typeid;
      if (typeid != countTypeId):
        if (not layerIndex in countedTypeIdExceptions or not name in countedTypeIdExceptions[layerIndex]):
          if (not name in countedTypeIdExceptions):
            print('Warning: counted ' + countTypeId + ' mismatch with provided ' + typeid + ' (' + cleanline + ')');
            continue;
    else:
      typeid = countTypeId;

    params = nametype.group(3);
    restype = nametype.group(4);
    if (restype.find('<') >= 0):
      templ = re.match(r'^([vV]ector<)([A-Za-z0-9\._]+)>$', restype);
      if (templ):
        vectemplate = templ.group(2);
        if (re.match(r'^[A-Z]', vectemplate) or re.match(r'^[a-zA-Z0-9]+_[A-Z]', vectemplate)):
          restype = templ.group(1) + 'MTP' + vectemplate.replace('.', '_') + '>';
        elif (vectemplate == 'int' or vectemplate == 'long' or vectemplate == 'string' or vectemplate == 'bytes'):
          restype = templ.group(1) + 'MTP' + vectemplate.replace('.', '_') + '>';
        else:
          foundmeta = '';
          for metatype in typesDict:
            for typedata in typesDict[metatype]:
              if (typedata[0] == vectemplate):
                foundmeta = metatype;
                break;
            if (len(foundmeta) > 0):
              break;
          if (len(foundmeta) > 0):
            ptype = templ.group(1) + 'MTP' + foundmeta.replace('.', '_') + '>';
          else:
            print('Bad vector param: ' + vectemplate);
            sys.exit(1);
      else:
        print('Bad template type: ' + restype);
        sys.exit(1);
    resType = restype.replace('.', '_');
    if (restype.find('.') >= 0):
      parts = re.match(r'([a-z]+)\.([A-Z][A-Za-z0-9<>\._]+)', restype)
      if (parts):
        restype = parts.group(1) + '_' + parts.group(2)[0:1].lower() + parts.group(2)[1:];
      else:
        print('Bad result type name with dot: ' + restype);
        sys.exit(1);
    else:
      if (re.match(r'^[A-Z]', restype)):
        restype = restype[:1].lower() + restype[1:];
      else:
        print('Bad result type name: ' + restype);
        sys.exit(1);

    boxed[resType] = restype;
    boxed[Name] = name;

    enums.append('\tmtpc_' + name + ' = ' + typeid);

    paramsList = params.strip().split(' ');
    prms = {};
    conditions = {};
    trivialConditions = {}; # true type
    prmsList = [];
    conditionsList = [];
    isTemplate = hasFlags = hasTemplate = '';
    for param in paramsList:
      if (re.match(r'^\s*$', param)):
        continue;
      templ = re.match(r'^{([A-Za-z]+):Type}$', param);
      if (templ):
        hasTemplate = templ.group(1);
        continue;
      pnametype = re.match(r'([a-z_][a-z0-9_]*):([A-Za-z0-9<>\._]+|![a-zA-Z]+|\#|[a-z_][a-z0-9_]*\.[0-9]+\?[A-Za-z0-9<>\._]+)$', param);
      if (not pnametype):
        print('Bad param found: "' + param + '" in line: ' + line);
        sys.exit(1);
      pname = pnametype.group(1);
      ptypewide = pnametype.group(2);
      if (re.match(r'^!([a-zA-Z]+)$', ptypewide)):
        if ('!' + hasTemplate == ptypewide):
          isTemplate = pname;
          ptype = 'TQueryType';
        else:
          print('Bad template param name: "' + param + '" in line: ' + line);
          sys.exit(1);
      elif (ptypewide == '#'):
        hasFlags = pname;
        if funcsNow:
          ptype = 'flags<MTP' + name + '::Flags>';
        else:
          ptype = 'flags<MTPD' + name + '::Flags>';
      else:
        ptype = ptypewide;
        if (ptype.find('?') >= 0):
          pmasktype = re.match(r'([a-z_][a-z0-9_]*)\.([0-9]+)\?([A-Za-z0-9<>\._]+)', ptype);
          if (not pmasktype or pmasktype.group(1) != hasFlags):
            print('Bad param found: "' + param + '" in line: ' + line);
            sys.exit(1);
          ptype = pmasktype.group(3);
          if (ptype.find('<') >= 0):
            templ = re.match(r'^([vV]ector<)([A-Za-z0-9\._]+)>$', ptype);
            if (templ):
              vectemplate = templ.group(2);
              if (re.match(r'^[A-Z]', vectemplate) or re.match(r'^[a-zA-Z0-9]+_[A-Z]', vectemplate)):
                ptype = templ.group(1) + 'MTP' + vectemplate.replace('.', '_') + '>';
              elif (vectemplate == 'int' or vectemplate == 'long' or vectemplate == 'string' or vectemplate == 'bytes'):
                ptype = templ.group(1) + 'MTP' + vectemplate.replace('.', '_') + '>';
              else:
                foundmeta = '';
                for metatype in typesDict:
                  for typedata in typesDict[metatype]:
                    if (typedata[0] == vectemplate):
                      foundmeta = metatype;
                      break;
                  if (len(foundmeta) > 0):
                    break;
                if (len(foundmeta) > 0):
                  ptype = templ.group(1) + 'MTP' + foundmeta.replace('.', '_') + '>';
                else:
                  print('Bad vector param: ' + vectemplate);
                  sys.exit(1);
            else:
              print('Bad template type: ' + ptype);
              sys.exit(1);
          if (not pname in conditions):
            conditionsList.append(pname);
            conditions[pname] = pmasktype.group(2);
            if (ptype == 'true'):
              trivialConditions[pname] = 1;
        elif (ptype.find('<') >= 0):
          templ = re.match(r'^([vV]ector<)([A-Za-z0-9\._]+)>$', ptype);
          if (templ):
            vectemplate = templ.group(2);
            if (re.match(r'^[A-Z]', vectemplate) or re.match(r'^[a-zA-Z0-9]+_[A-Z]', vectemplate)):
              ptype = templ.group(1) + 'MTP' + vectemplate.replace('.', '_') + '>';
            elif (vectemplate == 'int' or vectemplate == 'long' or vectemplate == 'string' or vectemplate == 'bytes'):
              ptype = templ.group(1) + 'MTP' + vectemplate.replace('.', '_') + '>';
            else:
              foundmeta = '';
              for metatype in typesDict:
                for typedata in typesDict[metatype]:
                  if (typedata[0] == vectemplate):
                    foundmeta = metatype;
                    break;
                if (len(foundmeta) > 0):
                  break;
              if (len(foundmeta) > 0):
                ptype = templ.group(1) + 'MTP' + foundmeta.replace('.', '_') + '>';
              else:
                print('Bad vector param: ' + vectemplate);
                sys.exit(1);
          else:
            print('Bad template type: ' + ptype);
            sys.exit(1);
      prmsList.append(pname);
      prms[pname] = ptype.replace('.', '_');

    if (isTemplate == '' and resType == 'X'):
      print('Bad response type "X" in "' + name +'" in line: ' + line);
      sys.exit(1);

    if funcsNow:
      methodBodies = ''
      if (isTemplate != ''):
        funcsText += '\ntemplate <typename TQueryType>';
      funcsText += '\nclass MTP' + name + ' { // RPC method \'' + nametype.group(1) + '\'\n'; # class

      funcsText += 'public:\n';

      prmsStr = [];
      prmsInit = [];
      prmsNames = [];
      if (hasFlags != ''):
        funcsText += '\tenum class Flag : uint32 {\n';
        maxbit = 0;
        parentFlagsCheck['MTP' + name] = {};
        for paramName in conditionsList:
          funcsText += '\t\tf_' + paramName + ' = (1U << ' + conditions[paramName] + '),\n';
          parentFlagsCheck['MTP' + name][paramName] = conditions[paramName];
          maxbit = max(maxbit, int(conditions[paramName]));
        if (maxbit > 0):
          funcsText += '\n';
        funcsText += '\t\tMAX_FIELD = (1U << ' + str(maxbit) + '),\n';
        funcsText += '\t};\n';
        funcsText += '\tusing Flags = base::flags<Flag>;\n';
        funcsText += '\tfriend inline constexpr auto is_flag_type(Flag) { return true; };\n';
        funcsText += '\n';
        if (len(conditions)):
          for paramName in conditionsList:
            if (paramName in trivialConditions):
              funcsText += '\tbool is_' + paramName + '() const { return v' + hasFlags + '.v & Flag::f_' + paramName + '; }\n';
            else:
              funcsText += '\tbool has_' + paramName + '() const { return v' + hasFlags + '.v & Flag::f_' + paramName + '; }\n';
          funcsText += '\n';

      if (len(prms) > len(trivialConditions)):
        for paramName in prmsList:
          if (paramName in trivialConditions):
            continue;
          paramType = prms[paramName];
          prmsInit.append('v' + paramName + '(_' + paramName + ')');
          prmsNames.append('_' + paramName);
          if (paramName == isTemplate):
            ptypeFull = paramType;
          else:
            ptypeFull = 'MTP' + paramType;
          funcsText += '\t' + ptypeFull + ' v' + paramName + ';\n';
          if (paramType in ['int', 'Int', 'bool', 'Bool', 'flags<Flags>']):
            prmsStr.append(ptypeFull + ' _' + paramName);
          else:
            prmsStr.append('const ' + ptypeFull + ' &_' + paramName);
        funcsText += '\n';

      funcsText += '\tMTP' + name + '() = default;\n'; # constructor
      if (len(prms) > len(trivialConditions)):
        funcsText += '\tMTP' + name + '(' + ', '.join(prmsStr) + ') : ' + ', '.join(prmsInit) + ' {\n\t}\n';

      funcsText += '\n';
      funcsText += '\tuint32 innerLength() const;\n'; # count size
      if (isTemplate != ''):
        methodBodies += 'template <typename TQueryType>\n'
        methodBodies += 'uint32 MTP' + name + '<TQueryType>::innerLength() const {\n';
      else:
        methodBodies += 'uint32 MTP' + name + '::innerLength() const {\n';
      size = [];
      for k in prmsList:
        v = prms[k];
        if (k in conditionsList):
          if (not k in trivialConditions):
            size.append('(has_' + k + '() ? v' + k + '.innerLength() : 0)');
        else:
          size.append('v' + k + '.innerLength()');
      if (not len(size)):
        size.append('0');
      methodBodies += '\treturn ' + ' + '.join(size) + ';\n';
      methodBodies += '}\n';

      funcsText += '\tmtpTypeId type() const {\n\t\treturn mtpc_' + name + ';\n\t}\n'; # type id

      funcsText += '\tvoid read(const mtpPrime *&from, const mtpPrime *end, mtpTypeId cons = mtpc_' + name + ');\n'; # read method
      if (isTemplate != ''):
        methodBodies += 'template <typename TQueryType>\n'
        methodBodies += 'void MTP' + name + '<TQueryType>::read(const mtpPrime *&from, const mtpPrime *end, mtpTypeId cons) {\n';
      else:
        methodBodies += 'void MTP' + name + '::read(const mtpPrime *&from, const mtpPrime *end, mtpTypeId cons) {\n';
      for k in prmsList:
        v = prms[k];
        if (k in conditionsList):
          if (not k in trivialConditions):
            methodBodies += '\tif (has_' + k + '()) { v' + k + '.read(from, end); } else { v' + k + ' = MTP' + v + '(); }\n';
        else:
          methodBodies += '\tv' + k + '.read(from, end);\n';
      methodBodies += '}\n';

      funcsText += '\tvoid write(mtpBuffer &to) const;\n'; # write method
      if (isTemplate != ''):
        methodBodies += 'template <typename TQueryType>\n'
        methodBodies += 'void MTP' + name + '<TQueryType>::write(mtpBuffer &to) const {\n';
      else:
        methodBodies += 'void MTP' + name + '::write(mtpBuffer &to) const {\n';
      for k in prmsList:
        v = prms[k];
        if (k in conditionsList):
          if (not k in trivialConditions):
            methodBodies += '\tif (has_' + k + '()) v' + k + '.write(to);\n';
        else:
          methodBodies += '\tv' + k + '.write(to);\n';
      methodBodies += '}\n';

      if (isTemplate != ''):
        funcsText += '\n\tusing ResponseType = typename TQueryType::ResponseType;\n';
        inlineMethods += methodBodies;
      else:
        funcsText += '\n\tusing ResponseType = MTP' + resType + ';\n'; # method return type
        methods += methodBodies;

      funcsText += '};\n'; # class ending
      if (isTemplate != ''):
        funcsText += 'template <typename TQueryType>\n';
        funcsText += 'using MTP' + Name + ' = MTPBoxed<MTP' + name + '<TQueryType>>;\n';
      else:
        funcsText += 'using MTP' + Name + ' = MTPBoxed<MTP' + name + '>;\n';
      funcs = funcs + 1;

      if (not restype in funcsDict):
        funcsList.append(restype);
        funcsDict[restype] = [];
#        TypesDict[restype] = resType;
      funcsDict[restype].append([name, typeid, prmsList, prms, hasFlags, conditionsList, conditions, trivialConditions, isTemplate]);
    else:
      if (isTemplate != ''):
        print('Template types not allowed: "' + resType + '" in line: ' + line);
        continue;
      if (not restype in typesDict):
        typesList.append(restype);
        typesDict[restype] = [];
      TypesDict[restype] = resType;
      typesDict[restype].append([name, typeid, prmsList, prms, hasFlags, conditionsList, conditions, trivialConditions, isTemplate]);

      consts = consts + 1;

# text serialization: types and funcs
def addTextSerialize(lst, dct, dataLetter):
  result = '';
  for restype in lst:
    v = dct[restype];
    for data in v:
      name = data[0];
      prmsList = data[2];
      prms = data[3];
      hasFlags = data[4];
      conditionsList = data[5];
      conditions = data[6];
      trivialConditions = data[7];
      isTemplate = data[8];

      templateArgument = ''
      if (isTemplate != ''):
          templateArgument = '<mtpRequest>'

      result += 'void Serialize_' + name + '(MTPStringLogger &to, int32 stage, int32 lev, Types &types, Types &vtypes, StagesFlags &stages, StagesFlags &flags, const mtpPrime *start, const mtpPrime *end, uint32 iflag) {\n';
      if (len(conditions)):
        result += '\tauto flag = MTP' + dataLetter + name + templateArgument + '::Flags::from_raw(iflag);\n\n';
      if (len(prms)):
        result += '\tif (stage) {\n';
        result += '\t\tto.add(",\\n").addSpaces(lev);\n';
        result += '\t} else {\n';
        result += '\t\tto.add("{ ' + name + '");\n';
        result += '\t\tto.add("\\n").addSpaces(lev);\n';
        result += '\t}\n';
        result += '\tswitch (stage) {\n';
        stage = 0;
        for k in prmsList:
          v = prms[k];
          result += '\tcase ' + str(stage) + ': to.add("  ' + k + ': "); ++stages.back(); ';
          if (k == hasFlags):
            result += 'if (start >= end) throw Exception("start >= end in flags"); else flags.back() = *start; ';
          if (k in trivialConditions):
            result += 'if (flag & MTP' + dataLetter + name + templateArgument + '::Flag::f_' + k + ') { ';
            result += 'to.add("YES [ BY BIT ' + conditions[k] + ' IN FIELD ' + hasFlags + ' ]"); ';
            result += '} else { to.add("[ SKIPPED BY BIT ' + conditions[k] + ' IN FIELD ' + hasFlags + ' ]"); } ';
          else:
            if (k in conditions):
              result += 'if (flag & MTP' + dataLetter + name + templateArgument + '::Flag::f_' + k + ') { ';
            result += 'types.push_back(';
            vtypeget = re.match(r'^[Vv]ector<MTP([A-Za-z0-9\._]+)>', v);
            if (vtypeget):
              if (not re.match(r'^[A-Z]', v)):
                result += 'mtpc_vector';
              else:
                result += '0';
              restype = vtypeget.group(1);
              try:
                if boxed[restype]:
                  restype = 0;
              except KeyError:
                if re.match(r'^[A-Z]', restype):
                  restype = 0;
            else:
              restype = v;
              try:
                if boxed[restype]:
                  restype = 0;
              except KeyError:
                if re.match(r'^[A-Z]', restype):
                  restype = 0;
            if (restype):
              try:
                conses = typesDict[restype];
                if (len(conses) > 1):
                  print('Complex bare type found: "' + restype + '" trying to serialize "' + k + '" of type "' + v + '"');
                  continue;
                if (vtypeget):
                  result += '); vtypes.push_back(';
                result += 'mtpc_' + conses[0][0];
                if (not vtypeget):
                  result += '); vtypes.push_back(0';
              except KeyError:
                if (vtypeget):
                  result += '); vtypes.push_back(';
                if (re.match(r'^flags<', restype)):
                  result += 'mtpc_flags';
                else:
                  result += 'mtpc_' + restype + '+0';
                if (not vtypeget):
                  result += '); vtypes.push_back(0';
            else:
              if (not vtypeget):
                result += '0';
              result += '); vtypes.push_back(0';
            result += '); stages.push_back(0); flags.push_back(0); ';
            if (k in conditions):
              result += '} else { to.add("[ SKIPPED BY BIT ' + conditions[k] + ' IN FIELD ' + hasFlags + ' ]"); } ';
          result += 'break;\n';
          stage = stage + 1;
        result += '\tdefault: to.add("}"); types.pop_back(); vtypes.pop_back(); stages.pop_back(); flags.pop_back(); break;\n';
        result += '\t}\n';
      else:
        result += '\tto.add("{ ' + name + ' }"); types.pop_back(); vtypes.pop_back(); stages.pop_back(); flags.pop_back();\n';
      result += '}\n\n';
  return result;

# text serialization: types and funcs
def addTextSerializeInit(lst, dct):
  result = '';
  for restype in lst:
    v = dct[restype];
    for data in v:
      name = data[0];
      result += '\tresult.insert(mtpc_' + name + ', Serialize_' + name + ');\n';
  return result;

textSerializeMethods += addTextSerialize(typesList, typesDict, 'D');
textSerializeInit += addTextSerializeInit(typesList, typesDict) + '\n';
textSerializeMethods += addTextSerialize(funcsList, funcsDict, '');
textSerializeInit += addTextSerializeInit(funcsList, funcsDict) + '\n';

for restype in typesList:
  v = typesDict[restype];
  resType = TypesDict[restype];
  withData = 0;
  creatorsDeclarations = '';
  creatorsBodies = '';
  flagDeclarations = '';
  constructsText = '';
  constructsBodies = '';

  forwards += 'class MTP' + restype + ';\n';
  forwTypedefs += 'using MTP' + resType + ' = MTPBoxed<MTP' + restype + '>;\n';

  withType = (len(v) > 1);
  switchLines = '';
  friendDecl = '';
  getters = '';
  reader = '';
  writer = '';
  sizeList = [];
  sizeFast = '';
  newFast = '';
  sizeCases = '';
  for data in v:
    name = data[0];
    typeid = data[1];
    prmsList = data[2];
    prms = data[3];
    hasFlags = data[4];
    conditionsList = data[5];
    conditions = data[6];
    trivialConditions = data[7];

    dataText = '';
    dataText += '\nclass MTPD' + name + ' : public MTP::internal::TypeData {\n'; # data class
    dataText += 'public:\n';

    sizeList = [];
    creatorParams = [];
    creatorParamsList = [];
    readText = '';
    writeText = '';

    if (hasFlags != ''):
      dataText += '\tenum class Flag : uint32 {\n';
      maxbit = 0;
      parentFlagsCheck['MTPD' + name] = {};
      for paramName in conditionsList:
        dataText += '\t\tf_' + paramName + ' = (1U << ' + conditions[paramName] + '),\n';
        parentFlagsCheck['MTPD' + name][paramName] = conditions[paramName];
        maxbit = max(maxbit, int(conditions[paramName]));
      if (maxbit > 0):
        dataText += '\n';
      dataText += '\t\tMAX_FIELD = (1U << ' + str(maxbit) + '),\n';
      dataText += '\t};\n';
      dataText += '\tusing Flags = base::flags<Flag>;\n';
      dataText += '\tfriend inline constexpr auto is_flag_type(Flag) { return true; };\n';
      dataText += '\n';
      if (len(conditions)):
        for paramName in conditionsList:
          if (paramName in trivialConditions):
            dataText += '\tbool is_' + paramName + '() const { return v' + hasFlags + '.v & Flag::f_' + paramName + '; }\n';
          else:
            dataText += '\tbool has_' + paramName + '() const { return v' + hasFlags + '.v & Flag::f_' + paramName + '; }\n';
        dataText += '\n';

    dataText += '\tMTPD' + name + '() = default;\n'; # default constructor
    switchLines += '\t\tcase mtpc_' + name + ': '; # for by-type-id type constructor
    if (len(prms) > len(trivialConditions)):
      switchLines += 'setData(new MTPD' + name + '()); ';
      withData = 1;

      getters += '\tconst MTPD' + name + ' &c_' + name + '() const;\n'; # const getter
      constructsBodies += 'const MTPD' + name + ' &MTP' + restype + '::c_' + name + '() const {\n';
      if (withType):
        constructsBodies += '\tAssert(_type == mtpc_' + name + ');\n';
      constructsBodies += '\treturn queryData<MTPD' + name + '>();\n';
      constructsBodies += '}\n';

      constructsText += '\texplicit MTP' + restype + '(const MTPD' + name + ' *data);\n'; # by-data type constructor
      constructsBodies += 'MTP' + restype + '::MTP' + restype + '(const MTPD' + name + ' *data) : TypeDataOwner(data)';
      if (withType):
        constructsBodies += ', _type(mtpc_' + name + ')';
      constructsBodies += ' {\n}\n';

      dataText += '\tMTPD' + name + '('; # params constructor
      prmsStr = [];
      prmsInit = [];
      for paramName in prmsList:
        if (paramName in trivialConditions):
          continue;
        paramType = prms[paramName];

        if (paramType in ['int', 'Int', 'bool', 'Bool']):
          prmsStr.append('MTP' + paramType + ' _' + paramName);
          creatorParams.append('MTP' + paramType + ' _' + paramName);
        else:
          prmsStr.append('const MTP' + paramType + ' &_' + paramName);
          creatorParams.append('const MTP' + paramType + ' &_' + paramName);
        creatorParamsList.append('_' + paramName);
        prmsInit.append('v' + paramName + '(_' + paramName + ')');
        if (withType):
          readText += '\t\t';
          writeText += '\t\t';
        if (paramName in conditions):
          readText += '\tif (v->has_' + paramName + '()) { v->v' + paramName + '.read(from, end); } else { v->v' + paramName + ' = MTP' + paramType + '(); }\n';
          writeText += '\tif (v.has_' + paramName + '()) v.v' + paramName + '.write(to);\n';
          sizeList.append('(v.has_' + paramName + '() ? v.v' + paramName + '.innerLength() : 0)');
        else:
          readText += '\tv->v' + paramName + '.read(from, end);\n';
          writeText += '\tv.v' + paramName + '.write(to);\n';
          sizeList.append('v.v' + paramName + '.innerLength()');

      forwards += 'class MTPD' + name + ';\n'; # data class forward declaration

      dataText += ', '.join(prmsStr) + ');\n';

      constructsBodies += 'MTPD' + name + '::MTPD' + name + '(' + ', '.join(prmsStr) + ') : ' + ', '.join(prmsInit) + ' {\n}\n';

      dataText += '\n';
      for paramName in prmsList: # fields declaration
        if (paramName in trivialConditions):
          continue;
        paramType = prms[paramName];
        dataText += '\tMTP' + paramType + ' v' + paramName + ';\n';
      sizeCases += '\t\tcase mtpc_' + name + ': {\n';
      sizeCases += '\t\t\tconst MTPD' + name + ' &v(c_' + name + '());\n';
      sizeCases += '\t\t\treturn ' + ' + '.join(sizeList) + ';\n';
      sizeCases += '\t\t}\n';
      sizeFast = '\tconst MTPD' + name + ' &v(c_' + name + '());\n\treturn ' + ' + '.join(sizeList) + ';\n';
      newFast = 'new MTPD' + name + '()';
    else:
      sizeFast = '\treturn 0;\n';

    switchLines += 'break;\n';
    dataText += '};\n'; # class ending

    if (len(prms) > len(trivialConditions)):
      dataTexts += dataText; # add data class

    if (not friendDecl):
      friendDecl += '\tfriend class MTP::internal::TypeCreator;\n';
    creatorProxyText += '\tinline static MTP' + restype + ' new_' + name + '(' + ', '.join(creatorParams) + ') {\n';
    if (len(prms) > len(trivialConditions)): # creator with params
      creatorProxyText += '\t\treturn MTP' + restype + '(new MTPD' + name + '(' + ', '.join(creatorParamsList) + '));\n';
    else:
      if (withType): # creator by type
        creatorProxyText += '\t\treturn MTP' + restype + '(mtpc_' + name + ');\n';
      else: # single creator
        creatorProxyText += '\t\treturn MTP' + restype + '();\n';
    creatorProxyText += '\t}\n';
    creatorsDeclarations += 'MTP' + restype + ' MTP_' + name + '(' + ', '.join(creatorParams) + ');\n';
    creatorsBodies += 'MTP' + restype + ' MTP_' + name + '(' + ', '.join(creatorParams) + ') {\n';
    creatorsBodies += '\treturn MTP::internal::TypeCreator::new_' + name + '(' + ', '.join(creatorParamsList) + ');\n';
    creatorsBodies += '}\n';

    if (withType):
      reader += '\t\tcase mtpc_' + name + ': _type = cons; '; # read switch line
      if (len(prms) > len(trivialConditions)):
        reader += '{\n';
        reader += '\t\t\tauto v = new MTPD' + name + '();\n';
        reader += '\t\t\tsetData(v);\n';
        reader += readText;
        reader += '\t\t} break;\n';

        writer += '\t\tcase mtpc_' + name + ': {\n'; # write switch line
        writer += '\t\t\tauto &v = c_' + name + '();\n';
        writer += writeText;
        writer += '\t\t} break;\n';
      else:
        reader += 'break;\n';
    else:
      if (len(prms) > len(trivialConditions)):
        reader += '\n\tauto v = new MTPD' + name + '();\n';
        reader += '\tsetData(v);\n';
        reader += readText;

        writer += '\tauto &v = c_' + name + '();\n';
        writer += writeText;

  forwards += '\n';

  typesText += '\nclass MTP' + restype; # type class declaration
  if (withData):
    typesText += ' : private MTP::internal::TypeDataOwner'; # if has data fields
  typesText += ' {\n';
  typesText += 'public:\n';
  typesText += '\tMTP' + restype + '()'; # default constructor
  if (withData and not withType):
    typesText += ';\n';
    methods += '\nMTP' + restype + '::MTP' + restype + '() : TypeDataOwner(' + newFast + ') {\n}\n';
  else:
    typesText += ' = default;\n';

  if (withData):
    typesText += getters;

  typesText += '\n\tuint32 innerLength() const;\n'; # size method
  methods += '\nuint32 MTP' + restype + '::innerLength() const {\n';
  if (withType and sizeCases):
    methods += '\tswitch (_type) {\n';
    methods += sizeCases;
    methods += '\t}\n';
    methods += '\treturn 0;\n';
  else:
    methods += sizeFast;
  methods += '}\n';

  typesText += '\tmtpTypeId type() const;\n'; # type id method
  methods += 'mtpTypeId MTP' + restype + '::type() const {\n';
  if (withType):
    methods += '\tAssert(_type != 0);\n';
    methods += '\treturn _type;\n';
  else:
    methods += '\treturn mtpc_' + v[0][0] + ';\n';
  methods += '}\n';

  typesText += '\tvoid read(const mtpPrime *&from, const mtpPrime *end, mtpTypeId cons'; # read method
  if (not withType):
    typesText += ' = mtpc_' + name;
  typesText += ');\n';
  methods += 'void MTP' + restype + '::read(const mtpPrime *&from, const mtpPrime *end, mtpTypeId cons) {\n';
  if (withData):
    if not (withType):
      methods += '\tif (cons != mtpc_' + v[0][0] + ') throw mtpErrorUnexpected(cons, "MTP' + restype + '");\n';
  if (withType):
    methods += '\tswitch (cons) {\n'
    methods += reader;
    methods += '\t\tdefault: throw mtpErrorUnexpected(cons, "MTP' + restype + '");\n';
    methods += '\t}\n';
  else:
    methods += reader;
  methods += '}\n';

  typesText += '\tvoid write(mtpBuffer &to) const;\n'; # write method
  methods += 'void MTP' + restype + '::write(mtpBuffer &to) const {\n';
  if (withType and writer != ''):
    methods += '\tswitch (_type) {\n';
    methods += writer;
    methods += '\t}\n';
  else:
    methods += writer;
  methods += '}\n';

  typesText += '\n\tusing ResponseType = void;\n'; # no response types declared

  typesText += '\nprivate:\n'; # private constructors
  if (withType): # by-type-id constructor
    typesText += '\texplicit MTP' + restype + '(mtpTypeId type);\n';
    methods += 'MTP' + restype + '::MTP' + restype + '(mtpTypeId type) : ';
    methods += '_type(type)';
    methods += ' {\n';
    methods += '\tswitch (type) {\n'; # type id check
    methods += switchLines;
    methods += '\t\tdefault: throw mtpErrorBadTypeId(type, "MTP' + restype + '");\n\t}\n';
    methods += '}\n'; # by-type-id constructor end

  if (withData):
    typesText += constructsText;
    methods += constructsBodies;

  if (friendDecl):
    typesText += '\n' + friendDecl;

  if (withType):
    typesText += '\n\tmtpTypeId _type = 0;\n'; # type field var

  typesText += '};\n'; # type class ended

  flagOperators += flagDeclarations;
  factories += creatorsDeclarations;
  methods += creatorsBodies;
  typesText += 'using MTP' + resType + ' = MTPBoxed<MTP' + restype + '>;\n'; # boxed type definition

flagOperators += '\n'

for childName in parentFlagsList:
  parentName = parentFlags[childName];
  for flag in parentFlagsCheck[childName]:
#
# 'channelForbidden' has 'until_date' flag and 'channel' doesn't have it.
# But as long as flags don't collide this is not a problem.
#
#    if (not flag in parentFlagsCheck[parentName]):
#      print('Flag ' + flag + ' not found in ' + parentName + ' which should be a flags-parent of ' + childName);
#      sys.exit(1);
#
    if (flag in parentFlagsCheck[parentName]):
      if (parentFlagsCheck[childName][flag] != parentFlagsCheck[parentName][flag]):
        print('Flag ' + flag + ' has different value in ' + parentName + ' which should be a flags-parent of ' + childName);
        sys.exit(1);
    else:
      parentFlagsCheck[parentName][flag] = parentFlagsCheck[childName][flag];
  flagOperators += 'inline ' + parentName + '::Flags mtpCastFlags(' + childName + '::Flags flags) { return static_cast<' + parentName + '::Flag>(flags.value()); }\n';
  flagOperators += 'inline ' + parentName + '::Flags mtpCastFlags(MTPflags<' + childName + '::Flags> flags) { return mtpCastFlags(flags.v); }\n';

# manual types added here
textSerializeMethods += '\
void _serialize_rpc_result(MTPStringLogger &to, int32 stage, int32 lev, Types &types, Types &vtypes, StagesFlags &stages, StagesFlags &flags, const mtpPrime *start, const mtpPrime *end, uint32 iflag) {\n\
	if (stage) {\n\
		to.add(",\\n").addSpaces(lev);\n\
	} else {\n\
		to.add("{ rpc_result");\n\
		to.add("\\n").addSpaces(lev);\n\
	}\n\
	switch (stage) {\n\
	case 0: to.add("  req_msg_id: "); ++stages.back(); types.push_back(mtpc_long); vtypes.push_back(0); stages.push_back(0); flags.push_back(0); break;\n\
	case 1: to.add("  result: "); ++stages.back(); types.push_back(0); vtypes.push_back(0); stages.push_back(0); flags.push_back(0); break;\n\
	default: to.add("}"); types.pop_back(); vtypes.pop_back(); stages.pop_back(); flags.pop_back(); break;\n\
	}\n\
}\n\
\n\
void _serialize_msg_container(MTPStringLogger &to, int32 stage, int32 lev, Types &types, Types &vtypes, StagesFlags &stages, StagesFlags &flags, const mtpPrime *start, const mtpPrime *end, uint32 iflag) {\n\
	if (stage) {\n\
		to.add(",\\n").addSpaces(lev);\n\
	} else {\n\
		to.add("{ msg_container");\n\
		to.add("\\n").addSpaces(lev);\n\
	}\n\
	switch (stage) {\n\
	case 0: to.add("  messages: "); ++stages.back(); types.push_back(mtpc_vector); vtypes.push_back(mtpc_core_message); stages.push_back(0); flags.push_back(0); break;\n\
	default: to.add("}"); types.pop_back(); vtypes.pop_back(); stages.pop_back(); flags.pop_back(); break;\n\
	}\n\
}\n\
\n\
void _serialize_core_message(MTPStringLogger &to, int32 stage, int32 lev, Types &types, Types &vtypes, StagesFlags &stages, StagesFlags &flags, const mtpPrime *start, const mtpPrime *end, uint32 iflag) {\n\
	if (stage) {\n\
		to.add(",\\n").addSpaces(lev);\n\
	} else {\n\
		to.add("{ core_message");\n\
		to.add("\\n").addSpaces(lev);\n\
	}\n\
	switch (stage) {\n\
	case 0: to.add("  msg_id: "); ++stages.back(); types.push_back(mtpc_long); vtypes.push_back(0); stages.push_back(0); flags.push_back(0); break;\n\
	case 1: to.add("  seq_no: "); ++stages.back(); types.push_back(mtpc_int); vtypes.push_back(0); stages.push_back(0); flags.push_back(0); break;\n\
	case 2: to.add("  bytes: "); ++stages.back(); types.push_back(mtpc_int); vtypes.push_back(0); stages.push_back(0); flags.push_back(0); break;\n\
	case 3: to.add("  body: "); ++stages.back(); types.push_back(0); vtypes.push_back(0); stages.push_back(0); flags.push_back(0); break;\n\
	default: to.add("}"); types.pop_back(); vtypes.pop_back(); stages.pop_back(); flags.pop_back(); break;\n\
	}\n\
}\n\
\n';

textSerializeInit += '\
	result.insert(mtpc_rpc_result, _serialize_rpc_result);\n\
	result.insert(mtpc_msg_container, _serialize_msg_container);\n\
	result.insert(mtpc_core_message, _serialize_core_message);\n';

# module itself

header = '\
/*\n\
WARNING! All changes made in this file will be lost!\n\
Created from \'' + os.path.basename(input_file) + '\' by \'codegen_scheme\'\n\
\n\
This file is part of Telegram Desktop,\n\
the official desktop application for the Telegram messaging service.\n\
\n\
For license and copyright information please follow this link:\n\
https://github.com/telegramdesktop/tdesktop/blob/master/LEGAL\n\
*/\n\
#pragma once\n\
\n\
#include "mtproto/core_types.h"\n\
#include "base/flags.h"\n\
\n\
// Creator current layer and proxy class declaration\n\
namespace MTP {\n\
namespace internal {\n\
\n\
' + layer + '\n\
\n\
class TypeCreator;\n\
\n\
} // namespace internal\n\
} // namespace MTP\n\
\n\
// Type id constants\n\
enum {\n\
' + ',\n'.join(enums) + '\n\
};\n\
\n\
// Type forward declarations\n\
' + forwards + '\n\
// Boxed types definitions\n\
' + forwTypedefs + '\n\
// Type classes definitions\n\
' + typesText + '\n\
// Type constructors with data\n\
' + dataTexts + '\n\
// RPC methods\n\
' + funcsText + '\n\
// Template methods definition\n\
' + inlineMethods + '\n\
// Flag operators definition\n\
' + flagOperators + '\n\
// Factory methods declaration\n\
' + factories + '\n\
// Human-readable text serialization\n\
void mtpTextSerializeType(MTPStringLogger &to, const mtpPrime *&from, const mtpPrime *end, mtpPrime cons, uint32 level, mtpPrime vcons);\n'

source = '\
/*\n\
WARNING! All changes made in this file will be lost!\n\
Created from \'' + os.path.basename(input_file) + '\' by \'codegen_scheme\'\n\
\n\
This file is part of Telegram Desktop,\n\
the official desktop application for the Telegram messaging service.\n\
\n\
For license and copyright information please follow this link:\n\
https://github.com/telegramdesktop/tdesktop/blob/master/LEGAL\n\
*/\n\
#include "scheme.h"\n\
\n\
// Creator proxy class definition\n\
namespace MTP {\n\
namespace internal {\n\
\n\
class TypeCreator {\n\
public:\n\
' + creatorProxyText + '\n\
};\n\
\n\
} // namespace internal\n\
} // namespace MTP\n\
\n\
// Methods definition\n\
' + methods + '\n\
\n\
using Types = QVector<mtpTypeId>;\n\
using StagesFlags = QVector<int32>;\n\
\n\
' + textSerializeMethods + '\n\
namespace {\n\
\n\
using TextSerializer = void (*)(MTPStringLogger &to, int32 stage, int32 lev, Types &types, Types &vtypes, StagesFlags &stages, StagesFlags &flags, const mtpPrime *start, const mtpPrime *end, uint32 iflag);\n\
using TextSerializers = QMap<mtpTypeId, TextSerializer>;\n\
\n\
QMap<mtpTypeId, TextSerializer> createTextSerializers() {\n\
	auto result = QMap<mtpTypeId, TextSerializer>();\n\
\n\
' + textSerializeInit + '\n\
\n\
	return result;\n\
}\n\
\n\
} // namespace\n\
\n\
void mtpTextSerializeType(MTPStringLogger &to, const mtpPrime *&from, const mtpPrime *end, mtpPrime cons, uint32 level, mtpPrime vcons) {\n\
	static auto serializers = createTextSerializers();\n\
\n\
	QVector<mtpTypeId> types, vtypes;\n\
	QVector<int32> stages, flags;\n\
	types.reserve(20); vtypes.reserve(20); stages.reserve(20); flags.reserve(20);\n\
	types.push_back(mtpTypeId(cons)); vtypes.push_back(mtpTypeId(vcons)); stages.push_back(0); flags.push_back(0);\n\
\n\
	const mtpPrime *start = from;\n\
	mtpTypeId type = cons, vtype = vcons;\n\
	int32 stage = 0, flag = 0;\n\
\n\
	while (!types.isEmpty()) {\n\
		type = types.back();\n\
		vtype = vtypes.back();\n\
		stage = stages.back();\n\
		flag = flags.back();\n\
		if (!type) {\n\
			if (from >= end) {\n\
				throw Exception("from >= end");\n\
			} else if (stage) {\n\
				throw Exception("unknown type on stage > 0");\n\
			}\n\
			types.back() = type = *from;\n\
			start = ++from;\n\
		}\n\
\n\
		int32 lev = level + types.size() - 1;\n\
		auto it = serializers.constFind(type);\n\
		if (it != serializers.cend()) {\n\
			(*it.value())(to, stage, lev, types, vtypes, stages, flags, start, end, flag);\n\
		} else {\n\
			mtpTextSerializeCore(to, from, end, type, lev, vtype);\n\
			types.pop_back(); vtypes.pop_back(); stages.pop_back(); flags.pop_back();\n\
		}\n\
	}\n\
}\n';

already_header = ''
if os.path.isfile(output_header):
  with open(output_header, 'r') as already:
    already_header = already.read()
if already_header != header:
  with open(output_header, 'w') as out:
    out.write(header)

already_source = ''
if os.path.isfile(output_source):
  with open(output_source, 'r') as already:
    already_source = already.read()
if already_source != source:
  with open(output_source, 'w') as out:
    out.write(source)<|MERGE_RESOLUTION|>--- conflicted
+++ resolved
@@ -55,11 +55,7 @@
 parentFlagsCheck = {};
 
 countedTypeIdExceptions = {};
-<<<<<<< HEAD
-for i in range(77,81):
-=======
 for i in range(77, 82):
->>>>>>> 9055b33e
   countedTypeIdExceptions[i] = {}
   countedTypeIdExceptions[i]['channel'] = True
 countedTypeIdExceptions['ipPortSecret'] = True
