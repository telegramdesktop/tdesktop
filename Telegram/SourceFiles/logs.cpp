--- conflicted
+++ resolved
@@ -677,15 +677,12 @@
 	bool LoggingCrashHeaderWritten = false;
 	QMutex LoggingCrashMutex;
 
-<<<<<<< HEAD
 	typedef std::map<std::string, std::string> AnnotationsMap;
 	AnnotationsMap ProcessAnnotations;
-=======
-    const char *BreakpadDumpPath = 0;
+
+	const char *BreakpadDumpPath = 0;
     const wchar_t *BreakpadDumpPathW = 0;
->>>>>>> 44c12064
-
-// see https://github.com/benbjohnson/bandicoot
+
 #if defined Q_OS_MAC || defined Q_OS_LINUX32 || defined Q_OS_LINUX64
 	struct sigaction SIG_def[32];
 
@@ -737,6 +734,7 @@
 			dump() << "Caught signal " << signum << " in thread " << uint64(thread) << "\n";
 		}
 
+		// see https://github.com/benbjohnson/bandicoot
 #if defined Q_OS_MAC || defined Q_OS_LINUX32 || defined Q_OS_LINUX64
 		ucontext_t *uc = (ucontext_t*)ucontext;
 
