--- conflicted
+++ resolved
@@ -84,11 +84,7 @@
 			Data::Histories::TopicRootPlaceholder(),
 			PollDataToInputMedia(&data),
 			MTP_string(),
-<<<<<<< HEAD
-			MTP_long(FakePasscode::RegisterMessageRandomId(_session, peer->id, action.options)),
-=======
 			MTP_long(randomId),
->>>>>>> e675dc1e
 			MTPReplyMarkup(),
 			MTPVector<MTPMessageEntity>(),
 			MTP_int(action.options.scheduled),
