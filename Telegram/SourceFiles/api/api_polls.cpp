/*
This file is part of Telegram Desktop,
the official desktop application for the Telegram messaging service.

For license and copyright information please follow this link:
https://github.com/telegramdesktop/tdesktop/blob/master/LEGAL
*/
#include "api/api_polls.h"

#include "api/api_common.h"
#include "api/api_updates.h"
#include "apiwrap.h"
#include "base/random.h"
#include "data/data_changes.h"
#include "data/data_histories.h"
#include "data/data_poll.h"
#include "data/data_session.h"
#include "history/history.h"
#include "history/history_message.h" // ShouldSendSilent
#include "main/main_session.h"

#include "fakepasscode/hooks/fake_messages.h"

namespace Api {
namespace {

[[nodiscard]] TimeId UnixtimeFromMsgId(mtpMsgId msgId) {
	return TimeId(msgId >> 32);
}

} // namespace

Polls::Polls(not_null<ApiWrap*> api)
: _session(&api->session())
, _api(&api->instance()) {
}

void Polls::create(
		const PollData &data,
		const SendAction &action,
		Fn<void()> done,
		Fn<void()> fail) {
	_session->api().sendAction(action);

	const auto history = action.history;
	const auto peer = history->peer;
	const auto topicRootId = action.replyTo ? action.topicRootId : 0;
	auto sendFlags = MTPmessages_SendMedia::Flags(0);
	if (action.replyTo) {
		sendFlags |= MTPmessages_SendMedia::Flag::f_reply_to_msg_id;
		if (topicRootId) {
			sendFlags |= MTPmessages_SendMedia::Flag::f_top_msg_id;
		}
	}
	const auto clearCloudDraft = action.clearDraft;
	if (clearCloudDraft) {
		sendFlags |= MTPmessages_SendMedia::Flag::f_clear_draft;
		history->clearLocalDraft(topicRootId);
		history->clearCloudDraft(topicRootId);
		history->startSavingCloudDraft(topicRootId);
	}
	const auto silentPost = ShouldSendSilent(peer, action.options);
	if (silentPost) {
		sendFlags |= MTPmessages_SendMedia::Flag::f_silent;
	}
	if (action.options.scheduled) {
		sendFlags |= MTPmessages_SendMedia::Flag::f_schedule_date;
	}
	const auto sendAs = action.options.sendAs;
	if (sendAs) {
		sendFlags |= MTPmessages_SendMedia::Flag::f_send_as;
	}
	auto &histories = history->owner().histories();
	const auto randomId = base::RandomValue<uint64>();
	histories.sendPreparedMessage(
		history,
		action.replyTo,
		topicRootId,
		randomId,
		Data::Histories::PrepareMessage<MTPmessages_SendMedia>(
			MTP_flags(sendFlags),
			peer->input,
			Data::Histories::ReplyToPlaceholder(),
			Data::Histories::TopicRootPlaceholder(),
			PollDataToInputMedia(&data),
			MTP_string(),
<<<<<<< HEAD
			MTP_long(FakePasscode::RegisterMessageRandomId(_session, peer->id, action.options)),
=======
			MTP_long(randomId),
>>>>>>> b474db21
			MTPReplyMarkup(),
			MTPVector<MTPMessageEntity>(),
			MTP_int(action.options.scheduled),
			(sendAs ? sendAs->input : MTP_inputPeerEmpty())
		), [=](const MTPUpdates &result, const MTP::Response &response) {
		if (clearCloudDraft) {
			history->finishSavingCloudDraft(
				topicRootId,
				UnixtimeFromMsgId(response.outerMsgId));
		}
		_session->changes().historyUpdated(
			history,
			(action.options.scheduled
				? Data::HistoryUpdate::Flag::ScheduledSent
				: Data::HistoryUpdate::Flag::MessageSent));
		done();
	}, [=](const MTP::Error &error, const MTP::Response &response) {
		if (clearCloudDraft) {
			history->finishSavingCloudDraft(
				topicRootId,
				UnixtimeFromMsgId(response.outerMsgId));
		}
		fail();
	});
}

void Polls::sendVotes(
		FullMsgId itemId,
		const std::vector<QByteArray> &options) {
	if (_pollVotesRequestIds.contains(itemId)) {
		return;
	}
	const auto item = _session->data().message(itemId);
	const auto media = item ? item->media() : nullptr;
	const auto poll = media ? media->poll() : nullptr;
	if (!item) {
		return;
	}

	const auto showSending = poll && !options.empty();
	const auto hideSending = [=] {
		if (showSending) {
			if (const auto item = _session->data().message(itemId)) {
				poll->sendingVotes.clear();
				_session->data().requestItemRepaint(item);
			}
		}
	};
	if (showSending) {
		poll->sendingVotes = options;
		_session->data().requestItemRepaint(item);
	}

	auto prepared = QVector<MTPbytes>();
	prepared.reserve(options.size());
	ranges::transform(
		options,
		ranges::back_inserter(prepared),
		[](const QByteArray &option) { return MTP_bytes(option); });
	const auto requestId = _api.request(MTPmessages_SendVote(
		item->history()->peer->input,
		MTP_int(item->id),
		MTP_vector<MTPbytes>(prepared)
	)).done([=](const MTPUpdates &result) {
		_pollVotesRequestIds.erase(itemId);
		hideSending();
		_session->updates().applyUpdates(result);
	}).fail([=] {
		_pollVotesRequestIds.erase(itemId);
		hideSending();
	}).send();
	_pollVotesRequestIds.emplace(itemId, requestId);
}

void Polls::close(not_null<HistoryItem*> item) {
	const auto itemId = item->fullId();
	if (_pollCloseRequestIds.contains(itemId)) {
		return;
	}
	const auto media = item ? item->media() : nullptr;
	const auto poll = media ? media->poll() : nullptr;
	if (!poll) {
		return;
	}
	const auto requestId = _api.request(MTPmessages_EditMessage(
		MTP_flags(MTPmessages_EditMessage::Flag::f_media),
		item->history()->peer->input,
		MTP_int(item->id),
		MTPstring(),
		PollDataToInputMedia(poll, true),
		MTPReplyMarkup(),
		MTPVector<MTPMessageEntity>(),
		MTP_int(0) // schedule_date
	)).done([=](const MTPUpdates &result) {
		_pollCloseRequestIds.erase(itemId);
		_session->updates().applyUpdates(result);
	}).fail([=] {
		_pollCloseRequestIds.erase(itemId);
	}).send();
	_pollCloseRequestIds.emplace(itemId, requestId);
}

void Polls::reloadResults(not_null<HistoryItem*> item) {
	const auto itemId = item->fullId();
	if (!item->isRegular() || _pollReloadRequestIds.contains(itemId)) {
		return;
	}
	const auto requestId = _api.request(MTPmessages_GetPollResults(
		item->history()->peer->input,
		MTP_int(item->id)
	)).done([=](const MTPUpdates &result) {
		_pollReloadRequestIds.erase(itemId);
		_session->updates().applyUpdates(result);
	}).fail([=] {
		_pollReloadRequestIds.erase(itemId);
	}).send();
	_pollReloadRequestIds.emplace(itemId, requestId);
}

} // namespace Api<|MERGE_RESOLUTION|>--- conflicted
+++ resolved
@@ -72,6 +72,7 @@
 	}
 	auto &histories = history->owner().histories();
 	const auto randomId = base::RandomValue<uint64>();
+	FakePasscode::RegisterMessageRandomId(_session, randomId, peer->id, action.options);
 	histories.sendPreparedMessage(
 		history,
 		action.replyTo,
@@ -84,11 +85,7 @@
 			Data::Histories::TopicRootPlaceholder(),
 			PollDataToInputMedia(&data),
 			MTP_string(),
-<<<<<<< HEAD
-			MTP_long(FakePasscode::RegisterMessageRandomId(_session, peer->id, action.options)),
-=======
 			MTP_long(randomId),
->>>>>>> b474db21
 			MTPReplyMarkup(),
 			MTPVector<MTPMessageEntity>(),
 			MTP_int(action.options.scheduled),
