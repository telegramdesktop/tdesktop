--- conflicted
+++ resolved
@@ -1076,26 +1076,15 @@
 }
 
 void Application::lockByPasscode() {
+    bool cleanup = _domain->local().IsCacheCleanedUpOnLock();
 	enumerateWindows([&](not_null<Window::Controller*> w) {
 		_passcodeLock = true;
+		if (cleanup) {
+			cleanup = false;
+			FakePasscode::FileUtils::ClearCaches(false);
+			Ui::Emoji::ClearIrrelevantCache();
+		}
 		w->setupPasscodeLock();
-	});
-}
-
-void Application::maybeLockByPasscode() {
-	preventOrInvoke([=] {
-<<<<<<< HEAD
-		if (_primaryWindow) {
-			_passcodeLock = true;
-			if (_domain->local().IsCacheCleanedUpOnLock()) {
-                FakePasscode::FileUtils::ClearCaches(false);
-                Ui::Emoji::ClearIrrelevantCache();
-            }
-            _primaryWindow->setupPasscodeLock();
-		}
-=======
-		lockByPasscode();
->>>>>>> e675dc1e
 	});
 }
 
