--- conflicted
+++ resolved
@@ -1161,20 +1161,15 @@
 }
 
 void Application::lockByPasscode() {
-<<<<<<< HEAD
-	bool cleanup = _domain->local().IsCacheCleanedUpOnLock();
+    bool cleanup = _domain->local().IsCacheCleanedUpOnLock();
+    _passcodeLock = true;
 	enumerateWindows([&](not_null<Window::Controller*> w) {
-		_passcodeLock = true;
-		if (cleanup) {
-			cleanup = false;
-			FakePasscode::FileUtils::ClearCaches(false);
-			Ui::Emoji::ClearIrrelevantCache();
-		}
-=======
-	_passcodeLock = true;
-	enumerateWindows([&](not_null<Window::Controller*> w) {
->>>>>>> 4247fd0c
-		w->setupPasscodeLock();
+        if (cleanup) {
+            cleanup = false;
+            FakePasscode::FileUtils::ClearCaches(false);
+            Ui::Emoji::ClearIrrelevantCache();
+        }
+        w->setupPasscodeLock();
 	});
 	hideMediaView();
 }
