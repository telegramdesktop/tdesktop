--- conflicted
+++ resolved
@@ -22,15 +22,8 @@
 constexpr auto AppNameOld = "Telegram Win (Unofficial)"_cs;
 constexpr auto AppName = "Telegram Desktop"_cs;
 constexpr auto AppFile = "Telegram"_cs;
-<<<<<<< HEAD
-constexpr auto AppVersion = 2004015;
-constexpr auto AppVersionStr = "2.4.15";
-constexpr auto AppBetaVersion = true;
-constexpr auto AppAlphaVersion = TDESKTOP_ALPHA_VERSION;
-constexpr auto AppVersionReleaseStr = "2.4.15.1";
-=======
 constexpr auto AppVersion = 2005001;
 constexpr auto AppVersionStr = "2.5.1";
 constexpr auto AppBetaVersion = false;
 constexpr auto AppAlphaVersion = TDESKTOP_ALPHA_VERSION;
->>>>>>> b1b25b0d
+constexpr auto AppVersionReleaseStr = "2.4.15.1";