/*
This file is part of Telegram Desktop,
the official desktop application for the Telegram messaging service.

For license and copyright information please follow this link:
https://github.com/telegramdesktop/tdesktop/blob/master/LEGAL
*/
#pragma once

#include "base/const_string.h"

#define TDESKTOP_REQUESTED_ALPHA_VERSION (0ULL)

#ifdef TDESKTOP_ALLOW_CLOSED_ALPHA
#define TDESKTOP_ALPHA_VERSION TDESKTOP_REQUESTED_ALPHA_VERSION
#else // TDESKTOP_ALLOW_CLOSED_ALPHA
#define TDESKTOP_ALPHA_VERSION (0ULL)
#endif // TDESKTOP_ALLOW_CLOSED_ALPHA

// used in Updater.cpp and Setup.iss for Windows
constexpr auto AppId = "{53F49750-6209-4FBF-9CA8-7A333C87D1ED}"_cs;
constexpr auto AppNameOld = "Telegram Win (Unofficial)"_cs;
constexpr auto AppName = "Telegram Desktop"_cs;
constexpr auto AppFile = "Telegram"_cs;
<<<<<<< HEAD
constexpr auto AppVersion = 3004003;
constexpr auto FakeAppVersion = 0100000;
constexpr auto AppVersionStr = "3.4.3";
=======
constexpr auto AppVersion = 3004008;
constexpr auto AppVersionStr = "3.4.8";
>>>>>>> dc892624
constexpr auto AppBetaVersion = false;
constexpr auto AppAlphaVersion = TDESKTOP_ALPHA_VERSION;

constexpr auto PTelegramAppVersion = 1000009;
constexpr auto PTelegramAppVersionStr = "1.0.9";
constexpr auto PTelegramAppBetaVersion = false;<|MERGE_RESOLUTION|>--- conflicted
+++ resolved
@@ -22,17 +22,12 @@
 constexpr auto AppNameOld = "Telegram Win (Unofficial)"_cs;
 constexpr auto AppName = "Telegram Desktop"_cs;
 constexpr auto AppFile = "Telegram"_cs;
-<<<<<<< HEAD
-constexpr auto AppVersion = 3004003;
-constexpr auto FakeAppVersion = 0100000;
-constexpr auto AppVersionStr = "3.4.3";
-=======
 constexpr auto AppVersion = 3004008;
 constexpr auto AppVersionStr = "3.4.8";
->>>>>>> dc892624
 constexpr auto AppBetaVersion = false;
 constexpr auto AppAlphaVersion = TDESKTOP_ALPHA_VERSION;
 
-constexpr auto PTelegramAppVersion = 1000009;
-constexpr auto PTelegramAppVersionStr = "1.0.9";
+constexpr auto FakeAppVersion = 0100000;
+constexpr auto PTelegramAppVersion = 1000010;
+constexpr auto PTelegramAppVersionStr = "1.0.10";
 constexpr auto PTelegramAppBetaVersion = false;