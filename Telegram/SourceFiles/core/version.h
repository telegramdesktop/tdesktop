--- conflicted
+++ resolved
@@ -22,15 +22,8 @@
 constexpr auto AppNameOld = "Telegram Win (Unofficial)"_cs;
 constexpr auto AppName = "Telegram Desktop"_cs;
 constexpr auto AppFile = "Telegram"_cs;
-<<<<<<< HEAD
-constexpr auto AppVersion = 2006001;
-constexpr auto AppVersionStr = "2.6.1";
-constexpr auto AppBetaVersion = false;
-constexpr auto AppAlphaVersion = TDESKTOP_ALPHA_VERSION;
-constexpr auto AppVersionReleaseStr = "2.6.1.3";
-=======
 constexpr auto AppVersion = 2006002;
 constexpr auto AppVersionStr = "2.6.2";
 constexpr auto AppBetaVersion = true;
 constexpr auto AppAlphaVersion = TDESKTOP_ALPHA_VERSION;
->>>>>>> 9a73c999
+constexpr auto AppVersionReleaseStr = "2.6.1.3";