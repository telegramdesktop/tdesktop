/*
This file is part of Telegram Desktop,
the official desktop application for the Telegram messaging service.

For license and copyright information please follow this link:
https://github.com/telegramdesktop/tdesktop/blob/master/LEGAL
*/
#pragma once

#include "base/const_string.h"

#define TDESKTOP_REQUESTED_ALPHA_VERSION (0ULL)

#ifdef TDESKTOP_ALLOW_CLOSED_ALPHA
#define TDESKTOP_ALPHA_VERSION TDESKTOP_REQUESTED_ALPHA_VERSION
#else // TDESKTOP_ALLOW_CLOSED_ALPHA
#define TDESKTOP_ALPHA_VERSION (0ULL)
#endif // TDESKTOP_ALLOW_CLOSED_ALPHA

// used in Updater.cpp and Setup.iss for Windows
constexpr auto AppId = "{53F49750-6209-4FBF-9CA8-7A333C87D1ED}"_cs;
constexpr auto AppNameOld = "Telegram Win (Unofficial)"_cs;
constexpr auto AppName = "Telegram Desktop"_cs;
constexpr auto AppFile = "Telegram"_cs;
<<<<<<< HEAD
constexpr auto AppVersion = 2001013;
constexpr auto AppVersionStr = "2.1.13";
constexpr auto AppBetaVersion = false;
constexpr auto AppAlphaVersion = TDESKTOP_ALPHA_VERSION;
constexpr auto AppVersionReleaseStr = "2.1.13.1";
=======
constexpr auto AppVersion = 2001014;
constexpr auto AppVersionStr = "2.1.14";
constexpr auto AppBetaVersion = true;
constexpr auto AppAlphaVersion = TDESKTOP_ALPHA_VERSION;
>>>>>>> a9eedf00
<|MERGE_RESOLUTION|>--- conflicted
+++ resolved
@@ -22,15 +22,8 @@
 constexpr auto AppNameOld = "Telegram Win (Unofficial)"_cs;
 constexpr auto AppName = "Telegram Desktop"_cs;
 constexpr auto AppFile = "Telegram"_cs;
-<<<<<<< HEAD
-constexpr auto AppVersion = 2001013;
-constexpr auto AppVersionStr = "2.1.13";
-constexpr auto AppBetaVersion = false;
-constexpr auto AppAlphaVersion = TDESKTOP_ALPHA_VERSION;
-constexpr auto AppVersionReleaseStr = "2.1.13.1";
-=======
 constexpr auto AppVersion = 2001014;
 constexpr auto AppVersionStr = "2.1.14";
 constexpr auto AppBetaVersion = true;
 constexpr auto AppAlphaVersion = TDESKTOP_ALPHA_VERSION;
->>>>>>> a9eedf00
+constexpr auto AppVersionReleaseStr = "2.1.13.1";