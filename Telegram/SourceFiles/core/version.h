/*
This file is part of Telegram Desktop,
the official desktop version of Telegram messaging app, see https://telegram.org

Telegram Desktop is free software: you can redistribute it and/or modify
it under the terms of the GNU General Public License as published by
the Free Software Foundation, either version 3 of the License, or
(at your option) any later version.

It is distributed in the hope that it will be useful,
but WITHOUT ANY WARRANTY; without even the implied warranty of
MERCHANTABILITY or FITNESS FOR A PARTICULAR PURPOSE. See the
GNU General Public License for more details.

In addition, as a special exception, the copyright holders give permission
to link the code of portions of this program with the OpenSSL library.

Full license: https://github.com/telegramdesktop/tdesktop/blob/master/LICENSE
Copyright (c) 2014-2016 John Preston, https://desktop.telegram.org
*/
#pragma once

#include "core/basic_types.h"

#define BETA_VERSION_MACRO (0ULL)

constexpr int AppVersion = 9048;
constexpr str_const AppVersionStr = "0.9.48";
<<<<<<< HEAD
constexpr bool AppAlphaVersion = true;
=======
constexpr bool AppAlphaVersion = false;
>>>>>>> fd7f618f
constexpr uint64 AppBetaVersion = BETA_VERSION_MACRO;<|MERGE_RESOLUTION|>--- conflicted
+++ resolved
@@ -26,9 +26,5 @@
 
 constexpr int AppVersion = 9048;
 constexpr str_const AppVersionStr = "0.9.48";
-<<<<<<< HEAD
-constexpr bool AppAlphaVersion = true;
-=======
 constexpr bool AppAlphaVersion = false;
->>>>>>> fd7f618f
 constexpr uint64 AppBetaVersion = BETA_VERSION_MACRO;