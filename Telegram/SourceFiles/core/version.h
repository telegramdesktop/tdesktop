--- conflicted
+++ resolved
@@ -18,20 +18,11 @@
 #endif // TDESKTOP_ALLOW_CLOSED_ALPHA
 
 // used in Updater.cpp and Setup.iss for Windows
-<<<<<<< HEAD
 constexpr auto AppId = "{4356CE01-4137-4C55-9F8B-FB4EEBB6EC0C}"_cs;
 constexpr auto AppNameOld = "rabbitGram Win (Unofficial)"_cs;
 constexpr auto AppName = "rabbitGram Desktop"_cs;
 constexpr auto AppFile = "rabbitGram"_cs;
-constexpr auto AppVersion = 4009005;
-constexpr auto AppVersionStr = "4.9.5";
-=======
-constexpr auto AppId = "{53F49750-6209-4FBF-9CA8-7A333C87D1ED}"_cs;
-constexpr auto AppNameOld = "Telegram Win (Unofficial)"_cs;
-constexpr auto AppName = "Telegram Desktop"_cs;
-constexpr auto AppFile = "Telegram"_cs;
 constexpr auto AppVersion = 4009008;
 constexpr auto AppVersionStr = "4.9.8";
->>>>>>> 21857450
 constexpr auto AppBetaVersion = false;
 constexpr auto AppAlphaVersion = TDESKTOP_ALPHA_VERSION;