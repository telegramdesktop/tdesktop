/*
This file is part of Telegram Desktop,
the official desktop application for the Telegram messaging service.

For license and copyright information please follow this link:
https://github.com/telegramdesktop/tdesktop/blob/master/LEGAL
*/
#pragma once

#include "base/const_string.h"

#define TDESKTOP_REQUESTED_ALPHA_VERSION (0ULL)

#ifdef TDESKTOP_ALLOW_CLOSED_ALPHA
#define TDESKTOP_ALPHA_VERSION TDESKTOP_REQUESTED_ALPHA_VERSION
#else // TDESKTOP_ALLOW_CLOSED_ALPHA
#define TDESKTOP_ALPHA_VERSION (0ULL)
#endif // TDESKTOP_ALLOW_CLOSED_ALPHA

// used in Updater.cpp and Setup.iss for Windows
constexpr auto AppId = "{9DB6C981-7FD2-41B5-AEF2-20C933FD3F21}"_cs;
constexpr auto AppNameOld = "Telegram Win (Unofficial)"_cs;
<<<<<<< HEAD
constexpr auto AppName = "64Gram Desktop"_cs;
constexpr auto AppFile = "64Gram"_cs;
constexpr auto AppVersion = 2007001;
constexpr auto AppVersionStr = "2.7.1";
=======
constexpr auto AppName = "Telegram Desktop"_cs;
constexpr auto AppFile = "Telegram"_cs;
constexpr auto AppVersion = 2007002;
constexpr auto AppVersionStr = "2.7.2";
>>>>>>> ffdcda5a
constexpr auto AppBetaVersion = false;
constexpr auto AppAlphaVersion = TDESKTOP_ALPHA_VERSION;
constexpr auto AppVersionReleaseStr = "2.7.1.3";<|MERGE_RESOLUTION|>--- conflicted
+++ resolved
@@ -20,17 +20,10 @@
 // used in Updater.cpp and Setup.iss for Windows
 constexpr auto AppId = "{9DB6C981-7FD2-41B5-AEF2-20C933FD3F21}"_cs;
 constexpr auto AppNameOld = "Telegram Win (Unofficial)"_cs;
-<<<<<<< HEAD
 constexpr auto AppName = "64Gram Desktop"_cs;
 constexpr auto AppFile = "64Gram"_cs;
-constexpr auto AppVersion = 2007001;
-constexpr auto AppVersionStr = "2.7.1";
-=======
-constexpr auto AppName = "Telegram Desktop"_cs;
-constexpr auto AppFile = "Telegram"_cs;
 constexpr auto AppVersion = 2007002;
 constexpr auto AppVersionStr = "2.7.2";
->>>>>>> ffdcda5a
 constexpr auto AppBetaVersion = false;
 constexpr auto AppAlphaVersion = TDESKTOP_ALPHA_VERSION;
 constexpr auto AppVersionReleaseStr = "2.7.1.3";