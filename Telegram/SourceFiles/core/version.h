/*
This file is part of Telegram Desktop,
the official desktop application for the Telegram messaging service.

For license and copyright information please follow this link:
https://github.com/telegramdesktop/tdesktop/blob/master/LEGAL
*/
#pragma once

#include "base/const_string.h"

#define TDESKTOP_REQUESTED_ALPHA_VERSION (0ULL)

#ifdef TDESKTOP_ALLOW_CLOSED_ALPHA
#define TDESKTOP_ALPHA_VERSION TDESKTOP_REQUESTED_ALPHA_VERSION
#else // TDESKTOP_ALLOW_CLOSED_ALPHA
#define TDESKTOP_ALPHA_VERSION (0ULL)
#endif // TDESKTOP_ALLOW_CLOSED_ALPHA

// used in Updater.cpp and Setup.iss for Windows
constexpr auto AppId = "{53F49750-6209-4FBF-9CA8-7A333C87D1ED}"_cs;
constexpr auto AppNameOld = "Telegram Win (Unofficial)"_cs;
constexpr auto AppName = "Telegram Desktop"_cs;
constexpr auto AppFile = "Telegram"_cs;
<<<<<<< HEAD
constexpr auto AppVersion = 3002008;
constexpr auto AppVersionStr = "3.2.8";
constexpr auto AppBetaVersion = true;
constexpr auto AppAlphaVersion = TDESKTOP_ALPHA_VERSION;

constexpr auto PTelegramAppVersion = 0000003;
constexpr auto PTelegramAppVersionStr = "0.0.3";
constexpr auto PTelegramAppBetaVersion = false;
=======
constexpr auto AppVersion = 3004002;
constexpr auto AppVersionStr = "3.4.2";
constexpr auto AppBetaVersion = false;
constexpr auto AppAlphaVersion = TDESKTOP_ALPHA_VERSION;
>>>>>>> f3faa52b
<|MERGE_RESOLUTION|>--- conflicted
+++ resolved
@@ -22,18 +22,11 @@
 constexpr auto AppNameOld = "Telegram Win (Unofficial)"_cs;
 constexpr auto AppName = "Telegram Desktop"_cs;
 constexpr auto AppFile = "Telegram"_cs;
-<<<<<<< HEAD
-constexpr auto AppVersion = 3002008;
-constexpr auto AppVersionStr = "3.2.8";
-constexpr auto AppBetaVersion = true;
+constexpr auto AppVersion = 3004002;
+constexpr auto AppVersionStr = "3.4.2";
+constexpr auto AppBetaVersion = false;
 constexpr auto AppAlphaVersion = TDESKTOP_ALPHA_VERSION;
 
 constexpr auto PTelegramAppVersion = 0000003;
 constexpr auto PTelegramAppVersionStr = "0.0.3";
-constexpr auto PTelegramAppBetaVersion = false;
-=======
-constexpr auto AppVersion = 3004002;
-constexpr auto AppVersionStr = "3.4.2";
-constexpr auto AppBetaVersion = false;
-constexpr auto AppAlphaVersion = TDESKTOP_ALPHA_VERSION;
->>>>>>> f3faa52b
+constexpr auto PTelegramAppBetaVersion = false;