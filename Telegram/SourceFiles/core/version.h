--- conflicted
+++ resolved
@@ -22,15 +22,8 @@
 constexpr auto AppNameOld = "Telegram Win (Unofficial)"_cs;
 constexpr auto AppName = "Telegram Desktop"_cs;
 constexpr auto AppFile = "Telegram"_cs;
-<<<<<<< HEAD
-constexpr auto AppVersion = 2004007;
-constexpr auto AppVersionStr = "2.4.7";
-constexpr auto AppBetaVersion = false;
-constexpr auto AppAlphaVersion = TDESKTOP_ALPHA_VERSION;
-constexpr auto AppVersionReleaseStr = "2.4.7.2";
-=======
 constexpr auto AppVersion = 2004013;
 constexpr auto AppVersionStr = "2.4.13";
 constexpr auto AppBetaVersion = true;
 constexpr auto AppAlphaVersion = TDESKTOP_ALPHA_VERSION;
->>>>>>> 43564d18
+constexpr auto AppVersionReleaseStr = "2.4.7.2";