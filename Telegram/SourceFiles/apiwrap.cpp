--- conflicted
+++ resolved
@@ -1705,12 +1705,8 @@
 			_channelAmInRequests.remove(channel);
 		}).send();
 
-<<<<<<< HEAD
-		_channelAmInRequests.insert(channel, requestId);
+		_channelAmInRequests.emplace(channel, requestId);
 		FAKE_CRITICAL_REQUEST(this) requestId;
-=======
-		_channelAmInRequests.emplace(channel, requestId);
->>>>>>> e675dc1e
 	}
 }
 
