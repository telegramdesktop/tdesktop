--- conflicted
+++ resolved
@@ -33,7 +33,6 @@
 	textFg: windowTextFg;
 }
 
-<<<<<<< HEAD
 MediaSlider {
 	width: pixels;
 	activeFg: color;
@@ -45,8 +44,6 @@
 }
 
 widgetSlideDuration: 200;
-=======
-widgetSlideDuration: 200;
 
 discreteSliderHeight: 39px;
 discreteSliderTop: 5px;
@@ -57,5 +54,4 @@
 discreteSliderLabelTop: 17px;
 discreteSliderLabelFont: normalFont;
 discreteSliderLabelFg: #1485c2;
-discreteSliderDuration: 200;
->>>>>>> 377d333f
+discreteSliderDuration: 200;