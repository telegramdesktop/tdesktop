/*
This file is part of Telegram Desktop,
the official desktop version of Telegram messaging app, see https://telegram.org
 
Telegram Desktop is free software: you can redistribute it and/or modify
it under the terms of the GNU General Public License as published by
the Free Software Foundation, either version 3 of the License, or
(at your option) any later version.
 
It is distributed in the hope that it will be useful,
but WITHOUT ANY WARRANTY; without even the implied warranty of
MERCHANTABILITY or FITNESS FOR A PARTICULAR PURPOSE. See the
GNU General Public License for more details.
 
Full license: https://github.com/telegramdesktop/tdesktop/blob/master/LICENSE
Copyright (c) 2014-2015 John Preston, https://desktop.telegram.org
*/
#pragma once

class PsMacWindowData;

class PsMacWindowPrivate {
public:

	PsMacWindowPrivate();

    void setWindowBadge(const QString &str);
    void startBounce();

	void updateDelegate();
    
    void showNotify(uint64 peer, int32 msgId, const QPixmap &pix, const QString &title, const QString &subtitle, const QString &msg, bool withReply);
    void clearNotifies(uint64 peer = 0);
    
    void enableShadow(WId winId);

	bool filterNativeEvent(void *event);

    virtual void activeSpaceChanged() {
    }
	virtual void darkModeChanged() {
	}
    virtual void notifyClicked(unsigned long long peer, int msgid) {
    }
    virtual void notifyReplied(unsigned long long peer, int msgid, const char *str) {
    }
    
	~PsMacWindowPrivate();

    PsMacWindowData *data;
    
};

void objc_holdOnTop(WId winId);
bool objc_darkMode();
void objc_showOverAll(WId winId, bool canFocus = true);
void objc_bringToBack(WId winId);
void objc_activateWnd(WId winId);

void objc_debugShowAlert(const QString &str);
void objc_outputDebugString(const QString &str);
bool objc_idleSupported();
bool objc_idleTime(int64 &idleTime);

bool objc_showOpenWithMenu(int x, int y, const QString &file);

void objc_showInFinder(const QString &file, const QString &path);
void objc_openFile(const QString &file, bool openwith);
void objc_start();
void objc_finish();
bool objc_execUpdater();
void objc_execTelegram(const QString &crashreport);

void objc_registerCustomScheme();

void objc_activateProgram(WId winId);
bool objc_moveFile(const QString &from, const QString &to);
void objc_deleteDir(const QString &dir);

<<<<<<< HEAD
QString objc_documentsPath();
=======
double objc_appkitVersion();

>>>>>>> 02961ecc
QString objc_appDataPath();
QString objc_downloadPath();
QString objc_currentCountry();
QString objc_currentLang();
QString objc_convertFileUrl(const QString &url);
QByteArray objc_downloadPathBookmark(const QString &path);
QByteArray objc_pathBookmark(const QString &path);
void objc_downloadPathEnableAccess(const QByteArray &bookmark);

class objc_FileBookmarkData;
class objc_FileBookmark {
public:
	objc_FileBookmark(const QByteArray &bookmark);
	bool valid() const;
	bool enable() const;
	void disable() const;

	const QString &name(const QString &original) const;
	QByteArray bookmark() const;

	~objc_FileBookmark();

private:
	objc_FileBookmarkData *data;

};<|MERGE_RESOLUTION|>--- conflicted
+++ resolved
@@ -1,17 +1,17 @@
 /*
 This file is part of Telegram Desktop,
 the official desktop version of Telegram messaging app, see https://telegram.org
- 
+
 Telegram Desktop is free software: you can redistribute it and/or modify
 it under the terms of the GNU General Public License as published by
 the Free Software Foundation, either version 3 of the License, or
 (at your option) any later version.
- 
+
 It is distributed in the hope that it will be useful,
 but WITHOUT ANY WARRANTY; without even the implied warranty of
 MERCHANTABILITY or FITNESS FOR A PARTICULAR PURPOSE. See the
 GNU General Public License for more details.
- 
+
 Full license: https://github.com/telegramdesktop/tdesktop/blob/master/LICENSE
 Copyright (c) 2014-2015 John Preston, https://desktop.telegram.org
 */
@@ -28,10 +28,10 @@
     void startBounce();
 
 	void updateDelegate();
-    
+
     void showNotify(uint64 peer, int32 msgId, const QPixmap &pix, const QString &title, const QString &subtitle, const QString &msg, bool withReply);
     void clearNotifies(uint64 peer = 0);
-    
+
     void enableShadow(WId winId);
 
 	bool filterNativeEvent(void *event);
@@ -44,11 +44,11 @@
     }
     virtual void notifyReplied(unsigned long long peer, int msgid, const char *str) {
     }
-    
+
 	~PsMacWindowPrivate();
 
     PsMacWindowData *data;
-    
+
 };
 
 void objc_holdOnTop(WId winId);
@@ -77,12 +77,9 @@
 bool objc_moveFile(const QString &from, const QString &to);
 void objc_deleteDir(const QString &dir);
 
-<<<<<<< HEAD
-QString objc_documentsPath();
-=======
 double objc_appkitVersion();
 
->>>>>>> 02961ecc
+QString objc_documentsPath();
 QString objc_appDataPath();
 QString objc_downloadPath();
 QString objc_currentCountry();
