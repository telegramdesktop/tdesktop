/*
This file is part of Telegram Desktop,
the official desktop version of Telegram messaging app, see https://telegram.org

Telegram Desktop is free software: you can redistribute it and/or modify
it under the terms of the GNU General Public License as published by
the Free Software Foundation, either version 3 of the License, or
(at your option) any later version.

It is distributed in the hope that it will be useful,
but WITHOUT ANY WARRANTY; without even the implied warranty of
MERCHANTABILITY or FITNESS FOR A PARTICULAR PURPOSE. See the
GNU General Public License for more details.

Full license: https://github.com/telegramdesktop/tdesktop/blob/master/LICENSE
Copyright (c) 2014 John Preston, https://desktop.telegram.org
*/
#include "stdafx.h"
#include "application.h"
#include "style.h"

#include "pspecific.h"
#include "fileuploader.h"
#include "mainwidget.h"

#include "lang.h"
#include "boxes/confirmbox.h"
#include "langloaderplain.h"

#include "localstorage.h"

namespace {
	Application *mainApp = 0;
	FileUploader *uploader = 0;
	QString lng;

	void mtpStateChanged(int32 dc, int32 state) {
		if (App::wnd()) {
			App::wnd()->mtpStateChanged(dc, state);
		}
	}

	void mtpSessionReset(int32 dc) {
		if (App::main() && dc == MTP::maindc()) {
			App::main()->getDifference();
		}
	}

	class _DebugWaiter : public QObject {
	public:

		_DebugWaiter(QObject *parent) : QObject(parent), _debugState(0) {

		}
		bool eventFilter(QObject *o, QEvent *e) {
			if (e->type() == QEvent::KeyPress) {
				QKeyEvent *ev = static_cast<QKeyEvent*>(e);
				switch (_debugState) {
				case 0: if (ev->key() == Qt::Key_F12) _debugState = 1; break;
				case 1: if (ev->key() == Qt::Key_F11) _debugState = 2; else if (ev->key() != Qt::Key_F12) _debugState = 0; break;
				case 2: if (ev->key() == Qt::Key_F10) _debugState = 3; else if (ev->key() != Qt::Key_F11) _debugState = 0; break;
				case 3: if (ev->key() == Qt::Key_F11) _debugState = 4; else if (ev->key() != Qt::Key_F10) _debugState = 0; break;
				case 4: if (ev->key() == Qt::Key_F12) offerDebug(); if (ev->key() != Qt::Key_F11) _debugState = 0; break;
				}

				if (cPlatform() == dbipMac && ev->key() == Qt::Key_W && (ev->modifiers() & (Qt::MetaModifier | Qt::ControlModifier))) {
					if (cWorkMode() == dbiwmTrayOnly || cWorkMode() == dbiwmWindowAndTray) {
						App::wnd()->minimizeToTray();
						return true;
					}
				}
			}
			return QObject::eventFilter(o, e);
		}
		void offerDebug() {
			ConfirmBox *box = new ConfirmBox(lang(lng_sure_enable_debug));
			connect(box, SIGNAL(confirmed()), App::app(), SLOT(onEnableDebugMode()));
			App::wnd()->showLayer(box);
		}

	private:

		int _debugState;
	};
}

Application::Application(int &argc, char **argv) : PsApplication(argc, argv),
    serverName(psServerPrefix() + cGUIDStr()), closing(false),
	updateRequestId(0), updateReply(0), updateThread(0), updateDownloader(0), _translator(0) {

	DEBUG_LOG(("Application Info: creation.."));

	QByteArray d(QDir((cPlatform() == dbipWindows ? cExeDir() : cWorkingDir()).toLower()).absolutePath().toUtf8());
	char h[33] = { 0 };
	hashMd5Hex(d.constData(), d.size(), h);
	h[4] = 0; // use first 4 chars
	serverName = psServerPrefix() + h;

	if (mainApp) {
		DEBUG_LOG(("Application Error: another Application was created, terminating.."));
		exit(0);
	}
	mainApp = this;

	installEventFilter(new _DebugWaiter(this));

    QFontDatabase::addApplicationFont(qsl(":/gui/art/fonts/OpenSans-Regular.ttf"));
    QFontDatabase::addApplicationFont(qsl(":/gui/art/fonts/OpenSans-Bold.ttf"));
    QFontDatabase::addApplicationFont(qsl(":/gui/art/fonts/OpenSans-Semibold.ttf"));

	float64 dpi = primaryScreen()->logicalDotsPerInch();
	if (dpi <= 108) { // 0-96-108
		cSetScreenScale(dbisOne);
	} else if (dpi <= 132) { // 108-120-132
		cSetScreenScale(dbisOneAndQuarter);
	} else if (dpi <= 168) { // 132-144-168
		cSetScreenScale(dbisOneAndHalf);
	} else { // 168-192-inf
		cSetScreenScale(dbisTwo);
	}

    if (devicePixelRatio() > 1) {
        cSetRetina(true);
        cSetRetinaFactor(devicePixelRatio());
        cSetIntRetinaFactor(int32(cRetinaFactor()));
		cSetConfigScale(dbisOne);
		cSetRealScale(dbisOne);
    }

	if (cLang() < languageTest) {
		cSetLang(languageId());
	}
	if (cLang() == languageTest) {
		if (QFileInfo(cLangFile()).exists()) {
			LangLoaderPlain loader(cLangFile());
			cSetLangErrors(loader.errors());
			if (!cLangErrors().isEmpty()) {
				LOG(("Lang load errors: %1").arg(cLangErrors()));
			} else if (!loader.warnings().isEmpty()) {
				LOG(("Lang load warnings: %1").arg(loader.warnings()));
			}
		} else {
			cSetLang(languageDefault);
		}
	} else if (cLang() > languageDefault && cLang() < languageCount) {
		LangLoaderPlain loader(qsl(":/langs/lang_") + LanguageCodes[cLang()] + qsl(".strings"));
		if (!loader.errors().isEmpty()) {
			LOG(("Lang load errors: %1").arg(loader.errors()));
		} else if (!loader.warnings().isEmpty()) {
			LOG(("Lang load warnings: %1").arg(loader.warnings()));
		}
	}

	installTranslator(_translator = new Translator());

	style::startManager();
	anim::startManager();
	historyInit();

	DEBUG_LOG(("Application Info: inited.."));

    window = new Window();

	psInstallEventFilter();

	connect(&socket, SIGNAL(connected()), this, SLOT(socketConnected()));
	connect(&socket, SIGNAL(disconnected()), this, SLOT(socketDisconnected()));
	connect(&socket, SIGNAL(error(QLocalSocket::LocalSocketError)), this, SLOT(socketError(QLocalSocket::LocalSocketError)));
	connect(&socket, SIGNAL(bytesWritten(qint64)), this, SLOT(socketWritten(qint64)));
	connect(&socket, SIGNAL(readyRead()), this, SLOT(socketReading()));
	connect(&server, SIGNAL(newConnection()), this, SLOT(newInstanceConnected()));
	connect(this, SIGNAL(aboutToQuit()), this, SLOT(closeApplication()));
	connect(&updateCheckTimer, SIGNAL(timeout()), this, SLOT(startUpdateCheck()));
	connect(this, SIGNAL(updateFailed()), this, SLOT(onUpdateFailed()));
	connect(this, SIGNAL(updateReady()), this, SLOT(onUpdateReady()));
	connect(this, SIGNAL(applicationStateChanged(Qt::ApplicationState)), this, SLOT(onAppStateChanged(Qt::ApplicationState)));
	//connect(&writeUserConfigTimer, SIGNAL(timeout()), this, SLOT(onWriteUserConfig()));
	//writeUserConfigTimer.setSingleShot(true);

	connect(&killDownloadSessionsTimer, SIGNAL(timeout()), this, SLOT(killDownloadSessions()));

	if (cManyInstance()) {
		startApp();
	} else {
        DEBUG_LOG(("Application Info: connecting local socket to %1..").arg(serverName));
		socket.connectToServer(serverName);
	}
}

void Application::onAppUpdate(const MTPhelp_AppUpdate &response) {
    updateRequestId = 0;

	cSetLastUpdateCheck(unixtime());
	Local::writeSettings();
	if (response.type() == mtpc_help_noAppUpdate) {
		startUpdateCheck();
	} else {
		updateThread = new QThread();
		connect(updateThread, SIGNAL(finished()), updateThread, SLOT(deleteLater()));
		updateDownloader = new PsUpdateDownloader(updateThread, response.c_help_appUpdate());
		updateThread->start();
	}
}

bool Application::onAppUpdateFail() {
	updateRequestId = 0;
	cSetLastUpdateCheck(unixtime());
	Local::writeSettings();
	startUpdateCheck();
	return true;
}

void Application::updateGotCurrent() {
	if (!updateReply || updateThread) return;

	cSetLastUpdateCheck(unixtime());
	QRegularExpressionMatch m = QRegularExpression(qsl("^\\s*(\\d+)\\s*:\\s*([\\x21-\\x7f]+)\\s*$")).match(QString::fromUtf8(updateReply->readAll()));
	if (m.hasMatch()) {
		int32 currentVersion = m.captured(1).toInt();
		if (currentVersion > AppVersion) {
			updateThread = new QThread();
			connect(updateThread, SIGNAL(finished()), updateThread, SLOT(deleteLater()));
			updateDownloader = new PsUpdateDownloader(updateThread, m.captured(2));
			updateThread->start();
		}
	}
	if (updateReply) updateReply->deleteLater();
	updateReply = 0;
	if (!updateThread) {
		QDir updates(cWorkingDir() + "tupdates");
		if (updates.exists()) {
			QFileInfoList list = updates.entryInfoList(QDir::Files);
			for (QFileInfoList::iterator i = list.begin(), e = list.end(); i != e; ++i) {
                if (QRegularExpression("^(tupdate|tmacupd|tlinuxupd|tlinux32upd)\\d+$", QRegularExpression::CaseInsensitiveOption).match(i->fileName()).hasMatch()) {
					QFile(i->absoluteFilePath()).remove();
				}
			}
		}
		emit updateLatest();
	}
	startUpdateCheck(true);
	Local::writeSettings();
}

void Application::updateFailedCurrent(QNetworkReply::NetworkError e) {
	LOG(("App Error: could not get current version (update check): %1").arg(e));
	if (updateReply) updateReply->deleteLater();
	updateReply = 0;

	emit updateFailed();
	startUpdateCheck(true);
}

void Application::onUpdateReady() {
	if (updateDownloader) {
		updateDownloader->deleteLater();
		updateDownloader = 0;
	}
	updateCheckTimer.stop();

	cSetLastUpdateCheck(unixtime());
	Local::writeSettings();
}

void Application::onUpdateFailed() {
	if (updateDownloader) {
		updateDownloader->deleteLater();
		updateDownloader = 0;
		if (updateThread) updateThread->quit();
		updateThread = 0;
	}

	cSetLastUpdateCheck(unixtime());
	Local::writeSettings();
}

void Application::regPhotoUpdate(const PeerId &peer, MsgId msgId) {
	photoUpdates.insert(msgId, peer);
}

void Application::clearPhotoUpdates() {
	photoUpdates.clear();
}

bool Application::isPhotoUpdating(const PeerId &peer) {
	for (QMap<MsgId, PeerId>::iterator i = photoUpdates.begin(), e = photoUpdates.end(); i != e; ++i) {
		if (i.value() == peer) {
			return true;
		}
	}
	return false;
}

void Application::cancelPhotoUpdate(const PeerId &peer) {
	for (QMap<MsgId, PeerId>::iterator i = photoUpdates.begin(), e = photoUpdates.end(); i != e;) {
		if (i.value() == peer) {
			i = photoUpdates.erase(i);
		} else {
			++i;
		}
	}
}

void Application::selfPhotoCleared(const MTPUserProfilePhoto &result) {
	if (!App::self()) return;
	App::self()->setPhoto(result);
	emit peerPhotoDone(App::self()->id);
}

void Application::chatPhotoCleared(PeerId peer, const MTPmessages_StatedMessage &result) {
	if (App::main()) {
		App::main()->sentFullDataReceived(0, result);
	}
	cancelPhotoUpdate(peer);
	emit peerPhotoDone(peer);
}

void Application::selfPhotoDone(const MTPphotos_Photo &result) {
	if (!App::self()) return;
	const MTPDphotos_photo &photo(result.c_photos_photo());
	App::feedPhoto(photo.vphoto);
	App::feedUsers(photo.vusers);
	cancelPhotoUpdate(App::self()->id);
	emit peerPhotoDone(App::self()->id);
}

void Application::chatPhotoDone(PeerId peer, const MTPmessages_StatedMessage &result) {
	if (App::main()) {
		App::main()->sentFullDataReceived(0, result);
	}
	cancelPhotoUpdate(peer);
	emit peerPhotoDone(peer);
}

bool Application::peerPhotoFail(PeerId peer, const RPCError &e) {
	LOG(("Application Error: update photo failed %1: %2").arg(e.type()).arg(e.description()));
	cancelPhotoUpdate(peer);
	emit peerPhotoFail(peer);
	return true;
}

void Application::peerClearPhoto(PeerId peer) {
	if (App::self() && App::self()->id == peer) {
		MTP::send(MTPphotos_UpdateProfilePhoto(MTP_inputPhotoEmpty(), MTP_inputPhotoCropAuto()), rpcDone(&Application::selfPhotoCleared), rpcFail(&Application::peerPhotoFail, peer));
	} else {
		MTP::send(MTPmessages_EditChatPhoto(MTP_int(int32(peer & 0xFFFFFFFF)), MTP_inputChatPhotoEmpty()), rpcDone(&Application::chatPhotoCleared, peer), rpcFail(&Application::peerPhotoFail, peer));
	}
}

//void Application::writeUserConfigIn(uint64 ms) {
//	if (!writeUserConfigTimer.isActive()) {
//		writeUserConfigTimer.start(ms);
//	}
//}

void Application::killDownloadSessionsStart(int32 dc) {
	if (killDownloadSessionTimes.constFind(dc) == killDownloadSessionTimes.cend()) {
		killDownloadSessionTimes.insert(dc, getms() + MTPAckSendWaiting + MTPKillFileSessionTimeout);
	}
	if (!killDownloadSessionsTimer.isActive()) {
		killDownloadSessionsTimer.start(MTPAckSendWaiting + MTPKillFileSessionTimeout + 5);
	}
}

void Application::killDownloadSessionsStop(int32 dc) {
	killDownloadSessionTimes.remove(dc);
	if (killDownloadSessionTimes.isEmpty() && killDownloadSessionsTimer.isActive()) {
		killDownloadSessionsTimer.stop();
	}
}

void Application::checkLocalTime() {
	if (App::main()) App::main()->checkLastUpdate(checkms());
}

//void Application::onWriteUserConfig() {
//	Local::writeUserSettings();
//}

void Application::onAppStateChanged(Qt::ApplicationState state) {
	checkLocalTime();
	if (window) window->updateIsActive((state == Qt::ApplicationActive) ? cOnlineFocusTimeout() : cOfflineBlurTimeout());
}

void Application::killDownloadSessions() {
	uint64 ms = getms(), left = MTPAckSendWaiting + MTPKillFileSessionTimeout;
	for (QMap<int32, uint64>::iterator i = killDownloadSessionTimes.begin(); i != killDownloadSessionTimes.end(); ) {
		if (i.value() <= ms) {
			for (int j = 0; j < MTPDownloadSessionsCount; ++j) {
				MTP::stopSession(MTP::dld[j] + i.key());
			}
			i = killDownloadSessionTimes.erase(i);
		} else {
			if (i.value() - ms < left) {
				left = i.value() - ms;
			}
			++i;
		}
	}
	if (!killDownloadSessionTimes.isEmpty()) {
		killDownloadSessionsTimer.start(left);
	}
}

void Application::photoUpdated(MsgId msgId, const MTPInputFile &file) {
	if (!App::self()) return;

	QMap<MsgId, PeerId>::iterator i = photoUpdates.find(msgId);
	if (i != photoUpdates.end()) {
		PeerId peer = i.value();
		if (peer == App::self()->id) {
			MTP::send(MTPphotos_UploadProfilePhoto(file, MTP_string(""), MTP_inputGeoPointEmpty(), MTP_inputPhotoCrop(MTP_double(0), MTP_double(0), MTP_double(100))), rpcDone(&Application::selfPhotoDone), rpcFail(&Application::peerPhotoFail, peer));
		} else {
			History *hist = App::history(peer);
			hist->sendRequestId = MTP::send(MTPmessages_EditChatPhoto(MTP_int(peer & 0xFFFFFFFF), MTP_inputChatUploadedPhoto(file, MTP_inputPhotoCrop(MTP_double(0), MTP_double(0), MTP_double(100)))), rpcDone(&Application::chatPhotoDone, peer), rpcFail(&Application::peerPhotoFail, peer), 0, 0, hist->sendRequestId);
		}
	}
}

void Application::onEnableDebugMode() {
	if (!cDebug()) {
		logsInitDebug();
		cSetDebug(true);
		QFile f(cWorkingDir() + qsl("tdata/withdebug"));
		if (f.open(QIODevice::WriteOnly)) {
			f.write("1");
			f.close();
		}
	}
	App::wnd()->hideLayer();
}

Application::UpdatingState Application::updatingState() {
	if (!updateThread) return Application::UpdatingNone;
	if (!updateDownloader) return Application::UpdatingReady;
	return Application::UpdatingDownload;
}

int32 Application::updatingSize() {
	if (!updateDownloader) return 0;
	return updateDownloader->size();
}

int32 Application::updatingReady() {
	if (!updateDownloader) return 0;
	return updateDownloader->ready();
}

FileUploader *Application::uploader() {
	if (!::uploader) ::uploader = new FileUploader();
	return ::uploader;
}

void Application::uploadProfilePhoto(const QImage &tosend, const PeerId &peerId) {
	PreparedPhotoThumbs photoThumbs;
	QVector<MTPPhotoSize> photoSizes;

	QPixmap thumb = QPixmap::fromImage(tosend.scaled(160, 160, Qt::KeepAspectRatio, Qt::SmoothTransformation), Qt::ColorOnly);
	photoThumbs.insert('a', thumb);
	photoSizes.push_back(MTP_photoSize(MTP_string("a"), MTP_fileLocationUnavailable(MTP_long(0), MTP_int(0), MTP_long(0)), MTP_int(thumb.width()), MTP_int(thumb.height()), MTP_int(0)));

	QPixmap medium = QPixmap::fromImage(tosend.scaled(320, 320, Qt::KeepAspectRatio, Qt::SmoothTransformation), Qt::ColorOnly);
	photoThumbs.insert('b', medium);
	photoSizes.push_back(MTP_photoSize(MTP_string("b"), MTP_fileLocationUnavailable(MTP_long(0), MTP_int(0), MTP_long(0)), MTP_int(medium.width()), MTP_int(medium.height()), MTP_int(0)));

	QPixmap full = QPixmap::fromImage(tosend, Qt::ColorOnly);
	photoThumbs.insert('c', full);
	photoSizes.push_back(MTP_photoSize(MTP_string("c"), MTP_fileLocationUnavailable(MTP_long(0), MTP_int(0), MTP_long(0)), MTP_int(full.width()), MTP_int(full.height()), MTP_int(0)));

	QByteArray jpeg;
	QBuffer jpegBuffer(&jpeg);
	full.save(&jpegBuffer, "JPG", 87);

	PhotoId id = MTP::nonce<PhotoId>();

	MTPPhoto photo(MTP_photo(MTP_long(id), MTP_long(0), MTP_int(MTP::authedId()), MTP_int(unixtime()), MTP_string(""), MTP_geoPointEmpty(), MTP_vector<MTPPhotoSize>(photoSizes)));

	QString file, filename;
	int32 filesize = 0;
	QByteArray data;

	ReadyLocalMedia ready(ToPreparePhoto, file, filename, filesize, data, id, id, qsl("jpg"), peerId, photo, photoThumbs, MTP_documentEmpty(MTP_long(0)), jpeg, false);

	connect(App::uploader(), SIGNAL(photoReady(MsgId, const MTPInputFile &)), App::app(), SLOT(photoUpdated(MsgId, const MTPInputFile &)), Qt::UniqueConnection);

	MsgId newId = clientMsgId();
	App::app()->regPhotoUpdate(peerId, newId);
	App::uploader()->uploadMedia(newId, ready);
}

void Application::stopUpdate() {
	if (updateReply) {
		updateReply->abort();
		updateReply->deleteLater();
		updateReply = 0;
	}
	if (updateDownloader) {
		updateDownloader->deleteLater();
		updateDownloader = 0;
		if (updateThread) updateThread->quit();
		updateThread = 0;
	}
}

void Application::startUpdateCheck(bool forceWait) {
	updateCheckTimer.stop();
	if (updateRequestId || updateThread || updateReply || !cAutoUpdate() || true) return;
	
	int32 updateInSecs = cLastUpdateCheck() + UpdateDelayConstPart + (rand() % UpdateDelayRandPart) - unixtime();
	bool sendRequest = (updateInSecs <= 0 || updateInSecs > (UpdateDelayConstPart + UpdateDelayRandPart));
	if (!sendRequest && !forceWait) {
		QDir updates(cWorkingDir() + "tupdates");
		if (updates.exists()) {
			QFileInfoList list = updates.entryInfoList(QDir::Files);
			for (QFileInfoList::iterator i = list.begin(), e = list.end(); i != e; ++i) {
                if (QRegularExpression("^(tupdate|tmacupd|tlinuxupd|tlinux32upd)\\d+$", QRegularExpression::CaseInsensitiveOption).match(i->fileName()).hasMatch()) {
					sendRequest = true;
				}
			}
		}
	}
    if (cManyInstance() && !cDebug()) return; // only main instance is updating

	if (sendRequest) {
		QUrl url(cUpdateURL());
		if (DevChannel) url.setQuery("dev=1");
		QString u = url.toString();
		QNetworkRequest checkVersion(url);
		if (updateReply) updateReply->deleteLater();

		App::setProxySettings(updateManager);
		updateReply = updateManager.get(checkVersion);
		connect(updateReply, SIGNAL(finished()), this, SLOT(updateGotCurrent()));
		connect(updateReply, SIGNAL(error(QNetworkReply::NetworkError)), this, SLOT(updateFailedCurrent(QNetworkReply::NetworkError)));
//		updateRequestId = MTP::send(MTPhelp_GetAppUpdate(MTP_string(cApiDeviceModel()), MTP_string(cApiSystemVersion()), MTP_string(cApiAppVersion()), MTP_string(cApiLang())), rpcDone(&Application::onAppUpdate), rpcFail(&Application::onAppUpdateFail);
		emit updateChecking();
	} else {
		updateCheckTimer.start((updateInSecs + 5) * 1000);
	}
}

namespace {
	QChar _toHex(ushort v) {
		v = v & 0x000F;
		return QChar::fromLatin1((v >= 10) ? ('a' + (v - 10)) : ('0' + v));
	}
	ushort _fromHex(QChar c) {
		return ((c.unicode() >= uchar('a')) ? (c.unicode() - uchar('a') + 10) : (c.unicode() - uchar('0'))) & 0x000F;
	}

	QString _escapeTo7bit(const QString &str) {
		QString result;
		result.reserve(str.size() * 2);
		for (int i = 0, l = str.size(); i != l; ++i) {
			QChar ch(str.at(i));
			ushort uch(ch.unicode());
			if (uch < 32 || uch > 127 || uch == ushort(uchar('%'))) {
				result.append('%').append(_toHex(uch >> 12)).append(_toHex(uch >> 8)).append(_toHex(uch >> 4)).append(_toHex(uch));
			} else {
				result.append(ch);
			}
		}
		return result;
	}

	QString _escapeFrom7bit(const QString &str) {
		QString result;
		result.reserve(str.size());
		for (int i = 0, l = str.size(); i != l; ++i) {
			QChar ch(str.at(i));
			if (ch == QChar::fromLatin1('%') && i + 4 < l) {
				result.append(QChar(ushort((_fromHex(str.at(i + 1)) << 12) | (_fromHex(str.at(i + 2)) << 8) | (_fromHex(str.at(i + 3)) << 4) | _fromHex(str.at(i + 4)))));
				i += 4;
			} else {
				result.append(ch);
			}
		}
		return result;
	}
}

void Application::socketConnected() {
	DEBUG_LOG(("Application Info: socket connected, this is not the first application instance, sending show command.."));
	closing = true;
	QString commands;
	const QStringList &lst(cSendPaths());
	for (QStringList::const_iterator i = lst.cbegin(), e = lst.cend(); i != e; ++i) {
		commands += qsl("SEND:") + _escapeTo7bit(*i) + ';';
	}
	if (!cStartUrl().isEmpty()) {
		commands += qsl("OPEN:") + _escapeTo7bit(cStartUrl()) + ';';
	}
	commands += qsl("CMD:show;");
	DEBUG_LOG(("Application Info: writing commands %1").arg(commands));
	socket.write(commands.toLocal8Bit());
}

void Application::socketWritten(qint64/* bytes*/) {
	if (socket.state() != QLocalSocket::ConnectedState) {
		DEBUG_LOG(("Application Error: socket is not connected %1").arg(socket.state()));
		return;
	}
	if (socket.bytesToWrite()) {
		return;
	}
	DEBUG_LOG(("Application Info: show command written, waiting response.."));
}

void Application::socketReading() {
	if (socket.state() != QLocalSocket::ConnectedState) {
		DEBUG_LOG(("Application Error: socket is not connected %1").arg(socket.state()));
		return;
	}
	socketRead.append(socket.readAll());
	if (QRegularExpression("RES:(\\d+);").match(socketRead).hasMatch()) {
		uint64 pid = socketRead.mid(4, socketRead.length() - 5).toULongLong();
		psActivateProcess(pid);
		DEBUG_LOG(("Application Info: show command response received, pid = %1, activating and quiting..").arg(pid));
		return App::quit();
	}
}

void Application::socketError(QLocalSocket::LocalSocketError e) {
	if (closing) {
		DEBUG_LOG(("Application Error: could not write show command, error %1, quiting..").arg(e));
		return App::quit();
	}

	if (e == QLocalSocket::ServerNotFoundError) {
		DEBUG_LOG(("Application Info: this is the only instance of Telegram, starting server and app.."));
	} else {
		DEBUG_LOG(("Application Info: socket connect error %1, starting server and app..").arg(e));
	}
	socket.close();

	psCheckLocalSocket(serverName);
  
	if (!server.listen(serverName)) {
		LOG(("Application Error: failed to start listening to %1 server, error %2").arg(serverName).arg(int(server.serverError())));
		return App::quit();
	}

	if (!cNoStartUpdate() && psCheckReadyUpdate()) {
		cSetRestartingUpdate(true);
		DEBUG_LOG(("Application Info: installing update instead of starting app.."));
		return App::quit();
	}

	startApp();
}

void Application::checkMapVersion() {
	if (Local::oldMapVersion() < AppVersion) {
		psRegisterCustomScheme();
		if (Local::oldMapVersion()) {
			QString versionFeatures;
			if (DevChannel && Local::oldMapVersion() < 7019) {
				versionFeatures = QString::fromUtf8("\xe2\x80\x94 Passcode lock option added");
			} else if (!DevChannel && Local::oldMapVersion() < 7020) {
				versionFeatures = lang(lng_new_version7020).trimmed();
			}
			if (!versionFeatures.isEmpty()) {
				versionFeatures = lng_new_version_wrap(lt_version, QString::fromStdWString(AppVersionStr), lt_changes, versionFeatures, lt_link, qsl("https://desktop.telegram.org/#changelog"));
				window->serviceNotification(versionFeatures);
			}
		}
	}
}

void Application::startApp() {
	cChangeTimeFormat(QLocale::system().timeFormat(QLocale::ShortFormat));

	DEBUG_LOG(("Application Info: starting app.."));

	Local::ReadMapState state = Local::readMap(QByteArray());
	if (state == Local::ReadMapPassNeeded) {
		cSetHasPasscode(true);
	}

	DEBUG_LOG(("Application Info: local map read.."));

	window->createWinId();
	window->init();

	DEBUG_LOG(("Application Info: window created.."));

	if (state != Local::ReadMapPassNeeded) {
		MTP::start();
	}
	
	MTP::setStateChangedHandler(mtpStateChanged);
	MTP::setSessionResetHandler(mtpSessionReset);

	DEBUG_LOG(("Application Info: MTP started.."));

	initImageLinkManager();
	App::initMedia();

	DEBUG_LOG(("Application Info: showing."));
	if (state == Local::ReadMapPassNeeded) {
		window->setupPasscode(false);
	} else {
		if (MTP::authedId()) {
			window->setupMain(false);
		} else {
			window->setupIntro(false);
		}
	}
	window->firstShow();

	if (cStartToSettings()) {
		window->showSettings();
	}

	QNetworkProxyFactory::setUseSystemConfiguration(true);
<<<<<<< HEAD
	if (Local::oldMapVersion() < AppVersion) {
		psRegisterCustomScheme();
		if (Local::oldMapVersion() && Local::oldMapVersion() < 7006) {
			QString versionFeatures(lng_new_version7006_appstore(lt_version, QString::fromStdWString(AppVersionStr), lt_link, qsl("https://desktop.telegram.org/#changelog")));
			if (!versionFeatures.isEmpty()) {
				window->serviceNotification(versionFeatures);
			}
		}
=======
	
	if (state != Local::ReadMapPassNeeded) {
		checkMapVersion();
>>>>>>> acc1a3d6
	}

	window->updateIsActive(cOnlineFocusTimeout());
}

void Application::socketDisconnected() {
	if (closing) {
		DEBUG_LOG(("Application Error: socket disconnected before command response received, quiting.."));
		return App::quit();
	}
}

void Application::newInstanceConnected() {
	DEBUG_LOG(("Application Info: new local socket connected"));
	for (QLocalSocket *client = server.nextPendingConnection(); client; client = server.nextPendingConnection()) {
		clients.push_back(ClientSocket(client, QByteArray()));
		connect(client, SIGNAL(readyRead()), this, SLOT(readClients()));
		connect(client, SIGNAL(disconnected()), this, SLOT(removeClients()));
	}
}

void Application::readClients() {
	QString startUrl;
	QStringList toSend;
	for (ClientSockets::iterator i = clients.begin(), e = clients.end(); i != e; ++i) {
		i->second.append(i->first->readAll());
		if (i->second.size()) {
			QString cmds(QString::fromLocal8Bit(i->second));
			int32 from = 0, l = cmds.length();
			for (int32 to = cmds.indexOf(QChar(';'), from); to >= from; to = (from < l) ? cmds.indexOf(QChar(';'), from) : -1) {
				QStringRef cmd(&cmds, from, to - from);
				if (cmd.startsWith(qsl("CMD:"))) {
					execExternal(cmds.mid(from + 4, to - from - 4));
					QByteArray response(qsl("RES:%1;").arg(QCoreApplication::applicationPid()).toUtf8());
					i->first->write(response.data(), response.size());
				} else if (cmd.startsWith(qsl("SEND:"))) {
					if (cSendPaths().isEmpty()) {
						toSend.append(_escapeFrom7bit(cmds.mid(from + 5, to - from - 5)));
					}
				} else if (cmd.startsWith(qsl("OPEN:"))) {
					if (cStartUrl().isEmpty()) {
						startUrl = _escapeFrom7bit(cmds.mid(from + 5, to - from - 5));
					}
				} else {
					LOG(("Application Error: unknown command %1 passed in local socket").arg(QString(cmd.constData(), cmd.length())));
				}
				from = to + 1;
			}
			if (from > 0) {
				i->second = i->second.mid(from);
			}
		}
	}
	if (!toSend.isEmpty()) {
		QStringList paths(cSendPaths());
		paths.append(toSend);
		cSetSendPaths(paths);
	}
	if (!cSendPaths().isEmpty()) {
		if (App::wnd()) {
			App::wnd()->sendPaths();
		}
	}
	if (!startUrl.isEmpty()) {
		cSetStartUrl(startUrl);
	}
	if (!cStartUrl().isEmpty() && App::main() && App::self()) {
		App::main()->openLocalUrl(cStartUrl());
		cSetStartUrl(QString());
	}
}

void Application::removeClients() {
	DEBUG_LOG(("Application Info: remove clients slot called, clients %1").arg(clients.size()));
	for (ClientSockets::iterator i = clients.begin(), e = clients.end(); i != e;) {
		if (i->first->state() != QLocalSocket::ConnectedState) {
			DEBUG_LOG(("Application Info: removing client"));
			i = clients.erase(i);
			e = clients.end();
		} else {
			++i;
		}
	}
}

void Application::execExternal(const QString &cmd) {
	DEBUG_LOG(("Application Info: executing external command '%1'").arg(cmd));
	if (cmd == "show") {
		window->activate();
	}
}

void Application::closeApplication() {
	// close server
	server.close();
	for (ClientSockets::iterator i = clients.begin(), e = clients.end(); i != e; ++i) {
		disconnect(i->first, SIGNAL(disconnected()), this, SLOT(removeClients()));
		i->first->close();
	}
	clients.clear();

	MTP::stop();
}

Application::~Application() {
	App::setQuiting();
	window->setParent(0);

	anim::stopManager();

	socket.close();
	closeApplication();
	App::deinitMedia();
	deinitImageLinkManager();
	mainApp = 0;
	delete updateReply;
	delete ::uploader;
	updateReply = 0;
	if (updateDownloader) updateDownloader->deleteLater();
	updateDownloader = 0;
	if (updateThread) updateThread->quit();
	updateThread = 0;

	delete window;

	delete cChatBackground();
	cSetChatBackground(0);

	delete cChatDogImage();
	cSetChatDogImage(0);

	style::stopManager();
	
	delete _translator;
}

Application *Application::app() {
	return mainApp;
}

Window *Application::wnd() {
	return mainApp ? mainApp->window : 0;
}

QString Application::language() {
	if (!lng.length()) {
		lng = psCurrentLanguage();
	}
	if (!lng.length()) {
		lng = "en";
	}
	return lng;
}

int32 Application::languageId() {
	QByteArray l = language().toLatin1();
	for (int32 i = 0; i < languageCount; ++i) {
		if (l.at(0) == LanguageCodes[i][0] && l.at(1) == LanguageCodes[i][1]) {
			return i;
		}
	}
	return languageDefault;
}

MainWidget *Application::main() {
	return mainApp ? mainApp->window->mainWidget() : 0;
}<|MERGE_RESOLUTION|>--- conflicted
+++ resolved
@@ -713,7 +713,6 @@
 	}
 
 	QNetworkProxyFactory::setUseSystemConfiguration(true);
-<<<<<<< HEAD
 	if (Local::oldMapVersion() < AppVersion) {
 		psRegisterCustomScheme();
 		if (Local::oldMapVersion() && Local::oldMapVersion() < 7006) {
@@ -722,11 +721,10 @@
 				window->serviceNotification(versionFeatures);
 			}
 		}
-=======
+    }
 	
 	if (state != Local::ReadMapPassNeeded) {
 		checkMapVersion();
->>>>>>> acc1a3d6
 	}
 
 	window->updateIsActive(cOnlineFocusTimeout());
