/*
This file is part of Telegram Desktop,
the official desktop version of Telegram messaging app, see https://telegram.org

Telegram Desktop is free software: you can redistribute it and/or modify
it under the terms of the GNU General Public License as published by
the Free Software Foundation, either version 3 of the License, or
(at your option) any later version.

It is distributed in the hope that it will be useful,
but WITHOUT ANY WARRANTY; without even the implied warranty of
MERCHANTABILITY or FITNESS FOR A PARTICULAR PURPOSE. See the
GNU General Public License for more details.

In addition, as a special exception, the copyright holders give permission
to link the code of portions of this program with the OpenSSL library.

Full license: https://github.com/telegramdesktop/tdesktop/blob/master/LICENSE
Copyright (c) 2014-2016 John Preston, https://desktop.telegram.org
*/
#include "stdafx.h"
#include "application.h"
#include "style.h"

#include "shortcuts.h"

#include "pspecific.h"
#include "fileuploader.h"
#include "mainwidget.h"

#include "lang.h"
#include "boxes/confirmbox.h"
#include "langloaderplain.h"

#include "localstorage.h"

#include "autoupdater.h"

namespace {
	void mtpStateChanged(int32 dc, int32 state) {
		if (App::wnd()) {
			App::wnd()->mtpStateChanged(dc, state);
		}
	}

	void mtpSessionReset(int32 dc) {
		if (App::main() && dc == MTP::maindc()) {
			App::main()->getDifference();
		}
	}

	QChar _toHex(ushort v) {
		v = v & 0x000F;
		return QChar::fromLatin1((v >= 10) ? ('a' + (v - 10)) : ('0' + v));
	}
	ushort _fromHex(QChar c) {
		return ((c.unicode() >= uchar('a')) ? (c.unicode() - uchar('a') + 10) : (c.unicode() - uchar('0'))) & 0x000F;
	}

	QString _escapeTo7bit(const QString &str) {
		QString result;
		result.reserve(str.size() * 2);
		for (int i = 0, l = str.size(); i != l; ++i) {
			QChar ch(str.at(i));
			ushort uch(ch.unicode());
			if (uch < 32 || uch > 127 || uch == ushort(uchar('%'))) {
				result.append('%').append(_toHex(uch >> 12)).append(_toHex(uch >> 8)).append(_toHex(uch >> 4)).append(_toHex(uch));
			} else {
				result.append(ch);
			}
		}
		return result;
	}

	QString _escapeFrom7bit(const QString &str) {
		QString result;
		result.reserve(str.size());
		for (int i = 0, l = str.size(); i != l; ++i) {
			QChar ch(str.at(i));
			if (ch == QChar::fromLatin1('%') && i + 4 < l) {
				result.append(QChar(ushort((_fromHex(str.at(i + 1)) << 12) | (_fromHex(str.at(i + 2)) << 8) | (_fromHex(str.at(i + 3)) << 4) | _fromHex(str.at(i + 4)))));
				i += 4;
			} else {
				result.append(ch);
			}
		}
		return result;
	}
}

AppClass *AppObject = 0;

Application::Application(int &argc, char **argv) : QApplication(argc, argv)
, _secondInstance(false)
#ifndef TDESKTOP_DISABLE_AUTOUPDATE
, _updateReply(0)
, _updateThread(0)
, _updateChecker(0)
#endif
{
	QByteArray d(QFile::encodeName(QDir(cWorkingDir()).absolutePath()));
	char h[33] = { 0 };
	hashMd5Hex(d.constData(), d.size(), h);
	h[4] = 0; // use first 4 chars
	_localServerName = psServerPrefix() + h;

	connect(&_localSocket, SIGNAL(connected()), this, SLOT(socketConnected()));
	connect(&_localSocket, SIGNAL(disconnected()), this, SLOT(socketDisconnected()));
	connect(&_localSocket, SIGNAL(error(QLocalSocket::LocalSocketError)), this, SLOT(socketError(QLocalSocket::LocalSocketError)));
	connect(&_localSocket, SIGNAL(bytesWritten(qint64)), this, SLOT(socketWritten(qint64)));
	connect(&_localSocket, SIGNAL(readyRead()), this, SLOT(socketReading()));
	connect(&_localServer, SIGNAL(newConnection()), this, SLOT(newInstanceConnected()));

	QTimer::singleShot(0, this, SLOT(startApplication()));
	connect(this, SIGNAL(aboutToQuit()), this, SLOT(closeApplication()));

#ifndef TDESKTOP_DISABLE_AUTOUPDATE
	connect(&_updateCheckTimer, SIGNAL(timeout()), this, SLOT(updateCheck()));
	connect(this, SIGNAL(updateFailed()), this, SLOT(onUpdateFailed()));
	connect(this, SIGNAL(updateReady()), this, SLOT(onUpdateReady()));
#endif

	if (cManyInstance()) {
		LOG(("Many instance allowed, starting..."));
		singleInstanceChecked();
	} else {
<<<<<<< HEAD
    LOG(("Connecting local socket to %1..").arg(_localServerName));
=======
        LOG(("Connecting local socket to %1...").arg(_localServerName));
>>>>>>> 13310206
		_localSocket.connectToServer(_localServerName);
	}
}

void Application::socketConnected() {
	LOG(("Socket connected, this is not the first application instance, sending show command..."));
	_secondInstance = true;

	QString commands;
	const QStringList &lst(cSendPaths());
	for (QStringList::const_iterator i = lst.cbegin(), e = lst.cend(); i != e; ++i) {
		commands += qsl("SEND:") + _escapeTo7bit(*i) + ';';
	}
	if (!cStartUrl().isEmpty()) {
		commands += qsl("OPEN:") + _escapeTo7bit(cStartUrl()) + ';';
	}
	commands += qsl("CMD:show;");

	DEBUG_LOG(("Application Info: writing commands %1").arg(commands));
	_localSocket.write(commands.toLatin1());
}

void Application::socketWritten(qint64/* bytes*/) {
	if (_localSocket.state() != QLocalSocket::ConnectedState) {
		LOG(("Socket is not connected %1").arg(_localSocket.state()));
		return;
	}
	if (_localSocket.bytesToWrite()) {
		return;
	}
	LOG(("Show command written, waiting response..."));
}

void Application::socketReading() {
	if (_localSocket.state() != QLocalSocket::ConnectedState) {
		LOG(("Socket is not connected %1").arg(_localSocket.state()));
		return;
	}
	_localSocketReadData.append(_localSocket.readAll());
	if (QRegularExpression("RES:(\\d+);").match(_localSocketReadData).hasMatch()) {
		uint64 pid = _localSocketReadData.mid(4, _localSocketReadData.length() - 5).toULongLong();
		psActivateProcess(pid);
		LOG(("Show command response received, pid = %1, activating and quitting...").arg(pid));
		return App::quit();
	}
}

void Application::socketError(QLocalSocket::LocalSocketError e) {
	if (App::quitting()) return;

	if (_secondInstance) {
		LOG(("Could not write show command, error %1, quitting...").arg(e));
		return App::quit();
	}

	if (e == QLocalSocket::ServerNotFoundError) {
		LOG(("This is the only instance of Telegram, starting server and app..."));
	} else {
		LOG(("Socket connect error %1, starting server and app...").arg(e));
	}
	_localSocket.close();

	psCheckLocalSocket(_localServerName);

	if (!_localServer.listen(_localServerName)) {
		LOG(("Failed to start listening to %1 server, error %2").arg(_localServerName).arg(int(_localServer.serverError())));
		return App::quit();
	}

#ifndef TDESKTOP_DISABLE_AUTOUPDATE
	if (!cNoStartUpdate() && checkReadyUpdate()) {
		cSetRestartingUpdate(true);
		DEBUG_LOG(("Application Info: installing update instead of starting app..."));
		return App::quit();
	}
#endif

	singleInstanceChecked();
}

void Application::singleInstanceChecked() {
	if (cManyInstance()) {
		Logs::multipleInstances();
	}

	Sandbox::start();

	if (!Logs::started() || (!cManyInstance() && !Logs::instanceChecked())) {
		new NotStartedWindow();
	} else {
		SignalHandlers::Status status = SignalHandlers::start();
		if (status == SignalHandlers::CantOpen) {
			new NotStartedWindow();
		} else if (status == SignalHandlers::LastCrashed) {
			if (Sandbox::LastCrashDump().isEmpty()) { // don't handle bad closing for now
				if (SignalHandlers::restart() == SignalHandlers::CantOpen) {
					new NotStartedWindow();
				} else {
					Sandbox::launch();
				}
			} else {
				new LastCrashedWindow();
			}
		} else {
			Sandbox::launch();
		}
	}
}

void Application::socketDisconnected() {
	if (_secondInstance) {
		DEBUG_LOG(("Application Error: socket disconnected before command response received, quitting..."));
		return App::quit();
	}
}

void Application::newInstanceConnected() {
	DEBUG_LOG(("Application Info: new local socket connected"));
	for (QLocalSocket *client = _localServer.nextPendingConnection(); client; client = _localServer.nextPendingConnection()) {
		_localClients.push_back(LocalClient(client, QByteArray()));
		connect(client, SIGNAL(readyRead()), this, SLOT(readClients()));
		connect(client, SIGNAL(disconnected()), this, SLOT(removeClients()));
	}
}

void Application::readClients() {
	QString startUrl;
	QStringList toSend;
	for (LocalClients::iterator i = _localClients.begin(), e = _localClients.end(); i != e; ++i) {
		i->second.append(i->first->readAll());
		if (i->second.size()) {
			QString cmds(QString::fromLatin1(i->second));
			int32 from = 0, l = cmds.length();
			for (int32 to = cmds.indexOf(QChar(';'), from); to >= from; to = (from < l) ? cmds.indexOf(QChar(';'), from) : -1) {
				QStringRef cmd(&cmds, from, to - from);
				if (cmd.startsWith(qsl("CMD:"))) {
					Sandbox::execExternal(cmds.mid(from + 4, to - from - 4));
					QByteArray response(qsl("RES:%1;").arg(QCoreApplication::applicationPid()).toLatin1());
					i->first->write(response.data(), response.size());
				} else if (cmd.startsWith(qsl("SEND:"))) {
					if (cSendPaths().isEmpty()) {
						toSend.append(_escapeFrom7bit(cmds.mid(from + 5, to - from - 5)));
					}
				} else if (cmd.startsWith(qsl("OPEN:"))) {
					if (cStartUrl().isEmpty()) {
						startUrl = _escapeFrom7bit(cmds.mid(from + 5, to - from - 5));
					}
				} else {
					LOG(("Application Error: unknown command %1 passed in local socket").arg(QString(cmd.constData(), cmd.length())));
				}
				from = to + 1;
			}
			if (from > 0) {
				i->second = i->second.mid(from);
			}
		}
	}
	if (!toSend.isEmpty()) {
		QStringList paths(cSendPaths());
		paths.append(toSend);
		cSetSendPaths(paths);
	}
	if (!cSendPaths().isEmpty()) {
		if (App::wnd()) {
			App::wnd()->sendPaths();
		}
	}
	if (!startUrl.isEmpty()) {
		cSetStartUrl(startUrl);
	}
	if (!cStartUrl().isEmpty() && App::main() && App::self()) {
		App::main()->openLocalUrl(cStartUrl());
		cSetStartUrl(QString());
	}
}

void Application::removeClients() {
	DEBUG_LOG(("Application Info: remove clients slot called, clients %1").arg(_localClients.size()));
	for (LocalClients::iterator i = _localClients.begin(), e = _localClients.end(); i != e;) {
		if (i->first->state() != QLocalSocket::ConnectedState) {
			DEBUG_LOG(("Application Info: removing client"));
			i = _localClients.erase(i);
			e = _localClients.end();
		} else {
			++i;
		}
	}
}

void Application::startApplication() {
	if (App::quitting()) {
		quit();
	}
}

void Application::closeApplication() {
	if (App::launchState() == App::QuitProcessed) return;
	App::setLaunchState(App::QuitProcessed);

	delete AppObject;
	AppObject = 0;

	Sandbox::finish();

	_localServer.close();
	for (LocalClients::iterator i = _localClients.begin(), e = _localClients.end(); i != e; ++i) {
		disconnect(i->first, SIGNAL(disconnected()), this, SLOT(removeClients()));
		i->first->close();
	}
	_localClients.clear();

	_localSocket.close();

#ifndef TDESKTOP_DISABLE_AUTOUPDATE
	delete _updateReply;
	_updateReply = 0;
	if (_updateChecker) _updateChecker->deleteLater();
	_updateChecker = 0;
	if (_updateThread) _updateThread->quit();
	_updateThread = 0;
#endif
}

#ifndef TDESKTOP_DISABLE_AUTOUPDATE
void Application::updateCheck() {
	startUpdateCheck(false);
}

void Application::updateGotCurrent() {
	if (!_updateReply || _updateThread) return;

	cSetLastUpdateCheck(unixtime());
	QRegularExpressionMatch m = QRegularExpression(qsl("^\\s*(\\d+)\\s*:\\s*([\\x21-\\x7f]+)\\s*$")).match(QString::fromLatin1(_updateReply->readAll()));
	if (m.hasMatch()) {
		uint64 currentVersion = m.captured(1).toULongLong();
		QString url = m.captured(2);
		bool betaVersion = false;
		if (url.startsWith(qstr("beta_"))) {
			betaVersion = true;
			url = url.mid(5) + '_' + countBetaVersionSignature(currentVersion);
		}
		if ((!betaVersion || cBetaVersion()) && currentVersion > (betaVersion ? cBetaVersion() : uint64(AppVersion))) {
			_updateThread = new QThread();
			connect(_updateThread, SIGNAL(finished()), _updateThread, SLOT(deleteLater()));
			_updateChecker = new UpdateChecker(_updateThread, url);
			_updateThread->start();
		}
	}
	if (_updateReply) _updateReply->deleteLater();
	_updateReply = 0;
	if (!_updateThread) {
		QDir updates(cWorkingDir() + "tupdates");
		if (updates.exists()) {
			QFileInfoList list = updates.entryInfoList(QDir::Files);
			for (QFileInfoList::iterator i = list.begin(), e = list.end(); i != e; ++i) {
                if (QRegularExpression("^(tupdate|tmacupd|tmac32upd|tlinuxupd|tlinux32upd)\\d+(_[a-z\\d]+)?$", QRegularExpression::CaseInsensitiveOption).match(i->fileName()).hasMatch()) {
					QFile(i->absoluteFilePath()).remove();
				}
			}
		}
		emit updateLatest();
	}
	startUpdateCheck(true);
	Local::writeSettings();
}

void Application::updateFailedCurrent(QNetworkReply::NetworkError e) {
	LOG(("App Error: could not get current version (update check): %1").arg(e));
	if (_updateReply) _updateReply->deleteLater();
	_updateReply = 0;

	emit updateFailed();
	startUpdateCheck(true);
}

void Application::onUpdateReady() {
	if (_updateChecker) {
		_updateChecker->deleteLater();
		_updateChecker = 0;
	}
	_updateCheckTimer.stop();

	cSetLastUpdateCheck(unixtime());
	Local::writeSettings();
}

void Application::onUpdateFailed() {
	if (_updateChecker) {
		_updateChecker->deleteLater();
		_updateChecker = 0;
		if (_updateThread) _updateThread->quit();
		_updateThread = 0;
	}

	cSetLastUpdateCheck(unixtime());
	Local::writeSettings();
}

Application::UpdatingState Application::updatingState() {
	if (!_updateThread) return Application::UpdatingNone;
	if (!_updateChecker) return Application::UpdatingReady;
	return Application::UpdatingDownload;
}

int32 Application::updatingSize() {
	if (!_updateChecker) return 0;
	return _updateChecker->size();
}

int32 Application::updatingReady() {
	if (!_updateChecker) return 0;
	return _updateChecker->ready();
}

void Application::stopUpdate() {
	if (_updateReply) {
		_updateReply->abort();
		_updateReply->deleteLater();
		_updateReply = 0;
	}
	if (_updateChecker) {
		_updateChecker->deleteLater();
		_updateChecker = 0;
		if (_updateThread) _updateThread->quit();
		_updateThread = 0;
	}
}

void Application::startUpdateCheck(bool forceWait) {
	_updateCheckTimer.stop();
	if (_updateThread || _updateReply || !cAutoUpdate()) return;

	int32 constDelay = cBetaVersion() ? 600 : UpdateDelayConstPart, randDelay = cBetaVersion() ? 300 : UpdateDelayRandPart;
	int32 updateInSecs = cLastUpdateCheck() + constDelay + int32(rand() % randDelay) - unixtime();
	bool sendRequest = (updateInSecs <= 0 || updateInSecs > (constDelay + randDelay));
	if (!sendRequest && !forceWait) {
		QDir updates(cWorkingDir() + "tupdates");
		if (updates.exists()) {
			QFileInfoList list = updates.entryInfoList(QDir::Files);
			for (QFileInfoList::iterator i = list.begin(), e = list.end(); i != e; ++i) {
				if (QRegularExpression("^(tupdate|tmacupd|tmac32upd|tlinuxupd|tlinux32upd)\\d+(_[a-z\\d]+)?$", QRegularExpression::CaseInsensitiveOption).match(i->fileName()).hasMatch()) {
					sendRequest = true;
				}
			}
		}
	}
	if (cManyInstance() && !cDebug()) return; // only main instance is updating

	if (sendRequest) {
		QUrl url(cUpdateURL());
		if (cBetaVersion()) {
			url.setQuery(qsl("version=%1&beta=%2").arg(AppVersion).arg(cBetaVersion()));
		} else if (cDevVersion()) {
			url.setQuery(qsl("version=%1&dev=1").arg(AppVersion));
		} else {
			url.setQuery(qsl("version=%1").arg(AppVersion));
		}
		QString u = url.toString();
		QNetworkRequest checkVersion(url);
		if (_updateReply) _updateReply->deleteLater();

		App::setProxySettings(_updateManager);
		_updateReply = _updateManager.get(checkVersion);
		connect(_updateReply, SIGNAL(finished()), this, SLOT(updateGotCurrent()));
		connect(_updateReply, SIGNAL(error(QNetworkReply::NetworkError)), this, SLOT(updateFailedCurrent(QNetworkReply::NetworkError)));
		emit updateChecking();
	} else {
		_updateCheckTimer.start((updateInSecs + 5) * 1000);
	}
}

#endif

inline Application *application() {
	return qobject_cast<Application*>(QApplication::instance());
}

namespace Sandbox {

	QRect availableGeometry() {
		if (Application *a = application()) {
			return a->desktop()->availableGeometry();
		}
		return QDesktopWidget().availableGeometry();
	}

	QRect screenGeometry(const QPoint &p) {
		if (Application *a = application()) {
			return a->desktop()->screenGeometry(p);
		}
		return QDesktopWidget().screenGeometry(p);
	}

	void setActiveWindow(QWidget *window) {
		if (Application *a = application()) {
			a->setActiveWindow(window);
		}
	}

	bool isSavingSession() {
		if (Application *a = application()) {
			return a->isSavingSession();
		}
		return false;
	}

	void installEventFilter(QObject *filter) {
		if (Application *a = application()) {
			a->installEventFilter(filter);
		}
	}

	void execExternal(const QString &cmd) {
		DEBUG_LOG(("Application Info: executing external command '%1'").arg(cmd));
		if (cmd == "show") {
			if (App::wnd()) {
				App::wnd()->activate();
			} else if (PreLaunchWindow::instance()) {
				PreLaunchWindow::instance()->activate();
			}
		}
	}

#ifndef TDESKTOP_DISABLE_AUTOUPDATE

	void startUpdateCheck() {
		if (Application *a = application()) {
			return a->startUpdateCheck(false);
		}
	}

	void stopUpdate() {
		if (Application *a = application()) {
			return a->stopUpdate();
		}
	}

	Application::UpdatingState updatingState() {
		if (Application *a = application()) {
			return a->updatingState();
		}
		return Application::UpdatingNone;
	}

	int32 updatingSize() {
		if (Application *a = application()) {
			return a->updatingSize();
		}
		return 0;
	}

	int32 updatingReady() {
		if (Application *a = application()) {
			return a->updatingReady();
		}
		return 0;
	}

	void updateChecking() {
		if (Application *a = application()) {
			emit a->updateChecking();
		}
	}

	void updateLatest() {
		if (Application *a = application()) {
			emit a->updateLatest();
		}
	}

	void updateProgress(qint64 ready, qint64 total) {
		if (Application *a = application()) {
			emit a->updateProgress(ready, total);
		}
	}

	void updateFailed() {
		if (Application *a = application()) {
			emit a->updateFailed();
		}
	}

	void updateReady() {
		if (Application *a = application()) {
			emit a->updateReady();
		}
	}

#endif

	void connect(const char *signal, QObject *object, const char *method) {
		if (Application *a = application()) {
			a->connect(a, signal, object, method);
		}
	}

	void launch() {
		t_assert(application() != 0);

		float64 dpi = Application::primaryScreen()->logicalDotsPerInch();
		if (dpi <= 108) { // 0-96-108
			cSetScreenScale(dbisOne);
		} else if (dpi <= 132) { // 108-120-132
			cSetScreenScale(dbisOneAndQuarter);
		} else if (dpi <= 168) { // 132-144-168
			cSetScreenScale(dbisOneAndHalf);
		} else { // 168-192-inf
			cSetScreenScale(dbisTwo);
		}

		if (application()->devicePixelRatio() > 1) {
			cSetRetina(true);
			cSetRetinaFactor(application()->devicePixelRatio());
			cSetIntRetinaFactor(int32(cRetinaFactor()));
			cSetConfigScale(dbisOne);
			cSetRealScale(dbisOne);
		}

		new AppClass();
	}

}

AppClass::AppClass() : QObject()
, _lastActionTime(0)
, _window(0)
, _uploader(0)
, _translator(0) {
	AppObject = this;

	Fonts::start();

	ThirdParty::start();
	Global::start();
	Local::start();
	if (Local::oldSettingsVersion() < AppVersion) {
		psNewVersion();
	}

	if (cLaunchMode() == LaunchModeAutoStart && !cAutoStart()) {
		psAutoStart(false, true);
		application()->quit();
		return;
	}

	if (cRetina()) {
		cSetConfigScale(dbisOne);
		cSetRealScale(dbisOne);
	}

	if (cLang() < languageTest) {
		cSetLang(Sandbox::LangSystem());
	}
	if (cLang() == languageTest) {
		if (QFileInfo(cLangFile()).exists()) {
			LangLoaderPlain loader(cLangFile());
			cSetLangErrors(loader.errors());
			if (!cLangErrors().isEmpty()) {
				LOG(("Lang load errors: %1").arg(cLangErrors()));
			} else if (!loader.warnings().isEmpty()) {
				LOG(("Lang load warnings: %1").arg(loader.warnings()));
			}
		} else {
			cSetLang(languageDefault);
		}
	} else if (cLang() > languageDefault && cLang() < languageCount) {
		LangLoaderPlain loader(qsl(":/langs/lang_") + LanguageCodes[cLang()] + qsl(".strings"));
		if (!loader.errors().isEmpty()) {
			LOG(("Lang load errors: %1").arg(loader.errors()));
		} else if (!loader.warnings().isEmpty()) {
			LOG(("Lang load warnings: %1").arg(loader.warnings()));
		}
	}

	application()->installTranslator(_translator = new Translator());

	style::startManager();
	anim::startManager();
	historyInit();

	DEBUG_LOG(("Application Info: inited..."));

	application()->installNativeEventFilter(psNativeEventFilter());

	cChangeTimeFormat(QLocale::system().timeFormat(QLocale::ShortFormat));

	connect(&_mtpUnpauseTimer, SIGNAL(timeout()), this, SLOT(doMtpUnpause()));

	connect(&killDownloadSessionsTimer, SIGNAL(timeout()), this, SLOT(killDownloadSessions()));

	DEBUG_LOG(("Application Info: starting app..."));

	QMimeDatabase().mimeTypeForName(qsl("text/plain")); // create mime database

	_window = new Window();
	_window->createWinId();
	_window->init();

	Sandbox::connect(SIGNAL(applicationStateChanged(Qt::ApplicationState)), this, SLOT(onAppStateChanged(Qt::ApplicationState)));

	DEBUG_LOG(("Application Info: window created..."));

	Shortcuts::start();

	initImageLinkManager();
	App::initMedia();

	Local::ReadMapState state = Local::readMap(QByteArray());
	if (state == Local::ReadMapPassNeeded) {
		cSetHasPasscode(true);
		DEBUG_LOG(("Application Info: passcode needed..."));
	} else {
		DEBUG_LOG(("Application Info: local map read..."));
		MTP::start();
	}

	MTP::setStateChangedHandler(mtpStateChanged);
	MTP::setSessionResetHandler(mtpSessionReset);

	DEBUG_LOG(("Application Info: MTP started..."));

	DEBUG_LOG(("Application Info: showing."));
	if (state == Local::ReadMapPassNeeded) {
		_window->setupPasscode(false);
	} else {
		if (MTP::authedId()) {
			_window->setupMain(false);
		} else {
			_window->setupIntro(false);
		}
	}
	_window->firstShow();

	if (cStartToSettings()) {
		_window->showSettings();
	}

#ifndef TDESKTOP_DISABLE_NETWORK_PROXY
	QNetworkProxyFactory::setUseSystemConfiguration(true);
#endif

	if (state != Local::ReadMapPassNeeded) {
		checkMapVersion();
	}

	_window->updateIsActive(Global::OnlineFocusTimeout());

	if (!Shortcuts::errors().isEmpty()) {
		const QStringList &errors(Shortcuts::errors());
		for (QStringList::const_iterator i = errors.cbegin(), e = errors.cend(); i != e; ++i) {
			LOG(("Shortcuts Error: %1").arg(*i));
		}
	}
}

void AppClass::regPhotoUpdate(const PeerId &peer, const FullMsgId &msgId) {
	photoUpdates.insert(msgId, peer);
}

void AppClass::clearPhotoUpdates() {
	photoUpdates.clear();
}

bool AppClass::isPhotoUpdating(const PeerId &peer) {
	for (QMap<FullMsgId, PeerId>::iterator i = photoUpdates.begin(), e = photoUpdates.end(); i != e; ++i) {
		if (i.value() == peer) {
			return true;
		}
	}
	return false;
}

void AppClass::cancelPhotoUpdate(const PeerId &peer) {
	for (QMap<FullMsgId, PeerId>::iterator i = photoUpdates.begin(), e = photoUpdates.end(); i != e;) {
		if (i.value() == peer) {
			i = photoUpdates.erase(i);
		} else {
			++i;
		}
	}
}

void AppClass::mtpPause() {
	MTP::pause();
	_mtpUnpauseTimer.start(st::slideDuration * 2);
}

void AppClass::mtpUnpause() {
	_mtpUnpauseTimer.start(1);
}

void AppClass::doMtpUnpause() {
	MTP::unpause();
}

void AppClass::selfPhotoCleared(const MTPUserProfilePhoto &result) {
	if (!App::self()) return;
	App::self()->setPhoto(result);
	emit peerPhotoDone(App::self()->id);
}

void AppClass::chatPhotoCleared(PeerId peer, const MTPUpdates &updates) {
	if (App::main()) {
		App::main()->sentUpdatesReceived(updates);
	}
	cancelPhotoUpdate(peer);
	emit peerPhotoDone(peer);
}

void AppClass::selfPhotoDone(const MTPphotos_Photo &result) {
	if (!App::self()) return;
	const MTPDphotos_photo &photo(result.c_photos_photo());
	App::feedPhoto(photo.vphoto);
	App::feedUsers(photo.vusers);
	cancelPhotoUpdate(App::self()->id);
	emit peerPhotoDone(App::self()->id);
}

void AppClass::chatPhotoDone(PeerId peer, const MTPUpdates &updates) {
	if (App::main()) {
		App::main()->sentUpdatesReceived(updates);
	}
	cancelPhotoUpdate(peer);
	emit peerPhotoDone(peer);
}

bool AppClass::peerPhotoFail(PeerId peer, const RPCError &error) {
	if (mtpIsFlood(error)) return false;

	LOG(("Application Error: update photo failed %1: %2").arg(error.type()).arg(error.description()));
	cancelPhotoUpdate(peer);
	emit peerPhotoFail(peer);
	return true;
}

void AppClass::peerClearPhoto(PeerId id) {
	if (MTP::authedId() && peerToUser(id) == MTP::authedId()) {
		MTP::send(MTPphotos_UpdateProfilePhoto(MTP_inputPhotoEmpty(), MTP_inputPhotoCropAuto()), rpcDone(&AppClass::selfPhotoCleared), rpcFail(&AppClass::peerPhotoFail, id));
	} else if (peerIsChat(id)) {
		MTP::send(MTPmessages_EditChatPhoto(peerToBareMTPInt(id), MTP_inputChatPhotoEmpty()), rpcDone(&AppClass::chatPhotoCleared, id), rpcFail(&AppClass::peerPhotoFail, id));
	} else if (peerIsChannel(id)) {
		if (ChannelData *channel = App::channelLoaded(id)) {
			MTP::send(MTPchannels_EditPhoto(channel->inputChannel, MTP_inputChatPhotoEmpty()), rpcDone(&AppClass::chatPhotoCleared, id), rpcFail(&AppClass::peerPhotoFail, id));
		}
	}
}

void AppClass::killDownloadSessionsStart(int32 dc) {
	if (killDownloadSessionTimes.constFind(dc) == killDownloadSessionTimes.cend()) {
		killDownloadSessionTimes.insert(dc, getms() + MTPAckSendWaiting + MTPKillFileSessionTimeout);
	}
	if (!killDownloadSessionsTimer.isActive()) {
		killDownloadSessionsTimer.start(MTPAckSendWaiting + MTPKillFileSessionTimeout + 5);
	}
}

void AppClass::killDownloadSessionsStop(int32 dc) {
	killDownloadSessionTimes.remove(dc);
	if (killDownloadSessionTimes.isEmpty() && killDownloadSessionsTimer.isActive()) {
		killDownloadSessionsTimer.stop();
	}
}

void AppClass::checkLocalTime() {
	if (App::main()) App::main()->checkLastUpdate(checkms());
}

void AppClass::onAppStateChanged(Qt::ApplicationState state) {
	checkLocalTime();
	if (_window) {
		_window->updateIsActive((state == Qt::ApplicationActive) ? Global::OnlineFocusTimeout() : Global::OfflineBlurTimeout());
	}
	if (state != Qt::ApplicationActive) {
		PopupTooltip::Hide();
	}
}

void AppClass::call_handleHistoryUpdate() {
	Notify::handlePendingHistoryUpdate();
}

void AppClass::killDownloadSessions() {
	uint64 ms = getms(), left = MTPAckSendWaiting + MTPKillFileSessionTimeout;
	for (QMap<int32, uint64>::iterator i = killDownloadSessionTimes.begin(); i != killDownloadSessionTimes.end(); ) {
		if (i.value() <= ms) {
			for (int j = 0; j < MTPDownloadSessionsCount; ++j) {
				MTP::stopSession(MTP::dldDcId(i.key(), j));
			}
			i = killDownloadSessionTimes.erase(i);
		} else {
			if (i.value() - ms < left) {
				left = i.value() - ms;
			}
			++i;
		}
	}
	if (!killDownloadSessionTimes.isEmpty()) {
		killDownloadSessionsTimer.start(left);
	}
}

void AppClass::photoUpdated(const FullMsgId &msgId, bool silent, const MTPInputFile &file) {
	if (!App::self()) return;

	QMap<FullMsgId, PeerId>::iterator i = photoUpdates.find(msgId);
	if (i != photoUpdates.end()) {
		PeerId id = i.value();
		if (MTP::authedId() && peerToUser(id) == MTP::authedId()) {
			MTP::send(MTPphotos_UploadProfilePhoto(file, MTP_string(""), MTP_inputGeoPointEmpty(), MTP_inputPhotoCrop(MTP_double(0), MTP_double(0), MTP_double(100))), rpcDone(&AppClass::selfPhotoDone), rpcFail(&AppClass::peerPhotoFail, id));
		} else if (peerIsChat(id)) {
			History *hist = App::history(id);
			hist->sendRequestId = MTP::send(MTPmessages_EditChatPhoto(hist->peer->asChat()->inputChat, MTP_inputChatUploadedPhoto(file, MTP_inputPhotoCrop(MTP_double(0), MTP_double(0), MTP_double(100)))), rpcDone(&AppClass::chatPhotoDone, id), rpcFail(&AppClass::peerPhotoFail, id), 0, 0, hist->sendRequestId);
		} else if (peerIsChannel(id)) {
			History *hist = App::history(id);
			hist->sendRequestId = MTP::send(MTPchannels_EditPhoto(hist->peer->asChannel()->inputChannel, MTP_inputChatUploadedPhoto(file, MTP_inputPhotoCrop(MTP_double(0), MTP_double(0), MTP_double(100)))), rpcDone(&AppClass::chatPhotoDone, id), rpcFail(&AppClass::peerPhotoFail, id), 0, 0, hist->sendRequestId);
		}
	}
}

void AppClass::onSwitchDebugMode() {
	if (cDebug()) {
		QFile(cWorkingDir() + qsl("tdata/withdebug")).remove();
		cSetDebug(false);
		cSetRestarting(true);
		cSetRestartingToSettings(true);
		App::quit();
	} else {
		cSetDebug(true);
		DEBUG_LOG(("Debug logs started."));
		QFile f(cWorkingDir() + qsl("tdata/withdebug"));
		if (f.open(QIODevice::WriteOnly)) {
			f.write("1");
			f.close();
		}
		Ui::hideLayer();
	}
}

void AppClass::onSwitchTestMode() {
	if (cTestMode()) {
		QFile(cWorkingDir() + qsl("tdata/withtestmode")).remove();
		cSetTestMode(false);
	} else {
		QFile f(cWorkingDir() + qsl("tdata/withtestmode"));
		if (f.open(QIODevice::WriteOnly)) {
			f.write("1");
			f.close();
		}
		cSetTestMode(true);
	}
	cSetRestarting(true);
	cSetRestartingToSettings(true);
	App::quit();
}

FileUploader *AppClass::uploader() {
	if (!_uploader && !App::quitting()) _uploader = new FileUploader();
	return _uploader;
}

void AppClass::uploadProfilePhoto(const QImage &tosend, const PeerId &peerId) {
	PreparedPhotoThumbs photoThumbs;
	QVector<MTPPhotoSize> photoSizes;

	QPixmap thumb = QPixmap::fromImage(tosend.scaled(160, 160, Qt::KeepAspectRatio, Qt::SmoothTransformation), Qt::ColorOnly);
	photoThumbs.insert('a', thumb);
	photoSizes.push_back(MTP_photoSize(MTP_string("a"), MTP_fileLocationUnavailable(MTP_long(0), MTP_int(0), MTP_long(0)), MTP_int(thumb.width()), MTP_int(thumb.height()), MTP_int(0)));

	QPixmap medium = QPixmap::fromImage(tosend.scaled(320, 320, Qt::KeepAspectRatio, Qt::SmoothTransformation), Qt::ColorOnly);
	photoThumbs.insert('b', medium);
	photoSizes.push_back(MTP_photoSize(MTP_string("b"), MTP_fileLocationUnavailable(MTP_long(0), MTP_int(0), MTP_long(0)), MTP_int(medium.width()), MTP_int(medium.height()), MTP_int(0)));

	QPixmap full = QPixmap::fromImage(tosend, Qt::ColorOnly);
	photoThumbs.insert('c', full);
	photoSizes.push_back(MTP_photoSize(MTP_string("c"), MTP_fileLocationUnavailable(MTP_long(0), MTP_int(0), MTP_long(0)), MTP_int(full.width()), MTP_int(full.height()), MTP_int(0)));

	QByteArray jpeg;
	QBuffer jpegBuffer(&jpeg);
	full.save(&jpegBuffer, "JPG", 87);

	PhotoId id = rand_value<PhotoId>();

	MTPPhoto photo(MTP_photo(MTP_long(id), MTP_long(0), MTP_int(unixtime()), MTP_vector<MTPPhotoSize>(photoSizes)));

	QString file, filename;
	int32 filesize = 0;
	QByteArray data;

	ReadyLocalMedia ready(PreparePhoto, file, filename, filesize, data, id, id, qsl("jpg"), peerId, photo, photoThumbs, MTP_documentEmpty(MTP_long(0)), jpeg, false, false, 0);

	connect(App::uploader(), SIGNAL(photoReady(const FullMsgId&,bool,const MTPInputFile&)), App::app(), SLOT(photoUpdated(const FullMsgId&,bool,const MTPInputFile&)), Qt::UniqueConnection);

	FullMsgId newId(peerToChannel(peerId), clientMsgId());
	App::app()->regPhotoUpdate(peerId, newId);
	App::uploader()->uploadMedia(newId, ready);
}

void AppClass::checkMapVersion() {
  if (Local::oldMapVersion() < AppVersion) {
		if (Local::oldMapVersion()) {
			QString versionFeatures;
			if ((cDevVersion() || cBetaVersion()) && Local::oldMapVersion() < 9040) {
//				versionFeatures = QString::fromUtf8("\xe2\x80\x94 Design improvements\n\xe2\x80\x94 Bug fixes and other minor improvements");
				versionFeatures = langNewVersionText();
			} else if (Local::oldMapVersion() < 9040) {
				versionFeatures = langNewVersionText();
			} else {
				versionFeatures = lang(lng_new_version_minor).trimmed();
			}
			if (!versionFeatures.isEmpty()) {
				versionFeatures = lng_new_version_wrap(lt_version, QString::fromStdWString(AppVersionStr), lt_changes, versionFeatures, lt_link, qsl("https://desktop.telegram.org/#changelog"));
				_window->serviceNotification(versionFeatures);
			}
		}
	}
	if (cNeedConfigResave()) {
		Local::writeUserSettings();
	}
}

AppClass::~AppClass() {
	Shortcuts::finish();

	if (Window *w = _window) {
		_window = 0;
		delete w;
	}
	anim::stopManager();

	stopWebLoadManager();
	App::deinitMedia();
	deinitImageLinkManager();

	MTP::finish();

	AppObject = 0;
	deleteAndMark(_uploader);
	deleteAndMark(_translator);

	delete cChatBackground();
	cSetChatBackground(0);

	delete cChatDogImage();
	cSetChatDogImage(0);

	style::stopManager();

	Local::finish();
	Global::finish();
	ThirdParty::finish();
}

AppClass *AppClass::app() {
	return AppObject;
}

Window *AppClass::wnd() {
	return AppObject ? AppObject->_window : 0;
}

MainWidget *AppClass::main() {
	return (AppObject && AppObject->_window) ? AppObject->_window->mainWidget() : 0;
}<|MERGE_RESOLUTION|>--- conflicted
+++ resolved
@@ -124,11 +124,7 @@
 		LOG(("Many instance allowed, starting..."));
 		singleInstanceChecked();
 	} else {
-<<<<<<< HEAD
-    LOG(("Connecting local socket to %1..").arg(_localServerName));
-=======
-        LOG(("Connecting local socket to %1...").arg(_localServerName));
->>>>>>> 13310206
+		LOG(("Connecting local socket to %1...").arg(_localServerName));
 		_localSocket.connectToServer(_localServerName);
 	}
 }
