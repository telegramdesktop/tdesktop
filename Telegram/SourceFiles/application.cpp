--- conflicted
+++ resolved
@@ -142,11 +142,8 @@
 	QByteArray d(QDir(cWorkingDir()).absolutePath().toUtf8());
 	char h[33] = { 0 };
 	hashMd5Hex(d.constData(), d.size(), h);
-<<<<<<< HEAD
 	h[4] = 0; // use first 4 chars
-	serverName = psServerPrefix() + h;
-=======
-	_localServerName = psServerPrefix() + h + '-' + cGUIDStr();
+	_localServerName = psServerPrefix() + h;
 
 	connect(&_localSocket, SIGNAL(connected()), this, SLOT(socketConnected()));
 	connect(&_localSocket, SIGNAL(disconnected()), this, SLOT(socketDisconnected()));
@@ -162,13 +159,12 @@
 	connect(this, SIGNAL(updateFailed()), this, SLOT(onUpdateFailed()));
 	connect(this, SIGNAL(updateReady()), this, SLOT(onUpdateReady()));
 #endif
->>>>>>> 02961ecc
 
 	if (cManyInstance()) {
 		LOG(("Many instance allowed, starting.."));
 		singleInstanceChecked();
 	} else {
-        LOG(("Connecting local socket to %1..").arg(_localServerName));
+    LOG(("Connecting local socket to %1..").arg(_localServerName));
 		_localSocket.connectToServer(_localServerName);
 	}
 }
@@ -1017,183 +1013,8 @@
 	App::uploader()->uploadMedia(newId, ready);
 }
 
-<<<<<<< HEAD
-#ifndef TDESKTOP_DISABLE_AUTOUPDATE
-void Application::stopUpdate() {
-	if (updateReply) {
-		updateReply->abort();
-		updateReply->deleteLater();
-		updateReply = 0;
-	}
-	if (updateDownloader) {
-		updateDownloader->deleteLater();
-		updateDownloader = 0;
-		if (updateThread) updateThread->quit();
-		updateThread = 0;
-	}
-}
-
-void Application::startUpdateCheck(bool forceWait) {
-	updateCheckTimer.stop();
-	if (updateRequestId || updateThread || updateReply || !cAutoUpdate() || true) return;
-	
-	int32 constDelay = cBetaVersion() ? 600 : UpdateDelayConstPart, randDelay = cBetaVersion() ? 300 : UpdateDelayRandPart;
-	int32 updateInSecs = cLastUpdateCheck() + constDelay + int32(MTP::nonce<uint32>() % randDelay) - unixtime();
-	bool sendRequest = (updateInSecs <= 0 || updateInSecs > (constDelay + randDelay));
-	if (!sendRequest && !forceWait) {
-		QDir updates(cWorkingDir() + "tupdates");
-		if (updates.exists()) {
-			QFileInfoList list = updates.entryInfoList(QDir::Files);
-			for (QFileInfoList::iterator i = list.begin(), e = list.end(); i != e; ++i) {
-                if (QRegularExpression("^(tupdate|tmacupd|tmac32upd|tlinuxupd|tlinux32upd)\\d+(_[a-z\\d]+)?$", QRegularExpression::CaseInsensitiveOption).match(i->fileName()).hasMatch()) {
-					sendRequest = true;
-				}
-			}
-		}
-	}
-    if (cManyInstance() && !cDebug()) return; // only main instance is updating
-
-	if (sendRequest) {
-		QUrl url(cUpdateURL());
-		if (cBetaVersion()) {
-			url.setQuery(qsl("version=%1&beta=%2").arg(AppVersion).arg(cBetaVersion()));
-		} else if (cDevVersion()) {
-			url.setQuery(qsl("version=%1&dev=1").arg(AppVersion));
-		} else {
-			url.setQuery(qsl("version=%1").arg(AppVersion));
-		}
-		QString u = url.toString();
-		QNetworkRequest checkVersion(url);
-		if (updateReply) updateReply->deleteLater();
-
-		App::setProxySettings(updateManager);
-		updateReply = updateManager.get(checkVersion);
-		connect(updateReply, SIGNAL(finished()), this, SLOT(updateGotCurrent()));
-		connect(updateReply, SIGNAL(error(QNetworkReply::NetworkError)), this, SLOT(updateFailedCurrent(QNetworkReply::NetworkError)));
-		emit updateChecking();
-	} else {
-		updateCheckTimer.start((updateInSecs + 5) * 1000);
-	}
-}
-#endif
-
-namespace {
-	QChar _toHex(ushort v) {
-		v = v & 0x000F;
-		return QChar::fromLatin1((v >= 10) ? ('a' + (v - 10)) : ('0' + v));
-	}
-	ushort _fromHex(QChar c) {
-		return ((c.unicode() >= uchar('a')) ? (c.unicode() - uchar('a') + 10) : (c.unicode() - uchar('0'))) & 0x000F;
-	}
-
-	QString _escapeTo7bit(const QString &str) {
-		QString result;
-		result.reserve(str.size() * 2);
-		for (int i = 0, l = str.size(); i != l; ++i) {
-			QChar ch(str.at(i));
-			ushort uch(ch.unicode());
-			if (uch < 32 || uch > 127 || uch == ushort(uchar('%'))) {
-				result.append('%').append(_toHex(uch >> 12)).append(_toHex(uch >> 8)).append(_toHex(uch >> 4)).append(_toHex(uch));
-			} else {
-				result.append(ch);
-			}
-		}
-		return result;
-	}
-
-	QString _escapeFrom7bit(const QString &str) {
-		QString result;
-		result.reserve(str.size());
-		for (int i = 0, l = str.size(); i != l; ++i) {
-			QChar ch(str.at(i));
-			if (ch == QChar::fromLatin1('%') && i + 4 < l) {
-				result.append(QChar(ushort((_fromHex(str.at(i + 1)) << 12) | (_fromHex(str.at(i + 2)) << 8) | (_fromHex(str.at(i + 3)) << 4) | _fromHex(str.at(i + 4)))));
-				i += 4;
-			} else {
-				result.append(ch);
-			}
-		}
-		return result;
-	}
-}
-
-void Application::socketConnected() {
-	DEBUG_LOG(("Application Info: socket connected, this is not the first application instance, sending show command.."));
-	closing = true;
-	QString commands;
-	const QStringList &lst(cSendPaths());
-	for (QStringList::const_iterator i = lst.cbegin(), e = lst.cend(); i != e; ++i) {
-		commands += qsl("SEND:") + _escapeTo7bit(*i) + ';';
-	}
-	if (!cStartUrl().isEmpty()) {
-		commands += qsl("OPEN:") + _escapeTo7bit(cStartUrl()) + ';';
-	}
-	commands += qsl("CMD:show;");
-	DEBUG_LOG(("Application Info: writing commands %1").arg(commands));
-	socket.write(commands.toLocal8Bit());
-}
-
-void Application::socketWritten(qint64/* bytes*/) {
-	if (socket.state() != QLocalSocket::ConnectedState) {
-		DEBUG_LOG(("Application Error: socket is not connected %1").arg(socket.state()));
-		return;
-	}
-	if (socket.bytesToWrite()) {
-		return;
-	}
-	DEBUG_LOG(("Application Info: show command written, waiting response.."));
-}
-
-void Application::socketReading() {
-	if (socket.state() != QLocalSocket::ConnectedState) {
-		DEBUG_LOG(("Application Error: socket is not connected %1").arg(socket.state()));
-		return;
-	}
-	socketRead.append(socket.readAll());
-	if (QRegularExpression("RES:(\\d+);").match(socketRead).hasMatch()) {
-		uint64 pid = socketRead.mid(4, socketRead.length() - 5).toULongLong();
-		psActivateProcess(pid);
-		DEBUG_LOG(("Application Info: show command response received, pid = %1, activating and quiting..").arg(pid));
-		return App::quit();
-	}
-}
-
-void Application::socketError(QLocalSocket::LocalSocketError e) {
-	if (closing) {
-		DEBUG_LOG(("Application Error: could not write show command, error %1, quiting..").arg(e));
-		return App::quit();
-	}
-
-	if (e == QLocalSocket::ServerNotFoundError) {
-		DEBUG_LOG(("Application Info: this is the only instance of Telegram, starting server and app.."));
-	} else {
-		DEBUG_LOG(("Application Info: socket connect error %1, starting server and app..").arg(e));
-	}
-	socket.close();
-
-	psCheckLocalSocket(serverName);
-
-	if (!server.listen(serverName)) {
-		LOG(("Application Error: failed to start listening to %1 server, error %2").arg(serverName).arg(int(server.serverError())));
-		return App::quit();
-	}
-
-	#ifndef TDESKTOP_DISABLE_AUTOUPDATE
-	if (!cNoStartUpdate() && checkReadyUpdate()) {
-		cSetRestartingUpdate(true);
-		DEBUG_LOG(("Application Info: installing update instead of starting app.."));
-		return App::quit();
-	}
-	#endif
-
-	startApp();
-}
-
-void Application::checkMapVersion() {
-=======
 void AppClass::checkMapVersion() {
->>>>>>> 02961ecc
-    if (Local::oldMapVersion() < AppVersion) {
+  if (Local::oldMapVersion() < AppVersion) {
 		if (Local::oldMapVersion()) {
 			QString versionFeatures;
 			if (cDevVersion() && Local::oldMapVersion() < 9019) {
