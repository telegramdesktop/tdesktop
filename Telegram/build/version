AppVersion         9048
AppVersionStrMajor 0.9
AppVersionStrSmall 0.9.48
AppVersionStr      0.9.48
<<<<<<< HEAD
AlphaChannel       1
=======
AlphaChannel       0
>>>>>>> fd7f618f
BetaVersion        0<|MERGE_RESOLUTION|>--- conflicted
+++ resolved
@@ -2,9 +2,5 @@
 AppVersionStrMajor 0.9
 AppVersionStrSmall 0.9.48
 AppVersionStr      0.9.48
-<<<<<<< HEAD
-AlphaChannel       1
-=======
 AlphaChannel       0
->>>>>>> fd7f618f
 BetaVersion        0