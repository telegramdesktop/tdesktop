import os, sys, pprint, re, json, pathlib, hashlib, subprocess, glob

executePath = os.getcwd()
scriptPath = os.path.dirname(os.path.realpath(__file__))

def finish(code):
    global executePath
    os.chdir(executePath)
    sys.exit(code)

def error(text):
    print('[ERROR] ' + text)
    finish(1)

win = (sys.platform == 'win32')
mac = (sys.platform == 'darwin')
win32 = win and (os.environ['Platform'] == 'x86')
win64 = win and (os.environ['Platform'] == 'x64')

if win and not 'COMSPEC' in os.environ:
    error('COMSPEC environment variable is not set.')

if win and not win32 and not win64:
    error('Make sure to run from Native Tools Command Prompt.')

os.chdir(scriptPath + '/../../../..')

dirSep = '\\' if win else '/'
pathSep = ';' if win else ':'
libsLoc = 'Libraries' if not win64 else 'Libraries/win64'
keysLoc = 'cache_keys'

rootDir = os.getcwd()
libsDir = rootDir + dirSep + libsLoc
thirdPartyDir = rootDir + dirSep + 'ThirdParty'
usedPrefix = libsDir + dirSep + 'local'

optionsList = [
    'skip-release',
    'build-qt5',
    'skip-qt5',
    'build-qt6',
    'skip-qt6',
    'build-stackwalk',
]
options = []
runCommand = []
customRunCommand = False
for arg in sys.argv[1:]:
    if customRunCommand:
        runCommand.append(arg)
    if arg in optionsList:
        options.append(arg)
    elif arg == 'run':
        customRunCommand = True
buildQt5 = not 'skip-qt5' in options if win else 'build-qt5' in options
buildQt6 = 'build-qt6' in options if win else not 'skip-qt6' in options

if not os.path.isdir(libsDir + '/' + keysLoc):
    pathlib.Path(libsDir + '/' + keysLoc).mkdir(parents=True, exist_ok=True)
if not os.path.isdir(thirdPartyDir + '/' + keysLoc):
    pathlib.Path(thirdPartyDir + '/' + keysLoc).mkdir(parents=True, exist_ok=True)

pathPrefixes = [
    'ThirdParty\\Strawberry\\perl\\bin',
    'ThirdParty\\Python39',
    'ThirdParty\\NASM',
    'ThirdParty\\jom',
    'ThirdParty\\cmake\\bin',
    'ThirdParty\\gyp',
    'ThirdParty\\Ninja',
] if win else [
    'ThirdParty/gyp',
    'ThirdParty/yasm',
    'ThirdParty/depot_tools',
]
pathPrefix = ''
for singlePrefix in pathPrefixes:
    pathPrefix = pathPrefix + rootDir + dirSep + singlePrefix + pathSep

environment = {
    'MAKE_THREADS_CNT': '-j8',
    'MACOSX_DEPLOYMENT_TARGET': '10.12',
    'UNGUARDED': '-Werror=unguarded-availability-new',
    'MIN_VER': '-mmacosx-version-min=10.12',
    'USED_PREFIX': usedPrefix,
    'ROOT_DIR': rootDir,
    'LIBS_DIR': libsDir,
    'SPECIAL_TARGET': 'win' if win32 else 'win64' if win64 else 'mac',
    'X8664': 'x86' if win32 else 'x64',
    'WIN32X64': 'Win32' if win32 else 'x64',
    'PATH_PREFIX': pathPrefix,
}
ignoreInCacheForThirdParty = [
    'USED_PREFIX',
    'LIBS_DIR',
    'SPECIAL_TARGET',
    'X8664',
    'WIN32X64',
]

environmentKeyString = ''
envForThirdPartyKeyString = ''
for key in environment:
    part = key + '=' + environment[key] + ';'
    environmentKeyString += part
    if not key in ignoreInCacheForThirdParty:
        envForThirdPartyKeyString += part
environmentKey = hashlib.sha1(environmentKeyString.encode('utf-8')).hexdigest()
envForThirdPartyKey = hashlib.sha1(envForThirdPartyKeyString.encode('utf-8')).hexdigest()

modifiedEnv = os.environ.copy()
for key in environment:
    modifiedEnv[key] = environment[key]

modifiedEnv['PATH'] = environment['PATH_PREFIX'] + modifiedEnv['PATH']

def computeFileHash(path):
    sha1 = hashlib.sha1()
    with open(path, 'rb') as f:
        while True:
            data = f.read(256 * 1024)
            if not data:
                break
            sha1.update(data)
    return sha1.hexdigest()

def computeCacheKey(stage):
    if (stage['location'] == 'ThirdParty'):
        envKey = envForThirdPartyKey
    else:
        envKey = environmentKey
    objects = [
        envKey,
        stage['location'],
        stage['name'],
        stage['version'],
        stage['commands']
    ]
    for pattern in stage['dependencies']:
        pathlist = glob.glob(libsDir + '/' + pattern)
        items = [pattern]
        if len(pathlist) == 0:
            pathlist = glob.glob(thirdPartyDir + '/' + pattern)
        if len(pathlist) == 0:
            error('Nothing found: ' + pattern)
        for path in pathlist:
            if not os.path.exists(path):
                error('Not found: ' + path)
            items.append(computeFileHash(path))
        objects.append(':'.join(items))
    return hashlib.sha1(';'.join(objects).encode('utf-8')).hexdigest()

def keyPath(stage):
    return stage['directory'] + '/' + keysLoc + '/' + stage['name']

def checkCacheKey(stage):
    if not 'key' in stage:
        error('Key not set in stage: ' + stage['name'])
    key = keyPath(stage)
    if not os.path.exists(stage['directory'] + '/' + stage['name']):
        return 'NotFound'
    if not os.path.exists(key):
        return 'Stale'
    with open(key, 'r') as file:
        return 'Good' if (file.read() == stage['key']) else 'Stale'

def clearCacheKey(stage):
    key = keyPath(stage)
    if os.path.exists(key):
        os.remove(key)

def writeCacheKey(stage):
    if not 'key' in stage:
        error('Key not set in stage: ' + stage['name'])
    key = keyPath(stage)
    with open(key, 'w') as file:
        file.write(stage['key'])

stages = []

def removeDir(folder):
    if win:
        return 'if exist ' + folder + ' rmdir /Q /S ' + folder + '\nif exist ' + folder + ' exit /b 1'
    return 'rm -rf ' + folder

def filterByPlatform(commands):
    commands = commands.split('\n')
    result = ''
    dependencies = []
    version = '0'
    skip = False
    for command in commands:
        m = re.match(r'(!?)([a-z0-9_]+):', command)
        if m and m.group(2) != 'depends' and m.group(2) != 'version':
            scopes = m.group(2).split('_')
            inscope = 'common' in scopes
            if win and 'win' in scopes:
                inscope = True
            if win32 and 'win32' in scopes:
                inscope = True
            if win64 and 'win64' in scopes:
                inscope = True
            if mac and 'mac' in scopes:
                inscope = True
            # if linux and 'linux' in scopes:
            #     inscope = True
            if 'release' in scopes:
                if 'skip-release' in options:
                    inscope = False
                elif len(scopes) == 1:
                    continue
            skip = inscope if m.group(1) == '!' else not inscope
        elif not skip and not re.match(r'\s*#', command):
            if m and m.group(2) == 'version':
                version = version + '.' + command[len(m.group(0)):].strip()
            elif m and m.group(2) == 'depends':
                pattern = command[len(m.group(0)):].strip()
                dependencies.append(pattern)
            else:
                command = command.strip()
                if len(command) > 0:
                    result = result + command + '\n'
    return [result, dependencies, version]

def stage(name, commands, location = 'Libraries'):
    if location == 'Libraries':
        directory = libsDir
    elif location == 'ThirdParty':
        directory = thirdPartyDir
    else:
        error('Unknown location: ' + location)
    [commands, dependencies, version] = filterByPlatform(commands)
    if len(commands) > 0:
        stages.append({
            'name': name,
            'location': location,
            'directory': directory,
            'commands': commands,
            'version': version,
            'dependencies': dependencies
        })

def winFailOnEach(command):
    commands = command.split('\n')
    result = ''
    startingCommand = True
    for command in commands:
        command = re.sub(r'\$([A-Za-z0-9_]+)', r'%\1%', command)
        if re.search(r'\$', command):
            error('Bad command: ' + command)
        appendCall = startingCommand and not re.match(r'(if|for) ', command)
        called = 'call ' + command if appendCall else command
        result = result + called
        if command.endswith('^'):
            startingCommand = False
        else:
            startingCommand = True
            result = result + '\r\nif %errorlevel% neq 0 exit /b %errorlevel%\r\n'
    return result

def printCommands(commands):
    print('---------------------------------COMMANDS-LIST----------------------------------')
    print(commands, end='')
    print('--------------------------------------------------------------------------------')

def run(commands):
    printCommands(commands)
    if win:
        if os.path.exists("command.bat"):
            os.remove("command.bat")
        with open("command.bat", 'w') as file:
            file.write('@echo OFF\r\n' + winFailOnEach(commands))
        result = subprocess.run("command.bat", shell=True, env=modifiedEnv).returncode == 0
        if result and os.path.exists("command.bat"):
            os.remove("command.bat")
        return result
    elif re.search(r'\%', commands):
        error('Bad command: ' + commands)
    else:
        return subprocess.run("set -e\n" + commands, shell=True, env=modifiedEnv).returncode == 0

# Thanks https://stackoverflow.com/a/510364
class _Getch:
    """Gets a single character from standard input.  Does not echo to the
screen."""
    def __init__(self):
        try:
            self.impl = _GetchWindows()
        except ImportError:
            self.impl = _GetchUnix()

    def __call__(self): return self.impl()

class _GetchUnix:
    def __init__(self):
        import tty, sys

    def __call__(self):
        import sys, tty, termios
        fd = sys.stdin.fileno()
        old_settings = termios.tcgetattr(fd)
        try:
            tty.setraw(sys.stdin.fileno())
            ch = sys.stdin.read(1)
        finally:
            termios.tcsetattr(fd, termios.TCSADRAIN, old_settings)
        return ch

class _GetchWindows:
    def __init__(self):
        import msvcrt

    def __call__(self):
        import msvcrt
        return msvcrt.getch().decode('ascii')

getch = _Getch()

def runStages():
    onlyStages = []
    rebuildStale = False
    for arg in sys.argv[1:]:
        if arg in options:
            continue
        elif arg == 'silent':
            rebuildStale = True
            continue
        found = False
        for stage in stages:
            if stage['name'] == arg:
                onlyStages.append(arg)
                found = True
                break
        if not found:
            error('Unknown argument: ' + arg)
    count = len(stages)
    index = 0
    for stage in stages:
        if len(onlyStages) > 0 and not stage['name'] in onlyStages:
            continue
        index = index + 1
        version = ('#' + str(stage['version'])) if (stage['version'] != '0') else ''
        prefix = '[' + str(index) + '/' + str(count) + '](' + stage['location'] + '/' + stage['name'] + version + ')'
        print(prefix + ': ', end = '', flush=True)
        stage['key'] = computeCacheKey(stage)
        commands = removeDir(stage['name']) + '\n' + stage['commands']
        checkResult = 'Forced' if len(onlyStages) > 0 else checkCacheKey(stage)
        if checkResult == 'Good':
            print('SKIPPING')
            continue
        elif checkResult == 'NotFound':
            print('NOT FOUND, ', end='')
        elif checkResult == 'Stale' or checkResult == 'Forced':
            if checkResult == 'Stale':
                print('CHANGED, ', end='')
            if rebuildStale:
                checkResult = 'Rebuild'
            else:
                print('(r)ebuild, rebuild (a)ll, (s)kip, (p)rint, (q)uit?: ', end='', flush=True)
                while True:
                    ch = 'r' if rebuildStale else getch()
                    if ch == 'q':
                        finish(0)
                    elif ch == 'p':
                        printCommands(commands)
                        checkResult = 'Printed'
                        break
                    elif ch == 's':
                        checkResult = 'Skip'
                        break
                    elif ch == 'r':
                        checkResult = 'Rebuild'
                        break
                    elif ch == 'a':
                        checkResult = 'Rebuild'
                        rebuildStale = True
                        break
        if checkResult == 'Printed':
            continue
        if checkResult == 'Skip':
            print('SKIPPING')
            continue
        clearCacheKey(stage)
        print('BUILDING:')
        os.chdir(stage['directory'])
        if not run(commands):
            print(prefix + ': FAILED')
            finish(1)
        writeCacheKey(stage)

if customRunCommand:
    os.chdir(executePath)
    command = ' '.join(runCommand) + '\n'
    if not run(command):
        print('FAILED :(')
        finish(1)
    finish(0)

stage('patches', """
    git clone https://github.com/desktop-app/patches.git
    cd patches
<<<<<<< HEAD
    git checkout 4142f82d11
=======
    git checkout 47d447b531
>>>>>>> bcb05110
""")

stage('depot_tools', """
mac:
    git clone https://chromium.googlesource.com/chromium/tools/depot_tools.git
""", 'ThirdParty')

if not mac or 'build-stackwalk' in options:
    stage('gyp', """
win:
    git clone https://chromium.googlesource.com/external/gyp
    cd gyp
    git checkout d6c5dd51dc
depends:patches/gyp.diff
    git apply $LIBS_DIR/patches/gyp.diff
mac:
    python3 -m pip install --ignore-installed git+https://github.com/desktop-app/gyp-next@main
    mkdir gyp
""", 'ThirdParty')

stage('yasm', """
mac:
    git clone https://github.com/yasm/yasm.git
    cd yasm
    git checkout 41762bea
    ./autogen.sh
    make $MAKE_THREADS_CNT
""", 'ThirdParty')

stage('lzma', """
win:
    git clone https://github.com/desktop-app/lzma.git
    cd lzma\\C\\Util\\LzmaLib
    msbuild LzmaLib.sln /property:Configuration=Debug /property:Platform="$X8664"
release:
    msbuild LzmaLib.sln /property:Configuration=Release /property:Platform="$X8664"
""")

stage('xz', """
!win:
    git clone -b v5.2.5 https://git.tukaani.org/xz.git
    cd xz
    CFLAGS="$UNGUARDED" CPPFLAGS="$UNGUARDED" cmake -B build . \\
        -D CMAKE_OSX_DEPLOYMENT_TARGET:STRING=$MACOSX_DEPLOYMENT_TARGET \\
        -D CMAKE_OSX_ARCHITECTURES="x86_64;arm64" \\
        -D CMAKE_INSTALL_PREFIX:STRING=$USED_PREFIX
    cmake --build build $MAKE_THREADS_CNT
    cmake --install build
""")

stage('zlib', """
    git clone https://github.com/desktop-app/zlib.git
    cd zlib
win:
    cd contrib\\vstudio\\vc14
    msbuild zlibstat.vcxproj /property:Configuration=Debug /property:Platform="%X8664%"
release:
    msbuild zlibstat.vcxproj /property:Configuration=ReleaseWithoutAsm /property:Platform="%X8664%"
mac:
    CFLAGS="$MIN_VER $UNGUARDED" LDFLAGS="$MIN_VER" ./configure \\
        --static \\
        --prefix=$USED_PREFIX \\
        --archs="-arch x86_64 -arch arm64"
    make $MAKE_THREADS_CNT
    make install
""")

stage('mozjpeg', """
    git clone -b v4.0.3 https://github.com/mozilla/mozjpeg.git
    cd mozjpeg
win:
    cmake . ^
        -A %WIN32X64% ^
        -DWITH_JPEG8=ON ^
        -DPNG_SUPPORTED=OFF
    cmake --build . --config Debug
release:
    cmake --build . --config Release
mac:
    CFLAGS="-arch arm64" cmake -B build.arm64 . \\
        -D CMAKE_SYSTEM_NAME=Darwin \\
        -D CMAKE_SYSTEM_PROCESSOR=arm64 \\
        -D CMAKE_BUILD_TYPE=Release \\
        -D CMAKE_INSTALL_PREFIX=$USED_PREFIX \\
        -D CMAKE_OSX_DEPLOYMENT_TARGET:STRING=$MACOSX_DEPLOYMENT_TARGET \\
        -D WITH_JPEG8=ON \\
        -D ENABLE_SHARED=OFF \\
        -D PNG_SUPPORTED=OFF
    cmake --build build.arm64 $MAKE_THREADS_CNT
    CFLAGS="-arch x86_64" cmake -B build . \\
        -D CMAKE_SYSTEM_NAME=Darwin \\
        -D CMAKE_SYSTEM_PROCESSOR=x86_64 \\
        -D CMAKE_BUILD_TYPE=Release \\
        -D CMAKE_INSTALL_PREFIX=$USED_PREFIX \\
        -D CMAKE_OSX_DEPLOYMENT_TARGET:STRING=$MACOSX_DEPLOYMENT_TARGET \\
        -D WITH_JPEG8=ON \\
        -D ENABLE_SHARED=OFF \\
        -D PNG_SUPPORTED=OFF
    cmake --build build $MAKE_THREADS_CNT
    lipo -create build.arm64/libjpeg.a build/libjpeg.a -output build/libjpeg.a
    lipo -create build.arm64/libturbojpeg.a build/libturbojpeg.a -output build/libturbojpeg.a
    cmake --install build
""")

stage('openssl', """
    git clone -b OpenSSL_1_1_1-stable https://github.com/openssl/openssl openssl
    cd openssl
win32:
    perl Configure no-shared no-tests debug-VC-WIN32
win64:
    perl Configure no-shared no-tests debug-VC-WIN64A
win:
    nmake
    mkdir out.dbg
    move libcrypto.lib out.dbg
    move libssl.lib out.dbg
    move ossl_static.pdb out.dbg
release:
    move out.dbg\\ossl_static.pdb out.dbg\\ossl_static
    nmake clean
    move out.dbg\\ossl_static out.dbg\\ossl_static.pdb
win32:
    perl Configure no-shared no-tests VC-WIN32
win64:
    perl Configure no-shared no-tests VC-WIN64A
win:
    nmake
    mkdir out
    move libcrypto.lib out
    move libssl.lib out
    move ossl_static.pdb out
mac:
    ./Configure --prefix=$USED_PREFIX no-shared no-tests darwin64-arm64-cc $MIN_VER
    make build_libs $MAKE_THREADS_CNT
    mkdir out.arm64
    mv libssl.a out.arm64
    mv libcrypto.a out.arm64
    make clean
    ./Configure --prefix=$USED_PREFIX no-shared no-tests darwin64-x86_64-cc $MIN_VER
    make build_libs $MAKE_THREADS_CNT
    mkdir out.x86_64
    mv libssl.a out.x86_64
    mv libcrypto.a out.x86_64
    lipo -create out.arm64/libcrypto.a out.x86_64/libcrypto.a -output libcrypto.a
    lipo -create out.arm64/libssl.a out.x86_64/libssl.a -output libssl.a
""")

stage('opus', """
    git clone -b v1.3.1 https://github.com/xiph/opus.git
    cd opus
    git cherry-pick 927de8453c
win:
    cmake -B out . ^
        -A %WIN32X64% ^
        -DCMAKE_INSTALL_PREFIX=%LIBS_DIR%/local ^
        -DCMAKE_C_FLAGS_DEBUG="/MTd /Zi /Ob0 /Od /RTC1" ^
        -DCMAKE_C_FLAGS_RELEASE="/MT /O2 /Ob2 /DNDEBUG"
    cmake --build out --config Debug
    cmake --build out --config Release
    cmake --install out --config Release
mac:
    CFLAGS="$UNGUARDED" CPPFLAGS="$UNGUARDED" cmake -B build . \\
        -D CMAKE_OSX_DEPLOYMENT_TARGET:STRING=$MACOSX_DEPLOYMENT_TARGET \\
        -D CMAKE_OSX_ARCHITECTURES="x86_64;arm64" \\
        -D CMAKE_INSTALL_PREFIX:STRING=$USED_PREFIX
    cmake --build build $MAKE_THREADS_CNT
    cmake --install build
""")

stage('rnnoise', """
    git clone https://github.com/desktop-app/rnnoise.git
    cd rnnoise
    mkdir out
    cd out
win:
    cmake -A %WIN32X64% ..
    cmake --build . --config Debug
release:
    cmake --build . --config Release
!win:
    mkdir Debug
    cd Debug
    cmake -G Ninja ../.. \\
        -D CMAKE_BUILD_TYPE=Debug \\
        -D CMAKE_OSX_ARCHITECTURES="x86_64;arm64"
    ninja
release:
    cd ..
    mkdir Release
    cd Release
    cmake -G Ninja ../.. \\
        -D CMAKE_BUILD_TYPE=Release \\
        -D CMAKE_OSX_ARCHITECTURES="x86_64;arm64"
    ninja
""")

stage('libiconv', """
mac:
    VERSION=1.16
    rm -f libiconv.tar.gz
    wget -O libiconv.tar.gz https://ftp.gnu.org/pub/gnu/libiconv/libiconv-$VERSION.tar.gz
    rm -rf libiconv-$VERSION
    tar -xvzf libiconv.tar.gz
    rm libiconv.tar.gz
    mv libiconv-$VERSION libiconv
    cd libiconv
    CFLAGS="$MIN_VER $UNGUARDED -arch arm64" CPPFLAGS="$MIN_VER $UNGUARDED -arch arm64" LDFLAGS="$MIN_VER" ./configure --enable-static --host=arm --prefix=$USED_PREFIX
    make $MAKE_THREADS_CNT
    mkdir out.arm64
    mv lib/.libs/libiconv.a out.arm64
    make clean
    CFLAGS="$MIN_VER $UNGUARDED -arch x86_64" CPPFLAGS="$MIN_VER $UNGUARDED -arch x86_64" LDFLAGS="$MIN_VER" ./configure --enable-static --host=x86_64 --prefix=$USED_PREFIX
    make $MAKE_THREADS_CNT
    mkdir out.x86_64
    mv lib/.libs/libiconv.a out.x86_64
    lipo -create out.arm64/libiconv.a out.x86_64/libiconv.a -output lib/.libs/libiconv.a
    make install
""")

stage('libvpx', """
    git clone https://github.com/webmproject/libvpx.git
<<<<<<< HEAD
    cd libvpx
    git checkout v1.11.0
win:
depends:patches/libvpx/*.patch
=======
depends:patches/libvpx/*.patch
    cd libvpx
    git checkout v1.11.0
win:
>>>>>>> bcb05110
    for /r %%i in (..\\patches\\libvpx\\*) do git apply %%i

    SET PATH_BACKUP_=%PATH%
    SET PATH=%ROOT_DIR%\\ThirdParty\\msys64\\usr\\bin;%PATH%

    SET CHERE_INVOKING=enabled_from_arguments
    SET MSYS2_PATH_TYPE=inherit

    if "%X8664%" equ "x64" (
        SET "TARGET=x86_64-win64-vs17"
    ) else (
        SET "TARGET=x86-win32-vs17"
    )

depends:patches/build_libvpx_win.sh
    bash --login ../patches/build_libvpx_win.sh

    SET PATH=%PATH_BACKUP_%
mac:
<<<<<<< HEAD
=======
    find ../patches/libvpx -type f -print0 | sort -z | xargs -0 git apply

>>>>>>> bcb05110
depends:yasm/yasm
    ./configure --prefix=$USED_PREFIX \
    --target=arm64-darwin20-gcc \
    --disable-examples \
    --disable-unit-tests \
    --disable-tools \
    --disable-docs \
    --enable-vp8 \
    --enable-vp9 \
    --enable-webm-io

    make $MAKE_THREADS_CNT

    mkdir out.arm64
    mv libvpx.a out.arm64

    make clean

    ./configure --prefix=$USED_PREFIX \
    --target=x86_64-darwin20-gcc \
    --disable-examples \
    --disable-unit-tests \
    --disable-tools \
    --disable-docs \
    --enable-vp8 \
    --enable-vp9 \
    --enable-webm-io

    make $MAKE_THREADS_CNT

    mkdir out.x86_64
    mv libvpx.a out.x86_64

    lipo -create out.arm64/libvpx.a out.x86_64/libvpx.a -output libvpx.a

    make install
""")

stage('ffmpeg', """
    git clone https://github.com/FFmpeg/FFmpeg.git ffmpeg
    cd ffmpeg
    git checkout cc33e73618
win:
    SET PATH_BACKUP_=%PATH%
    SET PATH=%ROOT_DIR%\\ThirdParty\\msys64\\usr\\bin;%PATH%

    SET CHERE_INVOKING=enabled_from_arguments
    SET MSYS2_PATH_TYPE=inherit

depends:patches/build_ffmpeg_win.sh
    bash --login ../patches/build_ffmpeg_win.sh

    SET PATH=%PATH_BACKUP_%
mac:
    export PKG_CONFIG_PATH=$USED_PREFIX/lib/pkgconfig
depends:yasm/yasm
    ./configure --prefix=$USED_PREFIX \
    --enable-cross-compile \
    --target-os=darwin \
    --arch="arm64" \
    --extra-cflags="$MIN_VER -arch arm64 $UNGUARDED -DCONFIG_SAFE_BITSTREAM_READER=1 -I$USED_PREFIX/include" \
    --extra-cxxflags="$MIN_VER -arch arm64 $UNGUARDED -DCONFIG_SAFE_BITSTREAM_READER=1 -I$USED_PREFIX/include" \
    --extra-ldflags="$MIN_VER -arch arm64 $USED_PREFIX/lib/libopus.a" \
    --disable-programs \
    --disable-doc \
    --disable-network \
    --disable-everything \
    --enable-protocol=file \
    --enable-libopus \
    --enable-libvpx \
    --enable-hwaccel=h264_videotoolbox \
    --enable-hwaccel=hevc_videotoolbox \
    --enable-hwaccel=mpeg1_videotoolbox \
    --enable-hwaccel=mpeg2_videotoolbox \
    --enable-hwaccel=mpeg4_videotoolbox \
    --enable-decoder=aac \
    --enable-decoder=aac_at \
    --enable-decoder=aac_fixed \
    --enable-decoder=aac_latm \
    --enable-decoder=aasc \
    --enable-decoder=alac \
    --enable-decoder=alac_at \
    --enable-decoder=flac \
    --enable-decoder=gif \
    --enable-decoder=h264 \
    --enable-decoder=hevc \
    --enable-decoder=libvpx_vp8 \
    --enable-decoder=libvpx_vp9 \
    --enable-decoder=mp1 \
    --enable-decoder=mp1float \
    --enable-decoder=mp2 \
    --enable-decoder=mp2float \
    --enable-decoder=mp3 \
    --enable-decoder=mp3adu \
    --enable-decoder=mp3adufloat \
    --enable-decoder=mp3float \
    --enable-decoder=mp3on4 \
    --enable-decoder=mp3on4float \
    --enable-decoder=mpeg4 \
    --enable-decoder=msmpeg4v2 \
    --enable-decoder=msmpeg4v3 \
    --enable-decoder=opus \
    --enable-decoder=pcm_alaw \
    --enable-decoder=pcm_alaw_at \
    --enable-decoder=pcm_f32be \
    --enable-decoder=pcm_f32le \
    --enable-decoder=pcm_f64be \
    --enable-decoder=pcm_f64le \
    --enable-decoder=pcm_lxf \
    --enable-decoder=pcm_mulaw \
    --enable-decoder=pcm_mulaw_at \
    --enable-decoder=pcm_s16be \
    --enable-decoder=pcm_s16be_planar \
    --enable-decoder=pcm_s16le \
    --enable-decoder=pcm_s16le_planar \
    --enable-decoder=pcm_s24be \
    --enable-decoder=pcm_s24daud \
    --enable-decoder=pcm_s24le \
    --enable-decoder=pcm_s24le_planar \
    --enable-decoder=pcm_s32be \
    --enable-decoder=pcm_s32le \
    --enable-decoder=pcm_s32le_planar \
    --enable-decoder=pcm_s64be \
    --enable-decoder=pcm_s64le \
    --enable-decoder=pcm_s8 \
    --enable-decoder=pcm_s8_planar \
    --enable-decoder=pcm_u16be \
    --enable-decoder=pcm_u16le \
    --enable-decoder=pcm_u24be \
    --enable-decoder=pcm_u24le \
    --enable-decoder=pcm_u32be \
    --enable-decoder=pcm_u32le \
    --enable-decoder=pcm_u8 \
    --enable-decoder=vorbis \
    --enable-decoder=wavpack \
    --enable-decoder=wmalossless \
    --enable-decoder=wmapro \
    --enable-decoder=wmav1 \
    --enable-decoder=wmav2 \
    --enable-decoder=wmavoice \
    --enable-encoder=libopus \
    --enable-parser=aac \
    --enable-parser=aac_latm \
    --enable-parser=flac \
    --enable-parser=h264 \
    --enable-parser=hevc \
    --enable-parser=mpeg4video \
    --enable-parser=mpegaudio \
    --enable-parser=opus \
    --enable-parser=vorbis \
    --enable-demuxer=aac \
    --enable-demuxer=flac \
    --enable-demuxer=gif \
    --enable-demuxer=h264 \
    --enable-demuxer=hevc \
    --enable-demuxer=matroska \
    --enable-demuxer=m4v \
    --enable-demuxer=mov \
    --enable-demuxer=mp3 \
    --enable-demuxer=ogg \
    --enable-demuxer=wav \
    --enable-muxer=ogg \
    --enable-muxer=opus

    make $MAKE_THREADS_CNT

    mkdir out.arm64
    mv libavformat/libavformat.a out.arm64
    mv libavcodec/libavcodec.a out.arm64
    mv libswresample/libswresample.a out.arm64
    mv libswscale/libswscale.a out.arm64
    mv libavutil/libavutil.a out.arm64

    make clean

    ./configure --prefix=$USED_PREFIX \
    --enable-cross-compile \
    --target-os=darwin \
    --arch="x86_64" \
    --extra-cflags="$MIN_VER -arch x86_64 $UNGUARDED -DCONFIG_SAFE_BITSTREAM_READER=1 -I$USED_PREFIX/include" \
    --extra-cxxflags="$MIN_VER -arch x86_64 $UNGUARDED -DCONFIG_SAFE_BITSTREAM_READER=1 -I$USED_PREFIX/include" \
    --extra-ldflags="$MIN_VER -arch x86_64 $USED_PREFIX/lib/libopus.a" \
    --disable-programs \
    --disable-doc \
    --disable-network \
    --disable-everything \
    --enable-protocol=file \
    --enable-libopus \
    --enable-libvpx \
    --enable-hwaccel=h264_videotoolbox \
    --enable-hwaccel=hevc_videotoolbox \
    --enable-hwaccel=mpeg1_videotoolbox \
    --enable-hwaccel=mpeg2_videotoolbox \
    --enable-hwaccel=mpeg4_videotoolbox \
    --enable-decoder=aac \
    --enable-decoder=aac_at \
    --enable-decoder=aac_fixed \
    --enable-decoder=aac_latm \
    --enable-decoder=aasc \
    --enable-decoder=alac \
    --enable-decoder=alac_at \
    --enable-decoder=flac \
    --enable-decoder=gif \
    --enable-decoder=h264 \
    --enable-decoder=hevc \
    --enable-decoder=libvpx_vp8 \
    --enable-decoder=libvpx_vp9 \
    --enable-decoder=mp1 \
    --enable-decoder=mp1float \
    --enable-decoder=mp2 \
    --enable-decoder=mp2float \
    --enable-decoder=mp3 \
    --enable-decoder=mp3adu \
    --enable-decoder=mp3adufloat \
    --enable-decoder=mp3float \
    --enable-decoder=mp3on4 \
    --enable-decoder=mp3on4float \
    --enable-decoder=mpeg4 \
    --enable-decoder=msmpeg4v2 \
    --enable-decoder=msmpeg4v3 \
    --enable-decoder=opus \
    --enable-decoder=pcm_alaw \
    --enable-decoder=pcm_alaw_at \
    --enable-decoder=pcm_f32be \
    --enable-decoder=pcm_f32le \
    --enable-decoder=pcm_f64be \
    --enable-decoder=pcm_f64le \
    --enable-decoder=pcm_lxf \
    --enable-decoder=pcm_mulaw \
    --enable-decoder=pcm_mulaw_at \
    --enable-decoder=pcm_s16be \
    --enable-decoder=pcm_s16be_planar \
    --enable-decoder=pcm_s16le \
    --enable-decoder=pcm_s16le_planar \
    --enable-decoder=pcm_s24be \
    --enable-decoder=pcm_s24daud \
    --enable-decoder=pcm_s24le \
    --enable-decoder=pcm_s24le_planar \
    --enable-decoder=pcm_s32be \
    --enable-decoder=pcm_s32le \
    --enable-decoder=pcm_s32le_planar \
    --enable-decoder=pcm_s64be \
    --enable-decoder=pcm_s64le \
    --enable-decoder=pcm_s8 \
    --enable-decoder=pcm_s8_planar \
    --enable-decoder=pcm_u16be \
    --enable-decoder=pcm_u16le \
    --enable-decoder=pcm_u24be \
    --enable-decoder=pcm_u24le \
    --enable-decoder=pcm_u32be \
    --enable-decoder=pcm_u32le \
    --enable-decoder=pcm_u8 \
    --enable-decoder=vorbis \
    --enable-decoder=wavpack \
    --enable-decoder=wmalossless \
    --enable-decoder=wmapro \
    --enable-decoder=wmav1 \
    --enable-decoder=wmav2 \
    --enable-decoder=wmavoice \
    --enable-encoder=libopus \
    --enable-parser=aac \
    --enable-parser=aac_latm \
    --enable-parser=flac \
    --enable-parser=h264 \
    --enable-parser=hevc \
    --enable-demuxer=matroska \
    --enable-parser=mpeg4video \
    --enable-parser=mpegaudio \
    --enable-parser=opus \
    --enable-parser=vorbis \
    --enable-demuxer=aac \
    --enable-demuxer=flac \
    --enable-demuxer=gif \
    --enable-demuxer=h264 \
    --enable-demuxer=hevc \
    --enable-demuxer=m4v \
    --enable-demuxer=mov \
    --enable-demuxer=mp3 \
    --enable-demuxer=ogg \
    --enable-demuxer=wav \
    --enable-muxer=ogg \
    --enable-muxer=opus

    make $MAKE_THREADS_CNT
    
    mkdir out.x86_64
    mv libavformat/libavformat.a out.x86_64
    mv libavcodec/libavcodec.a out.x86_64
    mv libswresample/libswresample.a out.x86_64
    mv libswscale/libswscale.a out.x86_64
    mv libavutil/libavutil.a out.x86_64
    
    lipo -create out.arm64/libavformat.a out.x86_64/libavformat.a -output libavformat/libavformat.a
    lipo -create out.arm64/libavcodec.a out.x86_64/libavcodec.a -output libavcodec/libavcodec.a
    lipo -create out.arm64/libswresample.a out.x86_64/libswresample.a -output libswresample/libswresample.a
    lipo -create out.arm64/libswscale.a out.x86_64/libswscale.a -output libswscale/libswscale.a
    lipo -create out.arm64/libavutil.a out.x86_64/libavutil.a -output libavutil/libavutil.a

    make install
""")

stage('openal-soft', """
version: 2
    git clone -b wasapi_exact_device_time https://github.com/telegramdesktop/openal-soft.git
    cd openal-soft
    cd build
win:
    cmake .. ^
        -A %WIN32X64% ^
        -D LIBTYPE:STRING=STATIC ^
        -D FORCE_STATIC_VCRT=ON
    msbuild OpenAL.vcxproj /property:Configuration=Debug /property:Platform="%WIN32X64%"
release:
    msbuild OpenAL.vcxproj /property:Configuration=RelWithDebInfo /property:Platform="%WIN32X64%"
mac:
    CFLAGS=$UNGUARDED CPPFLAGS=$UNGUARDED cmake .. \\
        -D CMAKE_INSTALL_PREFIX:PATH=$USED_PREFIX \\
        -D ALSOFT_EXAMPLES=OFF \\
        -D LIBTYPE:STRING=STATIC \\
        -D CMAKE_OSX_DEPLOYMENT_TARGET:STRING=$MACOSX_DEPLOYMENT_TARGET \\
        -D CMAKE_OSX_ARCHITECTURES="x86_64;arm64"
    make $MAKE_THREADS_CNT
    make install
""")

if 'build-stackwalk' in options:
    stage('stackwalk', """
mac:
    git clone https://chromium.googlesource.com/breakpad/breakpad stackwalk
    cd stackwalk
    git checkout dfcb7b6799
depends:patches/breakpad.diff
    git apply ../patches/breakpad.diff
    git clone -b release-1.11.0 https://github.com/google/googletest src/testing
    git clone https://chromium.googlesource.com/linux-syscall-support src/third_party/lss
    cd src/third_party/lss
    git checkout e1e7b0ad8e
    cd ../../build
    python3 gyp_breakpad
    cd ../processor
    xcodebuild -project processor.xcodeproj -target minidump_stackwalk -configuration Release build
""")

stage('breakpad', """
    git clone https://chromium.googlesource.com/breakpad/breakpad
    cd breakpad
    git checkout dfcb7b6799
depends:patches/breakpad.diff
    git apply ../patches/breakpad.diff
    git clone -b release-1.11.0 https://github.com/google/googletest src/testing
win:
    if "%X8664%" equ "x64" (
        SET "FolderPostfix=_x64"
    ) else (
        SET "FolderPostfix="
    )
    cd src\\client\\windows
    gyp --no-circular-check breakpad_client.gyp --format=ninja
    cd ..\\..
    ninja -C out/Debug%FolderPostfix% common crash_generation_client exception_handler
release:
    ninja -C out/Release%FolderPostfix% common crash_generation_client exception_handler
    cd tools\\windows\\dump_syms
    gyp dump_syms.gyp --format=ninja
    cd ..\\..\\..
    ninja -C out/Release%FolderPostfix% dump_syms
mac:
    git clone https://chromium.googlesource.com/linux-syscall-support src/third_party/lss
    cd src/third_party/lss
    git checkout e1e7b0ad8e
    cd ../../..
    cd src/client/mac
    xcodebuild -project Breakpad.xcodeproj -target Breakpad -configuration Debug build
release:
    xcodebuild -project Breakpad.xcodeproj -target Breakpad -configuration Release build
    cd ../../tools/mac/dump_syms
    xcodebuild -project dump_syms.xcodeproj -target dump_syms -configuration Release build
""")

stage('crashpad', """
mac:
    git clone https://github.com/desktop-app/crashpad.git
    cd crashpad
    git checkout c1b7afa2fd
    git submodule init
    git submodule update third_party/mini_chromium
    ZLIB_PATH=$USED_PREFIX/include
    ZLIB_LIB=$USED_PREFIX/lib/libz.a
    mkdir out
    cd out
    mkdir Debug.x86_64
    cd Debug.x86_64
    cmake -G Ninja \
        -DCMAKE_BUILD_TYPE=Debug \
        -DCMAKE_OSX_ARCHITECTURES=x86_64 \
        -DCRASHPAD_SPECIAL_TARGET=$SPECIAL_TARGET \
        -DCRASHPAD_ZLIB_INCLUDE_PATH=$ZLIB_PATH \
        -DCRASHPAD_ZLIB_LIB_PATH=$ZLIB_LIB ../..
    ninja
    cd ..
    mkdir Debug.arm64
    cd Debug.arm64
    cmake -G Ninja \
        -DCMAKE_BUILD_TYPE=Debug \
        -DCMAKE_OSX_ARCHITECTURES=arm64 \
        -DCRASHPAD_SPECIAL_TARGET=$SPECIAL_TARGET \
        -DCRASHPAD_ZLIB_INCLUDE_PATH=$ZLIB_PATH \
        -DCRASHPAD_ZLIB_LIB_PATH=$ZLIB_LIB ../..
    ninja
    cd ..
    mkdir Debug
    lipo -create Debug.arm64/crashpad_handler Debug.x86_64/crashpad_handler -output Debug/crashpad_handler
    lipo -create Debug.arm64/libcrashpad_client.a Debug.x86_64/libcrashpad_client.a -output Debug/libcrashpad_client.a
release:
    mkdir Release.x86_64
    cd Release.x86_64
    cmake -G Ninja \
        -DCMAKE_BUILD_TYPE=Release \
        -DCMAKE_OSX_ARCHITECTURES=x86_64 \
        -DCRASHPAD_SPECIAL_TARGET=$SPECIAL_TARGET \
        -DCRASHPAD_ZLIB_INCLUDE_PATH=$ZLIB_PATH \
        -DCRASHPAD_ZLIB_LIB_PATH=$ZLIB_LIB ../..
    ninja
    cd ..
    mkdir Release.arm64
    cd Release.arm64
    cmake -G Ninja \
        -DCMAKE_BUILD_TYPE=Release \
        -DCMAKE_OSX_ARCHITECTURES=arm64 \
        -DCRASHPAD_SPECIAL_TARGET=$SPECIAL_TARGET \
        -DCRASHPAD_ZLIB_INCLUDE_PATH=$ZLIB_PATH \
        -DCRASHPAD_ZLIB_LIB_PATH=$ZLIB_LIB ../..
    ninja
    cd ..
    mkdir Release
    lipo -create Release.arm64/crashpad_handler Release.x86_64/crashpad_handler -output Release/crashpad_handler
    lipo -create Release.arm64/libcrashpad_client.a Release.x86_64/libcrashpad_client.a -output Release/libcrashpad_client.a
""")

stage('tg_angle', """
win:
    git clone https://github.com/desktop-app/tg_angle.git
    cd tg_angle
    git checkout 0bb011f9e4
    mkdir out
    cd out
    mkdir Debug
    cd Debug
    cmake -G Ninja ^
        -DCMAKE_BUILD_TYPE=Debug ^
        -DTG_ANGLE_SPECIAL_TARGET=%SPECIAL_TARGET% ^
        -DTG_ANGLE_ZLIB_INCLUDE_PATH=%LIBS_DIR%/zlib ../..
    ninja
release:
    cd ..
    mkdir Release
    cd Release
    cmake -G Ninja ^
        -DCMAKE_BUILD_TYPE=Release ^
        -DTG_ANGLE_SPECIAL_TARGET=%SPECIAL_TARGET% ^
        -DTG_ANGLE_ZLIB_INCLUDE_PATH=%LIBS_DIR%/zlib ../..
    ninja
    cd ..\\..\\..
""")

if buildQt5:
    stage('qt_5_15_2', """
    git clone https://code.qt.io/qt/qt5.git qt_5_15_2
    cd qt_5_15_2
    perl init-repository --module-subset=qtbase,qtimageformats,qtsvg
    git checkout v5.15.2
    git submodule update qtbase qtimageformats qtsvg
depends:patches/qtbase_5_15_2/*.patch
    cd qtbase
win:
    for /r %%i in (..\\..\\patches\\qtbase_5_15_2\\*) do git apply %%i
    cd ..

    SET CONFIGURATIONS=-debug
release:
    SET CONFIGURATIONS=-debug-and-release
win:
    """ + removeDir("\"%LIBS_DIR%\\Qt-5.15.2\"") + """
    SET ANGLE_DIR=%LIBS_DIR%\\tg_angle
    SET ANGLE_LIBS_DIR=%ANGLE_DIR%\\out
    SET MOZJPEG_DIR=%LIBS_DIR%\\mozjpeg
    SET OPENSSL_DIR=%LIBS_DIR%\\openssl
    SET OPENSSL_LIBS_DIR=%OPENSSL_DIR%\\out
    SET ZLIB_LIBS_DIR=%LIBS_DIR%\\zlib\\contrib\\vstudio\\vc14\\%X8664%
    configure -prefix "%LIBS_DIR%\\Qt-5.15.2" ^
        %CONFIGURATIONS% ^
        -force-debug-info ^
        -opensource ^
        -confirm-license ^
        -static ^
        -static-runtime ^
        -opengl es2 -no-angle ^
        -I "%ANGLE_DIR%\\include" ^
        -D "KHRONOS_STATIC=" ^
        -D "DESKTOP_APP_QT_STATIC_ANGLE=" ^
        QMAKE_LIBS_OPENGL_ES2_DEBUG="%ANGLE_LIBS_DIR%\\Debug\\tg_angle.lib %ZLIB_LIBS_DIR%\ZlibStatDebug\zlibstat.lib d3d9.lib dxgi.lib dxguid.lib" ^
        QMAKE_LIBS_OPENGL_ES2_RELEASE="%ANGLE_LIBS_DIR%\\Release\\tg_angle.lib %ZLIB_LIBS_DIR%\ZlibStatReleaseWithoutAsm\zlibstat.lib d3d9.lib dxgi.lib dxguid.lib" ^
        -egl ^
        QMAKE_LIBS_EGL_DEBUG="%ANGLE_LIBS_DIR%\\Debug\\tg_angle.lib %ZLIB_LIBS_DIR%\ZlibStatDebug\zlibstat.lib d3d9.lib dxgi.lib dxguid.lib Gdi32.lib User32.lib" ^
        QMAKE_LIBS_EGL_RELEASE="%ANGLE_LIBS_DIR%\\Release\\tg_angle.lib %ZLIB_LIBS_DIR%\ZlibStatReleaseWithoutAsm\zlibstat.lib d3d9.lib dxgi.lib dxguid.lib Gdi32.lib User32.lib" ^
        -openssl-linked ^
        -I "%OPENSSL_DIR%\include" ^
        OPENSSL_LIBS_DEBUG="%OPENSSL_LIBS_DIR%.dbg\libssl.lib %OPENSSL_LIBS_DIR%.dbg\libcrypto.lib Ws2_32.lib Gdi32.lib Advapi32.lib Crypt32.lib User32.lib" ^
        OPENSSL_LIBS_RELEASE="%OPENSSL_LIBS_DIR%\libssl.lib %OPENSSL_LIBS_DIR%\libcrypto.lib Ws2_32.lib Gdi32.lib Advapi32.lib Crypt32.lib User32.lib" ^
        -I "%MOZJPEG_DIR%" ^
        LIBJPEG_LIBS_DEBUG="%MOZJPEG_DIR%\Debug\jpeg-static.lib" ^
        LIBJPEG_LIBS_RELEASE="%MOZJPEG_DIR%\Release\jpeg-static.lib" ^
        -mp ^
        -nomake examples ^
        -nomake tests ^
        -platform win32-msvc

    jom -j16
    jom -j16 install
mac:
    find ../../patches/qtbase_5_15_2 -type f -print0 | sort -z | xargs -0 git apply
    cd ..

    CONFIGURATIONS=-debug
release:
    CONFIGURATIONS=-debug-and-release
mac:
    ./configure -prefix "$USED_PREFIX/Qt-5.15.2" \
        $CONFIGURATIONS \
        -force-debug-info \
        -opensource \
        -confirm-license \
        -static \
        -opengl desktop \
        -no-openssl \
        -securetransport \
        -I "$USED_PREFIX/include" \
        LIBJPEG_LIBS="$USED_PREFIX/lib/libjpeg.a" \
        ZLIB_LIBS="$USED_PREFIX/lib/libz.a" \
        -nomake examples \
        -nomake tests \
        -platform macx-clang

    make $MAKE_THREADS_CNT
    make install
""")

if buildQt6:
    stage('qt_6_2_2', """
mac:
    git clone -b v6.2.2 https://code.qt.io/qt/qt5.git qt_6_2_2
    cd qt_6_2_2
    perl init-repository --module-subset=qtbase,qtimageformats,qtsvg,qt5compat
depends:patches/qtbase_6_2_2/*.patch
    cd qtbase

    find ../../patches/qtbase_6_2_2 -type f -print0 | sort -z | xargs -0 git apply
    cd ..

depends:patches/qt5compat_6_2_2/*.patch
    cd qt5compat

    find ../../patches/qt5compat_6_2_2 -type f -print0 | sort -z | xargs -0 git apply
    cd ..

    CONFIGURATIONS=-debug
release:
    CONFIGURATIONS=-debug-and-release
mac:
    ./configure -prefix "$USED_PREFIX/Qt-6.2.2" \
        $CONFIGURATIONS \
        -force-debug-info \
        -opensource \
        -confirm-license \
        -static \
        -opengl desktop \
        -no-openssl \
        -securetransport \
        -I "$USED_PREFIX/include" \
        -no-feature-futimens \
        -nomake examples \
        -nomake tests \
        -platform macx-clang -- -DCMAKE_OSX_ARCHITECTURES="x86_64;arm64"

    ninja
    ninja install
""")

stage('tg_owt', """
    git clone https://github.com/desktop-app/tg_owt.git
    cd tg_owt
<<<<<<< HEAD
    git checkout 6372a0848f
=======
    git checkout 8d9c724c07
>>>>>>> bcb05110
    git submodule init
    git submodule update src/third_party/libyuv
win:
    SET MOZJPEG_PATH=$LIBS_DIR/mozjpeg
    SET OPUS_PATH=$USED_PREFIX/include/opus
    SET OPENSSL_PATH=$LIBS_DIR/openssl/include
    SET LIBVPX_PATH=$USED_PREFIX/include
    SET FFMPEG_PATH=$LIBS_DIR/ffmpeg
    mkdir out
    cd out
    mkdir Debug
    cd Debug
    cmake -G Ninja \
        -DCMAKE_BUILD_TYPE=Debug \
        -DTG_OWT_BUILD_AUDIO_BACKENDS=OFF \
        -DTG_OWT_SPECIAL_TARGET=$SPECIAL_TARGET \
        -DTG_OWT_LIBJPEG_INCLUDE_PATH=$MOZJPEG_PATH \
        -DTG_OWT_OPENSSL_INCLUDE_PATH=$OPENSSL_PATH \
        -DTG_OWT_OPUS_INCLUDE_PATH=$OPUS_PATH \
        -DTG_OWT_LIBVPX_INCLUDE_PATH=$LIBVPX_PATH \
        -DTG_OWT_FFMPEG_INCLUDE_PATH=$FFMPEG_PATH ../..
    ninja
release:
    cd ..
    mkdir Release
    cd Release
    cmake -G Ninja \
        -DCMAKE_BUILD_TYPE=Release \
        -DTG_OWT_BUILD_AUDIO_BACKENDS=OFF \
        -DTG_OWT_SPECIAL_TARGET=$SPECIAL_TARGET \
        -DTG_OWT_LIBJPEG_INCLUDE_PATH=$MOZJPEG_PATH \
        -DTG_OWT_OPENSSL_INCLUDE_PATH=$OPENSSL_PATH \
        -DTG_OWT_OPUS_INCLUDE_PATH=$OPUS_PATH \
        -DTG_OWT_LIBVPX_INCLUDE_PATH=$LIBVPX_PATH \
        -DTG_OWT_FFMPEG_INCLUDE_PATH=$FFMPEG_PATH ../..
    ninja
mac:
    MOZJPEG_PATH=$USED_PREFIX/include
    OPUS_PATH=$USED_PREFIX/include/opus
    LIBVPX_PATH=$USED_PREFIX/include
    FFMPEG_PATH=$USED_PREFIX/include
    mkdir out
    cd out
    mkdir Debug.x86_64
    cd Debug.x86_64
    cmake -G Ninja \
        -DCMAKE_BUILD_TYPE=Debug \
        -DCMAKE_OSX_ARCHITECTURES=x86_64 \
        -DTG_OWT_BUILD_AUDIO_BACKENDS=OFF \
        -DTG_OWT_SPECIAL_TARGET=$SPECIAL_TARGET \
        -DTG_OWT_LIBJPEG_INCLUDE_PATH=$MOZJPEG_PATH \
        -DTG_OWT_OPENSSL_INCLUDE_PATH=$LIBS_DIR/openssl/include \
        -DTG_OWT_OPUS_INCLUDE_PATH=$OPUS_PATH \
        -DTG_OWT_LIBVPX_INCLUDE_PATH=$LIBVPX_PATH \
        -DTG_OWT_FFMPEG_INCLUDE_PATH=$FFMPEG_PATH ../..
    ninja
    cd ..
    mkdir Debug.arm64
    cd Debug.arm64
    cmake -G Ninja \
        -DCMAKE_BUILD_TYPE=Debug \
        -DCMAKE_OSX_ARCHITECTURES=arm64 \
        -DTG_OWT_BUILD_AUDIO_BACKENDS=OFF \
        -DTG_OWT_SPECIAL_TARGET=$SPECIAL_TARGET \
        -DTG_OWT_LIBJPEG_INCLUDE_PATH=$MOZJPEG_PATH \
        -DTG_OWT_OPENSSL_INCLUDE_PATH=$LIBS_DIR/openssl/include \
        -DTG_OWT_OPUS_INCLUDE_PATH=$OPUS_PATH \
        -DTG_OWT_LIBVPX_INCLUDE_PATH=$LIBVPX_PATH \
        -DTG_OWT_FFMPEG_INCLUDE_PATH=$FFMPEG_PATH ../..
    ninja
    cd ..
    mkdir Debug
    lipo -create Debug.arm64/libtg_owt.a Debug.x86_64/libtg_owt.a -output Debug/libtg_owt.a
release:
    mkdir Release.x86_64
    cd Release.x86_64
    cmake -G Ninja \
        -DCMAKE_BUILD_TYPE=Release \
        -DCMAKE_OSX_ARCHITECTURES=x86_64 \
        -DTG_OWT_SPECIAL_TARGET=$SPECIAL_TARGET \
        -DTG_OWT_LIBJPEG_INCLUDE_PATH=$MOZJPEG_PATH \
        -DTG_OWT_OPENSSL_INCLUDE_PATH=$LIBS_DIR/openssl/include \
        -DTG_OWT_OPUS_INCLUDE_PATH=$OPUS_PATH \
        -DTG_OWT_LIBVPX_INCLUDE_PATH=$LIBVPX_PATH \
        -DTG_OWT_FFMPEG_INCLUDE_PATH=$FFMPEG_PATH ../..
    ninja
    cd ..
    mkdir Release.arm64
    cd Release.arm64
    cmake -G Ninja \
        -DCMAKE_BUILD_TYPE=Release \
        -DCMAKE_OSX_ARCHITECTURES=arm64 \
        -DTG_OWT_SPECIAL_TARGET=$SPECIAL_TARGET \
        -DTG_OWT_LIBJPEG_INCLUDE_PATH=$MOZJPEG_PATH \
        -DTG_OWT_OPENSSL_INCLUDE_PATH=$LIBS_DIR/openssl/include \
        -DTG_OWT_OPUS_INCLUDE_PATH=$OPUS_PATH \
        -DTG_OWT_LIBVPX_INCLUDE_PATH=$LIBVPX_PATH \
        -DTG_OWT_FFMPEG_INCLUDE_PATH=$FFMPEG_PATH ../..
    ninja
    cd ..
    mkdir Release
    lipo -create Release.arm64/libtg_owt.a Release.x86_64/libtg_owt.a -output Release/libtg_owt.a
""")

runStages()<|MERGE_RESOLUTION|>--- conflicted
+++ resolved
@@ -400,11 +400,7 @@
 stage('patches', """
     git clone https://github.com/desktop-app/patches.git
     cd patches
-<<<<<<< HEAD
-    git checkout 4142f82d11
-=======
     git checkout 47d447b531
->>>>>>> bcb05110
 """)
 
 stage('depot_tools', """
@@ -626,17 +622,10 @@
 
 stage('libvpx', """
     git clone https://github.com/webmproject/libvpx.git
-<<<<<<< HEAD
     cd libvpx
     git checkout v1.11.0
 win:
 depends:patches/libvpx/*.patch
-=======
-depends:patches/libvpx/*.patch
-    cd libvpx
-    git checkout v1.11.0
-win:
->>>>>>> bcb05110
     for /r %%i in (..\\patches\\libvpx\\*) do git apply %%i
 
     SET PATH_BACKUP_=%PATH%
@@ -656,11 +645,71 @@
 
     SET PATH=%PATH_BACKUP_%
 mac:
-<<<<<<< HEAD
-=======
+depends:yasm/yasm
+    ./configure --prefix=$USED_PREFIX \
+    --target=arm64-darwin20-gcc \
+    --disable-examples \
+    --disable-unit-tests \
+    --disable-tools \
+    --disable-docs \
+    --enable-vp8 \
+    --enable-vp9 \
+    --enable-webm-io
+
+    make $MAKE_THREADS_CNT
+
+    mkdir out.arm64
+    mv libvpx.a out.arm64
+
+    make clean
+
+    ./configure --prefix=$USED_PREFIX \
+    --target=x86_64-darwin20-gcc \
+    --disable-examples \
+    --disable-unit-tests \
+    --disable-tools \
+    --disable-docs \
+    --enable-vp8 \
+    --enable-vp9 \
+    --enable-webm-io
+
+    make $MAKE_THREADS_CNT
+
+    mkdir out.x86_64
+    mv libvpx.a out.x86_64
+
+    lipo -create out.arm64/libvpx.a out.x86_64/libvpx.a -output libvpx.a
+
+    make install
+""")
+
+stage('libvpx', """
+    git clone https://github.com/webmproject/libvpx.git
+depends:patches/libvpx/*.patch
+    cd libvpx
+    git checkout v1.11.0
+win:
+    for /r %%i in (..\\patches\\libvpx\\*) do git apply %%i
+
+    SET PATH_BACKUP_=%PATH%
+    SET PATH=%ROOT_DIR%\\ThirdParty\\msys64\\usr\\bin;%PATH%
+
+    SET CHERE_INVOKING=enabled_from_arguments
+    SET MSYS2_PATH_TYPE=inherit
+
+    if "%X8664%" equ "x64" (
+        SET "TARGET=x86_64-win64-vs17"
+    ) else (
+        SET "TARGET=x86-win32-vs17"
+    )
+
+depends:patches/build_libvpx_win.sh
+    bash --login ../patches/build_libvpx_win.sh
+
+    SET PATH=%PATH_BACKUP_%
+mac:
     find ../patches/libvpx -type f -print0 | sort -z | xargs -0 git apply
 
->>>>>>> bcb05110
 depends:yasm/yasm
     ./configure --prefix=$USED_PREFIX \
     --target=arm64-darwin20-gcc \
@@ -1252,11 +1301,7 @@
 stage('tg_owt', """
     git clone https://github.com/desktop-app/tg_owt.git
     cd tg_owt
-<<<<<<< HEAD
-    git checkout 6372a0848f
-=======
     git checkout 8d9c724c07
->>>>>>> bcb05110
     git submodule init
     git submodule update src/third_party/libyuv
 win:
