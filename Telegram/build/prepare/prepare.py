--- conflicted
+++ resolved
@@ -404,7 +404,6 @@
 win:
     SET PATH_BACKUP_=%PATH%
     SET PATH=%ROOT_DIR%\\ThirdParty\\msys64\\usr\\bin;%PATH%
-<<<<<<< HEAD
     SET CHERE_INVOKING=enabled_from_arguments
     SET MSYS2_PATH_TYPE=inherit
     powershell -Command "Invoke-WebRequest -OutFile ./msys64.exe https://repo.msys2.org/distrib/x86_64/msys2-base-x86_64-20220603.sfx.exe"
@@ -412,19 +411,6 @@
     del msys64.exe
     bash -c "pacman-key --init; pacman-key --populate; pacman -Syu --noconfirm"
     pacman -S --noconfirm mingw-w64-x86_64-perl mingw-w64-x86_64-nasm mingw-w64-x86_64-yasm mingw-w64-x86_64-ninja
-=======
-
-    SET CHERE_INVOKING=enabled_from_arguments
-    SET MSYS2_PATH_TYPE=inherit
-
-    powershell -Command "Invoke-WebRequest -OutFile ./msys64.exe https://repo.msys2.org/distrib/x86_64/msys2-base-x86_64-20220603.sfx.exe"
-    msys64.exe
-    del msys64.exe
-
-    bash -c "pacman-key --init; pacman-key --populate; pacman -Syu --noconfirm"
-    pacman -S --noconfirm mingw-w64-x86_64-perl mingw-w64-x86_64-nasm mingw-w64-x86_64-yasm mingw-w64-x86_64-ninja
-
->>>>>>> 645ae692
     SET PATH=%PATH_BACKUP_%
 """, 'ThirdParty')
 
