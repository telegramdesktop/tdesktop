--- conflicted
+++ resolved
@@ -817,11 +817,7 @@
 	&& rm -rf tg_owt
 
 FROM builder AS ada
-<<<<<<< HEAD
-RUN git clone -b v3.2.4 --depth=1 {{ GIT }}/ada-url/ada.git \
-=======
-RUN git clone -b v3.2.2 --depth=1 https://github.com/ada-url/ada.git \
->>>>>>> 2e4a437d
+RUN git clone -b v3.2.4 --depth=1 https://github.com/ada-url/ada.git \
 	&& cd ada \
 	&& cmake -B build . \
         -D ADA_TESTING=OFF \
