// !$*UTF8*$!
{
	archiveVersion = 1;
	classes = {
	};
	objectVersion = 46;
	objects = {

/* Begin PBXAggregateTarget section */
		07AA07135D01069052F55A12 /* Preprocess */ = {
			isa = PBXAggregateTarget;
			buildConfigurationList = 6CC3B5D2136C7CD6A5CF5A59 /* Build configuration list for PBXNativeTarget "Telegram" */;
			buildPhases = (
				7EF0942E79C014DCEC8976BC /* Qt Preprocessors */,
			);
			dependencies = (
				07C3AF42194CCC510016CFF1 /* PBXTargetDependency */,
			);
			name = Preprocess;
			productName = "Qt Preprocess";
		};
		07C3AF39194CCC310016CFF1 /* Meta Compile */ = {
			isa = PBXAggregateTarget;
			buildConfigurationList = 07C3AF3D194CCC310016CFF1 /* Build configuration list for PBXAggregateTarget "Meta Compile" */;
			buildPhases = (
				07C3AF3A194CCC310016CFF1 /* Meta Style */,
				07C3AF3B194CCC310016CFF1 /* Meta Lang */,
			);
			dependencies = (
			);
			name = "Meta Compile";
			productName = "Qt Preprocess";
		};
/* End PBXAggregateTarget section */

/* Begin PBXBuildFile section */
		0250AB6761AC71A2E3155EEA /* moc_introphone.cpp in Compile Sources */ = {isa = PBXBuildFile; fileRef = 1B4A65B84270FF2FED008EB6 /* moc_introphone.cpp */; settings = {ATTRIBUTES = (); }; };
		02F93BF511880983D3C57B84 /* dialogswidget.cpp in Compile Sources */ = {isa = PBXBuildFile; fileRef = E466873F01ABA1E55E914489 /* dialogswidget.cpp */; settings = {ATTRIBUTES = (); }; };
		03270F718426CFE84729079E /* flattextarea.cpp in Compile Sources */ = {isa = PBXBuildFile; fileRef = 5C7FD422BBEDA858D7237AE9 /* flattextarea.cpp */; settings = {ATTRIBUTES = (); }; };
		06EABCC49D2EEE4076322BE7 /* moc_facade.cpp in Compile Sources */ = {isa = PBXBuildFile; fileRef = 924D4939FD169BB4B8AEB1C9 /* moc_facade.cpp */; settings = {ATTRIBUTES = (); }; };
		0702E9A51CB8D2A8007A7495 /* serialize_common.cpp in Compile Sources */ = {isa = PBXBuildFile; fileRef = 0702E9A11CB8D2A8007A7495 /* serialize_common.cpp */; };
		0702E9A61CB8D2A8007A7495 /* serialize_document.cpp in Compile Sources */ = {isa = PBXBuildFile; fileRef = 0702E9A31CB8D2A8007A7495 /* serialize_document.cpp */; };
		07080BCF1A43588C00741A51 /* lang_auto.cpp in Compile Sources */ = {isa = PBXBuildFile; fileRef = 07080BCD1A43588C00741A51 /* lang_auto.cpp */; };
		07080BD21A436A5000741A51 /* lang.cpp in Compile Sources */ = {isa = PBXBuildFile; fileRef = 07080BD01A436A5000741A51 /* lang.cpp */; };
		0710C9FE1B0B9376001B4272 /* stickersetbox.cpp in Compile Sources */ = {isa = PBXBuildFile; fileRef = 0710C9FC1B0B9376001B4272 /* stickersetbox.cpp */; };
		0710CA051B0B9404001B4272 /* moc_stickersetbox.cpp in Compile Sources */ = {isa = PBXBuildFile; fileRef = 0710CA041B0B9404001B4272 /* moc_stickersetbox.cpp */; };
		07129D6A1C16D230002DC495 /* auth_key.cpp in Compile Sources */ = {isa = PBXBuildFile; fileRef = 07129D691C16D230002DC495 /* auth_key.cpp */; };
		07129D6E1C16D245002DC495 /* facades.cpp in Compile Sources */ = {isa = PBXBuildFile; fileRef = 07129D6C1C16D245002DC495 /* facades.cpp */; };
		071AD8D21C5E8E6D008C9E90 /* zip.c in Compile Sources */ = {isa = PBXBuildFile; fileRef = 071AD8D11C5E8E6D008C9E90 /* zip.c */; };
		071AD8F81C5E99D6008C9E90 /* ioapi.c in Compile Sources */ = {isa = PBXBuildFile; fileRef = 071AD8F71C5E99D6008C9E90 /* ioapi.c */; };
		0732E4A9199E262300D50FE7 /* overviewwidget.cpp in Compile Sources */ = {isa = PBXBuildFile; fileRef = 0732E4A7199E262300D50FE7 /* overviewwidget.cpp */; };
		0732E4AC199E268A00D50FE7 /* moc_overviewwidget.cpp in Compile Sources */ = {isa = PBXBuildFile; fileRef = 0732E4AB199E268A00D50FE7 /* moc_overviewwidget.cpp */; };
		074756191A1372C600CA07F7 /* moc_basic_types.cpp in Compile Sources */ = {isa = PBXBuildFile; fileRef = 074756181A1372C600CA07F7 /* moc_basic_types.cpp */; };
		074968D01A44D14C00394F46 /* languagebox.cpp in Compile Sources */ = {isa = PBXBuildFile; fileRef = 074968CE1A44D14C00394F46 /* languagebox.cpp */; };
		074968D21A44D1DF00394F46 /* moc_languagebox.cpp in Compile Sources */ = {isa = PBXBuildFile; fileRef = 074968D11A44D1DF00394F46 /* moc_languagebox.cpp */; };
		0749CE69194D723400345D61 /* Images.xcassets in Resources */ = {isa = PBXBuildFile; fileRef = 07C3AF24194335ED0016CFF1 /* Images.xcassets */; };
		074FCB8E19D36851004C6EB2 /* popupmenu.cpp in Compile Sources */ = {isa = PBXBuildFile; fileRef = 074FCB8C19D36851004C6EB2 /* popupmenu.cpp */; };
		074FCB9119D36E60004C6EB2 /* moc_popupmenu.cpp in Compile Sources */ = {isa = PBXBuildFile; fileRef = 074FCB9019D36E60004C6EB2 /* moc_popupmenu.cpp */; };
		0752F8701C2C84470026D0BC /* layout.cpp in Compile Sources */ = {isa = PBXBuildFile; fileRef = 0752F86E1C2C84470026D0BC /* layout.cpp */; };
		0752F8731C2C89220026D0BC /* VideoDecodeAcceleration.framework in Link Binary With Libraries */ = {isa = PBXBuildFile; fileRef = 0752F8721C2C89220026D0BC /* VideoDecodeAcceleration.framework */; };
		0752F8751C2C89F40026D0BC /* VideoToolbox.framework in Link Binary With Libraries */ = {isa = PBXBuildFile; fileRef = 0752F8741C2C89F40026D0BC /* VideoToolbox.framework */; };
		07539B1D1A1416AF00083EFC /* moc_history.cpp in Compile Sources */ = {isa = PBXBuildFile; fileRef = 07539B1C1A1416AF00083EFC /* moc_history.cpp */; };
		0755AEDD1AD12A80004D738A /* moc_abstractbox.cpp in Compile Sources */ = {isa = PBXBuildFile; fileRef = 0755AEDA1AD12A80004D738A /* moc_abstractbox.cpp */; };
		0755AEDE1AD12A80004D738A /* moc_intropwdcheck.cpp in Compile Sources */ = {isa = PBXBuildFile; fileRef = 0755AEDB1AD12A80004D738A /* moc_intropwdcheck.cpp */; };
		0755AEDF1AD12A80004D738A /* moc_sessionsbox.cpp in Compile Sources */ = {isa = PBXBuildFile; fileRef = 0755AEDC1AD12A80004D738A /* moc_sessionsbox.cpp */; };
		075FEBEC1C82336D0003ECA3 /* shortcuts.cpp in Compile Sources */ = {isa = PBXBuildFile; fileRef = 075FEBEA1C82336D0003ECA3 /* shortcuts.cpp */; };
		0764D55A1ABAD6F900FBFEED /* apiwrap.cpp in Compile Sources */ = {isa = PBXBuildFile; fileRef = 0764D5581ABAD6F900FBFEED /* apiwrap.cpp */; };
		0764D55D1ABAD71B00FBFEED /* moc_apiwrap.cpp in Compile Sources */ = {isa = PBXBuildFile; fileRef = 0764D55C1ABAD71B00FBFEED /* moc_apiwrap.cpp */; };
<<<<<<< HEAD
		077BA0141C621BC000B9123B /* Breakpad.framework in Link Binary With Libraries */ = {isa = PBXBuildFile; fileRef = 077BA0131C621BC000B9123B /* Breakpad.framework */; };
=======
		076B1C4D1CBFBF59002C0BC2 /* text_block.cpp in Compile Sources */ = {isa = PBXBuildFile; fileRef = 076B1C491CBFBF59002C0BC2 /* text_block.cpp */; };
		076B1C4E1CBFBF59002C0BC2 /* text_entity.cpp in Compile Sources */ = {isa = PBXBuildFile; fileRef = 076B1C4B1CBFBF59002C0BC2 /* text_entity.cpp */; };
		076B1C541CBFC6F2002C0BC2 /* click_handler_types.cpp in Compile Sources */ = {isa = PBXBuildFile; fileRef = 076B1C501CBFC6F2002C0BC2 /* click_handler_types.cpp */; };
		076B1C551CBFC6F2002C0BC2 /* click_handler.cpp in Compile Sources */ = {isa = PBXBuildFile; fileRef = 076B1C521CBFC6F2002C0BC2 /* click_handler.cpp */; };
		076B1C5B1CBFC8F1002C0BC2 /* top_bar_widget.cpp in Compile Sources */ = {isa = PBXBuildFile; fileRef = 076B1C591CBFC8F1002C0BC2 /* top_bar_widget.cpp */; };
		076B1C5F1CBFC98F002C0BC2 /* overview_layout.cpp in Compile Sources */ = {isa = PBXBuildFile; fileRef = 076B1C5D1CBFC98F002C0BC2 /* overview_layout.cpp */; };
		076B1C631CBFCC53002C0BC2 /* moc_top_bar_widget.cpp in Compile Sources */ = {isa = PBXBuildFile; fileRef = 076B1C621CBFCC53002C0BC2 /* moc_top_bar_widget.cpp */; };
>>>>>>> 3b6d0ef7
		077A4AF71CA41C38002188D2 /* connection_abstract.cpp in Compile Sources */ = {isa = PBXBuildFile; fileRef = 077A4AEC1CA41C38002188D2 /* connection_abstract.cpp */; };
		077A4AF81CA41C38002188D2 /* connection_auto.cpp in Compile Sources */ = {isa = PBXBuildFile; fileRef = 077A4AEE1CA41C38002188D2 /* connection_auto.cpp */; };
		077A4AF91CA41C38002188D2 /* connection_http.cpp in Compile Sources */ = {isa = PBXBuildFile; fileRef = 077A4AF01CA41C38002188D2 /* connection_http.cpp */; };
		077A4AFA1CA41C38002188D2 /* connection_tcp.cpp in Compile Sources */ = {isa = PBXBuildFile; fileRef = 077A4AF21CA41C38002188D2 /* connection_tcp.cpp */; };
		077A4AFB1CA41C38002188D2 /* generate.py in Resources */ = {isa = PBXBuildFile; fileRef = 077A4AF41CA41C38002188D2 /* generate.py */; };
		077A4AFC1CA41C38002188D2 /* rsa_public_key.cpp in Compile Sources */ = {isa = PBXBuildFile; fileRef = 077A4AF51CA41C38002188D2 /* rsa_public_key.cpp */; };
		077A4AFD1CA41C38002188D2 /* scheme.tl in Resources */ = {isa = PBXBuildFile; fileRef = 077A4AF61CA41C38002188D2 /* scheme.tl */; };
		077A4B031CA41EE2002188D2 /* moc_connection_abstract.cpp in Compile Sources */ = {isa = PBXBuildFile; fileRef = 077A4AFF1CA41EE2002188D2 /* moc_connection_abstract.cpp */; };
		077A4B041CA41EE2002188D2 /* moc_connection_auto.cpp in Compile Sources */ = {isa = PBXBuildFile; fileRef = 077A4B001CA41EE2002188D2 /* moc_connection_auto.cpp */; };
		077A4B051CA41EE2002188D2 /* moc_connection_http.cpp in Compile Sources */ = {isa = PBXBuildFile; fileRef = 077A4B011CA41EE2002188D2 /* moc_connection_http.cpp */; };
		077A4B061CA41EE2002188D2 /* moc_connection_tcp.cpp in Compile Sources */ = {isa = PBXBuildFile; fileRef = 077A4B021CA41EE2002188D2 /* moc_connection_tcp.cpp */; };
		078A2FCA1A811C5900CCC7A0 /* moc_backgroundbox.cpp in Compile Sources */ = {isa = PBXBuildFile; fileRef = 078A2FC91A811C5900CCC7A0 /* moc_backgroundbox.cpp */; };
		078A2FCD1A811CA600CCC7A0 /* backgroundbox.cpp in Compile Sources */ = {isa = PBXBuildFile; fileRef = 078A2FCB1A811CA600CCC7A0 /* backgroundbox.cpp */; };
		07A69332199277BA0099CB9F /* mediaview.cpp in Compile Sources */ = {isa = PBXBuildFile; fileRef = 07A69330199277BA0099CB9F /* mediaview.cpp */; };
		07A6933519927B160099CB9F /* moc_mediaview.cpp in Compile Sources */ = {isa = PBXBuildFile; fileRef = 07A6933419927B160099CB9F /* moc_mediaview.cpp */; };
		07AF95F41AFD03B90060B057 /* qrc_telegram_emojis.cpp in Compile Sources */ = {isa = PBXBuildFile; fileRef = 07AF95F21AFD03B90060B057 /* qrc_telegram_emojis.cpp */; };
		07AF95F51AFD03B90060B057 /* qrc_telegram_mac.cpp in Compile Sources */ = {isa = PBXBuildFile; fileRef = 07AF95F31AFD03B90060B057 /* qrc_telegram_mac.cpp */; };
		07AF95F91AFD03C80060B057 /* telegram_emojis.qrc in Resources */ = {isa = PBXBuildFile; fileRef = 07AF95F71AFD03C80060B057 /* telegram_emojis.qrc */; };
		07AF95FA1AFD03C80060B057 /* telegram_mac.qrc in Resources */ = {isa = PBXBuildFile; fileRef = 07AF95F81AFD03C80060B057 /* telegram_mac.qrc */; };
		07B604321B46A0EC00CA29FE /* playerwidget.cpp in Compile Sources */ = {isa = PBXBuildFile; fileRef = 07B604301B46A0EC00CA29FE /* playerwidget.cpp */; };
		07B604351B46A20900CA29FE /* moc_playerwidget.cpp in Compile Sources */ = {isa = PBXBuildFile; fileRef = 07B604341B46A20900CA29FE /* moc_playerwidget.cpp */; };
		07B817091CB9A235006F7869 /* dialogs_indexed_list.cpp in Compile Sources */ = {isa = PBXBuildFile; fileRef = 07B817021CB9A235006F7869 /* dialogs_indexed_list.cpp */; };
		07B8170A1CB9A235006F7869 /* dialogs_layout.cpp in Compile Sources */ = {isa = PBXBuildFile; fileRef = 07B817041CB9A235006F7869 /* dialogs_layout.cpp */; };
		07B8170B1CB9A235006F7869 /* dialogs_list.cpp in Compile Sources */ = {isa = PBXBuildFile; fileRef = 07B817061CB9A235006F7869 /* dialogs_list.cpp */; };
		07BE850F1A2093C9008ACB9F /* localstorage.cpp in Compile Sources */ = {isa = PBXBuildFile; fileRef = 07BE850D1A2093C9008ACB9F /* localstorage.cpp */; };
		07BE85121A20961F008ACB9F /* moc_localstorage.cpp in Compile Sources */ = {isa = PBXBuildFile; fileRef = 07BE85111A20961F008ACB9F /* moc_localstorage.cpp */; };
		07C7596F1B1F7E0000662169 /* autoupdater.cpp in Compile Sources */ = {isa = PBXBuildFile; fileRef = 07C7596D1B1F7E0000662169 /* autoupdater.cpp */; };
		07C759721B1F7E2800662169 /* moc_autoupdater.cpp in Compile Sources */ = {isa = PBXBuildFile; fileRef = 07C759711B1F7E2800662169 /* moc_autoupdater.cpp */; };
		07C8FE011CB66D97007A8702 /* inline_bot_layout_internal.cpp in Compile Sources */ = {isa = PBXBuildFile; fileRef = 07C8FDF91CB66D97007A8702 /* inline_bot_layout_internal.cpp */; };
		07C8FE021CB66D97007A8702 /* inline_bot_layout_item.cpp in Compile Sources */ = {isa = PBXBuildFile; fileRef = 07C8FDFB1CB66D97007A8702 /* inline_bot_layout_item.cpp */; };
		07C8FE031CB66D97007A8702 /* inline_bot_result.cpp in Compile Sources */ = {isa = PBXBuildFile; fileRef = 07C8FDFD1CB66D97007A8702 /* inline_bot_result.cpp */; };
		07C8FE041CB66D97007A8702 /* inline_bot_send_data.cpp in Compile Sources */ = {isa = PBXBuildFile; fileRef = 07C8FDFF1CB66D97007A8702 /* inline_bot_send_data.cpp */; };
		07C8FE0E1CB80890007A8702 /* toast_manager.cpp in Compile Sources */ = {isa = PBXBuildFile; fileRef = 07C8FE081CB80890007A8702 /* toast_manager.cpp */; };
		07C8FE0F1CB80890007A8702 /* toast_widget.cpp in Compile Sources */ = {isa = PBXBuildFile; fileRef = 07C8FE0A1CB80890007A8702 /* toast_widget.cpp */; };
		07C8FE101CB80890007A8702 /* toast.cpp in Compile Sources */ = {isa = PBXBuildFile; fileRef = 07C8FE0C1CB80890007A8702 /* toast.cpp */; };
		07C8FE121CB80915007A8702 /* moc_toast_manager.cpp in Compile Sources */ = {isa = PBXBuildFile; fileRef = 07C8FE111CB80915007A8702 /* moc_toast_manager.cpp */; };
		07CAACD81AEA64F00058E508 /* AudioUnit.framework in Link Binary With Libraries */ = {isa = PBXBuildFile; fileRef = 07CAACD71AEA64F00058E508 /* AudioUnit.framework */; };
		07D7034B19B8755A00C4EED2 /* audio.cpp in Compile Sources */ = {isa = PBXBuildFile; fileRef = 07D7034919B8755A00C4EED2 /* audio.cpp */; };
		07D703BB19B88FB900C4EED2 /* moc_audio.cpp in Compile Sources */ = {isa = PBXBuildFile; fileRef = 07D703BA19B88FB900C4EED2 /* moc_audio.cpp */; };
		07D7954A1B5544B200DE9598 /* qtpcre in Link Binary With Libraries */ = {isa = PBXBuildFile; fileRef = 07D795491B5544B200DE9598 /* qtpcre */; };
		07D7EABA1A597DD000838BA2 /* Localizable.strings in Resources */ = {isa = PBXBuildFile; fileRef = 07D7EABC1A597DD000838BA2 /* Localizable.strings */; };
		07D8509419F5C97E00623D75 /* core_types.cpp in Compile Sources */ = {isa = PBXBuildFile; fileRef = 07D8509219F5C97E00623D75 /* core_types.cpp */; };
		07D8509519F5C97E00623D75 /* scheme_auto.cpp in Compile Sources */ = {isa = PBXBuildFile; fileRef = 07D8509319F5C97E00623D75 /* scheme_auto.cpp */; };
		07D8509919F8320900623D75 /* usernamebox.cpp in Compile Sources */ = {isa = PBXBuildFile; fileRef = 07D8509719F8320900623D75 /* usernamebox.cpp */; };
		07D8510819F8340A00623D75 /* moc_usernamebox.cpp in Compile Sources */ = {isa = PBXBuildFile; fileRef = 07D8510719F8340A00623D75 /* moc_usernamebox.cpp */; };
		07DB67471AD07C4F00A51329 /* structs.cpp in Compile Sources */ = {isa = PBXBuildFile; fileRef = 07DB67451AD07C4F00A51329 /* structs.cpp */; };
		07DB674D1AD07C9200A51329 /* abstractbox.cpp in Compile Sources */ = {isa = PBXBuildFile; fileRef = 07DB67491AD07C9200A51329 /* abstractbox.cpp */; };
		07DB674E1AD07C9200A51329 /* sessionsbox.cpp in Compile Sources */ = {isa = PBXBuildFile; fileRef = 07DB674B1AD07C9200A51329 /* sessionsbox.cpp */; };
		07DB67511AD07CB800A51329 /* intropwdcheck.cpp in Compile Sources */ = {isa = PBXBuildFile; fileRef = 07DB674F1AD07CB800A51329 /* intropwdcheck.cpp */; };
		07DC42A01B5EA15300B6B888 /* numbers.cpp in Compile Sources */ = {isa = PBXBuildFile; fileRef = 07DC429F1B5EA15300B6B888 /* numbers.cpp */; };
		07DE92A01AA4923300A18F6F /* passcodewidget.cpp in Compile Sources */ = {isa = PBXBuildFile; fileRef = 07DE929F1AA4923200A18F6F /* passcodewidget.cpp */; };
		07DE92A71AA4925B00A18F6F /* autolockbox.cpp in Compile Sources */ = {isa = PBXBuildFile; fileRef = 07DE92A31AA4925B00A18F6F /* autolockbox.cpp */; };
		07DE92A81AA4925B00A18F6F /* passcodebox.cpp in Compile Sources */ = {isa = PBXBuildFile; fileRef = 07DE92A51AA4925B00A18F6F /* passcodebox.cpp */; };
		07DE92AA1AA4928200A18F6F /* moc_autolockbox.cpp in Compile Sources */ = {isa = PBXBuildFile; fileRef = 07DE92A91AA4928200A18F6F /* moc_autolockbox.cpp */; };
		07DE92AD1AA4928B00A18F6F /* moc_passcodebox.cpp in Compile Sources */ = {isa = PBXBuildFile; fileRef = 07DE92AB1AA4928B00A18F6F /* moc_passcodebox.cpp */; };
		07DE92AE1AA4928B00A18F6F /* moc_passcodewidget.cpp in Compile Sources */ = {isa = PBXBuildFile; fileRef = 07DE92AC1AA4928B00A18F6F /* moc_passcodewidget.cpp */; };
		07E373941CBBC11000934F77 /* peer_avatar_button.cpp in Compile Sources */ = {isa = PBXBuildFile; fileRef = 07E373921CBBC11000934F77 /* peer_avatar_button.cpp */; };
		0CB7DE9A54CC9BF86FB7B5CA /* facade.cpp in Compile Sources */ = {isa = PBXBuildFile; fileRef = 6D50D70712776D7ED3B00E5C /* facade.cpp */; settings = {ATTRIBUTES = (); }; };
		0F7872E39EA570249D420912 /* moc_introwidget.cpp in Compile Sources */ = {isa = PBXBuildFile; fileRef = A37C7E516201B0264A4CDA38 /* moc_introwidget.cpp */; settings = {ATTRIBUTES = (); }; };
		113AA97DEE7847C7D2DCFF71 /* logs.cpp in Compile Sources */ = {isa = PBXBuildFile; fileRef = 974DB34EEB8F83B91614C0B0 /* logs.cpp */; settings = {ATTRIBUTES = (); }; };
		1299DDAE203A7EDFED9F5D6B /* main.cpp in Compile Sources */ = {isa = PBXBuildFile; fileRef = 5271C394C1E7646D117CE67E /* main.cpp */; settings = {ATTRIBUTES = (); }; };
		15364689D2AB5A30E87A689F /* Security.framework in Link Binary With Libraries */ = {isa = PBXBuildFile; fileRef = 205259EEEE2BADA5E64741E3 /* Security.framework */; };
		19A66ECD6EE2F8356F27D32D /* layerwidget.cpp in Compile Sources */ = {isa = PBXBuildFile; fileRef = 5A9B4C6C59856143F3D0DE53 /* layerwidget.cpp */; settings = {ATTRIBUTES = (); }; };
		1A681B886F50EE30FBE62B4B /* Qt5PrintSupport in Link Binary With Libraries */ = {isa = PBXBuildFile; fileRef = DBF506D10449BFABD45B82DA /* Qt5PrintSupport */; };
		1BB705CDB741E2B7450201A5 /* Cocoa.framework in Link Binary With Libraries */ = {isa = PBXBuildFile; fileRef = AEA456A2F75ED9F5CDA7BCBE /* Cocoa.framework */; };
		1BD711B4C358EA7D727BF358 /* moc_flatcheckbox.cpp in Compile Sources */ = {isa = PBXBuildFile; fileRef = 58E05D0B8B104D83F43F9859 /* moc_flatcheckbox.cpp */; settings = {ATTRIBUTES = (); }; };
		1DF53374E3B6A31661548D08 /* historywidget.cpp in Compile Sources */ = {isa = PBXBuildFile; fileRef = A83D2C19F756D3371E5999A8 /* historywidget.cpp */; settings = {ATTRIBUTES = (); }; };
		26A81090DC8B5BCF7278FDFF /* qrc_telegram.cpp in Compile Sources */ = {isa = PBXBuildFile; fileRef = D6FF6676816C4E374D374060 /* qrc_telegram.cpp */; settings = {ATTRIBUTES = (); }; };
		298BFAB73BF182297584F96F /* contactsbox.cpp in Compile Sources */ = {isa = PBXBuildFile; fileRef = 8C800AAC9549E6E9E7046BED /* contactsbox.cpp */; settings = {ATTRIBUTES = (); }; };
		2A500B102B7CE80F3EB6E13E /* moc_file_download.cpp in Compile Sources */ = {isa = PBXBuildFile; fileRef = 5591A965D1DC024FBDB40151 /* moc_file_download.cpp */; settings = {ATTRIBUTES = (); }; };
		2EF5D0AC9A18F9FE9B8A1ACA /* moc_introsignup.cpp in Compile Sources */ = {isa = PBXBuildFile; fileRef = 58A7114F60E7D09E73283983 /* moc_introsignup.cpp */; settings = {ATTRIBUTES = (); }; };
		328FD74542F6E2C873EE4D4B /* ApplicationServices.framework in Link Binary With Libraries */ = {isa = PBXBuildFile; fileRef = DFD7912080BC557230093752 /* ApplicationServices.framework */; };
		352349751855EF76DECA4D60 /* moc_historywidget.cpp in Compile Sources */ = {isa = PBXBuildFile; fileRef = 2C99425D7670941EAF07B453 /* moc_historywidget.cpp */; settings = {ATTRIBUTES = (); }; };
		35A1A39F8EAB37889EB3D397 /* CoreAudio.framework in Link Binary With Libraries */ = {isa = PBXBuildFile; fileRef = BEF9DFDA6822604126A7E233 /* CoreAudio.framework */; };
		37A3C6C782A0E4BC7B09536B /* langloaderplain.cpp in Compile Sources */ = {isa = PBXBuildFile; fileRef = AF5776B0652744978B7DF6D3 /* langloaderplain.cpp */; settings = {ATTRIBUTES = (); }; };
		3AA6E7264581F82856FB37F7 /* text.cpp in Compile Sources */ = {isa = PBXBuildFile; fileRef = 135FD3715BFDC50AD7B00E04 /* text.cpp */; settings = {ATTRIBUTES = (); }; };
		3ABE4F9B2264F770D944106D /* emojibox.cpp in Compile Sources */ = {isa = PBXBuildFile; fileRef = 0ECF1EB9BF3786A16731F685 /* emojibox.cpp */; settings = {ATTRIBUTES = (); }; };
		3F6EB1F5B98E704960FEA686 /* moc_scrollarea.cpp in Compile Sources */ = {isa = PBXBuildFile; fileRef = 8918F4B71ED5FC138AFD3F70 /* moc_scrollarea.cpp */; settings = {ATTRIBUTES = (); }; };
		4078D5D614EB3ECF7F1848C7 /* basic_types.cpp in Compile Sources */ = {isa = PBXBuildFile; fileRef = 7D075A915E8739C1B6BC5F43 /* basic_types.cpp */; settings = {ATTRIBUTES = (); }; };
		4426AF526AAD86D6F73CE36F /* addcontactbox.cpp in Compile Sources */ = {isa = PBXBuildFile; fileRef = 7CA6945B22800A0F30B75DA5 /* addcontactbox.cpp */; settings = {ATTRIBUTES = (); }; };
		48D8FC93AA8FF5D184649F49 /* localimageloader.cpp in Compile Sources */ = {isa = PBXBuildFile; fileRef = 5A7F88F9C7F08D3DDE6EEF6B /* localimageloader.cpp */; settings = {ATTRIBUTES = (); }; };
		496FD9CEEB508016AFB9F928 /* qico in Link Binary With Libraries */ = {isa = PBXBuildFile; fileRef = 8F500B5166907B6D9A7C3E3D /* qico */; };
		4978DE680549639AE9AA9CA6 /* introsignup.cpp in Compile Sources */ = {isa = PBXBuildFile; fileRef = A9FF4818C6775109B3DBFA18 /* introsignup.cpp */; settings = {ATTRIBUTES = (); }; };
		49C3C1BF153F7FC078A25CE4 /* moc_downloadpathbox.cpp in Compile Sources */ = {isa = PBXBuildFile; fileRef = 6532A0DC7EFE446967682E83 /* moc_downloadpathbox.cpp */; settings = {ATTRIBUTES = (); }; };
		4B0036C794BEA27AF9419768 /* moc_layerwidget.cpp in Compile Sources */ = {isa = PBXBuildFile; fileRef = 1FE45A67215BEA2434F588E8 /* moc_layerwidget.cpp */; settings = {ATTRIBUTES = (); }; };
		4BF3F8D0797BC8A0C1FAD13C /* introphone.cpp in Compile Sources */ = {isa = PBXBuildFile; fileRef = 61C679D8B4B332026BD34200 /* introphone.cpp */; settings = {ATTRIBUTES = (); }; };
		4EB68D0C8182BCE33529C421 /* AudioToolbox.framework in Link Binary With Libraries */ = {isa = PBXBuildFile; fileRef = 3C44131FDCFEF4396B9EA2BA /* AudioToolbox.framework */; };
		4F27F5F76AA3F78C8CA27339 /* moc_introcode.cpp in Compile Sources */ = {isa = PBXBuildFile; fileRef = 8B98A212C068D6CC7CE73CAA /* moc_introcode.cpp */; settings = {ATTRIBUTES = (); }; };
		4FEA8F51B7BC7CAC71347A1A /* connectionbox.cpp in Compile Sources */ = {isa = PBXBuildFile; fileRef = 51355181C0E6689B0B764543 /* connectionbox.cpp */; settings = {ATTRIBUTES = (); }; };
		5058CB9D7BFFCE9F404A3700 /* Qt5Network in Link Binary With Libraries */ = {isa = PBXBuildFile; fileRef = 6700DD555BF1C0FC338FB959 /* Qt5Network */; };
		565F748438E6CE0148C54AFE /* moc_flatinput.cpp in Compile Sources */ = {isa = PBXBuildFile; fileRef = 1E5EEB5782B6357057356F9E /* moc_flatinput.cpp */; settings = {ATTRIBUTES = (); }; };
		59789101736112A570B8EFE6 /* qjp2 in Link Binary With Libraries */ = {isa = PBXBuildFile; fileRef = F0681BC551FC8A2B132FC646 /* qjp2 */; };
		5CE57D44510AB2A11886AB52 /* title.cpp in Compile Sources */ = {isa = PBXBuildFile; fileRef = 2BB2A1BB8DB0993F78F4E3C7 /* title.cpp */; settings = {ATTRIBUTES = (); }; };
		5FC914F652D1B16FDA8F0634 /* moc_contactsbox.cpp in Compile Sources */ = {isa = PBXBuildFile; fileRef = 26083D8E535AFF927591E1A5 /* moc_contactsbox.cpp */; settings = {ATTRIBUTES = (); }; };
		60CB4898955209B665E7B07D /* moc_twidget.cpp in Compile Sources */ = {isa = PBXBuildFile; fileRef = 55A654A2EE8554FF062742B8 /* moc_twidget.cpp */; settings = {ATTRIBUTES = (); }; };
		668DDDA0C55405E7FCFD6CA5 /* CoreServices.framework in Link Binary With Libraries */ = {isa = PBXBuildFile; fileRef = 9742F24EE18EA44D52824F1E /* CoreServices.framework */; };
		68FFEB7CA30BF0149161B809 /* mainwindow.cpp in Compile Sources */ = {isa = PBXBuildFile; fileRef = CA56ACFB53D87637192CC9B2 /* mainwindow.cpp */; settings = {ATTRIBUTES = (); }; };
		6A8BC88AB464B92706EFE6FF /* moc_countryinput.cpp in Compile Sources */ = {isa = PBXBuildFile; fileRef = 9D9F4744B2F9FF22569D4535 /* moc_countryinput.cpp */; settings = {ATTRIBUTES = (); }; };
		6C79FBC5CFA36AC3EA6ABBD4 /* moc_dropdown.cpp in Compile Sources */ = {isa = PBXBuildFile; fileRef = AC9B5F6FB4B984C8D76F7AE2 /* moc_dropdown.cpp */; settings = {ATTRIBUTES = (); }; };
		6E4DB0CBEF415196AFD4149F /* fileuploader.cpp in Compile Sources */ = {isa = PBXBuildFile; fileRef = 9B36BB8C5B8CA7B07F3F35F0 /* fileuploader.cpp */; settings = {ATTRIBUTES = (); }; };
		6EF5A4ECC0EF19EA016EBA3E /* dropdown.cpp in Compile Sources */ = {isa = PBXBuildFile; fileRef = 710C982FC773400941B3AFBC /* dropdown.cpp */; settings = {ATTRIBUTES = (); }; };
		700925F3B2C6163D38140CEA /* history.cpp in Compile Sources */ = {isa = PBXBuildFile; fileRef = 26B83A58EE268598E703875D /* history.cpp */; settings = {ATTRIBUTES = (); }; };
		7062978F12EEA525893A5E6F /* moc_aboutbox.cpp in Compile Sources */ = {isa = PBXBuildFile; fileRef = 9A69B711DE4B9C89BA803750 /* moc_aboutbox.cpp */; settings = {ATTRIBUTES = (); }; };
		74343521EECC740F777DAFE6 /* pspecific_mac.cpp in Compile Sources */ = {isa = PBXBuildFile; fileRef = F4EECA1187A744AEF5165243 /* pspecific_mac.cpp */; settings = {ATTRIBUTES = (); }; };
		77B998AC22A13EF3DDEE07AC /* photocropbox.cpp in Compile Sources */ = {isa = PBXBuildFile; fileRef = E908A6C86F93FA27DF70866C /* photocropbox.cpp */; settings = {ATTRIBUTES = (); }; };
		77DA1217B595B799FB72CDDA /* flatinput.cpp in Compile Sources */ = {isa = PBXBuildFile; fileRef = 9AB1479D7D63386FD2046620 /* flatinput.cpp */; settings = {ATTRIBUTES = (); }; };
		7BEFA1D273AD62772AA33D73 /* app.cpp in Compile Sources */ = {isa = PBXBuildFile; fileRef = 06E379415713F34B83F99C35 /* app.cpp */; settings = {ATTRIBUTES = (); }; };
		7C2B2DEE467A4C4679F1C3C9 /* filedialog.cpp in Compile Sources */ = {isa = PBXBuildFile; fileRef = DE4C0E3685DDAE58F9397B13 /* filedialog.cpp */; settings = {ATTRIBUTES = (); }; };
		7CA5405B8503BFFC60932D2B /* qicns in Link Binary With Libraries */ = {isa = PBXBuildFile; fileRef = 31120EDB269DFF13E1D49847 /* qicns */; };
		7F76437B577F737145996DC3 /* qtga in Link Binary With Libraries */ = {isa = PBXBuildFile; fileRef = DCEFD9167C239650120B0145 /* qtga */; };
		822C2860FBFAF3EAE42C5A3F /* moc_fileuploader.cpp in Compile Sources */ = {isa = PBXBuildFile; fileRef = 3D54A9F3266BB8739520E3FB /* moc_fileuploader.cpp */; settings = {ATTRIBUTES = (); }; };
		832C50BFD7D09AF042A51D4F /* flatbutton.cpp in Compile Sources */ = {isa = PBXBuildFile; fileRef = F1A04BDB750C2AE652797B04 /* flatbutton.cpp */; settings = {ATTRIBUTES = (); }; };
		8771A8C96E9C391044035D99 /* OpenGL.framework in Link Binary With Libraries */ = {isa = PBXBuildFile; fileRef = D4B32C2222F82AC56BADEB21 /* OpenGL.framework */; };
		8883FF366F2623E89D90A9E6 /* qgenericbearer in Link Binary With Libraries */ = {isa = PBXBuildFile; fileRef = 9A55B8F7C143D66AD9EAE304 /* qgenericbearer */; };
		89ADB41E48A3B5E24ABB626C /* profilewidget.cpp in Compile Sources */ = {isa = PBXBuildFile; fileRef = CF32DF59C7823E4F3397EF3C /* profilewidget.cpp */; settings = {ATTRIBUTES = (); }; };
		8B22E794EFF0EAFF964A3043 /* introstart.cpp in Compile Sources */ = {isa = PBXBuildFile; fileRef = C34459FA465B57DF4DB80D12 /* introstart.cpp */; settings = {ATTRIBUTES = (); }; };
		8B71D1C7BB9DCEE6511219C2 /* moc_flatlabel.cpp in Compile Sources */ = {isa = PBXBuildFile; fileRef = 2181F5E34DE0A4B2F811E2E2 /* moc_flatlabel.cpp */; settings = {ATTRIBUTES = (); }; };
		8C4BA0DB55E2C40DE5F5E990 /* moc_pspecific_mac.cpp in Compile Sources */ = {isa = PBXBuildFile; fileRef = 74772222DA764BE4623EAC5D /* moc_pspecific_mac.cpp */; settings = {ATTRIBUTES = (); }; };
		8D267F2E4776F0ECA2F49DC8 /* IOKit.framework in Link Binary With Libraries */ = {isa = PBXBuildFile; fileRef = A1A67BEAA744704B29168D39 /* IOKit.framework */; };
		8D33FE22B9BBADC7FA46C15B /* qtharfbuzzng in Link Binary With Libraries */ = {isa = PBXBuildFile; fileRef = D6193B79CECC9DD0142D1200 /* qtharfbuzzng */; };
		8E26A0653012B8E8C3E865EC /* application.cpp in Compile Sources */ = {isa = PBXBuildFile; fileRef = C20F9DD8C7B031B8E20D5653 /* application.cpp */; settings = {ATTRIBUTES = (); }; };
		8F65F0D95B1F0CEB859F2FB3 /* boxshadow.cpp in Compile Sources */ = {isa = PBXBuildFile; fileRef = 08A7682548FB7E671FF03822 /* boxshadow.cpp */; settings = {ATTRIBUTES = (); }; };
		8F6F5D7F82036331E8C6DAE6 /* moc_connection.cpp in Compile Sources */ = {isa = PBXBuildFile; fileRef = B714EA71A09A832FAA846A0A /* moc_connection.cpp */; settings = {ATTRIBUTES = (); }; };
		90085DF442550A0845D5AF37 /* style_core.cpp in Compile Sources */ = {isa = PBXBuildFile; fileRef = 420A06A32B66D250142B4B6D /* style_core.cpp */; settings = {ATTRIBUTES = (); }; };
		9357E7B12AD6D88B157ACA05 /* introcode.cpp in Compile Sources */ = {isa = PBXBuildFile; fileRef = A0090709DE1B155085362C36 /* introcode.cpp */; settings = {ATTRIBUTES = (); }; };
		9809A3AF1946D51ACB41D716 /* moc_photocropbox.cpp in Compile Sources */ = {isa = PBXBuildFile; fileRef = AF61D864B8C444ADD4E1B391 /* moc_photocropbox.cpp */; settings = {ATTRIBUTES = (); }; };
		98E4F55DB5D8E64AB9F08C83 /* moc_localimageloader.cpp in Compile Sources */ = {isa = PBXBuildFile; fileRef = 1D7899ACAA9F973CADFA34C1 /* moc_localimageloader.cpp */; settings = {ATTRIBUTES = (); }; };
		99F0A9B2AFE5ABDCBFC04510 /* rpc_sender.cpp in Compile Sources */ = {isa = PBXBuildFile; fileRef = 89F92B278CA31C393E245056 /* rpc_sender.cpp */; settings = {ATTRIBUTES = (); }; };
		9A0D5DDC7816FC2538EB6A96 /* moc_mainwindow.cpp in Compile Sources */ = {isa = PBXBuildFile; fileRef = 6B46A0EE3C3B9D3B5A24946E /* moc_mainwindow.cpp */; settings = {ATTRIBUTES = (); }; };
		9A523F51135FD4E2464673A6 /* moc_session.cpp in Compile Sources */ = {isa = PBXBuildFile; fileRef = 63AF8520023B4EA40306CB03 /* moc_session.cpp */; settings = {ATTRIBUTES = (); }; };
		9D294F23E02CFDF22C288382 /* moc_emojibox.cpp in Compile Sources */ = {isa = PBXBuildFile; fileRef = 0C0DC15EB416789673526AA5 /* moc_emojibox.cpp */; settings = {ATTRIBUTES = (); }; };
		9F33AC0693BC81B27D8F518D /* Qt5Gui in Link Binary With Libraries */ = {isa = PBXBuildFile; fileRef = 04391BE7A8B9D811E255100A /* Qt5Gui */; };
		A0A6B97F7DBEC81004EC9461 /* confirmbox.cpp in Compile Sources */ = {isa = PBXBuildFile; fileRef = 6610564B876E47D289A596DB /* confirmbox.cpp */; settings = {ATTRIBUTES = (); }; };
		A24E4B5B683764E07683ECEC /* moc_mainwidget.cpp in Compile Sources */ = {isa = PBXBuildFile; fileRef = 3A220FD1AE5AD9FE3DC073A4 /* moc_mainwidget.cpp */; settings = {ATTRIBUTES = (); }; };
		A297B1E3CE33CC501DFEDB6E /* session.cpp in Compile Sources */ = {isa = PBXBuildFile; fileRef = 0FBED3C6654EA3753EB39831 /* session.cpp */; settings = {ATTRIBUTES = (); }; };
		A3F8F2284013928A02AE5C38 /* qwbmp in Link Binary With Libraries */ = {isa = PBXBuildFile; fileRef = 8CF51323544B886B8F4A2232 /* qwbmp */; };
		A469EC9C4C367E0B773A9BB7 /* moc_settingswidget.cpp in Compile Sources */ = {isa = PBXBuildFile; fileRef = 93AFE74928551FC3D7E8390B /* moc_settingswidget.cpp */; settings = {ATTRIBUTES = (); }; };
		A9563D9C9FD0D76FAAF1CA96 /* qdds in Link Binary With Libraries */ = {isa = PBXBuildFile; fileRef = D3D1BE0BEA3AEE0551AD39AC /* qdds */; };
		AC6C131416AEC557C854BA70 /* moc_photosendbox.cpp in Compile Sources */ = {isa = PBXBuildFile; fileRef = 9E0704DE8650D7952DC6B7AE /* moc_photosendbox.cpp */; settings = {ATTRIBUTES = (); }; };
		ADE99904299B99EB6135E8D9 /* scrollarea.cpp in Compile Sources */ = {isa = PBXBuildFile; fileRef = 6E1859D714E4471E053D90C9 /* scrollarea.cpp */; settings = {ATTRIBUTES = (); }; };
		B0B88EFE444C0DE673389418 /* moc_flatbutton.cpp in Compile Sources */ = {isa = PBXBuildFile; fileRef = C9FFCCE4FCB845744636795F /* moc_flatbutton.cpp */; settings = {ATTRIBUTES = (); }; };
		B2F5B08BFFBBE7E37D3863BB /* moc_button.cpp in Compile Sources */ = {isa = PBXBuildFile; fileRef = 46292F489228B60010794CE4 /* moc_button.cpp */; settings = {ATTRIBUTES = (); }; };
		B460F624007324313696BE86 /* QuartzCore.framework in Link Binary With Libraries */ = {isa = PBXBuildFile; fileRef = 7EC00404ACD5AB0E97726B0E /* QuartzCore.framework */; };
		B6346B66B0A2228A91D8A5D9 /* dcenter.cpp in Compile Sources */ = {isa = PBXBuildFile; fileRef = 315C7FACB4A9E18AA95486CA /* dcenter.cpp */; settings = {ATTRIBUTES = (); }; };
		B780F9E21269259B90A1F32A /* moc_dcenter.cpp in Compile Sources */ = {isa = PBXBuildFile; fileRef = 2C540BAEABD7F9B5FA11008E /* moc_dcenter.cpp */; settings = {ATTRIBUTES = (); }; };
		B78304F135DEF1F7A68393A6 /* CoreMedia.framework in Link Binary With Libraries */ = {isa = PBXBuildFile; fileRef = 547CCADBD1CC5050167EF948 /* CoreMedia.framework */; };
		B8CA3E1E11A7E0E7DF9E1CDE /* file_download.cpp in Compile Sources */ = {isa = PBXBuildFile; fileRef = 01D6341DC31FE5997F7BB159 /* file_download.cpp */; settings = {ATTRIBUTES = (); }; };
		B8DA82DA1B195A933A0805E7 /* sysbuttons.cpp in Compile Sources */ = {isa = PBXBuildFile; fileRef = 6B90F69947805586A6FAE80E /* sysbuttons.cpp */; settings = {ATTRIBUTES = (); }; };
		B91D13BCC3963CB9C12D24A4 /* flatcheckbox.cpp in Compile Sources */ = {isa = PBXBuildFile; fileRef = AF4585F593B1C9D0D4FD061C /* flatcheckbox.cpp */; settings = {ATTRIBUTES = (); }; };
		B99CCE43EEFCD3E18F6D16D1 /* settingswidget.cpp in Compile Sources */ = {isa = PBXBuildFile; fileRef = 8CCCACE96535180FEB557712 /* settingswidget.cpp */; settings = {ATTRIBUTES = (); }; };
		B9ADD90C014EA3FBE351DF03 /* Qt5Core in Link Binary With Libraries */ = {isa = PBXBuildFile; fileRef = 5A80A1907B6CFFB524C1E57D /* Qt5Core */; };
		BA41D511A9BBCA09365DF88C /* downloadpathbox.cpp in Compile Sources */ = {isa = PBXBuildFile; fileRef = 8DF456E9A416E4C3C2D6946C /* downloadpathbox.cpp */; settings = {ATTRIBUTES = (); }; };
		BE6AB9DF1C4880624131C669 /* Qt5Widgets in Link Binary With Libraries */ = {isa = PBXBuildFile; fileRef = 4689C06178B60B84E7F3A3B7 /* Qt5Widgets */; };
		C03447C9A7D9FF73463B8BB5 /* countryinput.cpp in Compile Sources */ = {isa = PBXBuildFile; fileRef = 3E329D4547CC23585307FA32 /* countryinput.cpp */; settings = {ATTRIBUTES = (); }; };
		C06DDE378A7AC1FA9E6FF69A /* qtiff in Link Binary With Libraries */ = {isa = PBXBuildFile; fileRef = F2453BA07315EB9F34F1CD57 /* qtiff */; };
		C14E6C902F6435B3149ECD64 /* moc_profilewidget.cpp in Compile Sources */ = {isa = PBXBuildFile; fileRef = 48003469151B9DDE82E851FB /* moc_profilewidget.cpp */; settings = {ATTRIBUTES = (); }; };
		C1F9D5CA8AF3AD8EBC9D7310 /* moc_application.cpp in Compile Sources */ = {isa = PBXBuildFile; fileRef = E181C525E21A16F2D4396CA7 /* moc_application.cpp */; settings = {ATTRIBUTES = (); }; };
		C329997D36D34D568CE16C9A /* moc_animation.cpp in Compile Sources */ = {isa = PBXBuildFile; fileRef = A1479F94376F9732B57C69DB /* moc_animation.cpp */; settings = {ATTRIBUTES = (); }; };
		CCA737EE379CDB10CC9A0F23 /* AVFoundation.framework in Link Binary With Libraries */ = {isa = PBXBuildFile; fileRef = 21F907AB8D19BD779147A085 /* AVFoundation.framework */; };
		CDB0266A8B7CB20A95266BCD /* emoji_config.cpp in Compile Sources */ = {isa = PBXBuildFile; fileRef = B3062303CE8F4EB9325CB3DC /* emoji_config.cpp */; settings = {ATTRIBUTES = (); }; };
		D0EECF370C58DDCACBC71BAD /* CoreWLAN.framework in Link Binary With Libraries */ = {isa = PBXBuildFile; fileRef = F26998DF735BCE5F975508ED /* CoreWLAN.framework */; };
		D1FA8AF31837B51C762A9D4D /* qcocoa in Link Binary With Libraries */ = {isa = PBXBuildFile; fileRef = D53D8E6A188E05078A114294 /* qcocoa */; };
		D1FC601FC2F9F3E33F3A14E9 /* animation.cpp in Compile Sources */ = {isa = PBXBuildFile; fileRef = D3FE9C29B6A61D7C3C4B731B /* animation.cpp */; settings = {ATTRIBUTES = (); }; };
		D22929A2B8C5281567FCACDC /* Qt5PlatformSupport in Link Binary With Libraries */ = {isa = PBXBuildFile; fileRef = E7B2F248E3F7970788F35BF5 /* Qt5PlatformSupport */; };
		D4639595C3BCF2A39D88DF6E /* SystemConfiguration.framework in Link Binary With Libraries */ = {isa = PBXBuildFile; fileRef = FF5BDAB0076F3391B219EA52 /* SystemConfiguration.framework */; };
		D6874C00733283846ACA9AB2 /* moc_confirmbox.cpp in Compile Sources */ = {isa = PBXBuildFile; fileRef = CE7FFE194127BD789A2C877A /* moc_confirmbox.cpp */; settings = {ATTRIBUTES = (); }; };
		D7EF8F129FCCE9AB3F3F081F /* button.cpp in Compile Sources */ = {isa = PBXBuildFile; fileRef = 4D55B83DFDFE3D492CDBD27A /* button.cpp */; settings = {ATTRIBUTES = (); }; };
		D846C6F212B438DC2FD5FF71 /* moc_dialogswidget.cpp in Compile Sources */ = {isa = PBXBuildFile; fileRef = 3B3ED09AB00290D78CF1181B /* moc_dialogswidget.cpp */; settings = {ATTRIBUTES = (); }; };
		D87463318C8E5211C8C8670A /* stdafx.cpp in Compile Sources */ = {isa = PBXBuildFile; fileRef = 5A5431331A13AA7B07414240 /* stdafx.cpp */; settings = {ATTRIBUTES = (); }; };
		DE6A34CA3A5561888FA01AF1 /* flatlabel.cpp in Compile Sources */ = {isa = PBXBuildFile; fileRef = 763ED3C6815ED6C89E352652 /* flatlabel.cpp */; settings = {ATTRIBUTES = (); }; };
		DF259E9677CC63AF8754032B /* connection.cpp in Compile Sources */ = {isa = PBXBuildFile; fileRef = B8D9AFA42E8633154A9817A2 /* connection.cpp */; settings = {ATTRIBUTES = (); }; };
		DF36EA42D67ED39E58CB7DF9 /* settings.cpp in Compile Sources */ = {isa = PBXBuildFile; fileRef = 8A28F7789408AA839F48A5F2 /* settings.cpp */; settings = {ATTRIBUTES = (); }; };
		E3194392BD6D0726F75FA72E /* mainwidget.cpp in Compile Sources */ = {isa = PBXBuildFile; fileRef = 047DAFB0A7DE92C63033A43C /* mainwidget.cpp */; settings = {ATTRIBUTES = (); }; };
		E3D7A5CA24541D5DB69D6606 /* images.cpp in Compile Sources */ = {isa = PBXBuildFile; fileRef = 6A510365F9F6367ECB0DB065 /* images.cpp */; settings = {ATTRIBUTES = (); }; };
		E45E51A644D5FC9F942ECE55 /* AGL.framework in Link Binary With Libraries */ = {isa = PBXBuildFile; fileRef = 8D9815BDB5BD9F90D2BC05C5 /* AGL.framework */; };
		E8B28580819B882A5964561A /* moc_addcontactbox.cpp in Compile Sources */ = {isa = PBXBuildFile; fileRef = 81780025807318AEA3B8A6FF /* moc_addcontactbox.cpp */; settings = {ATTRIBUTES = (); }; };
		E8D95529CED88F18818C9A8B /* introwidget.cpp in Compile Sources */ = {isa = PBXBuildFile; fileRef = 0771C4C94B623FC34BF62983 /* introwidget.cpp */; settings = {ATTRIBUTES = (); }; };
		E97B3CFAB59B49BACFFC5F7C /* moc_title.cpp in Compile Sources */ = {isa = PBXBuildFile; fileRef = 1080B6D395843B8F76A2E45E /* moc_title.cpp */; settings = {ATTRIBUTES = (); }; };
		E9F1CE7F9B18C7C85A50E62D /* style_auto.cpp in Compile Sources */ = {isa = PBXBuildFile; fileRef = 99B8D38F7F5858601230911E /* style_auto.cpp */; settings = {ATTRIBUTES = (); }; };
		EBE29731916DB43BF49FE7A4 /* aboutbox.cpp in Compile Sources */ = {isa = PBXBuildFile; fileRef = C194EDD00F76216057D48A5C /* aboutbox.cpp */; settings = {ATTRIBUTES = (); }; };
		ED2557A57C6782721DC494AF /* moc_connectionbox.cpp in Compile Sources */ = {isa = PBXBuildFile; fileRef = FEC58F9D8A0963E5A9D4BE6F /* moc_connectionbox.cpp */; settings = {ATTRIBUTES = (); }; };
		F26454630C80841CBDCFE1CA /* Foundation.framework in Link Binary With Libraries */ = {isa = PBXBuildFile; fileRef = FCC237CA5AD60B9BA4447615 /* Foundation.framework */; };
		F278C423357CA99797EA30AB /* photosendbox.cpp in Compile Sources */ = {isa = PBXBuildFile; fileRef = D1C9C77F1318F5A55C9BF289 /* photosendbox.cpp */; settings = {ATTRIBUTES = (); }; };
		F2A75ACAC9DF6A3F4E5711E7 /* AppKit.framework in Link Binary With Libraries */ = {isa = PBXBuildFile; fileRef = 723F90793B2C195E2CCB2233 /* AppKit.framework */; };
		F4D3747C3A03B25EDC9057BB /* qwebp in Link Binary With Libraries */ = {isa = PBXBuildFile; fileRef = ADC6308023253CEA51F86E21 /* qwebp */; };
		F8B465CE34D8DF87AAE95913 /* CoreFoundation.framework in Link Binary With Libraries */ = {isa = PBXBuildFile; fileRef = 4D765E1B1EA6C757220C63E7 /* CoreFoundation.framework */; };
		F8ED42CF8679BF83227DAFC4 /* Carbon.framework in Link Binary With Libraries */ = {isa = PBXBuildFile; fileRef = 9DFF62A901D70814B8A323D4 /* Carbon.framework */; };
		FA603B17F803E8D6B55C2F2B /* pspecific_mac_p.mm in Compile Sources */ = {isa = PBXBuildFile; fileRef = 73737DC91E390C4AB18FB595 /* pspecific_mac_p.mm */; settings = {ATTRIBUTES = (); }; };
		FBD56E2AC34F76BFFDB68619 /* qmng in Link Binary With Libraries */ = {isa = PBXBuildFile; fileRef = 83D37373949868693FB7816D /* qmng */; };
		FCC949FEA178F9F5D7478027 /* moc_flattextarea.cpp in Compile Sources */ = {isa = PBXBuildFile; fileRef = D12A6BD8EE80B8B308E481AD /* moc_flattextarea.cpp */; settings = {ATTRIBUTES = (); }; };
		FCE6518C548DF7BC82228A4A /* twidget.cpp in Compile Sources */ = {isa = PBXBuildFile; fileRef = BB1602EA641643DE565005B1 /* twidget.cpp */; settings = {ATTRIBUTES = (); }; };
		FD2FE0C564A7389A2E609EC7 /* moc_sysbuttons.cpp in Compile Sources */ = {isa = PBXBuildFile; fileRef = B88236FC554B694F618D848C /* moc_sysbuttons.cpp */; settings = {ATTRIBUTES = (); }; };
/* End PBXBuildFile section */

/* Begin PBXContainerItemProxy section */
		07084688195445A700B5AE3A /* PBXContainerItemProxy */ = {
			isa = PBXContainerItemProxy;
			containerPortal = 07084684195445A600B5AE3A /* Updater.xcodeproj */;
			proxyType = 2;
			remoteGlobalIDString = 07084678195445A600B5AE3A;
			remoteInfo = Updater;
		};
		07C3AF22194335970016CFF1 /* PBXContainerItemProxy */ = {
			isa = PBXContainerItemProxy;
			containerPortal = 6DB9C3763D02B1415CD9D565 /* Project object */;
			proxyType = 1;
			remoteGlobalIDString = 07AA07135D01069052F55A12;
			remoteInfo = "Qt Preprocess";
		};
		07C3AF41194CCC510016CFF1 /* PBXContainerItemProxy */ = {
			isa = PBXContainerItemProxy;
			containerPortal = 6DB9C3763D02B1415CD9D565 /* Project object */;
			proxyType = 1;
			remoteGlobalIDString = 07C3AF39194CCC310016CFF1;
			remoteInfo = "Meta Compile";
		};
/* End PBXContainerItemProxy section */

/* Begin PBXFileReference section */
		01D6341DC31FE5997F7BB159 /* file_download.cpp */ = {isa = PBXFileReference; lastKnownFileType = sourcecode.cpp.cpp; name = file_download.cpp; path = SourceFiles/mtproto/file_download.cpp; sourceTree = "<absolute>"; };
		032C1BF3E727B450A4851D48 /* emojibox.h */ = {isa = PBXFileReference; lastKnownFileType = sourcecode.c.h; name = emojibox.h; path = SourceFiles/boxes/emojibox.h; sourceTree = "<absolute>"; };
		04391BE7A8B9D811E255100A /* Qt5Gui */ = {isa = PBXFileReference; lastKnownFileType = archive.ar; name = Qt5Gui; path = "/usr/local/Qt-5.5.1/lib/libQt5Gui$(QT_LIBRARY_SUFFIX).a"; sourceTree = "<absolute>"; };
		047DAFB0A7DE92C63033A43C /* mainwidget.cpp */ = {isa = PBXFileReference; lastKnownFileType = sourcecode.cpp.cpp; name = mainwidget.cpp; path = SourceFiles/mainwidget.cpp; sourceTree = "<absolute>"; };
		06E379415713F34B83F99C35 /* app.cpp */ = {isa = PBXFileReference; lastKnownFileType = sourcecode.cpp.cpp; name = app.cpp; path = SourceFiles/app.cpp; sourceTree = "<absolute>"; };
		0702E9A11CB8D2A8007A7495 /* serialize_common.cpp */ = {isa = PBXFileReference; fileEncoding = 4; lastKnownFileType = sourcecode.cpp.cpp; name = serialize_common.cpp; path = SourceFiles/serialize/serialize_common.cpp; sourceTree = SOURCE_ROOT; };
		0702E9A21CB8D2A8007A7495 /* serialize_common.h */ = {isa = PBXFileReference; fileEncoding = 4; lastKnownFileType = sourcecode.c.h; name = serialize_common.h; path = SourceFiles/serialize/serialize_common.h; sourceTree = SOURCE_ROOT; };
		0702E9A31CB8D2A8007A7495 /* serialize_document.cpp */ = {isa = PBXFileReference; fileEncoding = 4; lastKnownFileType = sourcecode.cpp.cpp; name = serialize_document.cpp; path = SourceFiles/serialize/serialize_document.cpp; sourceTree = SOURCE_ROOT; };
		0702E9A41CB8D2A8007A7495 /* serialize_document.h */ = {isa = PBXFileReference; fileEncoding = 4; lastKnownFileType = sourcecode.c.h; name = serialize_document.h; path = SourceFiles/serialize/serialize_document.h; sourceTree = SOURCE_ROOT; };
		07055CC3194EE85B0008DEF6 /* libcrypto.a */ = {isa = PBXFileReference; lastKnownFileType = archive.ar; name = libcrypto.a; path = "./../../Libraries/openssl-xcode/libcrypto.a"; sourceTree = "<group>"; };
		07080BCB1A4357F300741A51 /* lang.strings */ = {isa = PBXFileReference; fileEncoding = 4; lastKnownFileType = text.plist.strings; name = lang.strings; path = Resources/lang.strings; sourceTree = SOURCE_ROOT; };
		07080BCD1A43588C00741A51 /* lang_auto.cpp */ = {isa = PBXFileReference; fileEncoding = 4; lastKnownFileType = sourcecode.cpp.cpp; name = lang_auto.cpp; path = GeneratedFiles/lang_auto.cpp; sourceTree = SOURCE_ROOT; };
		07080BCE1A43588C00741A51 /* lang_auto.h */ = {isa = PBXFileReference; fileEncoding = 4; lastKnownFileType = sourcecode.c.h; name = lang_auto.h; path = GeneratedFiles/lang_auto.h; sourceTree = SOURCE_ROOT; };
		07080BD01A436A5000741A51 /* lang.cpp */ = {isa = PBXFileReference; fileEncoding = 4; lastKnownFileType = sourcecode.cpp.cpp; name = lang.cpp; path = SourceFiles/lang.cpp; sourceTree = SOURCE_ROOT; };
		07080BD11A436A5000741A51 /* lang.h */ = {isa = PBXFileReference; fileEncoding = 4; lastKnownFileType = sourcecode.c.h; name = lang.h; path = SourceFiles/lang.h; sourceTree = SOURCE_ROOT; };
		07084684195445A600B5AE3A /* Updater.xcodeproj */ = {isa = PBXFileReference; lastKnownFileType = "wrapper.pb-project"; path = Updater.xcodeproj; sourceTree = SOURCE_ROOT; };
		0710C9FC1B0B9376001B4272 /* stickersetbox.cpp */ = {isa = PBXFileReference; fileEncoding = 4; lastKnownFileType = sourcecode.cpp.cpp; name = stickersetbox.cpp; path = SourceFiles/boxes/stickersetbox.cpp; sourceTree = SOURCE_ROOT; };
		0710C9FD1B0B9376001B4272 /* stickersetbox.h */ = {isa = PBXFileReference; fileEncoding = 4; lastKnownFileType = sourcecode.c.h; name = stickersetbox.h; path = SourceFiles/boxes/stickersetbox.h; sourceTree = SOURCE_ROOT; };
		0710CA041B0B9404001B4272 /* moc_stickersetbox.cpp */ = {isa = PBXFileReference; fileEncoding = 4; lastKnownFileType = sourcecode.cpp.cpp; name = moc_stickersetbox.cpp; path = GeneratedFiles/Debug/moc_stickersetbox.cpp; sourceTree = SOURCE_ROOT; };
		07129D691C16D230002DC495 /* auth_key.cpp */ = {isa = PBXFileReference; fileEncoding = 4; lastKnownFileType = sourcecode.cpp.cpp; name = auth_key.cpp; path = SourceFiles/mtproto/auth_key.cpp; sourceTree = SOURCE_ROOT; };
		07129D6C1C16D245002DC495 /* facades.cpp */ = {isa = PBXFileReference; fileEncoding = 4; lastKnownFileType = sourcecode.cpp.cpp; name = facades.cpp; path = SourceFiles/facades.cpp; sourceTree = SOURCE_ROOT; };
		07129D6D1C16D245002DC495 /* facades.h */ = {isa = PBXFileReference; fileEncoding = 4; lastKnownFileType = sourcecode.c.h; name = facades.h; path = SourceFiles/facades.h; sourceTree = SOURCE_ROOT; };
		071AD86B1C5E8536008C9E90 /* crypt.h */ = {isa = PBXFileReference; fileEncoding = 4; lastKnownFileType = sourcecode.c.h; name = crypt.h; path = ThirdParty/minizip/crypt.h; sourceTree = SOURCE_ROOT; };
		071AD86C1C5E8536008C9E90 /* ioapi.h */ = {isa = PBXFileReference; fileEncoding = 4; lastKnownFileType = sourcecode.c.h; name = ioapi.h; path = ThirdParty/minizip/ioapi.h; sourceTree = SOURCE_ROOT; };
		071AD86E1C5E8536008C9E90 /* zip.h */ = {isa = PBXFileReference; fileEncoding = 4; lastKnownFileType = sourcecode.c.h; name = zip.h; path = ThirdParty/minizip/zip.h; sourceTree = SOURCE_ROOT; };
		071AD8D11C5E8E6D008C9E90 /* zip.c */ = {isa = PBXFileReference; fileEncoding = 4; lastKnownFileType = sourcecode.c.c; name = zip.c; path = ThirdParty/minizip/zip.c; sourceTree = SOURCE_ROOT; };
		071AD8F71C5E99D6008C9E90 /* ioapi.c */ = {isa = PBXFileReference; fileEncoding = 4; lastKnownFileType = sourcecode.c.c; name = ioapi.c; path = ThirdParty/minizip/ioapi.c; sourceTree = SOURCE_ROOT; };
		072E117A1A56EB9400A87ACC /* lang_pt_BR.strings */ = {isa = PBXFileReference; fileEncoding = 4; lastKnownFileType = text.plist.strings; name = lang_pt_BR.strings; path = Resources/langs/lang_pt_BR.strings; sourceTree = SOURCE_ROOT; };
		0732E4A7199E262300D50FE7 /* overviewwidget.cpp */ = {isa = PBXFileReference; fileEncoding = 4; lastKnownFileType = sourcecode.cpp.cpp; name = overviewwidget.cpp; path = SourceFiles/overviewwidget.cpp; sourceTree = SOURCE_ROOT; };
		0732E4A8199E262300D50FE7 /* overviewwidget.h */ = {isa = PBXFileReference; fileEncoding = 4; lastKnownFileType = sourcecode.c.h; name = overviewwidget.h; path = SourceFiles/overviewwidget.h; sourceTree = SOURCE_ROOT; };
		0732E4AB199E268A00D50FE7 /* moc_overviewwidget.cpp */ = {isa = PBXFileReference; fileEncoding = 4; lastKnownFileType = sourcecode.cpp.cpp; name = moc_overviewwidget.cpp; path = GeneratedFiles/Debug/moc_overviewwidget.cpp; sourceTree = SOURCE_ROOT; };
<<<<<<< HEAD
		0746AC8D1A28D2D80040AE26 /* Telegram Desktop.entitlements */ = {isa = PBXFileReference; lastKnownFileType = text.xml; name = "Telegram Desktop.entitlements"; path = "Telegram/Telegram Desktop.entitlements"; sourceTree = SOURCE_ROOT; };
		074756181A1372C600CA07F7 /* moc_types.cpp */ = {isa = PBXFileReference; fileEncoding = 4; lastKnownFileType = sourcecode.cpp.cpp; name = moc_types.cpp; path = GeneratedFiles/Debug/moc_types.cpp; sourceTree = SOURCE_ROOT; };
		074968CC1A44D13400394F46 /* lang_it.strings */ = {isa = PBXFileReference; fileEncoding = 4; lastKnownFileType = text.plist.strings; name = lang_it.strings; path = SourceFiles/langs/lang_it.strings; sourceTree = SOURCE_ROOT; };
=======
		074756181A1372C600CA07F7 /* moc_basic_types.cpp */ = {isa = PBXFileReference; fileEncoding = 4; lastKnownFileType = sourcecode.cpp.cpp; name = moc_basic_types.cpp; path = GeneratedFiles/Debug/moc_basic_types.cpp; sourceTree = SOURCE_ROOT; };
		074968CC1A44D13400394F46 /* lang_it.strings */ = {isa = PBXFileReference; fileEncoding = 4; lastKnownFileType = text.plist.strings; name = lang_it.strings; path = Resources/langs/lang_it.strings; sourceTree = SOURCE_ROOT; };
>>>>>>> 3b6d0ef7
		074968CE1A44D14C00394F46 /* languagebox.cpp */ = {isa = PBXFileReference; fileEncoding = 4; lastKnownFileType = sourcecode.cpp.cpp; name = languagebox.cpp; path = SourceFiles/boxes/languagebox.cpp; sourceTree = SOURCE_ROOT; };
		074968CF1A44D14C00394F46 /* languagebox.h */ = {isa = PBXFileReference; fileEncoding = 4; lastKnownFileType = sourcecode.c.h; name = languagebox.h; path = SourceFiles/boxes/languagebox.h; sourceTree = SOURCE_ROOT; };
		074968D11A44D1DF00394F46 /* moc_languagebox.cpp */ = {isa = PBXFileReference; fileEncoding = 4; lastKnownFileType = sourcecode.cpp.cpp; name = moc_languagebox.cpp; path = GeneratedFiles/Debug/moc_languagebox.cpp; sourceTree = SOURCE_ROOT; };
		074FCB8C19D36851004C6EB2 /* popupmenu.cpp */ = {isa = PBXFileReference; fileEncoding = 4; lastKnownFileType = sourcecode.cpp.cpp; name = popupmenu.cpp; path = SourceFiles/ui/popupmenu.cpp; sourceTree = SOURCE_ROOT; };
		074FCB8D19D36851004C6EB2 /* popupmenu.h */ = {isa = PBXFileReference; fileEncoding = 4; lastKnownFileType = sourcecode.c.h; name = popupmenu.h; path = SourceFiles/ui/popupmenu.h; sourceTree = SOURCE_ROOT; };
		074FCB9019D36E60004C6EB2 /* moc_popupmenu.cpp */ = {isa = PBXFileReference; fileEncoding = 4; lastKnownFileType = sourcecode.cpp.cpp; name = moc_popupmenu.cpp; path = GeneratedFiles/Debug/moc_popupmenu.cpp; sourceTree = SOURCE_ROOT; };
		0752F86E1C2C84470026D0BC /* layout.cpp */ = {isa = PBXFileReference; fileEncoding = 4; lastKnownFileType = sourcecode.cpp.cpp; name = layout.cpp; path = SourceFiles/layout.cpp; sourceTree = SOURCE_ROOT; };
		0752F86F1C2C84470026D0BC /* layout.h */ = {isa = PBXFileReference; fileEncoding = 4; lastKnownFileType = sourcecode.c.h; name = layout.h; path = SourceFiles/layout.h; sourceTree = SOURCE_ROOT; };
		0752F8721C2C89220026D0BC /* VideoDecodeAcceleration.framework */ = {isa = PBXFileReference; lastKnownFileType = wrapper.framework; name = VideoDecodeAcceleration.framework; path = System/Library/Frameworks/VideoDecodeAcceleration.framework; sourceTree = SDKROOT; };
		0752F8741C2C89F40026D0BC /* VideoToolbox.framework */ = {isa = PBXFileReference; lastKnownFileType = wrapper.framework; name = VideoToolbox.framework; path = System/Library/Frameworks/VideoToolbox.framework; sourceTree = SDKROOT; };
		07539B1C1A1416AF00083EFC /* moc_history.cpp */ = {isa = PBXFileReference; fileEncoding = 4; lastKnownFileType = sourcecode.cpp.cpp; name = moc_history.cpp; path = GeneratedFiles/Debug/moc_history.cpp; sourceTree = SOURCE_ROOT; };
		0755AEDA1AD12A80004D738A /* moc_abstractbox.cpp */ = {isa = PBXFileReference; fileEncoding = 4; lastKnownFileType = sourcecode.cpp.cpp; name = moc_abstractbox.cpp; path = GeneratedFiles/Debug/moc_abstractbox.cpp; sourceTree = SOURCE_ROOT; };
		0755AEDB1AD12A80004D738A /* moc_intropwdcheck.cpp */ = {isa = PBXFileReference; fileEncoding = 4; lastKnownFileType = sourcecode.cpp.cpp; name = moc_intropwdcheck.cpp; path = GeneratedFiles/Debug/moc_intropwdcheck.cpp; sourceTree = SOURCE_ROOT; };
		0755AEDC1AD12A80004D738A /* moc_sessionsbox.cpp */ = {isa = PBXFileReference; fileEncoding = 4; lastKnownFileType = sourcecode.cpp.cpp; name = moc_sessionsbox.cpp; path = GeneratedFiles/Debug/moc_sessionsbox.cpp; sourceTree = SOURCE_ROOT; };
		075F99A91A45EEF200915C72 /* lang_es.strings */ = {isa = PBXFileReference; fileEncoding = 4; lastKnownFileType = text.plist.strings; name = lang_es.strings; path = Resources/langs/lang_es.strings; sourceTree = SOURCE_ROOT; };
		075FEBEA1C82336D0003ECA3 /* shortcuts.cpp */ = {isa = PBXFileReference; fileEncoding = 4; lastKnownFileType = sourcecode.cpp.cpp; name = shortcuts.cpp; path = SourceFiles/shortcuts.cpp; sourceTree = SOURCE_ROOT; };
		075FEBEB1C82336D0003ECA3 /* shortcuts.h */ = {isa = PBXFileReference; fileEncoding = 4; lastKnownFileType = sourcecode.c.h; name = shortcuts.h; path = SourceFiles/shortcuts.h; sourceTree = SOURCE_ROOT; };
		0764D5581ABAD6F900FBFEED /* apiwrap.cpp */ = {isa = PBXFileReference; fileEncoding = 4; lastKnownFileType = sourcecode.cpp.cpp; name = apiwrap.cpp; path = SourceFiles/apiwrap.cpp; sourceTree = SOURCE_ROOT; };
		0764D5591ABAD6F900FBFEED /* apiwrap.h */ = {isa = PBXFileReference; fileEncoding = 4; lastKnownFileType = sourcecode.c.h; name = apiwrap.h; path = SourceFiles/apiwrap.h; sourceTree = SOURCE_ROOT; };
		0764D55C1ABAD71B00FBFEED /* moc_apiwrap.cpp */ = {isa = PBXFileReference; fileEncoding = 4; lastKnownFileType = sourcecode.cpp.cpp; name = moc_apiwrap.cpp; path = GeneratedFiles/Debug/moc_apiwrap.cpp; sourceTree = SOURCE_ROOT; };
<<<<<<< HEAD
		077BA0131C621BC000B9123B /* Breakpad.framework */ = {isa = PBXFileReference; lastKnownFileType = wrapper.framework; name = Breakpad.framework; path = Users/antanubis/TBuild/Libraries/breakpad/src/client/mac/build/Release/Breakpad.framework; sourceTree = "<group>"; };
=======
		076B1C491CBFBF59002C0BC2 /* text_block.cpp */ = {isa = PBXFileReference; fileEncoding = 4; lastKnownFileType = sourcecode.cpp.cpp; name = text_block.cpp; path = SourceFiles/ui/text/text_block.cpp; sourceTree = SOURCE_ROOT; };
		076B1C4A1CBFBF59002C0BC2 /* text_block.h */ = {isa = PBXFileReference; fileEncoding = 4; lastKnownFileType = sourcecode.c.h; name = text_block.h; path = SourceFiles/ui/text/text_block.h; sourceTree = SOURCE_ROOT; };
		076B1C4B1CBFBF59002C0BC2 /* text_entity.cpp */ = {isa = PBXFileReference; fileEncoding = 4; lastKnownFileType = sourcecode.cpp.cpp; name = text_entity.cpp; path = SourceFiles/ui/text/text_entity.cpp; sourceTree = SOURCE_ROOT; };
		076B1C4C1CBFBF59002C0BC2 /* text_entity.h */ = {isa = PBXFileReference; fileEncoding = 4; lastKnownFileType = sourcecode.c.h; name = text_entity.h; path = SourceFiles/ui/text/text_entity.h; sourceTree = SOURCE_ROOT; };
		076B1C501CBFC6F2002C0BC2 /* click_handler_types.cpp */ = {isa = PBXFileReference; fileEncoding = 4; lastKnownFileType = sourcecode.cpp.cpp; name = click_handler_types.cpp; path = SourceFiles/core/click_handler_types.cpp; sourceTree = SOURCE_ROOT; };
		076B1C511CBFC6F2002C0BC2 /* click_handler_types.h */ = {isa = PBXFileReference; fileEncoding = 4; lastKnownFileType = sourcecode.c.h; name = click_handler_types.h; path = SourceFiles/core/click_handler_types.h; sourceTree = SOURCE_ROOT; };
		076B1C521CBFC6F2002C0BC2 /* click_handler.cpp */ = {isa = PBXFileReference; fileEncoding = 4; lastKnownFileType = sourcecode.cpp.cpp; name = click_handler.cpp; path = SourceFiles/core/click_handler.cpp; sourceTree = SOURCE_ROOT; };
		076B1C531CBFC6F2002C0BC2 /* click_handler.h */ = {isa = PBXFileReference; fileEncoding = 4; lastKnownFileType = sourcecode.c.h; name = click_handler.h; path = SourceFiles/core/click_handler.h; sourceTree = SOURCE_ROOT; };
		076B1C571CBFC8D9002C0BC2 /* history_common.h */ = {isa = PBXFileReference; fileEncoding = 4; lastKnownFileType = sourcecode.c.h; name = history_common.h; path = SourceFiles/history/history_common.h; sourceTree = SOURCE_ROOT; };
		076B1C591CBFC8F1002C0BC2 /* top_bar_widget.cpp */ = {isa = PBXFileReference; fileEncoding = 4; lastKnownFileType = sourcecode.cpp.cpp; name = top_bar_widget.cpp; path = SourceFiles/window/top_bar_widget.cpp; sourceTree = SOURCE_ROOT; };
		076B1C5A1CBFC8F1002C0BC2 /* top_bar_widget.h */ = {isa = PBXFileReference; fileEncoding = 4; lastKnownFileType = sourcecode.c.h; name = top_bar_widget.h; path = SourceFiles/window/top_bar_widget.h; sourceTree = SOURCE_ROOT; };
		076B1C5D1CBFC98F002C0BC2 /* overview_layout.cpp */ = {isa = PBXFileReference; fileEncoding = 4; lastKnownFileType = sourcecode.cpp.cpp; name = overview_layout.cpp; path = SourceFiles/overview/overview_layout.cpp; sourceTree = SOURCE_ROOT; };
		076B1C5E1CBFC98F002C0BC2 /* overview_layout.h */ = {isa = PBXFileReference; fileEncoding = 4; lastKnownFileType = sourcecode.c.h; name = overview_layout.h; path = SourceFiles/overview/overview_layout.h; sourceTree = SOURCE_ROOT; };
		076B1C621CBFCC53002C0BC2 /* moc_top_bar_widget.cpp */ = {isa = PBXFileReference; fileEncoding = 4; lastKnownFileType = sourcecode.cpp.cpp; name = moc_top_bar_widget.cpp; path = GeneratedFiles/Debug/moc_top_bar_widget.cpp; sourceTree = SOURCE_ROOT; };
>>>>>>> 3b6d0ef7
		0771C4C94B623FC34BF62983 /* introwidget.cpp */ = {isa = PBXFileReference; lastKnownFileType = sourcecode.cpp.cpp; name = introwidget.cpp; path = SourceFiles/intro/introwidget.cpp; sourceTree = "<absolute>"; };
		077A4AEC1CA41C38002188D2 /* connection_abstract.cpp */ = {isa = PBXFileReference; fileEncoding = 4; lastKnownFileType = sourcecode.cpp.cpp; name = connection_abstract.cpp; path = SourceFiles/mtproto/connection_abstract.cpp; sourceTree = SOURCE_ROOT; };
		077A4AED1CA41C38002188D2 /* connection_abstract.h */ = {isa = PBXFileReference; fileEncoding = 4; lastKnownFileType = sourcecode.c.h; name = connection_abstract.h; path = SourceFiles/mtproto/connection_abstract.h; sourceTree = SOURCE_ROOT; };
		077A4AEE1CA41C38002188D2 /* connection_auto.cpp */ = {isa = PBXFileReference; fileEncoding = 4; lastKnownFileType = sourcecode.cpp.cpp; name = connection_auto.cpp; path = SourceFiles/mtproto/connection_auto.cpp; sourceTree = SOURCE_ROOT; };
		077A4AEF1CA41C38002188D2 /* connection_auto.h */ = {isa = PBXFileReference; fileEncoding = 4; lastKnownFileType = sourcecode.c.h; name = connection_auto.h; path = SourceFiles/mtproto/connection_auto.h; sourceTree = SOURCE_ROOT; };
		077A4AF01CA41C38002188D2 /* connection_http.cpp */ = {isa = PBXFileReference; fileEncoding = 4; lastKnownFileType = sourcecode.cpp.cpp; name = connection_http.cpp; path = SourceFiles/mtproto/connection_http.cpp; sourceTree = SOURCE_ROOT; };
		077A4AF11CA41C38002188D2 /* connection_http.h */ = {isa = PBXFileReference; fileEncoding = 4; lastKnownFileType = sourcecode.c.h; name = connection_http.h; path = SourceFiles/mtproto/connection_http.h; sourceTree = SOURCE_ROOT; };
		077A4AF21CA41C38002188D2 /* connection_tcp.cpp */ = {isa = PBXFileReference; fileEncoding = 4; lastKnownFileType = sourcecode.cpp.cpp; name = connection_tcp.cpp; path = SourceFiles/mtproto/connection_tcp.cpp; sourceTree = SOURCE_ROOT; };
		077A4AF31CA41C38002188D2 /* connection_tcp.h */ = {isa = PBXFileReference; fileEncoding = 4; lastKnownFileType = sourcecode.c.h; name = connection_tcp.h; path = SourceFiles/mtproto/connection_tcp.h; sourceTree = SOURCE_ROOT; };
		077A4AF41CA41C38002188D2 /* generate.py */ = {isa = PBXFileReference; fileEncoding = 4; lastKnownFileType = text.script.python; name = generate.py; path = SourceFiles/mtproto/generate.py; sourceTree = SOURCE_ROOT; };
		077A4AF51CA41C38002188D2 /* rsa_public_key.cpp */ = {isa = PBXFileReference; fileEncoding = 4; lastKnownFileType = sourcecode.cpp.cpp; name = rsa_public_key.cpp; path = SourceFiles/mtproto/rsa_public_key.cpp; sourceTree = SOURCE_ROOT; };
		077A4AF61CA41C38002188D2 /* scheme.tl */ = {isa = PBXFileReference; fileEncoding = 4; lastKnownFileType = text; name = scheme.tl; path = SourceFiles/mtproto/scheme.tl; sourceTree = SOURCE_ROOT; };
		077A4AFF1CA41EE2002188D2 /* moc_connection_abstract.cpp */ = {isa = PBXFileReference; fileEncoding = 4; lastKnownFileType = sourcecode.cpp.cpp; name = moc_connection_abstract.cpp; path = GeneratedFiles/Debug/moc_connection_abstract.cpp; sourceTree = SOURCE_ROOT; };
		077A4B001CA41EE2002188D2 /* moc_connection_auto.cpp */ = {isa = PBXFileReference; fileEncoding = 4; lastKnownFileType = sourcecode.cpp.cpp; name = moc_connection_auto.cpp; path = GeneratedFiles/Debug/moc_connection_auto.cpp; sourceTree = SOURCE_ROOT; };
		077A4B011CA41EE2002188D2 /* moc_connection_http.cpp */ = {isa = PBXFileReference; fileEncoding = 4; lastKnownFileType = sourcecode.cpp.cpp; name = moc_connection_http.cpp; path = GeneratedFiles/Debug/moc_connection_http.cpp; sourceTree = SOURCE_ROOT; };
		077A4B021CA41EE2002188D2 /* moc_connection_tcp.cpp */ = {isa = PBXFileReference; fileEncoding = 4; lastKnownFileType = sourcecode.cpp.cpp; name = moc_connection_tcp.cpp; path = GeneratedFiles/Debug/moc_connection_tcp.cpp; sourceTree = SOURCE_ROOT; };
		078A2FC91A811C5900CCC7A0 /* moc_backgroundbox.cpp */ = {isa = PBXFileReference; fileEncoding = 4; lastKnownFileType = sourcecode.cpp.cpp; name = moc_backgroundbox.cpp; path = GeneratedFiles/Debug/moc_backgroundbox.cpp; sourceTree = SOURCE_ROOT; };
		078A2FCB1A811CA600CCC7A0 /* backgroundbox.cpp */ = {isa = PBXFileReference; fileEncoding = 4; lastKnownFileType = sourcecode.cpp.cpp; name = backgroundbox.cpp; path = SourceFiles/boxes/backgroundbox.cpp; sourceTree = SOURCE_ROOT; };
		078A2FCC1A811CA600CCC7A0 /* backgroundbox.h */ = {isa = PBXFileReference; fileEncoding = 4; lastKnownFileType = sourcecode.c.h; name = backgroundbox.h; path = SourceFiles/boxes/backgroundbox.h; sourceTree = SOURCE_ROOT; };
		078DD0241A48DD9E00DD14CC /* lang_de.strings */ = {isa = PBXFileReference; fileEncoding = 4; lastKnownFileType = text.plist.strings; name = lang_de.strings; path = Resources/langs/lang_de.strings; sourceTree = SOURCE_ROOT; };
		078DD0251A48DD9E00DD14CC /* lang_nl.strings */ = {isa = PBXFileReference; fileEncoding = 4; lastKnownFileType = text.plist.strings; name = lang_nl.strings; path = Resources/langs/lang_nl.strings; sourceTree = SOURCE_ROOT; };
		07A190511A723E0A004287AE /* lang_ko.strings */ = {isa = PBXFileReference; fileEncoding = 4; lastKnownFileType = text.plist.strings; name = lang_ko.strings; path = Resources/langs/lang_ko.strings; sourceTree = SOURCE_ROOT; };
		07A69330199277BA0099CB9F /* mediaview.cpp */ = {isa = PBXFileReference; fileEncoding = 4; lastKnownFileType = sourcecode.cpp.cpp; name = mediaview.cpp; path = SourceFiles/mediaview.cpp; sourceTree = SOURCE_ROOT; };
		07A69331199277BA0099CB9F /* mediaview.h */ = {isa = PBXFileReference; fileEncoding = 4; lastKnownFileType = sourcecode.c.h; name = mediaview.h; path = SourceFiles/mediaview.h; sourceTree = SOURCE_ROOT; };
		07A6933419927B160099CB9F /* moc_mediaview.cpp */ = {isa = PBXFileReference; fileEncoding = 4; lastKnownFileType = sourcecode.cpp.cpp; name = moc_mediaview.cpp; path = GeneratedFiles/Debug/moc_mediaview.cpp; sourceTree = SOURCE_ROOT; };
		07AF95F21AFD03B90060B057 /* qrc_telegram_emojis.cpp */ = {isa = PBXFileReference; fileEncoding = 4; lastKnownFileType = sourcecode.cpp.cpp; name = qrc_telegram_emojis.cpp; path = GeneratedFiles/qrc_telegram_emojis.cpp; sourceTree = SOURCE_ROOT; };
		07AF95F31AFD03B90060B057 /* qrc_telegram_mac.cpp */ = {isa = PBXFileReference; fileEncoding = 4; lastKnownFileType = sourcecode.cpp.cpp; name = qrc_telegram_mac.cpp; path = GeneratedFiles/qrc_telegram_mac.cpp; sourceTree = SOURCE_ROOT; };
		07AF95F71AFD03C80060B057 /* telegram_emojis.qrc */ = {isa = PBXFileReference; fileEncoding = 4; lastKnownFileType = text; name = telegram_emojis.qrc; path = Resources/telegram_emojis.qrc; sourceTree = SOURCE_ROOT; };
		07AF95F81AFD03C80060B057 /* telegram_mac.qrc */ = {isa = PBXFileReference; fileEncoding = 4; lastKnownFileType = text; name = telegram_mac.qrc; path = Resources/telegram_mac.qrc; sourceTree = SOURCE_ROOT; };
		07B604301B46A0EC00CA29FE /* playerwidget.cpp */ = {isa = PBXFileReference; fileEncoding = 4; lastKnownFileType = sourcecode.cpp.cpp; name = playerwidget.cpp; path = SourceFiles/playerwidget.cpp; sourceTree = SOURCE_ROOT; };
		07B604311B46A0EC00CA29FE /* playerwidget.h */ = {isa = PBXFileReference; fileEncoding = 4; lastKnownFileType = sourcecode.c.h; name = playerwidget.h; path = SourceFiles/playerwidget.h; sourceTree = SOURCE_ROOT; };
		07B604341B46A20900CA29FE /* moc_playerwidget.cpp */ = {isa = PBXFileReference; fileEncoding = 4; lastKnownFileType = sourcecode.cpp.cpp; name = moc_playerwidget.cpp; path = GeneratedFiles/Debug/moc_playerwidget.cpp; sourceTree = SOURCE_ROOT; };
		07B817011CB9A235006F7869 /* dialogs_common.h */ = {isa = PBXFileReference; fileEncoding = 4; lastKnownFileType = sourcecode.c.h; name = dialogs_common.h; path = SourceFiles/dialogs/dialogs_common.h; sourceTree = SOURCE_ROOT; };
		07B817021CB9A235006F7869 /* dialogs_indexed_list.cpp */ = {isa = PBXFileReference; fileEncoding = 4; lastKnownFileType = sourcecode.cpp.cpp; name = dialogs_indexed_list.cpp; path = SourceFiles/dialogs/dialogs_indexed_list.cpp; sourceTree = SOURCE_ROOT; };
		07B817031CB9A235006F7869 /* dialogs_indexed_list.h */ = {isa = PBXFileReference; fileEncoding = 4; lastKnownFileType = sourcecode.c.h; name = dialogs_indexed_list.h; path = SourceFiles/dialogs/dialogs_indexed_list.h; sourceTree = SOURCE_ROOT; };
		07B817041CB9A235006F7869 /* dialogs_layout.cpp */ = {isa = PBXFileReference; fileEncoding = 4; lastKnownFileType = sourcecode.cpp.cpp; name = dialogs_layout.cpp; path = SourceFiles/dialogs/dialogs_layout.cpp; sourceTree = SOURCE_ROOT; };
		07B817051CB9A235006F7869 /* dialogs_layout.h */ = {isa = PBXFileReference; fileEncoding = 4; lastKnownFileType = sourcecode.c.h; name = dialogs_layout.h; path = SourceFiles/dialogs/dialogs_layout.h; sourceTree = SOURCE_ROOT; };
		07B817061CB9A235006F7869 /* dialogs_list.cpp */ = {isa = PBXFileReference; fileEncoding = 4; lastKnownFileType = sourcecode.cpp.cpp; name = dialogs_list.cpp; path = SourceFiles/dialogs/dialogs_list.cpp; sourceTree = SOURCE_ROOT; };
		07B817071CB9A235006F7869 /* dialogs_list.h */ = {isa = PBXFileReference; fileEncoding = 4; lastKnownFileType = sourcecode.c.h; name = dialogs_list.h; path = SourceFiles/dialogs/dialogs_list.h; sourceTree = SOURCE_ROOT; };
		07B817081CB9A235006F7869 /* dialogs_row.h */ = {isa = PBXFileReference; fileEncoding = 4; lastKnownFileType = sourcecode.c.h; name = dialogs_row.h; path = SourceFiles/dialogs/dialogs_row.h; sourceTree = SOURCE_ROOT; };
		07BE850D1A2093C9008ACB9F /* localstorage.cpp */ = {isa = PBXFileReference; fileEncoding = 4; lastKnownFileType = sourcecode.cpp.cpp; name = localstorage.cpp; path = SourceFiles/localstorage.cpp; sourceTree = SOURCE_ROOT; };
		07BE850E1A2093C9008ACB9F /* localstorage.h */ = {isa = PBXFileReference; fileEncoding = 4; lastKnownFileType = sourcecode.c.h; name = localstorage.h; path = SourceFiles/localstorage.h; sourceTree = SOURCE_ROOT; };
		07BE85111A20961F008ACB9F /* moc_localstorage.cpp */ = {isa = PBXFileReference; fileEncoding = 4; lastKnownFileType = sourcecode.cpp.cpp; name = moc_localstorage.cpp; path = GeneratedFiles/Debug/moc_localstorage.cpp; sourceTree = SOURCE_ROOT; };
		07C3AF24194335ED0016CFF1 /* Images.xcassets */ = {isa = PBXFileReference; lastKnownFileType = folder.assetcatalog; name = Images.xcassets; path = Telegram/Images.xcassets; sourceTree = SOURCE_ROOT; };
		07C3AF27194336B90016CFF1 /* pspecific_mac_p.h */ = {isa = PBXFileReference; fileEncoding = 4; lastKnownFileType = sourcecode.c.h; name = pspecific_mac_p.h; path = SourceFiles/pspecific_mac_p.h; sourceTree = SOURCE_ROOT; };
		07C3AF2919433ABF0016CFF1 /* style_classes.txt */ = {isa = PBXFileReference; fileEncoding = 4; lastKnownFileType = text; name = style_classes.txt; path = Resources/style_classes.txt; sourceTree = SOURCE_ROOT; };
		07C3AF2A19433ABF0016CFF1 /* style.txt */ = {isa = PBXFileReference; fileEncoding = 4; lastKnownFileType = text; name = style.txt; path = Resources/style.txt; sourceTree = SOURCE_ROOT; };
		07C7596D1B1F7E0000662169 /* autoupdater.cpp */ = {isa = PBXFileReference; fileEncoding = 4; lastKnownFileType = sourcecode.cpp.cpp; name = autoupdater.cpp; path = SourceFiles/autoupdater.cpp; sourceTree = SOURCE_ROOT; };
		07C7596E1B1F7E0000662169 /* autoupdater.h */ = {isa = PBXFileReference; fileEncoding = 4; lastKnownFileType = sourcecode.c.h; name = autoupdater.h; path = SourceFiles/autoupdater.h; sourceTree = SOURCE_ROOT; };
		07C759711B1F7E2800662169 /* moc_autoupdater.cpp */ = {isa = PBXFileReference; fileEncoding = 4; lastKnownFileType = sourcecode.cpp.cpp; name = moc_autoupdater.cpp; path = GeneratedFiles/Debug/moc_autoupdater.cpp; sourceTree = SOURCE_ROOT; };
		07C8FDF91CB66D97007A8702 /* inline_bot_layout_internal.cpp */ = {isa = PBXFileReference; fileEncoding = 4; lastKnownFileType = sourcecode.cpp.cpp; name = inline_bot_layout_internal.cpp; path = SourceFiles/inline_bots/inline_bot_layout_internal.cpp; sourceTree = SOURCE_ROOT; };
		07C8FDFA1CB66D97007A8702 /* inline_bot_layout_internal.h */ = {isa = PBXFileReference; fileEncoding = 4; lastKnownFileType = sourcecode.c.h; name = inline_bot_layout_internal.h; path = SourceFiles/inline_bots/inline_bot_layout_internal.h; sourceTree = SOURCE_ROOT; };
		07C8FDFB1CB66D97007A8702 /* inline_bot_layout_item.cpp */ = {isa = PBXFileReference; fileEncoding = 4; lastKnownFileType = sourcecode.cpp.cpp; name = inline_bot_layout_item.cpp; path = SourceFiles/inline_bots/inline_bot_layout_item.cpp; sourceTree = SOURCE_ROOT; };
		07C8FDFC1CB66D97007A8702 /* inline_bot_layout_item.h */ = {isa = PBXFileReference; fileEncoding = 4; lastKnownFileType = sourcecode.c.h; name = inline_bot_layout_item.h; path = SourceFiles/inline_bots/inline_bot_layout_item.h; sourceTree = SOURCE_ROOT; };
		07C8FDFD1CB66D97007A8702 /* inline_bot_result.cpp */ = {isa = PBXFileReference; fileEncoding = 4; lastKnownFileType = sourcecode.cpp.cpp; name = inline_bot_result.cpp; path = SourceFiles/inline_bots/inline_bot_result.cpp; sourceTree = SOURCE_ROOT; };
		07C8FDFE1CB66D97007A8702 /* inline_bot_result.h */ = {isa = PBXFileReference; fileEncoding = 4; lastKnownFileType = sourcecode.c.h; name = inline_bot_result.h; path = SourceFiles/inline_bots/inline_bot_result.h; sourceTree = SOURCE_ROOT; };
		07C8FDFF1CB66D97007A8702 /* inline_bot_send_data.cpp */ = {isa = PBXFileReference; fileEncoding = 4; lastKnownFileType = sourcecode.cpp.cpp; name = inline_bot_send_data.cpp; path = SourceFiles/inline_bots/inline_bot_send_data.cpp; sourceTree = SOURCE_ROOT; };
		07C8FE001CB66D97007A8702 /* inline_bot_send_data.h */ = {isa = PBXFileReference; fileEncoding = 4; lastKnownFileType = sourcecode.c.h; name = inline_bot_send_data.h; path = SourceFiles/inline_bots/inline_bot_send_data.h; sourceTree = SOURCE_ROOT; };
		07C8FE081CB80890007A8702 /* toast_manager.cpp */ = {isa = PBXFileReference; fileEncoding = 4; lastKnownFileType = sourcecode.cpp.cpp; name = toast_manager.cpp; path = SourceFiles/ui/toast/toast_manager.cpp; sourceTree = SOURCE_ROOT; };
		07C8FE091CB80890007A8702 /* toast_manager.h */ = {isa = PBXFileReference; fileEncoding = 4; lastKnownFileType = sourcecode.c.h; name = toast_manager.h; path = SourceFiles/ui/toast/toast_manager.h; sourceTree = SOURCE_ROOT; };
		07C8FE0A1CB80890007A8702 /* toast_widget.cpp */ = {isa = PBXFileReference; fileEncoding = 4; lastKnownFileType = sourcecode.cpp.cpp; name = toast_widget.cpp; path = SourceFiles/ui/toast/toast_widget.cpp; sourceTree = SOURCE_ROOT; };
		07C8FE0B1CB80890007A8702 /* toast_widget.h */ = {isa = PBXFileReference; fileEncoding = 4; lastKnownFileType = sourcecode.c.h; name = toast_widget.h; path = SourceFiles/ui/toast/toast_widget.h; sourceTree = SOURCE_ROOT; };
		07C8FE0C1CB80890007A8702 /* toast.cpp */ = {isa = PBXFileReference; fileEncoding = 4; lastKnownFileType = sourcecode.cpp.cpp; name = toast.cpp; path = SourceFiles/ui/toast/toast.cpp; sourceTree = SOURCE_ROOT; };
		07C8FE0D1CB80890007A8702 /* toast.h */ = {isa = PBXFileReference; fileEncoding = 4; lastKnownFileType = sourcecode.c.h; name = toast.h; path = SourceFiles/ui/toast/toast.h; sourceTree = SOURCE_ROOT; };
		07C8FE111CB80915007A8702 /* moc_toast_manager.cpp */ = {isa = PBXFileReference; fileEncoding = 4; lastKnownFileType = sourcecode.cpp.cpp; name = moc_toast_manager.cpp; path = GeneratedFiles/Debug/moc_toast_manager.cpp; sourceTree = SOURCE_ROOT; };
		07CAACD71AEA64F00058E508 /* AudioUnit.framework */ = {isa = PBXFileReference; lastKnownFileType = wrapper.framework; name = AudioUnit.framework; path = System/Library/Frameworks/AudioUnit.framework; sourceTree = SDKROOT; };
		07D7034919B8755A00C4EED2 /* audio.cpp */ = {isa = PBXFileReference; fileEncoding = 4; lastKnownFileType = sourcecode.cpp.cpp; name = audio.cpp; path = SourceFiles/audio.cpp; sourceTree = SOURCE_ROOT; };
		07D7034A19B8755A00C4EED2 /* audio.h */ = {isa = PBXFileReference; fileEncoding = 4; lastKnownFileType = sourcecode.c.h; name = audio.h; path = SourceFiles/audio.h; sourceTree = SOURCE_ROOT; };
		07D703BA19B88FB900C4EED2 /* moc_audio.cpp */ = {isa = PBXFileReference; fileEncoding = 4; lastKnownFileType = sourcecode.cpp.cpp; name = moc_audio.cpp; path = GeneratedFiles/Debug/moc_audio.cpp; sourceTree = SOURCE_ROOT; };
		07D795491B5544B200DE9598 /* qtpcre */ = {isa = PBXFileReference; lastKnownFileType = archive.ar; name = qtpcre; path = "usr/local/Qt-5.5.1/lib/libqtpcre$(QT_LIBRARY_SUFFIX).a"; sourceTree = "<group>"; };
		07D7EABB1A597DD000838BA2 /* en */ = {isa = PBXFileReference; lastKnownFileType = text.plist.strings; name = en; path = en.lproj/Localizable.strings; sourceTree = "<group>"; };
		07D7EABD1A597DD200838BA2 /* es */ = {isa = PBXFileReference; lastKnownFileType = text.plist.strings; name = es; path = es.lproj/Localizable.strings; sourceTree = "<group>"; };
		07D7EABE1A597DD300838BA2 /* de */ = {isa = PBXFileReference; lastKnownFileType = text.plist.strings; name = de; path = de.lproj/Localizable.strings; sourceTree = "<group>"; };
		07D7EABF1A597DD400838BA2 /* nl */ = {isa = PBXFileReference; lastKnownFileType = text.plist.strings; name = nl; path = nl.lproj/Localizable.strings; sourceTree = "<group>"; };
		07D7EAC01A597DD500838BA2 /* it */ = {isa = PBXFileReference; lastKnownFileType = text.plist.strings; name = it; path = it.lproj/Localizable.strings; sourceTree = "<group>"; };
		07D7EAC11A597DD600838BA2 /* pt-BR */ = {isa = PBXFileReference; lastKnownFileType = text.plist.strings; name = "pt-BR"; path = "pt-BR.lproj/Localizable.strings"; sourceTree = "<group>"; };
		07D8509219F5C97E00623D75 /* core_types.cpp */ = {isa = PBXFileReference; fileEncoding = 4; lastKnownFileType = sourcecode.cpp.cpp; name = core_types.cpp; path = SourceFiles/mtproto/core_types.cpp; sourceTree = SOURCE_ROOT; };
		07D8509319F5C97E00623D75 /* scheme_auto.cpp */ = {isa = PBXFileReference; fileEncoding = 4; lastKnownFileType = sourcecode.cpp.cpp; name = scheme_auto.cpp; path = SourceFiles/mtproto/scheme_auto.cpp; sourceTree = SOURCE_ROOT; };
		07D8509719F8320900623D75 /* usernamebox.cpp */ = {isa = PBXFileReference; fileEncoding = 4; lastKnownFileType = sourcecode.cpp.cpp; name = usernamebox.cpp; path = SourceFiles/boxes/usernamebox.cpp; sourceTree = SOURCE_ROOT; };
		07D8509819F8320900623D75 /* usernamebox.h */ = {isa = PBXFileReference; fileEncoding = 4; lastKnownFileType = sourcecode.c.h; name = usernamebox.h; path = SourceFiles/boxes/usernamebox.h; sourceTree = SOURCE_ROOT; };
		07D8510719F8340A00623D75 /* moc_usernamebox.cpp */ = {isa = PBXFileReference; fileEncoding = 4; lastKnownFileType = sourcecode.cpp.cpp; name = moc_usernamebox.cpp; path = GeneratedFiles/Debug/moc_usernamebox.cpp; sourceTree = SOURCE_ROOT; };
		07DB67451AD07C4F00A51329 /* structs.cpp */ = {isa = PBXFileReference; fileEncoding = 4; lastKnownFileType = sourcecode.cpp.cpp; name = structs.cpp; path = SourceFiles/structs.cpp; sourceTree = SOURCE_ROOT; };
		07DB67461AD07C4F00A51329 /* structs.h */ = {isa = PBXFileReference; fileEncoding = 4; lastKnownFileType = sourcecode.c.h; name = structs.h; path = SourceFiles/structs.h; sourceTree = SOURCE_ROOT; };
		07DB67491AD07C9200A51329 /* abstractbox.cpp */ = {isa = PBXFileReference; fileEncoding = 4; lastKnownFileType = sourcecode.cpp.cpp; name = abstractbox.cpp; path = SourceFiles/boxes/abstractbox.cpp; sourceTree = SOURCE_ROOT; };
		07DB674A1AD07C9200A51329 /* abstractbox.h */ = {isa = PBXFileReference; fileEncoding = 4; lastKnownFileType = sourcecode.c.h; name = abstractbox.h; path = SourceFiles/boxes/abstractbox.h; sourceTree = SOURCE_ROOT; };
		07DB674B1AD07C9200A51329 /* sessionsbox.cpp */ = {isa = PBXFileReference; fileEncoding = 4; lastKnownFileType = sourcecode.cpp.cpp; name = sessionsbox.cpp; path = SourceFiles/boxes/sessionsbox.cpp; sourceTree = SOURCE_ROOT; };
		07DB674C1AD07C9200A51329 /* sessionsbox.h */ = {isa = PBXFileReference; fileEncoding = 4; lastKnownFileType = sourcecode.c.h; name = sessionsbox.h; path = SourceFiles/boxes/sessionsbox.h; sourceTree = SOURCE_ROOT; };
		07DB674F1AD07CB800A51329 /* intropwdcheck.cpp */ = {isa = PBXFileReference; fileEncoding = 4; lastKnownFileType = sourcecode.cpp.cpp; name = intropwdcheck.cpp; path = SourceFiles/intro/intropwdcheck.cpp; sourceTree = SOURCE_ROOT; };
		07DB67501AD07CB800A51329 /* intropwdcheck.h */ = {isa = PBXFileReference; fileEncoding = 4; lastKnownFileType = sourcecode.c.h; name = intropwdcheck.h; path = SourceFiles/intro/intropwdcheck.h; sourceTree = SOURCE_ROOT; };
		07DC429D1B5EA0E600B6B888 /* numbers.h */ = {isa = PBXFileReference; fileEncoding = 4; lastKnownFileType = sourcecode.c.h; name = numbers.h; path = SourceFiles/numbers.h; sourceTree = SOURCE_ROOT; };
		07DC429F1B5EA15300B6B888 /* numbers.cpp */ = {isa = PBXFileReference; fileEncoding = 4; lastKnownFileType = sourcecode.cpp.cpp; name = numbers.cpp; path = GeneratedFiles/numbers.cpp; sourceTree = SOURCE_ROOT; };
		07DE929F1AA4923200A18F6F /* passcodewidget.cpp */ = {isa = PBXFileReference; fileEncoding = 4; lastKnownFileType = sourcecode.cpp.cpp; name = passcodewidget.cpp; path = SourceFiles/passcodewidget.cpp; sourceTree = SOURCE_ROOT; };
		07DE92A21AA4924400A18F6F /* passcodewidget.h */ = {isa = PBXFileReference; fileEncoding = 4; lastKnownFileType = sourcecode.c.h; name = passcodewidget.h; path = SourceFiles/passcodewidget.h; sourceTree = SOURCE_ROOT; };
		07DE92A31AA4925B00A18F6F /* autolockbox.cpp */ = {isa = PBXFileReference; fileEncoding = 4; lastKnownFileType = sourcecode.cpp.cpp; name = autolockbox.cpp; path = SourceFiles/boxes/autolockbox.cpp; sourceTree = SOURCE_ROOT; };
		07DE92A41AA4925B00A18F6F /* autolockbox.h */ = {isa = PBXFileReference; fileEncoding = 4; lastKnownFileType = sourcecode.c.h; name = autolockbox.h; path = SourceFiles/boxes/autolockbox.h; sourceTree = SOURCE_ROOT; };
		07DE92A51AA4925B00A18F6F /* passcodebox.cpp */ = {isa = PBXFileReference; fileEncoding = 4; lastKnownFileType = sourcecode.cpp.cpp; name = passcodebox.cpp; path = SourceFiles/boxes/passcodebox.cpp; sourceTree = SOURCE_ROOT; };
		07DE92A61AA4925B00A18F6F /* passcodebox.h */ = {isa = PBXFileReference; fileEncoding = 4; lastKnownFileType = sourcecode.c.h; name = passcodebox.h; path = SourceFiles/boxes/passcodebox.h; sourceTree = SOURCE_ROOT; };
		07DE92A91AA4928200A18F6F /* moc_autolockbox.cpp */ = {isa = PBXFileReference; fileEncoding = 4; lastKnownFileType = sourcecode.cpp.cpp; name = moc_autolockbox.cpp; path = GeneratedFiles/Debug/moc_autolockbox.cpp; sourceTree = SOURCE_ROOT; };
		07DE92AB1AA4928B00A18F6F /* moc_passcodebox.cpp */ = {isa = PBXFileReference; fileEncoding = 4; lastKnownFileType = sourcecode.cpp.cpp; name = moc_passcodebox.cpp; path = GeneratedFiles/Debug/moc_passcodebox.cpp; sourceTree = SOURCE_ROOT; };
		07DE92AC1AA4928B00A18F6F /* moc_passcodewidget.cpp */ = {isa = PBXFileReference; fileEncoding = 4; lastKnownFileType = sourcecode.cpp.cpp; name = moc_passcodewidget.cpp; path = GeneratedFiles/Debug/moc_passcodewidget.cpp; sourceTree = SOURCE_ROOT; };
		07E373921CBBC11000934F77 /* peer_avatar_button.cpp */ = {isa = PBXFileReference; fileEncoding = 4; lastKnownFileType = sourcecode.cpp.cpp; name = peer_avatar_button.cpp; path = SourceFiles/ui/buttons/peer_avatar_button.cpp; sourceTree = SOURCE_ROOT; };
		07E373931CBBC11000934F77 /* peer_avatar_button.h */ = {isa = PBXFileReference; fileEncoding = 4; lastKnownFileType = sourcecode.c.h; name = peer_avatar_button.h; path = SourceFiles/ui/buttons/peer_avatar_button.h; sourceTree = SOURCE_ROOT; };
		08A7682548FB7E671FF03822 /* boxshadow.cpp */ = {isa = PBXFileReference; lastKnownFileType = sourcecode.cpp.cpp; name = boxshadow.cpp; path = SourceFiles/ui/boxshadow.cpp; sourceTree = "<absolute>"; };
		098EA7CE256AAFAE4A17EB77 /* introcode.h */ = {isa = PBXFileReference; lastKnownFileType = sourcecode.c.h; name = introcode.h; path = SourceFiles/intro/introcode.h; sourceTree = "<absolute>"; };
		09FD01F2BD652EB838A296D8 /* application.h */ = {isa = PBXFileReference; lastKnownFileType = sourcecode.c.h; name = application.h; path = SourceFiles/application.h; sourceTree = "<absolute>"; };
		0BDE09020E45EFA57DCB2E25 /* photosendbox.h */ = {isa = PBXFileReference; lastKnownFileType = sourcecode.c.h; name = photosendbox.h; path = SourceFiles/boxes/photosendbox.h; sourceTree = "<absolute>"; };
		0C0DC15EB416789673526AA5 /* moc_emojibox.cpp */ = {isa = PBXFileReference; lastKnownFileType = sourcecode.cpp.cpp; name = moc_emojibox.cpp; path = GeneratedFiles/Debug/moc_emojibox.cpp; sourceTree = "<absolute>"; };
		0CAA815FFFEDCD84808E11F5 /* logs.h */ = {isa = PBXFileReference; lastKnownFileType = sourcecode.c.h; name = logs.h; path = SourceFiles/logs.h; sourceTree = "<absolute>"; };
		0ECF1EB9BF3786A16731F685 /* emojibox.cpp */ = {isa = PBXFileReference; lastKnownFileType = sourcecode.cpp.cpp; name = emojibox.cpp; path = SourceFiles/boxes/emojibox.cpp; sourceTree = "<absolute>"; };
		0F8FFD87AEBAC448568570DC /* images.h */ = {isa = PBXFileReference; lastKnownFileType = sourcecode.c.h; name = images.h; path = SourceFiles/ui/images.h; sourceTree = "<absolute>"; };
		0FBED3C6654EA3753EB39831 /* session.cpp */ = {isa = PBXFileReference; lastKnownFileType = sourcecode.cpp.cpp; name = session.cpp; path = SourceFiles/mtproto/session.cpp; sourceTree = "<absolute>"; };
		0FC38EE7F29EF895925A2C49 /* style_core.h */ = {isa = PBXFileReference; lastKnownFileType = sourcecode.c.h; name = style_core.h; path = SourceFiles/ui/style_core.h; sourceTree = "<absolute>"; };
		1080B6D395843B8F76A2E45E /* moc_title.cpp */ = {isa = PBXFileReference; lastKnownFileType = sourcecode.cpp.cpp; name = moc_title.cpp; path = GeneratedFiles/Debug/moc_title.cpp; sourceTree = "<absolute>"; };
		120EBCD9A37DB9A36BFE58C0 /* contactsbox.h */ = {isa = PBXFileReference; lastKnownFileType = sourcecode.c.h; name = contactsbox.h; path = SourceFiles/boxes/contactsbox.h; sourceTree = "<absolute>"; };
		1292B92B4848460640F6A391 /* telegram.qrc */ = {isa = PBXFileReference; lastKnownFileType = text; name = telegram.qrc; path = Resources/telegram.qrc; sourceTree = "<absolute>"; };
		135FD3715BFDC50AD7B00E04 /* text.cpp */ = {isa = PBXFileReference; lastKnownFileType = sourcecode.cpp.cpp; name = text.cpp; path = SourceFiles/ui/text/text.cpp; sourceTree = "<absolute>"; };
		143405635D04698F421A12EA /* aboutbox.h */ = {isa = PBXFileReference; lastKnownFileType = sourcecode.c.h; name = aboutbox.h; path = SourceFiles/boxes/aboutbox.h; sourceTree = "<absolute>"; };
		14437BFDCD58FF1742EF1B35 /* photocropbox.h */ = {isa = PBXFileReference; lastKnownFileType = sourcecode.c.h; name = photocropbox.h; path = SourceFiles/boxes/photocropbox.h; sourceTree = "<absolute>"; };
		152B8D1BCECEB7B0C77E073C /* introwidget.h */ = {isa = PBXFileReference; lastKnownFileType = sourcecode.c.h; name = introwidget.h; path = SourceFiles/intro/introwidget.h; sourceTree = "<absolute>"; };
		186D09F4CB713AD4B8BDD260 /* AudioUnit.framework */ = {isa = PBXFileReference; lastKnownFileType = wrapper.framework; name = AudioUnit.framework; path = /System/Library/Frameworks/AudioUnit.framework; sourceTree = "<absolute>"; };
		19618554524B8D928F13940D /* emoji_config.h */ = {isa = PBXFileReference; lastKnownFileType = sourcecode.c.h; name = emoji_config.h; path = SourceFiles/ui/emoji_config.h; sourceTree = "<absolute>"; };
		1A4C47331E186344291B8178 /* dropdown.h */ = {isa = PBXFileReference; lastKnownFileType = sourcecode.c.h; name = dropdown.h; path = SourceFiles/dropdown.h; sourceTree = "<absolute>"; };
		1B4A65B84270FF2FED008EB6 /* moc_introphone.cpp */ = {isa = PBXFileReference; lastKnownFileType = sourcecode.cpp.cpp; name = moc_introphone.cpp; path = GeneratedFiles/Debug/moc_introphone.cpp; sourceTree = "<absolute>"; };
		1D7899ACAA9F973CADFA34C1 /* moc_localimageloader.cpp */ = {isa = PBXFileReference; lastKnownFileType = sourcecode.cpp.cpp; name = moc_localimageloader.cpp; path = GeneratedFiles/Debug/moc_localimageloader.cpp; sourceTree = "<absolute>"; };
		1DC02F674A7192FF8BE391A7 /* basic_types.h */ = {isa = PBXFileReference; lastKnownFileType = sourcecode.c.h; name = basic_types.h; path = SourceFiles/core/basic_types.h; sourceTree = "<absolute>"; };
		1DEFC0760BB9340529F582F7 /* confirmbox.h */ = {isa = PBXFileReference; lastKnownFileType = sourcecode.c.h; name = confirmbox.h; path = SourceFiles/boxes/confirmbox.h; sourceTree = "<absolute>"; };
		1E5EEB5782B6357057356F9E /* moc_flatinput.cpp */ = {isa = PBXFileReference; lastKnownFileType = sourcecode.cpp.cpp; name = moc_flatinput.cpp; path = GeneratedFiles/Debug/moc_flatinput.cpp; sourceTree = "<absolute>"; };
		1FE45A67215BEA2434F588E8 /* moc_layerwidget.cpp */ = {isa = PBXFileReference; lastKnownFileType = sourcecode.cpp.cpp; name = moc_layerwidget.cpp; path = GeneratedFiles/Debug/moc_layerwidget.cpp; sourceTree = "<absolute>"; };
		205259EEEE2BADA5E64741E3 /* Security.framework */ = {isa = PBXFileReference; lastKnownFileType = wrapper.framework; name = Security.framework; path = /System/Library/Frameworks/Security.framework; sourceTree = "<absolute>"; };
		206B4F5CBD5354BCE19FF32F /* countries.h */ = {isa = PBXFileReference; lastKnownFileType = sourcecode.c.h; name = countries.h; path = SourceFiles/countries.h; sourceTree = "<absolute>"; };
		2181F5E34DE0A4B2F811E2E2 /* moc_flatlabel.cpp */ = {isa = PBXFileReference; lastKnownFileType = sourcecode.cpp.cpp; name = moc_flatlabel.cpp; path = GeneratedFiles/Debug/moc_flatlabel.cpp; sourceTree = "<absolute>"; };
		21F907AB8D19BD779147A085 /* AVFoundation.framework */ = {isa = PBXFileReference; lastKnownFileType = wrapper.framework; name = AVFoundation.framework; path = /System/Library/Frameworks/AVFoundation.framework; sourceTree = "<absolute>"; };
		220B97F8F62C720E6059A64B /* profilewidget.h */ = {isa = PBXFileReference; lastKnownFileType = sourcecode.c.h; name = profilewidget.h; path = SourceFiles/profilewidget.h; sourceTree = "<absolute>"; };
		24F7D3E789E91B10E422C116 /* config.h */ = {isa = PBXFileReference; lastKnownFileType = sourcecode.c.h; name = config.h; path = SourceFiles/config.h; sourceTree = "<absolute>"; };
		25CA12A22B83B0B038C5B5DE /* langloaderplain.h */ = {isa = PBXFileReference; lastKnownFileType = sourcecode.c.h; name = langloaderplain.h; path = SourceFiles/langloaderplain.h; sourceTree = "<absolute>"; };
		26083D8E535AFF927591E1A5 /* moc_contactsbox.cpp */ = {isa = PBXFileReference; lastKnownFileType = sourcecode.cpp.cpp; name = moc_contactsbox.cpp; path = GeneratedFiles/Debug/moc_contactsbox.cpp; sourceTree = "<absolute>"; };
		26B83A58EE268598E703875D /* history.cpp */ = {isa = PBXFileReference; lastKnownFileType = sourcecode.cpp.cpp; name = history.cpp; path = SourceFiles/history.cpp; sourceTree = "<absolute>"; };
		27E7471A4EC90E84353AA16F /* core_types.h */ = {isa = PBXFileReference; lastKnownFileType = sourcecode.c.h; name = core_types.h; path = SourceFiles/mtproto/core_types.h; sourceTree = "<absolute>"; };
		2BB2A1BB8DB0993F78F4E3C7 /* title.cpp */ = {isa = PBXFileReference; lastKnownFileType = sourcecode.cpp.cpp; name = title.cpp; path = SourceFiles/title.cpp; sourceTree = "<absolute>"; };
		2C540BAEABD7F9B5FA11008E /* moc_dcenter.cpp */ = {isa = PBXFileReference; lastKnownFileType = sourcecode.cpp.cpp; name = moc_dcenter.cpp; path = GeneratedFiles/Debug/moc_dcenter.cpp; sourceTree = "<absolute>"; };
		2C99425D7670941EAF07B453 /* moc_historywidget.cpp */ = {isa = PBXFileReference; lastKnownFileType = sourcecode.cpp.cpp; name = moc_historywidget.cpp; path = GeneratedFiles/Debug/moc_historywidget.cpp; sourceTree = "<absolute>"; };
		2EA58EF6CDF368B0132BAEB9 /* settings.h */ = {isa = PBXFileReference; lastKnownFileType = sourcecode.c.h; name = settings.h; path = SourceFiles/settings.h; sourceTree = "<absolute>"; };
		301BB513F2F5D447B3BF22DF /* mainwindow.h */ = {isa = PBXFileReference; lastKnownFileType = sourcecode.c.h; name = mainwindow.h; path = SourceFiles/mainwindow.h; sourceTree = "<absolute>"; };
		31120EDB269DFF13E1D49847 /* qicns */ = {isa = PBXFileReference; lastKnownFileType = archive.ar; name = qicns; path = "/usr/local/Qt-5.5.1/plugins/imageformats/libqicns$(QT_LIBRARY_SUFFIX).a"; sourceTree = "<absolute>"; };
		315C7FACB4A9E18AA95486CA /* dcenter.cpp */ = {isa = PBXFileReference; lastKnownFileType = sourcecode.cpp.cpp; name = dcenter.cpp; path = SourceFiles/mtproto/dcenter.cpp; sourceTree = "<absolute>"; };
		34E1DF19219C52D7DB20224A /* flatlabel.h */ = {isa = PBXFileReference; lastKnownFileType = sourcecode.c.h; name = flatlabel.h; path = SourceFiles/ui/flatlabel.h; sourceTree = "<absolute>"; };
		36BDA5D01BED543A92886669 /* Telegram.pro */ = {isa = PBXFileReference; lastKnownFileType = text; path = Telegram.pro; sourceTree = "<absolute>"; };
		36F718DC72345A84987DB0F6 /* flatbutton.h */ = {isa = PBXFileReference; lastKnownFileType = sourcecode.c.h; name = flatbutton.h; path = SourceFiles/ui/flatbutton.h; sourceTree = "<absolute>"; };
		39C1ADF085370E033CB7E7E1 /* style_classes.h */ = {isa = PBXFileReference; lastKnownFileType = sourcecode.c.h; name = style_classes.h; path = GeneratedFiles/style_classes.h; sourceTree = "<absolute>"; };
		3A220FD1AE5AD9FE3DC073A4 /* moc_mainwidget.cpp */ = {isa = PBXFileReference; lastKnownFileType = sourcecode.cpp.cpp; name = moc_mainwidget.cpp; path = GeneratedFiles/Debug/moc_mainwidget.cpp; sourceTree = "<absolute>"; };
		3B3ED09AB00290D78CF1181B /* moc_dialogswidget.cpp */ = {isa = PBXFileReference; lastKnownFileType = sourcecode.cpp.cpp; name = moc_dialogswidget.cpp; path = GeneratedFiles/Debug/moc_dialogswidget.cpp; sourceTree = "<absolute>"; };
		3BBB805F6180E363BF89151A /* qtaudio_coreaudio */ = {isa = PBXFileReference; lastKnownFileType = archive.ar; name = qtaudio_coreaudio; path = "/usr/local/Qt-5.5.1/plugins/audio/libqtaudio_coreaudio$(QT_LIBRARY_SUFFIX).a"; sourceTree = "<absolute>"; };
		3BE70E2A82DC2BF402165ED5 /* sysbuttons.h */ = {isa = PBXFileReference; lastKnownFileType = sourcecode.c.h; name = sysbuttons.h; path = SourceFiles/sysbuttons.h; sourceTree = "<absolute>"; };
		3C44131FDCFEF4396B9EA2BA /* AudioToolbox.framework */ = {isa = PBXFileReference; lastKnownFileType = wrapper.framework; name = AudioToolbox.framework; path = /System/Library/Frameworks/AudioToolbox.framework; sourceTree = "<absolute>"; };
		3D54A9F3266BB8739520E3FB /* moc_fileuploader.cpp */ = {isa = PBXFileReference; lastKnownFileType = sourcecode.cpp.cpp; name = moc_fileuploader.cpp; path = GeneratedFiles/Debug/moc_fileuploader.cpp; sourceTree = "<absolute>"; };
		3E329D4547CC23585307FA32 /* countryinput.cpp */ = {isa = PBXFileReference; lastKnownFileType = sourcecode.cpp.cpp; name = countryinput.cpp; path = SourceFiles/ui/countryinput.cpp; sourceTree = "<absolute>"; };
		420A06A32B66D250142B4B6D /* style_core.cpp */ = {isa = PBXFileReference; lastKnownFileType = sourcecode.cpp.cpp; name = style_core.cpp; path = SourceFiles/ui/style_core.cpp; sourceTree = "<absolute>"; };
		4604687EBA85611C9E8A9CDF /* button.h */ = {isa = PBXFileReference; lastKnownFileType = sourcecode.c.h; name = button.h; path = SourceFiles/ui/button.h; sourceTree = "<absolute>"; };
		46292F489228B60010794CE4 /* moc_button.cpp */ = {isa = PBXFileReference; lastKnownFileType = sourcecode.cpp.cpp; name = moc_button.cpp; path = GeneratedFiles/Debug/moc_button.cpp; sourceTree = "<absolute>"; };
		4689C06178B60B84E7F3A3B7 /* Qt5Widgets */ = {isa = PBXFileReference; lastKnownFileType = archive.ar; name = Qt5Widgets; path = "/usr/local/Qt-5.5.1/lib/libQt5Widgets$(QT_LIBRARY_SUFFIX).a"; sourceTree = "<absolute>"; };
		48003469151B9DDE82E851FB /* moc_profilewidget.cpp */ = {isa = PBXFileReference; lastKnownFileType = sourcecode.cpp.cpp; name = moc_profilewidget.cpp; path = GeneratedFiles/Debug/moc_profilewidget.cpp; sourceTree = "<absolute>"; };
		4AF15B5A0A43EB62D6DAF211 /* libexif.a */ = {isa = PBXFileReference; lastKnownFileType = archive.ar; name = libexif.a; path = "../../Libraries/libexif-0.6.20/libexif/.libs/libexif.a"; sourceTree = "<absolute>"; };
		4D1099F2D3696E8A0E17D37D /* session.h */ = {isa = PBXFileReference; lastKnownFileType = sourcecode.c.h; name = session.h; path = SourceFiles/mtproto/session.h; sourceTree = "<absolute>"; };
		4D504A849F15EB58E53A4E5F /* title.h */ = {isa = PBXFileReference; lastKnownFileType = sourcecode.c.h; name = title.h; path = SourceFiles/title.h; sourceTree = "<absolute>"; };
		4D55B83DFDFE3D492CDBD27A /* button.cpp */ = {isa = PBXFileReference; lastKnownFileType = sourcecode.cpp.cpp; name = button.cpp; path = SourceFiles/ui/button.cpp; sourceTree = "<absolute>"; };
		4D765E1B1EA6C757220C63E7 /* CoreFoundation.framework */ = {isa = PBXFileReference; lastKnownFileType = wrapper.framework; name = CoreFoundation.framework; path = /System/Library/Frameworks/CoreFoundation.framework; sourceTree = "<absolute>"; };
		4E4D06EC4D2C82C7D6E079A2 /* flatinput.h */ = {isa = PBXFileReference; lastKnownFileType = sourcecode.c.h; name = flatinput.h; path = SourceFiles/ui/flatinput.h; sourceTree = "<absolute>"; };
		5059175BDCEC77B7246DE1B9 /* flatcheckbox.h */ = {isa = PBXFileReference; lastKnownFileType = sourcecode.c.h; name = flatcheckbox.h; path = SourceFiles/ui/flatcheckbox.h; sourceTree = "<absolute>"; };
		507CCEEC4CBA3E3BD6EEDED1 /* twidget.h */ = {isa = PBXFileReference; lastKnownFileType = sourcecode.c.h; name = twidget.h; path = SourceFiles/ui/twidget.h; sourceTree = "<absolute>"; };
		51355181C0E6689B0B764543 /* connectionbox.cpp */ = {isa = PBXFileReference; lastKnownFileType = sourcecode.cpp.cpp; name = connectionbox.cpp; path = SourceFiles/boxes/connectionbox.cpp; sourceTree = "<absolute>"; };
		5271C394C1E7646D117CE67E /* main.cpp */ = {isa = PBXFileReference; lastKnownFileType = sourcecode.cpp.cpp; name = main.cpp; path = SourceFiles/main.cpp; sourceTree = "<absolute>"; };
		547CCADBD1CC5050167EF948 /* CoreMedia.framework */ = {isa = PBXFileReference; lastKnownFileType = wrapper.framework; name = CoreMedia.framework; path = /System/Library/Frameworks/CoreMedia.framework; sourceTree = "<absolute>"; };
		5591A965D1DC024FBDB40151 /* moc_file_download.cpp */ = {isa = PBXFileReference; lastKnownFileType = sourcecode.cpp.cpp; name = moc_file_download.cpp; path = GeneratedFiles/Debug/moc_file_download.cpp; sourceTree = "<absolute>"; };
		55A654A2EE8554FF062742B8 /* moc_twidget.cpp */ = {isa = PBXFileReference; lastKnownFileType = sourcecode.cpp.cpp; name = moc_twidget.cpp; path = GeneratedFiles/Debug/moc_twidget.cpp; sourceTree = "<absolute>"; };
		55B4A93DD455EED91C899A8E /* dialogswidget.h */ = {isa = PBXFileReference; lastKnownFileType = sourcecode.c.h; name = dialogswidget.h; path = SourceFiles/dialogswidget.h; sourceTree = "<absolute>"; };
		58A7114F60E7D09E73283983 /* moc_introsignup.cpp */ = {isa = PBXFileReference; lastKnownFileType = sourcecode.cpp.cpp; name = moc_introsignup.cpp; path = GeneratedFiles/Debug/moc_introsignup.cpp; sourceTree = "<absolute>"; };
		58E05D0B8B104D83F43F9859 /* moc_flatcheckbox.cpp */ = {isa = PBXFileReference; lastKnownFileType = sourcecode.cpp.cpp; name = moc_flatcheckbox.cpp; path = GeneratedFiles/Debug/moc_flatcheckbox.cpp; sourceTree = "<absolute>"; };
		59E514973BA9BF6599252DDC /* flattextarea.h */ = {isa = PBXFileReference; lastKnownFileType = sourcecode.c.h; name = flattextarea.h; path = SourceFiles/ui/flattextarea.h; sourceTree = "<absolute>"; };
		5A5431331A13AA7B07414240 /* stdafx.cpp */ = {isa = PBXFileReference; lastKnownFileType = sourcecode.cpp.cpp; name = stdafx.cpp; path = SourceFiles/stdafx.cpp; sourceTree = "<absolute>"; };
		5A7F88F9C7F08D3DDE6EEF6B /* localimageloader.cpp */ = {isa = PBXFileReference; lastKnownFileType = sourcecode.cpp.cpp; name = localimageloader.cpp; path = SourceFiles/localimageloader.cpp; sourceTree = "<absolute>"; };
		5A80A1907B6CFFB524C1E57D /* Qt5Core */ = {isa = PBXFileReference; lastKnownFileType = archive.ar; name = Qt5Core; path = "/usr/local/Qt-5.5.1/lib/libQt5Core$(QT_LIBRARY_SUFFIX).a"; sourceTree = "<absolute>"; };
		5A9B4C6C59856143F3D0DE53 /* layerwidget.cpp */ = {isa = PBXFileReference; lastKnownFileType = sourcecode.cpp.cpp; name = layerwidget.cpp; path = SourceFiles/layerwidget.cpp; sourceTree = "<absolute>"; };
		5C7FD422BBEDA858D7237AE9 /* flattextarea.cpp */ = {isa = PBXFileReference; lastKnownFileType = sourcecode.cpp.cpp; name = flattextarea.cpp; path = SourceFiles/ui/flattextarea.cpp; sourceTree = "<absolute>"; };
		6011DDB120E1B2D4803E129A /* stdafx.h */ = {isa = PBXFileReference; lastKnownFileType = sourcecode.c.h; name = stdafx.h; path = SourceFiles/stdafx.h; sourceTree = "<absolute>"; };
		61C679D8B4B332026BD34200 /* introphone.cpp */ = {isa = PBXFileReference; lastKnownFileType = sourcecode.cpp.cpp; name = introphone.cpp; path = SourceFiles/intro/introphone.cpp; sourceTree = "<absolute>"; };
		62807F13DBD204D0716143AD /* Telegram Desktop.app */ = {isa = PBXFileReference; explicitFileType = wrapper.application; includeInIndex = 0; path = "Telegram Desktop.app"; sourceTree = BUILT_PRODUCTS_DIR; };
		63AF8520023B4EA40306CB03 /* moc_session.cpp */ = {isa = PBXFileReference; lastKnownFileType = sourcecode.cpp.cpp; name = moc_session.cpp; path = GeneratedFiles/Debug/moc_session.cpp; sourceTree = "<absolute>"; };
		6532A0DC7EFE446967682E83 /* moc_downloadpathbox.cpp */ = {isa = PBXFileReference; lastKnownFileType = sourcecode.cpp.cpp; name = moc_downloadpathbox.cpp; path = GeneratedFiles/Debug/moc_downloadpathbox.cpp; sourceTree = "<absolute>"; };
		6610564B876E47D289A596DB /* confirmbox.cpp */ = {isa = PBXFileReference; lastKnownFileType = sourcecode.cpp.cpp; name = confirmbox.cpp; path = SourceFiles/boxes/confirmbox.cpp; sourceTree = "<absolute>"; };
		6700DD555BF1C0FC338FB959 /* Qt5Network */ = {isa = PBXFileReference; lastKnownFileType = archive.ar; name = Qt5Network; path = "/usr/local/Qt-5.5.1/lib/libQt5Network$(QT_LIBRARY_SUFFIX).a"; sourceTree = "<absolute>"; };
		6868ADA9E9A9801B2BA92B97 /* countryinput.h */ = {isa = PBXFileReference; lastKnownFileType = sourcecode.c.h; name = countryinput.h; path = SourceFiles/ui/countryinput.h; sourceTree = "<absolute>"; };
		6A510365F9F6367ECB0DB065 /* images.cpp */ = {isa = PBXFileReference; lastKnownFileType = sourcecode.cpp.cpp; name = images.cpp; path = SourceFiles/ui/images.cpp; sourceTree = "<absolute>"; };
		6B46A0EE3C3B9D3B5A24946E /* moc_mainwindow.cpp */ = {isa = PBXFileReference; lastKnownFileType = sourcecode.cpp.cpp; name = moc_mainwindow.cpp; path = GeneratedFiles/Debug/moc_mainwindow.cpp; sourceTree = "<absolute>"; };
		6B90F69947805586A6FAE80E /* sysbuttons.cpp */ = {isa = PBXFileReference; lastKnownFileType = sourcecode.cpp.cpp; name = sysbuttons.cpp; path = SourceFiles/sysbuttons.cpp; sourceTree = "<absolute>"; };
		6C86B6E6AB1857B735B720D6 /* layerwidget.h */ = {isa = PBXFileReference; lastKnownFileType = sourcecode.c.h; name = layerwidget.h; path = SourceFiles/layerwidget.h; sourceTree = "<absolute>"; };
		6D50D70712776D7ED3B00E5C /* facade.cpp */ = {isa = PBXFileReference; lastKnownFileType = sourcecode.cpp.cpp; name = facade.cpp; path = SourceFiles/mtproto/facade.cpp; sourceTree = "<absolute>"; };
		6E1859D714E4471E053D90C9 /* scrollarea.cpp */ = {isa = PBXFileReference; lastKnownFileType = sourcecode.cpp.cpp; name = scrollarea.cpp; path = SourceFiles/ui/scrollarea.cpp; sourceTree = "<absolute>"; };
		6E8FD0ED1B60D43929944CD2 /* text.h */ = {isa = PBXFileReference; lastKnownFileType = sourcecode.c.h; name = text.h; path = SourceFiles/ui/text/text.h; sourceTree = "<absolute>"; };
		710C982FC773400941B3AFBC /* dropdown.cpp */ = {isa = PBXFileReference; lastKnownFileType = sourcecode.cpp.cpp; name = dropdown.cpp; path = SourceFiles/dropdown.cpp; sourceTree = "<absolute>"; };
		723F90793B2C195E2CCB2233 /* AppKit.framework */ = {isa = PBXFileReference; lastKnownFileType = wrapper.framework; name = AppKit.framework; path = /System/Library/Frameworks/AppKit.framework; sourceTree = "<absolute>"; };
		73737DC91E390C4AB18FB595 /* pspecific_mac_p.mm */ = {isa = PBXFileReference; lastKnownFileType = sourcecode.cpp.objcpp; name = pspecific_mac_p.mm; path = SourceFiles/pspecific_mac_p.mm; sourceTree = "<absolute>"; };
		74772222DA764BE4623EAC5D /* moc_pspecific_mac.cpp */ = {isa = PBXFileReference; lastKnownFileType = sourcecode.cpp.cpp; name = moc_pspecific_mac.cpp; path = GeneratedFiles/Debug/moc_pspecific_mac.cpp; sourceTree = "<absolute>"; };
		748F1BCCBEEB3675768960FB /* auth_key.h */ = {isa = PBXFileReference; lastKnownFileType = sourcecode.c.h; name = auth_key.h; path = SourceFiles/mtproto/auth_key.h; sourceTree = "<absolute>"; };
		763ED3C6815ED6C89E352652 /* flatlabel.cpp */ = {isa = PBXFileReference; lastKnownFileType = sourcecode.cpp.cpp; name = flatlabel.cpp; path = SourceFiles/ui/flatlabel.cpp; sourceTree = "<absolute>"; };
		7CA6945B22800A0F30B75DA5 /* addcontactbox.cpp */ = {isa = PBXFileReference; lastKnownFileType = sourcecode.cpp.cpp; name = addcontactbox.cpp; path = SourceFiles/boxes/addcontactbox.cpp; sourceTree = "<absolute>"; };
		7CDE9D7CB2C729BC3612372B /* addcontactbox.h */ = {isa = PBXFileReference; lastKnownFileType = sourcecode.c.h; name = addcontactbox.h; path = SourceFiles/boxes/addcontactbox.h; sourceTree = "<absolute>"; };
		7D075A915E8739C1B6BC5F43 /* basic_types.cpp */ = {isa = PBXFileReference; lastKnownFileType = sourcecode.cpp.cpp; name = basic_types.cpp; path = SourceFiles/core/basic_types.cpp; sourceTree = "<absolute>"; };
		7DBFC0B5EAF874BA10E3D603 /* scheme_auto.h */ = {isa = PBXFileReference; lastKnownFileType = sourcecode.c.h; name = scheme_auto.h; path = SourceFiles/mtproto/scheme_auto.h; sourceTree = "<absolute>"; };
		7EC00404ACD5AB0E97726B0E /* QuartzCore.framework */ = {isa = PBXFileReference; lastKnownFileType = wrapper.framework; name = QuartzCore.framework; path = /System/Library/Frameworks/QuartzCore.framework; sourceTree = "<absolute>"; };
		81780025807318AEA3B8A6FF /* moc_addcontactbox.cpp */ = {isa = PBXFileReference; lastKnownFileType = sourcecode.cpp.cpp; name = moc_addcontactbox.cpp; path = GeneratedFiles/Debug/moc_addcontactbox.cpp; sourceTree = "<absolute>"; };
		83728F60A64483E0AA933D76 /* pspecific.h */ = {isa = PBXFileReference; lastKnownFileType = sourcecode.c.h; name = pspecific.h; path = SourceFiles/pspecific.h; sourceTree = "<absolute>"; };
		83A36F229E897566E011B79E /* scrollarea.h */ = {isa = PBXFileReference; lastKnownFileType = sourcecode.c.h; name = scrollarea.h; path = SourceFiles/ui/scrollarea.h; sourceTree = "<absolute>"; };
		83D37373949868693FB7816D /* qmng */ = {isa = PBXFileReference; lastKnownFileType = archive.ar; name = qmng; path = "/usr/local/Qt-5.5.1/plugins/imageformats/libqmng$(QT_LIBRARY_SUFFIX).a"; sourceTree = "<absolute>"; };
		85FABD67716E36CD8B3CA4FA /* animation.h */ = {isa = PBXFileReference; lastKnownFileType = sourcecode.c.h; name = animation.h; path = SourceFiles/ui/animation.h; sourceTree = "<absolute>"; };
		8880067F9BFD46108777E134 /* facade.h */ = {isa = PBXFileReference; lastKnownFileType = sourcecode.c.h; name = facade.h; path = SourceFiles/mtproto/facade.h; sourceTree = "<absolute>"; };
		8918F4B71ED5FC138AFD3F70 /* moc_scrollarea.cpp */ = {isa = PBXFileReference; lastKnownFileType = sourcecode.cpp.cpp; name = moc_scrollarea.cpp; path = GeneratedFiles/Debug/moc_scrollarea.cpp; sourceTree = "<absolute>"; };
		89F92B278CA31C393E245056 /* rpc_sender.cpp */ = {isa = PBXFileReference; lastKnownFileType = sourcecode.cpp.cpp; name = rpc_sender.cpp; path = SourceFiles/mtproto/rpc_sender.cpp; sourceTree = "<absolute>"; };
		8A28F7789408AA839F48A5F2 /* settings.cpp */ = {isa = PBXFileReference; lastKnownFileType = sourcecode.cpp.cpp; name = settings.cpp; path = SourceFiles/settings.cpp; sourceTree = "<absolute>"; };
		8A9D926C08392F7A9BC83B0C /* fileuploader.h */ = {isa = PBXFileReference; lastKnownFileType = sourcecode.c.h; name = fileuploader.h; path = SourceFiles/fileuploader.h; sourceTree = "<absolute>"; };
		8B98A212C068D6CC7CE73CAA /* moc_introcode.cpp */ = {isa = PBXFileReference; lastKnownFileType = sourcecode.cpp.cpp; name = moc_introcode.cpp; path = GeneratedFiles/Debug/moc_introcode.cpp; sourceTree = "<absolute>"; };
		8C800AAC9549E6E9E7046BED /* contactsbox.cpp */ = {isa = PBXFileReference; lastKnownFileType = sourcecode.cpp.cpp; name = contactsbox.cpp; path = SourceFiles/boxes/contactsbox.cpp; sourceTree = "<absolute>"; };
		8CCCACE96535180FEB557712 /* settingswidget.cpp */ = {isa = PBXFileReference; lastKnownFileType = sourcecode.cpp.cpp; name = settingswidget.cpp; path = SourceFiles/settingswidget.cpp; sourceTree = "<absolute>"; };
		8CF51323544B886B8F4A2232 /* qwbmp */ = {isa = PBXFileReference; lastKnownFileType = archive.ar; name = qwbmp; path = "/usr/local/Qt-5.5.1/plugins/imageformats/libqwbmp$(QT_LIBRARY_SUFFIX).a"; sourceTree = "<absolute>"; };
		8D9815BDB5BD9F90D2BC05C5 /* AGL.framework */ = {isa = PBXFileReference; lastKnownFileType = wrapper.framework; name = AGL.framework; path = /System/Library/Frameworks/AGL.framework; sourceTree = "<absolute>"; };
		8DF456E9A416E4C3C2D6946C /* downloadpathbox.cpp */ = {isa = PBXFileReference; lastKnownFileType = sourcecode.cpp.cpp; name = downloadpathbox.cpp; path = SourceFiles/boxes/downloadpathbox.cpp; sourceTree = "<absolute>"; };
		8EB83A4D34226609E79A613A /* connectionbox.h */ = {isa = PBXFileReference; lastKnownFileType = sourcecode.c.h; name = connectionbox.h; path = SourceFiles/boxes/connectionbox.h; sourceTree = "<absolute>"; };
		8F500B5166907B6D9A7C3E3D /* qico */ = {isa = PBXFileReference; lastKnownFileType = archive.ar; name = qico; path = "/usr/local/Qt-5.5.1/plugins/imageformats/libqico$(QT_LIBRARY_SUFFIX).a"; sourceTree = "<absolute>"; };
		924D4939FD169BB4B8AEB1C9 /* moc_facade.cpp */ = {isa = PBXFileReference; lastKnownFileType = sourcecode.cpp.cpp; name = moc_facade.cpp; path = GeneratedFiles/Debug/moc_facade.cpp; sourceTree = "<absolute>"; };
		93AFE74928551FC3D7E8390B /* moc_settingswidget.cpp */ = {isa = PBXFileReference; lastKnownFileType = sourcecode.cpp.cpp; name = moc_settingswidget.cpp; path = GeneratedFiles/Debug/moc_settingswidget.cpp; sourceTree = "<absolute>"; };
		963123025C466CB8DD9CF4AF /* connection.h */ = {isa = PBXFileReference; lastKnownFileType = sourcecode.c.h; name = connection.h; path = SourceFiles/mtproto/connection.h; sourceTree = "<absolute>"; };
		96ACDDE3DCB798B97F9EA2F4 /* file_download.h */ = {isa = PBXFileReference; lastKnownFileType = sourcecode.c.h; name = file_download.h; path = SourceFiles/mtproto/file_download.h; sourceTree = "<absolute>"; };
		9742F24EE18EA44D52824F1E /* CoreServices.framework */ = {isa = PBXFileReference; lastKnownFileType = wrapper.framework; name = CoreServices.framework; path = /System/Library/Frameworks/CoreServices.framework; sourceTree = "<absolute>"; };
		974DB34EEB8F83B91614C0B0 /* logs.cpp */ = {isa = PBXFileReference; lastKnownFileType = sourcecode.cpp.cpp; name = logs.cpp; path = SourceFiles/logs.cpp; sourceTree = "<absolute>"; };
		99B8D38F7F5858601230911E /* style_auto.cpp */ = {isa = PBXFileReference; lastKnownFileType = sourcecode.cpp.cpp; name = style_auto.cpp; path = GeneratedFiles/style_auto.cpp; sourceTree = "<absolute>"; };
		9A55B8F7C143D66AD9EAE304 /* qgenericbearer */ = {isa = PBXFileReference; lastKnownFileType = archive.ar; name = qgenericbearer; path = "/usr/local/Qt-5.5.1/plugins/bearer/libqgenericbearer$(QT_LIBRARY_SUFFIX).a"; sourceTree = "<absolute>"; };
		9A69B711DE4B9C89BA803750 /* moc_aboutbox.cpp */ = {isa = PBXFileReference; lastKnownFileType = sourcecode.cpp.cpp; name = moc_aboutbox.cpp; path = GeneratedFiles/Debug/moc_aboutbox.cpp; sourceTree = "<absolute>"; };
		9AB1479D7D63386FD2046620 /* flatinput.cpp */ = {isa = PBXFileReference; lastKnownFileType = sourcecode.cpp.cpp; name = flatinput.cpp; path = SourceFiles/ui/flatinput.cpp; sourceTree = "<absolute>"; };
		9B36BB8C5B8CA7B07F3F35F0 /* fileuploader.cpp */ = {isa = PBXFileReference; lastKnownFileType = sourcecode.cpp.cpp; name = fileuploader.cpp; path = SourceFiles/fileuploader.cpp; sourceTree = "<absolute>"; };
		9BD0BE66E93ACE27D00D6D75 /* filedialog.h */ = {isa = PBXFileReference; lastKnownFileType = sourcecode.c.h; name = filedialog.h; path = SourceFiles/ui/filedialog.h; sourceTree = "<absolute>"; };
		9D9F4744B2F9FF22569D4535 /* moc_countryinput.cpp */ = {isa = PBXFileReference; lastKnownFileType = sourcecode.cpp.cpp; name = moc_countryinput.cpp; path = GeneratedFiles/Debug/moc_countryinput.cpp; sourceTree = "<absolute>"; };
		9DFF62A901D70814B8A323D4 /* Carbon.framework */ = {isa = PBXFileReference; lastKnownFileType = wrapper.framework; name = Carbon.framework; path = /System/Library/Frameworks/Carbon.framework; sourceTree = "<absolute>"; };
		9E0704DE8650D7952DC6B7AE /* moc_photosendbox.cpp */ = {isa = PBXFileReference; lastKnownFileType = sourcecode.cpp.cpp; name = moc_photosendbox.cpp; path = GeneratedFiles/Debug/moc_photosendbox.cpp; sourceTree = "<absolute>"; };
		9EFD7CB36012BFC00CC79434 /* style_auto.h */ = {isa = PBXFileReference; lastKnownFileType = sourcecode.c.h; name = style_auto.h; path = GeneratedFiles/style_auto.h; sourceTree = "<absolute>"; };
		A0090709DE1B155085362C36 /* introcode.cpp */ = {isa = PBXFileReference; lastKnownFileType = sourcecode.cpp.cpp; name = introcode.cpp; path = SourceFiles/intro/introcode.cpp; sourceTree = "<absolute>"; };
		A1479F94376F9732B57C69DB /* moc_animation.cpp */ = {isa = PBXFileReference; lastKnownFileType = sourcecode.cpp.cpp; name = moc_animation.cpp; path = GeneratedFiles/Debug/moc_animation.cpp; sourceTree = "<absolute>"; };
		A1A67BEAA744704B29168D39 /* IOKit.framework */ = {isa = PBXFileReference; lastKnownFileType = wrapper.framework; name = IOKit.framework; path = /System/Library/Frameworks/IOKit.framework; sourceTree = "<absolute>"; };
		A3622760CEC6D6827A25E710 /* rsa_public_key.h */ = {isa = PBXFileReference; lastKnownFileType = sourcecode.c.h; name = rsa_public_key.h; path = SourceFiles/mtproto/rsa_public_key.h; sourceTree = "<absolute>"; };
		A37C7E516201B0264A4CDA38 /* moc_introwidget.cpp */ = {isa = PBXFileReference; lastKnownFileType = sourcecode.cpp.cpp; name = moc_introwidget.cpp; path = GeneratedFiles/Debug/moc_introwidget.cpp; sourceTree = "<absolute>"; };
		A7782E2B07CB2D1D14F431B0 /* qtaccessiblewidgets */ = {isa = PBXFileReference; lastKnownFileType = archive.ar; name = qtaccessiblewidgets; path = "/usr/local/Qt-5.5.1/plugins/accessible/libqtaccessiblewidgets$(QT_LIBRARY_SUFFIX).a"; sourceTree = "<absolute>"; };
		A83D2C19F756D3371E5999A8 /* historywidget.cpp */ = {isa = PBXFileReference; lastKnownFileType = sourcecode.cpp.cpp; name = historywidget.cpp; path = SourceFiles/historywidget.cpp; sourceTree = "<absolute>"; };
		A9FF4818C6775109B3DBFA18 /* introsignup.cpp */ = {isa = PBXFileReference; lastKnownFileType = sourcecode.cpp.cpp; name = introsignup.cpp; path = SourceFiles/intro/introsignup.cpp; sourceTree = "<absolute>"; };
		AA5379CB06E908AC80BE7B82 /* Qt5OpenGL */ = {isa = PBXFileReference; lastKnownFileType = archive.ar; name = Qt5OpenGL; path = "/usr/local/Qt-5.5.1/lib/libQt5OpenGL$(QT_LIBRARY_SUFFIX).a"; sourceTree = "<absolute>"; };
		AC9B5F6FB4B984C8D76F7AE2 /* moc_dropdown.cpp */ = {isa = PBXFileReference; lastKnownFileType = sourcecode.cpp.cpp; name = moc_dropdown.cpp; path = GeneratedFiles/Debug/moc_dropdown.cpp; sourceTree = "<absolute>"; };
		AD0C395D671BC024083A5FC7 /* localimageloader.h */ = {isa = PBXFileReference; lastKnownFileType = sourcecode.c.h; name = localimageloader.h; path = SourceFiles/localimageloader.h; sourceTree = "<absolute>"; };
		AD90723EF02EAD016FD49CC9 /* introstart.h */ = {isa = PBXFileReference; lastKnownFileType = sourcecode.c.h; name = introstart.h; path = SourceFiles/intro/introstart.h; sourceTree = "<absolute>"; };
		ADC6308023253CEA51F86E21 /* qwebp */ = {isa = PBXFileReference; lastKnownFileType = archive.ar; name = qwebp; path = "/usr/local/Qt-5.5.1/plugins/imageformats/libqwebp$(QT_LIBRARY_SUFFIX).a"; sourceTree = "<absolute>"; };
		AEA456A2F75ED9F5CDA7BCBE /* Cocoa.framework */ = {isa = PBXFileReference; lastKnownFileType = wrapper.framework; name = Cocoa.framework; path = /System/Library/Frameworks/Cocoa.framework; sourceTree = "<absolute>"; };
		AF4585F593B1C9D0D4FD061C /* flatcheckbox.cpp */ = {isa = PBXFileReference; lastKnownFileType = sourcecode.cpp.cpp; name = flatcheckbox.cpp; path = SourceFiles/ui/flatcheckbox.cpp; sourceTree = "<absolute>"; };
		AF5776B0652744978B7DF6D3 /* langloaderplain.cpp */ = {isa = PBXFileReference; lastKnownFileType = sourcecode.cpp.cpp; name = langloaderplain.cpp; path = SourceFiles/langloaderplain.cpp; sourceTree = "<absolute>"; };
		AF61D864B8C444ADD4E1B391 /* moc_photocropbox.cpp */ = {isa = PBXFileReference; lastKnownFileType = sourcecode.cpp.cpp; name = moc_photocropbox.cpp; path = GeneratedFiles/Debug/moc_photocropbox.cpp; sourceTree = "<absolute>"; };
		B3062303CE8F4EB9325CB3DC /* emoji_config.cpp */ = {isa = PBXFileReference; lastKnownFileType = sourcecode.cpp.cpp; name = emoji_config.cpp; path = SourceFiles/ui/emoji_config.cpp; sourceTree = "<absolute>"; };
		B3D42654F18B1FE49512C404 /* dcenter.h */ = {isa = PBXFileReference; lastKnownFileType = sourcecode.c.h; name = dcenter.h; path = SourceFiles/mtproto/dcenter.h; sourceTree = "<absolute>"; };
		B714EA71A09A832FAA846A0A /* moc_connection.cpp */ = {isa = PBXFileReference; lastKnownFileType = sourcecode.cpp.cpp; name = moc_connection.cpp; path = GeneratedFiles/Debug/moc_connection.cpp; sourceTree = "<absolute>"; };
		B88236FC554B694F618D848C /* moc_sysbuttons.cpp */ = {isa = PBXFileReference; lastKnownFileType = sourcecode.cpp.cpp; name = moc_sysbuttons.cpp; path = GeneratedFiles/Debug/moc_sysbuttons.cpp; sourceTree = "<absolute>"; };
		B8D9AFA42E8633154A9817A2 /* connection.cpp */ = {isa = PBXFileReference; lastKnownFileType = sourcecode.cpp.cpp; name = connection.cpp; path = SourceFiles/mtproto/connection.cpp; sourceTree = "<absolute>"; };
		B97D4DB97FE881648644211A /* downloadpathbox.h */ = {isa = PBXFileReference; lastKnownFileType = sourcecode.c.h; name = downloadpathbox.h; path = SourceFiles/boxes/downloadpathbox.h; sourceTree = "<absolute>"; };
		BB1602EA641643DE565005B1 /* twidget.cpp */ = {isa = PBXFileReference; lastKnownFileType = sourcecode.cpp.cpp; name = twidget.cpp; path = SourceFiles/ui/twidget.cpp; sourceTree = "<absolute>"; };
		BDAB6725B830DEE896DC0F55 /* boxshadow.h */ = {isa = PBXFileReference; lastKnownFileType = sourcecode.c.h; name = boxshadow.h; path = SourceFiles/ui/boxshadow.h; sourceTree = "<absolute>"; };
		BEF9DFDA6822604126A7E233 /* CoreAudio.framework */ = {isa = PBXFileReference; lastKnownFileType = wrapper.framework; name = CoreAudio.framework; path = /System/Library/Frameworks/CoreAudio.framework; sourceTree = "<absolute>"; };
		C194EDD00F76216057D48A5C /* aboutbox.cpp */ = {isa = PBXFileReference; lastKnownFileType = sourcecode.cpp.cpp; name = aboutbox.cpp; path = SourceFiles/boxes/aboutbox.cpp; sourceTree = "<absolute>"; };
		C19DF71B273A4843553518F2 /* app.h */ = {isa = PBXFileReference; lastKnownFileType = sourcecode.c.h; name = app.h; path = SourceFiles/app.h; sourceTree = "<absolute>"; };
		C20F9DD8C7B031B8E20D5653 /* application.cpp */ = {isa = PBXFileReference; lastKnownFileType = sourcecode.cpp.cpp; name = application.cpp; path = SourceFiles/application.cpp; sourceTree = "<absolute>"; };
		C34459FA465B57DF4DB80D12 /* introstart.cpp */ = {isa = PBXFileReference; lastKnownFileType = sourcecode.cpp.cpp; name = introstart.cpp; path = SourceFiles/intro/introstart.cpp; sourceTree = "<absolute>"; };
		C63C6D083EBEB13A60256DF3 /* historywidget.h */ = {isa = PBXFileReference; lastKnownFileType = sourcecode.c.h; name = historywidget.h; path = SourceFiles/historywidget.h; sourceTree = "<absolute>"; };
		C913E6A1001E07EE7C13CE93 /* style.h */ = {isa = PBXFileReference; lastKnownFileType = sourcecode.c.h; name = style.h; path = SourceFiles/ui/style.h; sourceTree = "<absolute>"; };
		C9FFCCE4FCB845744636795F /* moc_flatbutton.cpp */ = {isa = PBXFileReference; lastKnownFileType = sourcecode.cpp.cpp; name = moc_flatbutton.cpp; path = GeneratedFiles/Debug/moc_flatbutton.cpp; sourceTree = "<absolute>"; };
		CA56ACFB53D87637192CC9B2 /* mainwindow.cpp */ = {isa = PBXFileReference; lastKnownFileType = sourcecode.cpp.cpp; name = mainwindow.cpp; path = SourceFiles/mainwindow.cpp; sourceTree = "<absolute>"; };
		CE0D5EFE401BF9815FACE579 /* pspecific_mac.h */ = {isa = PBXFileReference; lastKnownFileType = sourcecode.c.h; name = pspecific_mac.h; path = SourceFiles/pspecific_mac.h; sourceTree = "<absolute>"; };
		CE7FFE194127BD789A2C877A /* moc_confirmbox.cpp */ = {isa = PBXFileReference; lastKnownFileType = sourcecode.cpp.cpp; name = moc_confirmbox.cpp; path = GeneratedFiles/Debug/moc_confirmbox.cpp; sourceTree = "<absolute>"; };
		CF1690B68F3B278E78823DB9 /* history.h */ = {isa = PBXFileReference; lastKnownFileType = sourcecode.c.h; name = history.h; path = SourceFiles/history.h; sourceTree = "<absolute>"; };
		CF32DF59C7823E4F3397EF3C /* profilewidget.cpp */ = {isa = PBXFileReference; lastKnownFileType = sourcecode.cpp.cpp; name = profilewidget.cpp; path = SourceFiles/profilewidget.cpp; sourceTree = "<absolute>"; };
		D12A6BD8EE80B8B308E481AD /* moc_flattextarea.cpp */ = {isa = PBXFileReference; lastKnownFileType = sourcecode.cpp.cpp; name = moc_flattextarea.cpp; path = GeneratedFiles/Debug/moc_flattextarea.cpp; sourceTree = "<absolute>"; };
		D1C9C77F1318F5A55C9BF289 /* photosendbox.cpp */ = {isa = PBXFileReference; lastKnownFileType = sourcecode.cpp.cpp; name = photosendbox.cpp; path = SourceFiles/boxes/photosendbox.cpp; sourceTree = "<absolute>"; };
		D3D1BE0BEA3AEE0551AD39AC /* qdds */ = {isa = PBXFileReference; lastKnownFileType = archive.ar; name = qdds; path = "/usr/local/Qt-5.5.1/plugins/imageformats/libqdds$(QT_LIBRARY_SUFFIX).a"; sourceTree = "<absolute>"; };
		D3FE9C29B6A61D7C3C4B731B /* animation.cpp */ = {isa = PBXFileReference; lastKnownFileType = sourcecode.cpp.cpp; name = animation.cpp; path = SourceFiles/ui/animation.cpp; sourceTree = "<absolute>"; };
		D4B32C2222F82AC56BADEB21 /* OpenGL.framework */ = {isa = PBXFileReference; lastKnownFileType = wrapper.framework; name = OpenGL.framework; path = /System/Library/Frameworks/OpenGL.framework; sourceTree = "<absolute>"; };
		D53D8E6A188E05078A114294 /* qcocoa */ = {isa = PBXFileReference; lastKnownFileType = archive.ar; name = qcocoa; path = "/usr/local/Qt-5.5.1/plugins/platforms/libqcocoa$(QT_LIBRARY_SUFFIX).a"; sourceTree = "<absolute>"; };
		D6193B79CECC9DD0142D1200 /* qtharfbuzzng */ = {isa = PBXFileReference; lastKnownFileType = archive.ar; name = qtharfbuzzng; path = "/usr/local/Qt-5.5.1/lib/libqtharfbuzzng$(QT_LIBRARY_SUFFIX).a"; sourceTree = "<absolute>"; };
		D6FF6676816C4E374D374060 /* qrc_telegram.cpp */ = {isa = PBXFileReference; lastKnownFileType = sourcecode.cpp.cpp; name = qrc_telegram.cpp; path = GeneratedFiles/qrc_telegram.cpp; sourceTree = "<absolute>"; };
		DBF506D10449BFABD45B82DA /* Qt5PrintSupport */ = {isa = PBXFileReference; lastKnownFileType = archive.ar; name = Qt5PrintSupport; path = "/usr/local/Qt-5.5.1/lib/libQt5PrintSupport$(QT_LIBRARY_SUFFIX).a"; sourceTree = "<absolute>"; };
		DC23E0B79FF53F35BA8F76A1 /* introsignup.h */ = {isa = PBXFileReference; lastKnownFileType = sourcecode.c.h; name = introsignup.h; path = SourceFiles/intro/introsignup.h; sourceTree = "<absolute>"; };
		DCEFD9167C239650120B0145 /* qtga */ = {isa = PBXFileReference; lastKnownFileType = archive.ar; name = qtga; path = "/usr/local/Qt-5.5.1/plugins/imageformats/libqtga$(QT_LIBRARY_SUFFIX).a"; sourceTree = "<absolute>"; };
		DE4C0E3685DDAE58F9397B13 /* filedialog.cpp */ = {isa = PBXFileReference; lastKnownFileType = sourcecode.cpp.cpp; name = filedialog.cpp; path = SourceFiles/ui/filedialog.cpp; sourceTree = "<absolute>"; };
		DFD7912080BC557230093752 /* ApplicationServices.framework */ = {isa = PBXFileReference; lastKnownFileType = wrapper.framework; name = ApplicationServices.framework; path = /System/Library/Frameworks/ApplicationServices.framework; sourceTree = "<absolute>"; };
		E181C525E21A16F2D4396CA7 /* moc_application.cpp */ = {isa = PBXFileReference; lastKnownFileType = sourcecode.cpp.cpp; name = moc_application.cpp; path = GeneratedFiles/Debug/moc_application.cpp; sourceTree = "<absolute>"; };
		E466873F01ABA1E55E914489 /* dialogswidget.cpp */ = {isa = PBXFileReference; lastKnownFileType = sourcecode.cpp.cpp; name = dialogswidget.cpp; path = SourceFiles/dialogswidget.cpp; sourceTree = "<absolute>"; };
		E7B2F248E3F7970788F35BF5 /* Qt5PlatformSupport */ = {isa = PBXFileReference; lastKnownFileType = archive.ar; name = Qt5PlatformSupport; path = "/usr/local/Qt-5.5.1/lib/libQt5PlatformSupport$(QT_LIBRARY_SUFFIX).a"; sourceTree = "<absolute>"; };
		E908A6C86F93FA27DF70866C /* photocropbox.cpp */ = {isa = PBXFileReference; lastKnownFileType = sourcecode.cpp.cpp; name = photocropbox.cpp; path = SourceFiles/boxes/photocropbox.cpp; sourceTree = "<absolute>"; };
		EE03BC5CA4628A6D6BEB0122 /* qcorewlanbearer */ = {isa = PBXFileReference; lastKnownFileType = archive.ar; name = qcorewlanbearer; path = "/usr/local/Qt-5.5.1/plugins/bearer/libqcorewlanbearer$(QT_LIBRARY_SUFFIX).a"; sourceTree = "<absolute>"; };
		EF1AD6A66D0C28A6A15E2C30 /* introphone.h */ = {isa = PBXFileReference; lastKnownFileType = sourcecode.c.h; name = introphone.h; path = SourceFiles/intro/introphone.h; sourceTree = "<absolute>"; };
		F0681BC551FC8A2B132FC646 /* qjp2 */ = {isa = PBXFileReference; lastKnownFileType = archive.ar; name = qjp2; path = "/usr/local/Qt-5.5.1/plugins/imageformats/libqjp2$(QT_LIBRARY_SUFFIX).a"; sourceTree = "<absolute>"; };
		F1A04BDB750C2AE652797B04 /* flatbutton.cpp */ = {isa = PBXFileReference; lastKnownFileType = sourcecode.cpp.cpp; name = flatbutton.cpp; path = SourceFiles/ui/flatbutton.cpp; sourceTree = "<absolute>"; };
		F2453BA07315EB9F34F1CD57 /* qtiff */ = {isa = PBXFileReference; lastKnownFileType = archive.ar; name = qtiff; path = "/usr/local/Qt-5.5.1/plugins/imageformats/libqtiff$(QT_LIBRARY_SUFFIX).a"; sourceTree = "<absolute>"; };
		F26998DF735BCE5F975508ED /* CoreWLAN.framework */ = {isa = PBXFileReference; lastKnownFileType = wrapper.framework; name = CoreWLAN.framework; path = /System/Library/Frameworks/CoreWLAN.framework; sourceTree = "<absolute>"; };
		F4EECA1187A744AEF5165243 /* pspecific_mac.cpp */ = {isa = PBXFileReference; lastKnownFileType = sourcecode.cpp.cpp; name = pspecific_mac.cpp; path = SourceFiles/pspecific_mac.cpp; sourceTree = "<absolute>"; };
		F80095A026AF9453E9C2B8BD /* settingswidget.h */ = {isa = PBXFileReference; lastKnownFileType = sourcecode.c.h; name = settingswidget.h; path = SourceFiles/settingswidget.h; sourceTree = "<absolute>"; };
		FB61F72601D91BF3AC730D20 /* rpc_sender.h */ = {isa = PBXFileReference; lastKnownFileType = sourcecode.c.h; name = rpc_sender.h; path = SourceFiles/mtproto/rpc_sender.h; sourceTree = "<absolute>"; };
		FCC237CA5AD60B9BA4447615 /* Foundation.framework */ = {isa = PBXFileReference; lastKnownFileType = wrapper.framework; name = Foundation.framework; path = /System/Library/Frameworks/Foundation.framework; sourceTree = "<absolute>"; };
		FE8FD20832B4C226E345CFBA /* mainwidget.h */ = {isa = PBXFileReference; lastKnownFileType = sourcecode.c.h; name = mainwidget.h; path = SourceFiles/mainwidget.h; sourceTree = "<absolute>"; };
		FEC58F9D8A0963E5A9D4BE6F /* moc_connectionbox.cpp */ = {isa = PBXFileReference; lastKnownFileType = sourcecode.cpp.cpp; name = moc_connectionbox.cpp; path = GeneratedFiles/Debug/moc_connectionbox.cpp; sourceTree = "<absolute>"; };
		FF5BDAB0076F3391B219EA52 /* SystemConfiguration.framework */ = {isa = PBXFileReference; lastKnownFileType = wrapper.framework; name = SystemConfiguration.framework; path = /System/Library/Frameworks/SystemConfiguration.framework; sourceTree = "<absolute>"; };
/* End PBXFileReference section */

/* Begin PBXFrameworksBuildPhase section */
		D1C883685E82D5676953459A /* Link Binary With Libraries */ = {
			isa = PBXFrameworksBuildPhase;
			buildActionMask = 2147483647;
			files = (
				077BA0141C621BC000B9123B /* Breakpad.framework in Link Binary With Libraries */,
				0752F8751C2C89F40026D0BC /* VideoToolbox.framework in Link Binary With Libraries */,
				0752F8731C2C89220026D0BC /* VideoDecodeAcceleration.framework in Link Binary With Libraries */,
				07CAACD81AEA64F00058E508 /* AudioUnit.framework in Link Binary With Libraries */,
				1BB705CDB741E2B7450201A5 /* Cocoa.framework in Link Binary With Libraries */,
				328FD74542F6E2C873EE4D4B /* ApplicationServices.framework in Link Binary With Libraries */,
				668DDDA0C55405E7FCFD6CA5 /* CoreServices.framework in Link Binary With Libraries */,
				F8B465CE34D8DF87AAE95913 /* CoreFoundation.framework in Link Binary With Libraries */,
				F26454630C80841CBDCFE1CA /* Foundation.framework in Link Binary With Libraries */,
				8771A8C96E9C391044035D99 /* OpenGL.framework in Link Binary With Libraries */,
				E45E51A644D5FC9F942ECE55 /* AGL.framework in Link Binary With Libraries */,
				15364689D2AB5A30E87A689F /* Security.framework in Link Binary With Libraries */,
				D4639595C3BCF2A39D88DF6E /* SystemConfiguration.framework in Link Binary With Libraries */,
				F8ED42CF8679BF83227DAFC4 /* Carbon.framework in Link Binary With Libraries */,
				4EB68D0C8182BCE33529C421 /* AudioToolbox.framework in Link Binary With Libraries */,
				35A1A39F8EAB37889EB3D397 /* CoreAudio.framework in Link Binary With Libraries */,
				B460F624007324313696BE86 /* QuartzCore.framework in Link Binary With Libraries */,
				CCA737EE379CDB10CC9A0F23 /* AVFoundation.framework in Link Binary With Libraries */,
				B78304F135DEF1F7A68393A6 /* CoreMedia.framework in Link Binary With Libraries */,
				F2A75ACAC9DF6A3F4E5711E7 /* AppKit.framework in Link Binary With Libraries */,
				D0EECF370C58DDCACBC71BAD /* CoreWLAN.framework in Link Binary With Libraries */,
				8883FF366F2623E89D90A9E6 /* qgenericbearer in Link Binary With Libraries */,
				5058CB9D7BFFCE9F404A3700 /* Qt5Network in Link Binary With Libraries */,
				D1FA8AF31837B51C762A9D4D /* qcocoa in Link Binary With Libraries */,
				8D267F2E4776F0ECA2F49DC8 /* IOKit.framework in Link Binary With Libraries */,
				1A681B886F50EE30FBE62B4B /* Qt5PrintSupport in Link Binary With Libraries */,
				D22929A2B8C5281567FCACDC /* Qt5PlatformSupport in Link Binary With Libraries */,
				BE6AB9DF1C4880624131C669 /* Qt5Widgets in Link Binary With Libraries */,
				A9563D9C9FD0D76FAAF1CA96 /* qdds in Link Binary With Libraries */,
				7CA5405B8503BFFC60932D2B /* qicns in Link Binary With Libraries */,
				496FD9CEEB508016AFB9F928 /* qico in Link Binary With Libraries */,
				59789101736112A570B8EFE6 /* qjp2 in Link Binary With Libraries */,
				FBD56E2AC34F76BFFDB68619 /* qmng in Link Binary With Libraries */,
				7F76437B577F737145996DC3 /* qtga in Link Binary With Libraries */,
				C06DDE378A7AC1FA9E6FF69A /* qtiff in Link Binary With Libraries */,
				A3F8F2284013928A02AE5C38 /* qwbmp in Link Binary With Libraries */,
				F4D3747C3A03B25EDC9057BB /* qwebp in Link Binary With Libraries */,
				9F33AC0693BC81B27D8F518D /* Qt5Gui in Link Binary With Libraries */,
				8D33FE22B9BBADC7FA46C15B /* qtharfbuzzng in Link Binary With Libraries */,
				07D7954A1B5544B200DE9598 /* qtpcre in Link Binary With Libraries */,
				B9ADD90C014EA3FBE351DF03 /* Qt5Core in Link Binary With Libraries */,
			);
			name = "Link Binary With Libraries";
			runOnlyForDeploymentPostprocessing = 0;
		};
/* End PBXFrameworksBuildPhase section */

/* Begin PBXGroup section */
		0702E99F1CB8D290007A7495 /* serialize */ = {
			isa = PBXGroup;
			children = (
				0702E9A11CB8D2A8007A7495 /* serialize_common.cpp */,
				0702E9A21CB8D2A8007A7495 /* serialize_common.h */,
				0702E9A31CB8D2A8007A7495 /* serialize_document.cpp */,
				0702E9A41CB8D2A8007A7495 /* serialize_document.h */,
			);
			name = serialize;
			sourceTree = "<group>";
		};
		07084685195445A600B5AE3A /* Products */ = {
			isa = PBXGroup;
			children = (
				07084689195445A700B5AE3A /* Updater */,
			);
			name = Products;
			sourceTree = "<group>";
		};
		071AD8691C5E8504008C9E90 /* ThirdParty */ = {
			isa = PBXGroup;
			children = (
				071AD86A1C5E8522008C9E90 /* minizip */,
			);
			name = ThirdParty;
			sourceTree = "<group>";
		};
		071AD86A1C5E8522008C9E90 /* minizip */ = {
			isa = PBXGroup;
			children = (
				071AD86B1C5E8536008C9E90 /* crypt.h */,
				071AD86C1C5E8536008C9E90 /* ioapi.h */,
				071AD8F71C5E99D6008C9E90 /* ioapi.c */,
				071AD86E1C5E8536008C9E90 /* zip.h */,
				071AD8D11C5E8E6D008C9E90 /* zip.c */,
			);
			name = minizip;
			sourceTree = "<group>";
		};
		074968CB1A44D0B800394F46 /* langs */ = {
			isa = PBXGroup;
			children = (
				07A190511A723E0A004287AE /* lang_ko.strings */,
				072E117A1A56EB9400A87ACC /* lang_pt_BR.strings */,
				078DD0241A48DD9E00DD14CC /* lang_de.strings */,
				078DD0251A48DD9E00DD14CC /* lang_nl.strings */,
				075F99A91A45EEF200915C72 /* lang_es.strings */,
				074968CC1A44D13400394F46 /* lang_it.strings */,
			);
			name = langs;
			sourceTree = "<group>";
		};
		076B1C471CBFBEB4002C0BC2 /* text */ = {
			isa = PBXGroup;
			children = (
				076B1C491CBFBF59002C0BC2 /* text_block.cpp */,
				076B1C4A1CBFBF59002C0BC2 /* text_block.h */,
				076B1C4B1CBFBF59002C0BC2 /* text_entity.cpp */,
				076B1C4C1CBFBF59002C0BC2 /* text_entity.h */,
				135FD3715BFDC50AD7B00E04 /* text.cpp */,
				6E8FD0ED1B60D43929944CD2 /* text.h */,
			);
			name = text;
			sourceTree = "<group>";
		};
		076B1C4F1CBFC6DC002C0BC2 /* core */ = {
			isa = PBXGroup;
			children = (
				7D075A915E8739C1B6BC5F43 /* basic_types.cpp */,
				1DC02F674A7192FF8BE391A7 /* basic_types.h */,
				076B1C501CBFC6F2002C0BC2 /* click_handler_types.cpp */,
				076B1C511CBFC6F2002C0BC2 /* click_handler_types.h */,
				076B1C521CBFC6F2002C0BC2 /* click_handler.cpp */,
				076B1C531CBFC6F2002C0BC2 /* click_handler.h */,
			);
			name = core;
			sourceTree = "<group>";
		};
		076B1C561CBFC8C9002C0BC2 /* history */ = {
			isa = PBXGroup;
			children = (
				076B1C571CBFC8D9002C0BC2 /* history_common.h */,
			);
			name = history;
			sourceTree = "<group>";
		};
		076B1C581CBFC8DF002C0BC2 /* window */ = {
			isa = PBXGroup;
			children = (
				076B1C591CBFC8F1002C0BC2 /* top_bar_widget.cpp */,
				076B1C5A1CBFC8F1002C0BC2 /* top_bar_widget.h */,
			);
			name = window;
			sourceTree = "<group>";
		};
		076B1C5C1CBFC97D002C0BC2 /* overview */ = {
			isa = PBXGroup;
			children = (
				076B1C5D1CBFC98F002C0BC2 /* overview_layout.cpp */,
				076B1C5E1CBFC98F002C0BC2 /* overview_layout.h */,
			);
			name = overview;
			sourceTree = "<group>";
		};
		076B1C611CBFCC0F002C0BC2 /* Resources */ = {
			isa = PBXGroup;
			children = (
				074968CB1A44D0B800394F46 /* langs */,
				07D7EABC1A597DD000838BA2 /* Localizable.strings */,
				07C3AF24194335ED0016CFF1 /* Images.xcassets */,
				07080BCB1A4357F300741A51 /* lang.strings */,
				07C3AF2919433ABF0016CFF1 /* style_classes.txt */,
				07C3AF2A19433ABF0016CFF1 /* style.txt */,
				07AF95F71AFD03C80060B057 /* telegram_emojis.qrc */,
				07AF95F81AFD03C80060B057 /* telegram_mac.qrc */,
				1292B92B4848460640F6A391 /* telegram.qrc */,
			);
			name = Resources;
			sourceTree = "<group>";
		};
		07B816FF1CB9A219006F7869 /* dialogs */ = {
			isa = PBXGroup;
			children = (
				07B817011CB9A235006F7869 /* dialogs_common.h */,
				07B817021CB9A235006F7869 /* dialogs_indexed_list.cpp */,
				07B817031CB9A235006F7869 /* dialogs_indexed_list.h */,
				07B817041CB9A235006F7869 /* dialogs_layout.cpp */,
				07B817051CB9A235006F7869 /* dialogs_layout.h */,
				07B817061CB9A235006F7869 /* dialogs_list.cpp */,
				07B817071CB9A235006F7869 /* dialogs_list.h */,
				07B817081CB9A235006F7869 /* dialogs_row.h */,
			);
			name = dialogs;
			sourceTree = "<group>";
		};
		07C8FDF81CB66D80007A8702 /* inline_bots */ = {
			isa = PBXGroup;
			children = (
				07C8FDF91CB66D97007A8702 /* inline_bot_layout_internal.cpp */,
				07C8FDFA1CB66D97007A8702 /* inline_bot_layout_internal.h */,
				07C8FDFB1CB66D97007A8702 /* inline_bot_layout_item.cpp */,
				07C8FDFC1CB66D97007A8702 /* inline_bot_layout_item.h */,
				07C8FDFD1CB66D97007A8702 /* inline_bot_result.cpp */,
				07C8FDFE1CB66D97007A8702 /* inline_bot_result.h */,
				07C8FDFF1CB66D97007A8702 /* inline_bot_send_data.cpp */,
				07C8FE001CB66D97007A8702 /* inline_bot_send_data.h */,
			);
			name = inline_bots;
			sourceTree = "<group>";
		};
		07C8FE071CB80884007A8702 /* toast */ = {
			isa = PBXGroup;
			children = (
				07C8FE081CB80890007A8702 /* toast_manager.cpp */,
				07C8FE091CB80890007A8702 /* toast_manager.h */,
				07C8FE0A1CB80890007A8702 /* toast_widget.cpp */,
				07C8FE0B1CB80890007A8702 /* toast_widget.h */,
				07C8FE0C1CB80890007A8702 /* toast.cpp */,
				07C8FE0D1CB80890007A8702 /* toast.h */,
			);
			name = toast;
			sourceTree = "<group>";
		};
		07E373901CBBBFDE00934F77 /* buttons */ = {
			isa = PBXGroup;
			children = (
				07E373921CBBC11000934F77 /* peer_avatar_button.cpp */,
				07E373931CBBC11000934F77 /* peer_avatar_button.h */,
			);
			name = buttons;
			sourceTree = "<group>";
		};
		1A6AA22F4A758C4B5F5138FB /* mtproto */ = {
			isa = PBXGroup;
			children = (
				07129D691C16D230002DC495 /* auth_key.cpp */,
				748F1BCCBEEB3675768960FB /* auth_key.h */,
				B8D9AFA42E8633154A9817A2 /* connection.cpp */,
				963123025C466CB8DD9CF4AF /* connection.h */,
				077A4AEC1CA41C38002188D2 /* connection_abstract.cpp */,
				077A4AED1CA41C38002188D2 /* connection_abstract.h */,
				077A4AEE1CA41C38002188D2 /* connection_auto.cpp */,
				077A4AEF1CA41C38002188D2 /* connection_auto.h */,
				077A4AF01CA41C38002188D2 /* connection_http.cpp */,
				077A4AF11CA41C38002188D2 /* connection_http.h */,
				077A4AF21CA41C38002188D2 /* connection_tcp.cpp */,
				077A4AF31CA41C38002188D2 /* connection_tcp.h */,
				07D8509219F5C97E00623D75 /* core_types.cpp */,
				27E7471A4EC90E84353AA16F /* core_types.h */,
				315C7FACB4A9E18AA95486CA /* dcenter.cpp */,
				B3D42654F18B1FE49512C404 /* dcenter.h */,
				6D50D70712776D7ED3B00E5C /* facade.cpp */,
				8880067F9BFD46108777E134 /* facade.h */,
				01D6341DC31FE5997F7BB159 /* file_download.cpp */,
				96ACDDE3DCB798B97F9EA2F4 /* file_download.h */,
				89F92B278CA31C393E245056 /* rpc_sender.cpp */,
				FB61F72601D91BF3AC730D20 /* rpc_sender.h */,
				077A4AF51CA41C38002188D2 /* rsa_public_key.cpp */,
				A3622760CEC6D6827A25E710 /* rsa_public_key.h */,
				07D8509319F5C97E00623D75 /* scheme_auto.cpp */,
				7DBFC0B5EAF874BA10E3D603 /* scheme_auto.h */,
				0FBED3C6654EA3753EB39831 /* session.cpp */,
				4D1099F2D3696E8A0E17D37D /* session.h */,
				077A4AF41CA41C38002188D2 /* generate.py */,
				077A4AF61CA41C38002188D2 /* scheme.tl */,
			);
			name = mtproto;
			sourceTree = "<Group>";
		};
		25B08E2869634E9BCBA333A2 /* GeneratedFiles */ = {
			isa = PBXGroup;
			children = (
				801973D3334D0FCA849CF485 /* Debug */,
				07DC429F1B5EA15300B6B888 /* numbers.cpp */,
				07080BCD1A43588C00741A51 /* lang_auto.cpp */,
				07080BCE1A43588C00741A51 /* lang_auto.h */,
				07AF95F21AFD03B90060B057 /* qrc_telegram_emojis.cpp */,
				07AF95F31AFD03B90060B057 /* qrc_telegram_mac.cpp */,
				D6FF6676816C4E374D374060 /* qrc_telegram.cpp */,
				99B8D38F7F5858601230911E /* style_auto.cpp */,
				9EFD7CB36012BFC00CC79434 /* style_auto.h */,
				39C1ADF085370E033CB7E7E1 /* style_classes.h */,
			);
			name = GeneratedFiles;
			sourceTree = "<Group>";
		};
		579DA7AEF5751DF4988869A0 /* ui */ = {
			isa = PBXGroup;
			children = (
				076B1C471CBFBEB4002C0BC2 /* text */,
				07E373901CBBBFDE00934F77 /* buttons */,
				07C8FE071CB80884007A8702 /* toast */,
				D3FE9C29B6A61D7C3C4B731B /* animation.cpp */,
				85FABD67716E36CD8B3CA4FA /* animation.h */,
				08A7682548FB7E671FF03822 /* boxshadow.cpp */,
				BDAB6725B830DEE896DC0F55 /* boxshadow.h */,
				4D55B83DFDFE3D492CDBD27A /* button.cpp */,
				4604687EBA85611C9E8A9CDF /* button.h */,
				074FCB8C19D36851004C6EB2 /* popupmenu.cpp */,
				074FCB8D19D36851004C6EB2 /* popupmenu.h */,
				3E329D4547CC23585307FA32 /* countryinput.cpp */,
				6868ADA9E9A9801B2BA92B97 /* countryinput.h */,
				B3062303CE8F4EB9325CB3DC /* emoji_config.cpp */,
				19618554524B8D928F13940D /* emoji_config.h */,
				DE4C0E3685DDAE58F9397B13 /* filedialog.cpp */,
				9BD0BE66E93ACE27D00D6D75 /* filedialog.h */,
				F1A04BDB750C2AE652797B04 /* flatbutton.cpp */,
				36F718DC72345A84987DB0F6 /* flatbutton.h */,
				AF4585F593B1C9D0D4FD061C /* flatcheckbox.cpp */,
				5059175BDCEC77B7246DE1B9 /* flatcheckbox.h */,
				9AB1479D7D63386FD2046620 /* flatinput.cpp */,
				4E4D06EC4D2C82C7D6E079A2 /* flatinput.h */,
				763ED3C6815ED6C89E352652 /* flatlabel.cpp */,
				34E1DF19219C52D7DB20224A /* flatlabel.h */,
				5C7FD422BBEDA858D7237AE9 /* flattextarea.cpp */,
				59E514973BA9BF6599252DDC /* flattextarea.h */,
				6A510365F9F6367ECB0DB065 /* images.cpp */,
				0F8FFD87AEBAC448568570DC /* images.h */,
				6E1859D714E4471E053D90C9 /* scrollarea.cpp */,
				83A36F229E897566E011B79E /* scrollarea.h */,
				420A06A32B66D250142B4B6D /* style_core.cpp */,
				0FC38EE7F29EF895925A2C49 /* style_core.h */,
				BB1602EA641643DE565005B1 /* twidget.cpp */,
				507CCEEC4CBA3E3BD6EEDED1 /* twidget.h */,
			);
			name = ui;
			sourceTree = "<Group>";
		};
		5E35A03E5F2C51353EBCBF00 /* intro */ = {
			isa = PBXGroup;
			children = (
				0771C4C94B623FC34BF62983 /* introwidget.cpp */,
				A0090709DE1B155085362C36 /* introcode.cpp */,
				61C679D8B4B332026BD34200 /* introphone.cpp */,
				07DB674F1AD07CB800A51329 /* intropwdcheck.cpp */,
				A9FF4818C6775109B3DBFA18 /* introsignup.cpp */,
				C34459FA465B57DF4DB80D12 /* introstart.cpp */,
				152B8D1BCECEB7B0C77E073C /* introwidget.h */,
				098EA7CE256AAFAE4A17EB77 /* introcode.h */,
				EF1AD6A66D0C28A6A15E2C30 /* introphone.h */,
				07DB67501AD07CB800A51329 /* intropwdcheck.h */,
				DC23E0B79FF53F35BA8F76A1 /* introsignup.h */,
				AD90723EF02EAD016FD49CC9 /* introstart.h */,
			);
			name = intro;
			sourceTree = "<Group>";
		};
		73F2E45FDEB381A085D37A49 /* SourceFiles */ = {
			isa = PBXGroup;
			children = (
				ADC8DBF4C6F26E14C77F68B4 /* boxes */,
				076B1C4F1CBFC6DC002C0BC2 /* core */,
				07B816FF1CB9A219006F7869 /* dialogs */,
				076B1C561CBFC8C9002C0BC2 /* history */,
				07C8FDF81CB66D80007A8702 /* inline_bots */,
				5E35A03E5F2C51353EBCBF00 /* intro */,
				1A6AA22F4A758C4B5F5138FB /* mtproto */,
				076B1C5C1CBFC97D002C0BC2 /* overview */,
				0702E99F1CB8D290007A7495 /* serialize */,
				579DA7AEF5751DF4988869A0 /* ui */,
				076B1C581CBFC8DF002C0BC2 /* window */,
				0764D5581ABAD6F900FBFEED /* apiwrap.cpp */,
				0764D5591ABAD6F900FBFEED /* apiwrap.h */,
				06E379415713F34B83F99C35 /* app.cpp */,
				C19DF71B273A4843553518F2 /* app.h */,
				C20F9DD8C7B031B8E20D5653 /* application.cpp */,
				09FD01F2BD652EB838A296D8 /* application.h */,
				07D7034919B8755A00C4EED2 /* audio.cpp */,
				07D7034A19B8755A00C4EED2 /* audio.h */,
				07C7596D1B1F7E0000662169 /* autoupdater.cpp */,
				07C7596E1B1F7E0000662169 /* autoupdater.h */,
				206B4F5CBD5354BCE19FF32F /* countries.h */,
				E466873F01ABA1E55E914489 /* dialogswidget.cpp */,
				55B4A93DD455EED91C899A8E /* dialogswidget.h */,
				710C982FC773400941B3AFBC /* dropdown.cpp */,
				1A4C47331E186344291B8178 /* dropdown.h */,
				07129D6C1C16D245002DC495 /* facades.cpp */,
				07129D6D1C16D245002DC495 /* facades.h */,
				9B36BB8C5B8CA7B07F3F35F0 /* fileuploader.cpp */,
				8A9D926C08392F7A9BC83B0C /* fileuploader.h */,
				26B83A58EE268598E703875D /* history.cpp */,
				CF1690B68F3B278E78823DB9 /* history.h */,
				A83D2C19F756D3371E5999A8 /* historywidget.cpp */,
				C63C6D083EBEB13A60256DF3 /* historywidget.h */,
				07080BD01A436A5000741A51 /* lang.cpp */,
				07080BD11A436A5000741A51 /* lang.h */,
				AF5776B0652744978B7DF6D3 /* langloaderplain.cpp */,
				25CA12A22B83B0B038C5B5DE /* langloaderplain.h */,
				5A9B4C6C59856143F3D0DE53 /* layerwidget.cpp */,
				6C86B6E6AB1857B735B720D6 /* layerwidget.h */,
				0752F86E1C2C84470026D0BC /* layout.cpp */,
				0752F86F1C2C84470026D0BC /* layout.h */,
				5A7F88F9C7F08D3DDE6EEF6B /* localimageloader.cpp */,
				AD0C395D671BC024083A5FC7 /* localimageloader.h */,
				07BE850D1A2093C9008ACB9F /* localstorage.cpp */,
				07BE850E1A2093C9008ACB9F /* localstorage.h */,
				974DB34EEB8F83B91614C0B0 /* logs.cpp */,
				0CAA815FFFEDCD84808E11F5 /* logs.h */,
				5271C394C1E7646D117CE67E /* main.cpp */,
				047DAFB0A7DE92C63033A43C /* mainwidget.cpp */,
				FE8FD20832B4C226E345CFBA /* mainwidget.h */,
				07A69330199277BA0099CB9F /* mediaview.cpp */,
				07A69331199277BA0099CB9F /* mediaview.h */,
				07DC429D1B5EA0E600B6B888 /* numbers.h */,
				0732E4A7199E262300D50FE7 /* overviewwidget.cpp */,
				0732E4A8199E262300D50FE7 /* overviewwidget.h */,
				07DE929F1AA4923200A18F6F /* passcodewidget.cpp */,
				07DE92A21AA4924400A18F6F /* passcodewidget.h */,
				07B604301B46A0EC00CA29FE /* playerwidget.cpp */,
				07B604311B46A0EC00CA29FE /* playerwidget.h */,
				CF32DF59C7823E4F3397EF3C /* profilewidget.cpp */,
				220B97F8F62C720E6059A64B /* profilewidget.h */,
				83728F60A64483E0AA933D76 /* pspecific.h */,
				F4EECA1187A744AEF5165243 /* pspecific_mac.cpp */,
				CE0D5EFE401BF9815FACE579 /* pspecific_mac.h */,
				73737DC91E390C4AB18FB595 /* pspecific_mac_p.mm */,
				07C3AF27194336B90016CFF1 /* pspecific_mac_p.h */,
				8A28F7789408AA839F48A5F2 /* settings.cpp */,
				2EA58EF6CDF368B0132BAEB9 /* settings.h */,
				8CCCACE96535180FEB557712 /* settingswidget.cpp */,
				F80095A026AF9453E9C2B8BD /* settingswidget.h */,
				075FEBEA1C82336D0003ECA3 /* shortcuts.cpp */,
				075FEBEB1C82336D0003ECA3 /* shortcuts.h */,
				5A5431331A13AA7B07414240 /* stdafx.cpp */,
				6011DDB120E1B2D4803E129A /* stdafx.h */,
				07DB67451AD07C4F00A51329 /* structs.cpp */,
				07DB67461AD07C4F00A51329 /* structs.h */,
				6B90F69947805586A6FAE80E /* sysbuttons.cpp */,
				3BE70E2A82DC2BF402165ED5 /* sysbuttons.h */,
				2BB2A1BB8DB0993F78F4E3C7 /* title.cpp */,
				4D504A849F15EB58E53A4E5F /* title.h */,
				CA56ACFB53D87637192CC9B2 /* mainwindow.cpp */,
				301BB513F2F5D447B3BF22DF /* mainwindow.h */,
				24F7D3E789E91B10E422C116 /* config.h */,
				C913E6A1001E07EE7C13CE93 /* style.h */,
			);
			name = SourceFiles;
			sourceTree = "<Group>";
		};
		74B182DB50CB5611B5C1C297 /* Version */ = {
			isa = PBXGroup;
			children = (
				36BDA5D01BED543A92886669 /* Telegram.pro */,
			);
			name = Version;
			sourceTree = "<Group>";
		};
		801973D3334D0FCA849CF485 /* Debug */ = {
			isa = PBXGroup;
			children = (
				076B1C621CBFCC53002C0BC2 /* moc_top_bar_widget.cpp */,
				07C8FE111CB80915007A8702 /* moc_toast_manager.cpp */,
				077A4AFF1CA41EE2002188D2 /* moc_connection_abstract.cpp */,
				077A4B001CA41EE2002188D2 /* moc_connection_auto.cpp */,
				077A4B011CA41EE2002188D2 /* moc_connection_http.cpp */,
				077A4B021CA41EE2002188D2 /* moc_connection_tcp.cpp */,
				07B604341B46A20900CA29FE /* moc_playerwidget.cpp */,
				07C759711B1F7E2800662169 /* moc_autoupdater.cpp */,
				0710CA041B0B9404001B4272 /* moc_stickersetbox.cpp */,
				0755AEDA1AD12A80004D738A /* moc_abstractbox.cpp */,
				0755AEDB1AD12A80004D738A /* moc_intropwdcheck.cpp */,
				0755AEDC1AD12A80004D738A /* moc_sessionsbox.cpp */,
				0764D55C1ABAD71B00FBFEED /* moc_apiwrap.cpp */,
				07DE92AB1AA4928B00A18F6F /* moc_passcodebox.cpp */,
				07DE92AC1AA4928B00A18F6F /* moc_passcodewidget.cpp */,
				07DE92A91AA4928200A18F6F /* moc_autolockbox.cpp */,
				078A2FC91A811C5900CCC7A0 /* moc_backgroundbox.cpp */,
				074968D11A44D1DF00394F46 /* moc_languagebox.cpp */,
				07BE85111A20961F008ACB9F /* moc_localstorage.cpp */,
				07539B1C1A1416AF00083EFC /* moc_history.cpp */,
				074756181A1372C600CA07F7 /* moc_basic_types.cpp */,
				07D8510719F8340A00623D75 /* moc_usernamebox.cpp */,
				074FCB9019D36E60004C6EB2 /* moc_popupmenu.cpp */,
				07D703BA19B88FB900C4EED2 /* moc_audio.cpp */,
				0732E4AB199E268A00D50FE7 /* moc_overviewwidget.cpp */,
				E181C525E21A16F2D4396CA7 /* moc_application.cpp */,
				3B3ED09AB00290D78CF1181B /* moc_dialogswidget.cpp */,
				AC9B5F6FB4B984C8D76F7AE2 /* moc_dropdown.cpp */,
				3D54A9F3266BB8739520E3FB /* moc_fileuploader.cpp */,
				2C99425D7670941EAF07B453 /* moc_historywidget.cpp */,
				1FE45A67215BEA2434F588E8 /* moc_layerwidget.cpp */,
				07A6933419927B160099CB9F /* moc_mediaview.cpp */,
				48003469151B9DDE82E851FB /* moc_profilewidget.cpp */,
				1D7899ACAA9F973CADFA34C1 /* moc_localimageloader.cpp */,
				3A220FD1AE5AD9FE3DC073A4 /* moc_mainwidget.cpp */,
				93AFE74928551FC3D7E8390B /* moc_settingswidget.cpp */,
				B88236FC554B694F618D848C /* moc_sysbuttons.cpp */,
				1080B6D395843B8F76A2E45E /* moc_title.cpp */,
				6B46A0EE3C3B9D3B5A24946E /* moc_mainwindow.cpp */,
				924D4939FD169BB4B8AEB1C9 /* moc_facade.cpp */,
				B714EA71A09A832FAA846A0A /* moc_connection.cpp */,
				2C540BAEABD7F9B5FA11008E /* moc_dcenter.cpp */,
				5591A965D1DC024FBDB40151 /* moc_file_download.cpp */,
				63AF8520023B4EA40306CB03 /* moc_session.cpp */,
				A1479F94376F9732B57C69DB /* moc_animation.cpp */,
				46292F489228B60010794CE4 /* moc_button.cpp */,
				9D9F4744B2F9FF22569D4535 /* moc_countryinput.cpp */,
				C9FFCCE4FCB845744636795F /* moc_flatbutton.cpp */,
				58E05D0B8B104D83F43F9859 /* moc_flatcheckbox.cpp */,
				1E5EEB5782B6357057356F9E /* moc_flatinput.cpp */,
				2181F5E34DE0A4B2F811E2E2 /* moc_flatlabel.cpp */,
				D12A6BD8EE80B8B308E481AD /* moc_flattextarea.cpp */,
				8918F4B71ED5FC138AFD3F70 /* moc_scrollarea.cpp */,
				55A654A2EE8554FF062742B8 /* moc_twidget.cpp */,
				9A69B711DE4B9C89BA803750 /* moc_aboutbox.cpp */,
				81780025807318AEA3B8A6FF /* moc_addcontactbox.cpp */,
				CE7FFE194127BD789A2C877A /* moc_confirmbox.cpp */,
				FEC58F9D8A0963E5A9D4BE6F /* moc_connectionbox.cpp */,
				26083D8E535AFF927591E1A5 /* moc_contactsbox.cpp */,
				6532A0DC7EFE446967682E83 /* moc_downloadpathbox.cpp */,
				0C0DC15EB416789673526AA5 /* moc_emojibox.cpp */,
				AF61D864B8C444ADD4E1B391 /* moc_photocropbox.cpp */,
				9E0704DE8650D7952DC6B7AE /* moc_photosendbox.cpp */,
				A37C7E516201B0264A4CDA38 /* moc_introwidget.cpp */,
				8B98A212C068D6CC7CE73CAA /* moc_introcode.cpp */,
				1B4A65B84270FF2FED008EB6 /* moc_introphone.cpp */,
				58A7114F60E7D09E73283983 /* moc_introsignup.cpp */,
				74772222DA764BE4623EAC5D /* moc_pspecific_mac.cpp */,
			);
			name = Debug;
			sourceTree = "<Group>";
		};
		ADC8DBF4C6F26E14C77F68B4 /* boxes */ = {
			isa = PBXGroup;
			children = (
				C194EDD00F76216057D48A5C /* aboutbox.cpp */,
				07DB67491AD07C9200A51329 /* abstractbox.cpp */,
				7CA6945B22800A0F30B75DA5 /* addcontactbox.cpp */,
				07DE92A31AA4925B00A18F6F /* autolockbox.cpp */,
				078A2FCB1A811CA600CCC7A0 /* backgroundbox.cpp */,
				6610564B876E47D289A596DB /* confirmbox.cpp */,
				51355181C0E6689B0B764543 /* connectionbox.cpp */,
				8C800AAC9549E6E9E7046BED /* contactsbox.cpp */,
				8DF456E9A416E4C3C2D6946C /* downloadpathbox.cpp */,
				0ECF1EB9BF3786A16731F685 /* emojibox.cpp */,
				074968CE1A44D14C00394F46 /* languagebox.cpp */,
				07DE92A51AA4925B00A18F6F /* passcodebox.cpp */,
				E908A6C86F93FA27DF70866C /* photocropbox.cpp */,
				D1C9C77F1318F5A55C9BF289 /* photosendbox.cpp */,
				07DB674B1AD07C9200A51329 /* sessionsbox.cpp */,
				0710C9FC1B0B9376001B4272 /* stickersetbox.cpp */,
				07D8509719F8320900623D75 /* usernamebox.cpp */,
				143405635D04698F421A12EA /* aboutbox.h */,
				07DB674A1AD07C9200A51329 /* abstractbox.h */,
				7CDE9D7CB2C729BC3612372B /* addcontactbox.h */,
				07DE92A41AA4925B00A18F6F /* autolockbox.h */,
				078A2FCC1A811CA600CCC7A0 /* backgroundbox.h */,
				1DEFC0760BB9340529F582F7 /* confirmbox.h */,
				8EB83A4D34226609E79A613A /* connectionbox.h */,
				120EBCD9A37DB9A36BFE58C0 /* contactsbox.h */,
				B97D4DB97FE881648644211A /* downloadpathbox.h */,
				032C1BF3E727B450A4851D48 /* emojibox.h */,
				074968CF1A44D14C00394F46 /* languagebox.h */,
				07DE92A61AA4925B00A18F6F /* passcodebox.h */,
				14437BFDCD58FF1742EF1B35 /* photocropbox.h */,
				0BDE09020E45EFA57DCB2E25 /* photosendbox.h */,
				07DB674C1AD07C9200A51329 /* sessionsbox.h */,
				0710C9FD1B0B9376001B4272 /* stickersetbox.h */,
				07D8509819F8320900623D75 /* usernamebox.h */,
			);
			name = boxes;
			sourceTree = "<Group>";
		};
		AF39DD055C3EF8226FBE929D /* Frameworks */ = {
			isa = PBXGroup;
			children = (
				077BA0131C621BC000B9123B /* Breakpad.framework */,
				071AD90B1C5EA37D008C9E90 /* Breakpad.framework */,
				071AD9091C5EA2A5008C9E90 /* Breakpad.framework */,
				0752F8741C2C89F40026D0BC /* VideoToolbox.framework */,
				0752F8721C2C89220026D0BC /* VideoDecodeAcceleration.framework */,
				07CAACD71AEA64F00058E508 /* AudioUnit.framework */,
				07055CC3194EE85B0008DEF6 /* libcrypto.a */,
				07D795491B5544B200DE9598 /* qtpcre */,
				AEA456A2F75ED9F5CDA7BCBE /* Cocoa.framework */,
				4AF15B5A0A43EB62D6DAF211 /* libexif.a */,
				DFD7912080BC557230093752 /* ApplicationServices.framework */,
				9742F24EE18EA44D52824F1E /* CoreServices.framework */,
				4D765E1B1EA6C757220C63E7 /* CoreFoundation.framework */,
				FCC237CA5AD60B9BA4447615 /* Foundation.framework */,
				D4B32C2222F82AC56BADEB21 /* OpenGL.framework */,
				8D9815BDB5BD9F90D2BC05C5 /* AGL.framework */,
				205259EEEE2BADA5E64741E3 /* Security.framework */,
				FF5BDAB0076F3391B219EA52 /* SystemConfiguration.framework */,
				9DFF62A901D70814B8A323D4 /* Carbon.framework */,
				3C44131FDCFEF4396B9EA2BA /* AudioToolbox.framework */,
				BEF9DFDA6822604126A7E233 /* CoreAudio.framework */,
				7EC00404ACD5AB0E97726B0E /* QuartzCore.framework */,
				21F907AB8D19BD779147A085 /* AVFoundation.framework */,
				547CCADBD1CC5050167EF948 /* CoreMedia.framework */,
				723F90793B2C195E2CCB2233 /* AppKit.framework */,
				186D09F4CB713AD4B8BDD260 /* AudioUnit.framework */,
				AA5379CB06E908AC80BE7B82 /* Qt5OpenGL */,
				3BBB805F6180E363BF89151A /* qtaudio_coreaudio */,
				A7782E2B07CB2D1D14F431B0 /* qtaccessiblewidgets */,
				EE03BC5CA4628A6D6BEB0122 /* qcorewlanbearer */,
				F26998DF735BCE5F975508ED /* CoreWLAN.framework */,
				9A55B8F7C143D66AD9EAE304 /* qgenericbearer */,
				6700DD555BF1C0FC338FB959 /* Qt5Network */,
				D53D8E6A188E05078A114294 /* qcocoa */,
				A1A67BEAA744704B29168D39 /* IOKit.framework */,
				DBF506D10449BFABD45B82DA /* Qt5PrintSupport */,
				E7B2F248E3F7970788F35BF5 /* Qt5PlatformSupport */,
				4689C06178B60B84E7F3A3B7 /* Qt5Widgets */,
				D3D1BE0BEA3AEE0551AD39AC /* qdds */,
				31120EDB269DFF13E1D49847 /* qicns */,
				8F500B5166907B6D9A7C3E3D /* qico */,
				F0681BC551FC8A2B132FC646 /* qjp2 */,
				83D37373949868693FB7816D /* qmng */,
				DCEFD9167C239650120B0145 /* qtga */,
				F2453BA07315EB9F34F1CD57 /* qtiff */,
				8CF51323544B886B8F4A2232 /* qwbmp */,
				ADC6308023253CEA51F86E21 /* qwebp */,
				04391BE7A8B9D811E255100A /* Qt5Gui */,
				D6193B79CECC9DD0142D1200 /* qtharfbuzzng */,
				5A80A1907B6CFFB524C1E57D /* Qt5Core */,
			);
			name = Frameworks;
			sourceTree = "<Group>";
		};
		E8C543AB96796ECAA2E65C57 /* Telegram */ = {
			isa = PBXGroup;
			children = (
<<<<<<< HEAD
				0746AC8D1A28D2D80040AE26 /* Telegram Desktop.entitlements */,
				07D7EABC1A597DD000838BA2 /* Localizable.strings */,
=======
>>>>>>> 3b6d0ef7
				07084684195445A600B5AE3A /* Updater.xcodeproj */,
				25B08E2869634E9BCBA333A2 /* GeneratedFiles */,
				73F2E45FDEB381A085D37A49 /* SourceFiles */,
				071AD8691C5E8504008C9E90 /* ThirdParty */,
				74B182DB50CB5611B5C1C297 /* Version */,
				AF39DD055C3EF8226FBE929D /* Frameworks */,
				FE0A091FDBFB3E9C31B7A1BD /* Products */,
				076B1C611CBFCC0F002C0BC2 /* Resources */,
			);
			name = Telegram;
			sourceTree = "<Group>";
		};
		FE0A091FDBFB3E9C31B7A1BD /* Products */ = {
			isa = PBXGroup;
			children = (
				62807F13DBD204D0716143AD /* Telegram Desktop.app */,
			);
			name = Products;
			sourceTree = "<Group>";
		};
/* End PBXGroup section */

/* Begin PBXNativeTarget section */
		7CCA95B9FCAD34D929431AD6 /* Telegram */ = {
			isa = PBXNativeTarget;
			buildConfigurationList = 6CC3B5D2136C7CD6A5CF5A59 /* Build configuration list for PBXNativeTarget "Telegram" */;
			buildPhases = (
				F7E50F631C51CD5B5DC0BC43 /* Compile Sources */,
				D1C883685E82D5676953459A /* Link Binary With Libraries */,
				07C3AF341948FC3B0016CFF1 /* Force Resources Directory */,
				07C3AF25194336160016CFF1 /* Resources */,
				071AD90E1C60AA74008C9E90 /* Copy Breakpad framework */,
			);
			buildRules = (
			);
			dependencies = (
				69BB0D15D494AAF597C8D2CF /* PBXTargetDependency */,
			);
			name = Telegram;
			productInstallPath = ../Mac/Debug/;
			productName = Telegram;
			productReference = 62807F13DBD204D0716143AD /* Telegram Desktop.app */;
			productType = "com.apple.product-type.application";
		};
/* End PBXNativeTarget section */

/* Begin PBXProject section */
		6DB9C3763D02B1415CD9D565 /* Project object */ = {
			isa = PBXProject;
			attributes = {
				LastUpgradeCheck = 0700;
				TargetAttributes = {
					7CCA95B9FCAD34D929431AD6 = {
						DevelopmentTeam = 6N38VWS5BX;
						SystemCapabilities = {
							com.apple.Sandbox = {
								enabled = 1;
							};
						};
					};
				};
			};
			buildConfigurationList = DAC4C1AA5EDEA1C85E9CA5E6 /* Build configuration list for PBXProject "Telegram" */;
			compatibilityVersion = "Xcode 3.2";
			developmentRegion = English;
			hasScannedForEncodings = 1;
			knownRegions = (
				en,
				es,
				de,
				nl,
				it,
				"pt-BR",
			);
			mainGroup = E8C543AB96796ECAA2E65C57 /* Telegram */;
			productRefGroup = FE0A091FDBFB3E9C31B7A1BD /* Products */;
			projectDirPath = "";
			projectReferences = (
				{
					ProductGroup = 07084685195445A600B5AE3A /* Products */;
					ProjectRef = 07084684195445A600B5AE3A /* Updater.xcodeproj */;
				},
			);
			projectRoot = "";
			targets = (
				7CCA95B9FCAD34D929431AD6 /* Telegram */,
				07AA07135D01069052F55A12 /* Preprocess */,
				07C3AF39194CCC310016CFF1 /* Meta Compile */,
			);
		};
/* End PBXProject section */

/* Begin PBXReferenceProxy section */
		07084689195445A700B5AE3A /* Updater */ = {
			isa = PBXReferenceProxy;
			fileType = "compiled.mach-o.executable";
			path = Updater;
			remoteRef = 07084688195445A700B5AE3A /* PBXContainerItemProxy */;
			sourceTree = BUILT_PRODUCTS_DIR;
		};
/* End PBXReferenceProxy section */

/* Begin PBXResourcesBuildPhase section */
		07C3AF25194336160016CFF1 /* Resources */ = {
			isa = PBXResourcesBuildPhase;
			buildActionMask = 2147483647;
			files = (
				077A4AFB1CA41C38002188D2 /* generate.py in Resources */,
				0749CE69194D723400345D61 /* Images.xcassets in Resources */,
				07AF95FA1AFD03C80060B057 /* telegram_mac.qrc in Resources */,
				07D7EABA1A597DD000838BA2 /* Localizable.strings in Resources */,
				077A4AFD1CA41C38002188D2 /* scheme.tl in Resources */,
				07AF95F91AFD03C80060B057 /* telegram_emojis.qrc in Resources */,
			);
			runOnlyForDeploymentPostprocessing = 0;
		};
/* End PBXResourcesBuildPhase section */

/* Begin PBXShellScriptBuildPhase section */
		071AD90E1C60AA74008C9E90 /* Copy Breakpad framework */ = {
			isa = PBXShellScriptBuildPhase;
			buildActionMask = 2147483647;
			files = (
			);
			inputPaths = (
			);
			name = "Copy Breakpad framework";
			outputPaths = (
			);
			runOnlyForDeploymentPostprocessing = 0;
			shellPath = /bin/sh;
			shellScript = "rm -rf \"$CONFIGURATION_BUILD_DIR/$PRODUCT_NAME.app/Contents/Frameworks\" && mkdir -p \"$CONFIGURATION_BUILD_DIR/$PRODUCT_NAME.app/Contents/Frameworks\" && cp -a \"./../../Libraries/breakpad/src/client/mac/build/Release/Breakpad.framework\" \"$CONFIGURATION_BUILD_DIR/$PRODUCT_NAME.app/Contents/Frameworks/Breakpad.framework\"";
		};
		07C3AF341948FC3B0016CFF1 /* Force Resources Directory */ = {
			isa = PBXShellScriptBuildPhase;
			buildActionMask = 2147483647;
			files = (
			);
			inputPaths = (
			);
			name = "Force Resources Directory";
			outputPaths = (
			);
			runOnlyForDeploymentPostprocessing = 0;
			shellPath = /bin/sh;
			shellScript = "mkdir -p \"$CONFIGURATION_BUILD_DIR/$PRODUCT_NAME.app/Contents/Resources\"";
		};
		07C3AF3A194CCC310016CFF1 /* Meta Style */ = {
			isa = PBXShellScriptBuildPhase;
			buildActionMask = 2147483647;
			files = (
			);
			inputPaths = (
			);
			name = "Meta Style";
			outputPaths = (
			);
			runOnlyForDeploymentPostprocessing = 0;
			shellPath = /bin/sh;
			shellScript = "open ../Mac/DebugStyle/MetaStyle.app --args -classes_in \"../../Telegram/Resources/style_classes.txt\" -classes_out \"../../Telegram/GeneratedFiles/style_classes.h\" -styles_in \"../../Telegram/Resources/style.txt\" -styles_out \"../../Telegram/GeneratedFiles/style_auto.h\" -path_to_sprites \"../../Telegram/Resources/art/\"";
		};
		07C3AF3B194CCC310016CFF1 /* Meta Lang */ = {
			isa = PBXShellScriptBuildPhase;
			buildActionMask = 2147483647;
			files = (
			);
			inputPaths = (
			);
			name = "Meta Lang";
			outputPaths = (
			);
			runOnlyForDeploymentPostprocessing = 0;
			shellPath = /bin/sh;
			shellScript = "open ../Mac/DebugLang/MetaLang.app --args -lang_in \"../../Telegram/Resources/lang.strings\" -lang_out \"../../Telegram/GeneratedFiles/lang_auto\"";
		};
		7EF0942E79C014DCEC8976BC /* Qt Preprocessors */ = {
			isa = PBXShellScriptBuildPhase;
			buildActionMask = 2147483647;
			files = (
			);
			name = "Qt Preprocessors";
			runOnlyForDeploymentPostprocessing = 0;
			shellPath = /bin/sh;
			shellScript = "make -C . -f Telegram.xcodeproj/qt_preprocess.mak";
		};
/* End PBXShellScriptBuildPhase section */

/* Begin PBXSourcesBuildPhase section */
		F7E50F631C51CD5B5DC0BC43 /* Compile Sources */ = {
			isa = PBXSourcesBuildPhase;
			buildActionMask = 2147483647;
			files = (
				1299DDAE203A7EDFED9F5D6B /* main.cpp in Compile Sources */,
				D87463318C8E5211C8C8670A /* stdafx.cpp in Compile Sources */,
				7BEFA1D273AD62772AA33D73 /* app.cpp in Compile Sources */,
				8E26A0653012B8E8C3E865EC /* application.cpp in Compile Sources */,
				07DB67471AD07C4F00A51329 /* structs.cpp in Compile Sources */,
				02F93BF511880983D3C57B84 /* dialogswidget.cpp in Compile Sources */,
				07DE92A81AA4925B00A18F6F /* passcodebox.cpp in Compile Sources */,
				074968D21A44D1DF00394F46 /* moc_languagebox.cpp in Compile Sources */,
				076B1C5F1CBFC98F002C0BC2 /* overview_layout.cpp in Compile Sources */,
				6EF5A4ECC0EF19EA016EBA3E /* dropdown.cpp in Compile Sources */,
				6E4DB0CBEF415196AFD4149F /* fileuploader.cpp in Compile Sources */,
				700925F3B2C6163D38140CEA /* history.cpp in Compile Sources */,
				0732E4A9199E262300D50FE7 /* overviewwidget.cpp in Compile Sources */,
				077A4B041CA41EE2002188D2 /* moc_connection_auto.cpp in Compile Sources */,
				1DF53374E3B6A31661548D08 /* historywidget.cpp in Compile Sources */,
				078A2FCD1A811CA600CCC7A0 /* backgroundbox.cpp in Compile Sources */,
				37A3C6C782A0E4BC7B09536B /* langloaderplain.cpp in Compile Sources */,
				19A66ECD6EE2F8356F27D32D /* layerwidget.cpp in Compile Sources */,
				89ADB41E48A3B5E24ABB626C /* profilewidget.cpp in Compile Sources */,
				48D8FC93AA8FF5D184649F49 /* localimageloader.cpp in Compile Sources */,
				113AA97DEE7847C7D2DCFF71 /* logs.cpp in Compile Sources */,
				E3194392BD6D0726F75FA72E /* mainwidget.cpp in Compile Sources */,
				DF36EA42D67ED39E58CB7DF9 /* settings.cpp in Compile Sources */,
				076B1C541CBFC6F2002C0BC2 /* click_handler_types.cpp in Compile Sources */,
				077A4B031CA41EE2002188D2 /* moc_connection_abstract.cpp in Compile Sources */,
				B99CCE43EEFCD3E18F6D16D1 /* settingswidget.cpp in Compile Sources */,
				B8DA82DA1B195A933A0805E7 /* sysbuttons.cpp in Compile Sources */,
				5CE57D44510AB2A11886AB52 /* title.cpp in Compile Sources */,
				077A4AF81CA41C38002188D2 /* connection_auto.cpp in Compile Sources */,
				4078D5D614EB3ECF7F1848C7 /* basic_types.cpp in Compile Sources */,
				68FFEB7CA30BF0149161B809 /* mainwindow.cpp in Compile Sources */,
				0CB7DE9A54CC9BF86FB7B5CA /* facade.cpp in Compile Sources */,
				076B1C5B1CBFC8F1002C0BC2 /* top_bar_widget.cpp in Compile Sources */,
				DF259E9677CC63AF8754032B /* connection.cpp in Compile Sources */,
				074FCB9119D36E60004C6EB2 /* moc_popupmenu.cpp in Compile Sources */,
				B6346B66B0A2228A91D8A5D9 /* dcenter.cpp in Compile Sources */,
				0755AEDF1AD12A80004D738A /* moc_sessionsbox.cpp in Compile Sources */,
				07C8FE031CB66D97007A8702 /* inline_bot_result.cpp in Compile Sources */,
				07129D6E1C16D245002DC495 /* facades.cpp in Compile Sources */,
				B8CA3E1E11A7E0E7DF9E1CDE /* file_download.cpp in Compile Sources */,
				07C8FE0E1CB80890007A8702 /* toast_manager.cpp in Compile Sources */,
				0755AEDD1AD12A80004D738A /* moc_abstractbox.cpp in Compile Sources */,
				0702E9A61CB8D2A8007A7495 /* serialize_document.cpp in Compile Sources */,
				99F0A9B2AFE5ABDCBFC04510 /* rpc_sender.cpp in Compile Sources */,
				A297B1E3CE33CC501DFEDB6E /* session.cpp in Compile Sources */,
				D1FC601FC2F9F3E33F3A14E9 /* animation.cpp in Compile Sources */,
				8F65F0D95B1F0CEB859F2FB3 /* boxshadow.cpp in Compile Sources */,
				07C8FE021CB66D97007A8702 /* inline_bot_layout_item.cpp in Compile Sources */,
				D7EF8F129FCCE9AB3F3F081F /* button.cpp in Compile Sources */,
				07DC42A01B5EA15300B6B888 /* numbers.cpp in Compile Sources */,
				C03447C9A7D9FF73463B8BB5 /* countryinput.cpp in Compile Sources */,
				07BE850F1A2093C9008ACB9F /* localstorage.cpp in Compile Sources */,
				CDB0266A8B7CB20A95266BCD /* emoji_config.cpp in Compile Sources */,
				0732E4AC199E268A00D50FE7 /* moc_overviewwidget.cpp in Compile Sources */,
				7C2B2DEE467A4C4679F1C3C9 /* filedialog.cpp in Compile Sources */,
				832C50BFD7D09AF042A51D4F /* flatbutton.cpp in Compile Sources */,
				B91D13BCC3963CB9C12D24A4 /* flatcheckbox.cpp in Compile Sources */,
				77DA1217B595B799FB72CDDA /* flatinput.cpp in Compile Sources */,
				DE6A34CA3A5561888FA01AF1 /* flatlabel.cpp in Compile Sources */,
				07C8FE041CB66D97007A8702 /* inline_bot_send_data.cpp in Compile Sources */,
				03270F718426CFE84729079E /* flattextarea.cpp in Compile Sources */,
				E3D7A5CA24541D5DB69D6606 /* images.cpp in Compile Sources */,
				ADE99904299B99EB6135E8D9 /* scrollarea.cpp in Compile Sources */,
				07129D6A1C16D230002DC495 /* auth_key.cpp in Compile Sources */,
				90085DF442550A0845D5AF37 /* style_core.cpp in Compile Sources */,
				074FCB8E19D36851004C6EB2 /* popupmenu.cpp in Compile Sources */,
				076B1C4D1CBFBF59002C0BC2 /* text_block.cpp in Compile Sources */,
				3AA6E7264581F82856FB37F7 /* text.cpp in Compile Sources */,
				077A4B061CA41EE2002188D2 /* moc_connection_tcp.cpp in Compile Sources */,
				FCE6518C548DF7BC82228A4A /* twidget.cpp in Compile Sources */,
				071AD8D21C5E8E6D008C9E90 /* zip.c in Compile Sources */,
				E9F1CE7F9B18C7C85A50E62D /* style_auto.cpp in Compile Sources */,
				EBE29731916DB43BF49FE7A4 /* aboutbox.cpp in Compile Sources */,
				4426AF526AAD86D6F73CE36F /* addcontactbox.cpp in Compile Sources */,
				07D7034B19B8755A00C4EED2 /* audio.cpp in Compile Sources */,
				A0A6B97F7DBEC81004EC9461 /* confirmbox.cpp in Compile Sources */,
				4FEA8F51B7BC7CAC71347A1A /* connectionbox.cpp in Compile Sources */,
				07C7596F1B1F7E0000662169 /* autoupdater.cpp in Compile Sources */,
				078A2FCA1A811C5900CCC7A0 /* moc_backgroundbox.cpp in Compile Sources */,
				298BFAB73BF182297584F96F /* contactsbox.cpp in Compile Sources */,
				BA41D511A9BBCA09365DF88C /* downloadpathbox.cpp in Compile Sources */,
				07DB67511AD07CB800A51329 /* intropwdcheck.cpp in Compile Sources */,
				07C8FE0F1CB80890007A8702 /* toast_widget.cpp in Compile Sources */,
				3ABE4F9B2264F770D944106D /* emojibox.cpp in Compile Sources */,
				07D703BB19B88FB900C4EED2 /* moc_audio.cpp in Compile Sources */,
				77B998AC22A13EF3DDEE07AC /* photocropbox.cpp in Compile Sources */,
				F278C423357CA99797EA30AB /* photosendbox.cpp in Compile Sources */,
				E8D95529CED88F18818C9A8B /* introwidget.cpp in Compile Sources */,
				9357E7B12AD6D88B157ACA05 /* introcode.cpp in Compile Sources */,
				4BF3F8D0797BC8A0C1FAD13C /* introphone.cpp in Compile Sources */,
				4978DE680549639AE9AA9CA6 /* introsignup.cpp in Compile Sources */,
				076B1C551CBFC6F2002C0BC2 /* click_handler.cpp in Compile Sources */,
				8B22E794EFF0EAFF964A3043 /* introstart.cpp in Compile Sources */,
				74343521EECC740F777DAFE6 /* pspecific_mac.cpp in Compile Sources */,
				26A81090DC8B5BCF7278FDFF /* qrc_telegram.cpp in Compile Sources */,
				07AF95F51AFD03B90060B057 /* qrc_telegram_mac.cpp in Compile Sources */,
				C1F9D5CA8AF3AD8EBC9D7310 /* moc_application.cpp in Compile Sources */,
				07C8FE011CB66D97007A8702 /* inline_bot_layout_internal.cpp in Compile Sources */,
				D846C6F212B438DC2FD5FF71 /* moc_dialogswidget.cpp in Compile Sources */,
				0702E9A51CB8D2A8007A7495 /* serialize_common.cpp in Compile Sources */,
				6C79FBC5CFA36AC3EA6ABBD4 /* moc_dropdown.cpp in Compile Sources */,
				077A4AFA1CA41C38002188D2 /* connection_tcp.cpp in Compile Sources */,
				822C2860FBFAF3EAE42C5A3F /* moc_fileuploader.cpp in Compile Sources */,
				352349751855EF76DECA4D60 /* moc_historywidget.cpp in Compile Sources */,
				4B0036C794BEA27AF9419768 /* moc_layerwidget.cpp in Compile Sources */,
				07C8FE101CB80890007A8702 /* toast.cpp in Compile Sources */,
				077A4AF71CA41C38002188D2 /* connection_abstract.cpp in Compile Sources */,
				C14E6C902F6435B3149ECD64 /* moc_profilewidget.cpp in Compile Sources */,
				071AD8F81C5E99D6008C9E90 /* ioapi.c in Compile Sources */,
				074756191A1372C600CA07F7 /* moc_basic_types.cpp in Compile Sources */,
				98E4F55DB5D8E64AB9F08C83 /* moc_localimageloader.cpp in Compile Sources */,
				A24E4B5B683764E07683ECEC /* moc_mainwidget.cpp in Compile Sources */,
				0710CA051B0B9404001B4272 /* moc_stickersetbox.cpp in Compile Sources */,
				07DE92A71AA4925B00A18F6F /* autolockbox.cpp in Compile Sources */,
				07D8509919F8320900623D75 /* usernamebox.cpp in Compile Sources */,
				A469EC9C4C367E0B773A9BB7 /* moc_settingswidget.cpp in Compile Sources */,
				FD2FE0C564A7389A2E609EC7 /* moc_sysbuttons.cpp in Compile Sources */,
				E97B3CFAB59B49BACFFC5F7C /* moc_title.cpp in Compile Sources */,
				07D8510819F8340A00623D75 /* moc_usernamebox.cpp in Compile Sources */,
				9A0D5DDC7816FC2538EB6A96 /* moc_mainwindow.cpp in Compile Sources */,
				06EABCC49D2EEE4076322BE7 /* moc_facade.cpp in Compile Sources */,
				0755AEDE1AD12A80004D738A /* moc_intropwdcheck.cpp in Compile Sources */,
				07DE92AA1AA4928200A18F6F /* moc_autolockbox.cpp in Compile Sources */,
				07B604351B46A20900CA29FE /* moc_playerwidget.cpp in Compile Sources */,
				8F6F5D7F82036331E8C6DAE6 /* moc_connection.cpp in Compile Sources */,
				B780F9E21269259B90A1F32A /* moc_dcenter.cpp in Compile Sources */,
				07080BCF1A43588C00741A51 /* lang_auto.cpp in Compile Sources */,
				07539B1D1A1416AF00083EFC /* moc_history.cpp in Compile Sources */,
				07C8FE121CB80915007A8702 /* moc_toast_manager.cpp in Compile Sources */,
				077A4AFC1CA41C38002188D2 /* rsa_public_key.cpp in Compile Sources */,
				2A500B102B7CE80F3EB6E13E /* moc_file_download.cpp in Compile Sources */,
				07A6933519927B160099CB9F /* moc_mediaview.cpp in Compile Sources */,
				07A69332199277BA0099CB9F /* mediaview.cpp in Compile Sources */,
				9A523F51135FD4E2464673A6 /* moc_session.cpp in Compile Sources */,
				076B1C631CBFCC53002C0BC2 /* moc_top_bar_widget.cpp in Compile Sources */,
				C329997D36D34D568CE16C9A /* moc_animation.cpp in Compile Sources */,
				B2F5B08BFFBBE7E37D3863BB /* moc_button.cpp in Compile Sources */,
				6A8BC88AB464B92706EFE6FF /* moc_countryinput.cpp in Compile Sources */,
				0764D55A1ABAD6F900FBFEED /* apiwrap.cpp in Compile Sources */,
				07DE92A01AA4923300A18F6F /* passcodewidget.cpp in Compile Sources */,
				07E373941CBBC11000934F77 /* peer_avatar_button.cpp in Compile Sources */,
				B0B88EFE444C0DE673389418 /* moc_flatbutton.cpp in Compile Sources */,
				1BD711B4C358EA7D727BF358 /* moc_flatcheckbox.cpp in Compile Sources */,
				565F748438E6CE0148C54AFE /* moc_flatinput.cpp in Compile Sources */,
				8B71D1C7BB9DCEE6511219C2 /* moc_flatlabel.cpp in Compile Sources */,
				0710C9FE1B0B9376001B4272 /* stickersetbox.cpp in Compile Sources */,
				076B1C4E1CBFBF59002C0BC2 /* text_entity.cpp in Compile Sources */,
				0764D55D1ABAD71B00FBFEED /* moc_apiwrap.cpp in Compile Sources */,
				0752F8701C2C84470026D0BC /* layout.cpp in Compile Sources */,
				07DE92AD1AA4928B00A18F6F /* moc_passcodebox.cpp in Compile Sources */,
				FCC949FEA178F9F5D7478027 /* moc_flattextarea.cpp in Compile Sources */,
				07DB674D1AD07C9200A51329 /* abstractbox.cpp in Compile Sources */,
				3F6EB1F5B98E704960FEA686 /* moc_scrollarea.cpp in Compile Sources */,
				60CB4898955209B665E7B07D /* moc_twidget.cpp in Compile Sources */,
				077A4B051CA41EE2002188D2 /* moc_connection_http.cpp in Compile Sources */,
				07B8170A1CB9A235006F7869 /* dialogs_layout.cpp in Compile Sources */,
				7062978F12EEA525893A5E6F /* moc_aboutbox.cpp in Compile Sources */,
				E8B28580819B882A5964561A /* moc_addcontactbox.cpp in Compile Sources */,
				07B604321B46A0EC00CA29FE /* playerwidget.cpp in Compile Sources */,
				D6874C00733283846ACA9AB2 /* moc_confirmbox.cpp in Compile Sources */,
				075FEBEC1C82336D0003ECA3 /* shortcuts.cpp in Compile Sources */,
				07B817091CB9A235006F7869 /* dialogs_indexed_list.cpp in Compile Sources */,
				ED2557A57C6782721DC494AF /* moc_connectionbox.cpp in Compile Sources */,
				5FC914F652D1B16FDA8F0634 /* moc_contactsbox.cpp in Compile Sources */,
				074968D01A44D14C00394F46 /* languagebox.cpp in Compile Sources */,
				077A4AF91CA41C38002188D2 /* connection_http.cpp in Compile Sources */,
				07BE85121A20961F008ACB9F /* moc_localstorage.cpp in Compile Sources */,
				07AF95F41AFD03B90060B057 /* qrc_telegram_emojis.cpp in Compile Sources */,
				07C759721B1F7E2800662169 /* moc_autoupdater.cpp in Compile Sources */,
				07DB674E1AD07C9200A51329 /* sessionsbox.cpp in Compile Sources */,
				49C3C1BF153F7FC078A25CE4 /* moc_downloadpathbox.cpp in Compile Sources */,
				07B8170B1CB9A235006F7869 /* dialogs_list.cpp in Compile Sources */,
				9D294F23E02CFDF22C288382 /* moc_emojibox.cpp in Compile Sources */,
				9809A3AF1946D51ACB41D716 /* moc_photocropbox.cpp in Compile Sources */,
				AC6C131416AEC557C854BA70 /* moc_photosendbox.cpp in Compile Sources */,
				0F7872E39EA570249D420912 /* moc_introwidget.cpp in Compile Sources */,
				4F27F5F76AA3F78C8CA27339 /* moc_introcode.cpp in Compile Sources */,
				07D8509519F5C97E00623D75 /* scheme_auto.cpp in Compile Sources */,
				0250AB6761AC71A2E3155EEA /* moc_introphone.cpp in Compile Sources */,
				07D8509419F5C97E00623D75 /* core_types.cpp in Compile Sources */,
				2EF5D0AC9A18F9FE9B8A1ACA /* moc_introsignup.cpp in Compile Sources */,
				8C4BA0DB55E2C40DE5F5E990 /* moc_pspecific_mac.cpp in Compile Sources */,
				07DE92AE1AA4928B00A18F6F /* moc_passcodewidget.cpp in Compile Sources */,
				FA603B17F803E8D6B55C2F2B /* pspecific_mac_p.mm in Compile Sources */,
				07080BD21A436A5000741A51 /* lang.cpp in Compile Sources */,
			);
			name = "Compile Sources";
			runOnlyForDeploymentPostprocessing = 0;
		};
/* End PBXSourcesBuildPhase section */

/* Begin PBXTargetDependency section */
		07C3AF42194CCC510016CFF1 /* PBXTargetDependency */ = {
			isa = PBXTargetDependency;
			target = 07C3AF39194CCC310016CFF1 /* Meta Compile */;
			targetProxy = 07C3AF41194CCC510016CFF1 /* PBXContainerItemProxy */;
		};
		69BB0D15D494AAF597C8D2CF /* PBXTargetDependency */ = {
			isa = PBXTargetDependency;
			target = 07AA07135D01069052F55A12 /* Preprocess */;
			targetProxy = 07C3AF22194335970016CFF1 /* PBXContainerItemProxy */;
		};
/* End PBXTargetDependency section */

/* Begin PBXVariantGroup section */
		07D7EABC1A597DD000838BA2 /* Localizable.strings */ = {
			isa = PBXVariantGroup;
			children = (
				07D7EABB1A597DD000838BA2 /* en */,
				07D7EABD1A597DD200838BA2 /* es */,
				07D7EABE1A597DD300838BA2 /* de */,
				07D7EABF1A597DD400838BA2 /* nl */,
				07D7EAC01A597DD500838BA2 /* it */,
				07D7EAC11A597DD600838BA2 /* pt-BR */,
			);
			name = Localizable.strings;
			sourceTree = SOURCE_ROOT;
		};
/* End PBXVariantGroup section */

/* Begin XCBuildConfiguration section */
		07C3AF3E194CCC310016CFF1 /* Debug */ = {
			isa = XCBuildConfiguration;
			buildSettings = {
				ASSETCATALOG_COMPILER_APPICON_NAME = AppIcon;
				COPY_PHASE_STRIP = NO;
				CURRENT_PROJECT_VERSION = 0.9.43;
				DEBUG_INFORMATION_FORMAT = dwarf;
				GCC_GENERATE_DEBUGGING_SYMBOLS = YES;
				GCC_OPTIMIZATION_LEVEL = 0;
				GCC_PREFIX_HEADER = ./SourceFiles/stdafx.h;
				OBJROOT = ./../Mac/DebugIntermediate;
				PRODUCT_BUNDLE_IDENTIFIER = org.telegram.desktop;
				PRODUCT_NAME = "Meta Compile";
				QT_LIBRARY_SUFFIX = _debug;
				SDKROOT = macosx;
				SYMROOT = ./../Mac;
			};
			name = Debug;
		};
		07C3AF3F194CCC310016CFF1 /* Release */ = {
			isa = XCBuildConfiguration;
			buildSettings = {
				ASSETCATALOG_COMPILER_APPICON_NAME = AppIcon;
				COPY_PHASE_STRIP = YES;
				CURRENT_PROJECT_VERSION = 0.9.43;
				GCC_GENERATE_DEBUGGING_SYMBOLS = NO;
				GCC_OPTIMIZATION_LEVEL = fast;
				GCC_PREFIX_HEADER = ./SourceFiles/stdafx.h;
				LLVM_LTO = YES;
				OBJROOT = ./../Mac/ReleaseIntermediate;
				PRODUCT_BUNDLE_IDENTIFIER = org.telegram.desktop;
				PRODUCT_NAME = "Meta Compile";
				QT_LIBRARY_SUFFIX = "";
				SDKROOT = macosx;
				SYMROOT = ./../Mac;
			};
			name = Release;
		};
		339EE1B2CC4FC24589A0EA95 /* Release */ = {
			isa = XCBuildConfiguration;
			buildSettings = {
				CC = /Applications/Xcode.app/Contents/Developer/Toolchains/XcodeDefault.xctoolchain/usr/bin/clang;
				CLANG_CXX_LANGUAGE_STANDARD = "c++0x";
				CLANG_CXX_LIBRARY = "libc++";
				CLANG_WARN_BOOL_CONVERSION = NO;
				CLANG_WARN_CONSTANT_CONVERSION = NO;
				CLANG_WARN_EMPTY_BODY = YES;
				CLANG_WARN_ENUM_CONVERSION = NO;
				CLANG_WARN_INT_CONVERSION = NO;
				CLANG_WARN_UNREACHABLE_CODE = NO;
				CLANG_WARN__DUPLICATE_METHOD_MATCH = YES;
				CODE_SIGN_IDENTITY = "";
				COPY_PHASE_STRIP = NO;
				CURRENT_PROJECT_VERSION = 0.9.43;
				DEBUG_INFORMATION_FORMAT = "dwarf-with-dsym";
				DYLIB_COMPATIBILITY_VERSION = 0.9;
				DYLIB_CURRENT_VERSION = 0.9.43;
				ENABLE_STRICT_OBJC_MSGSEND = YES;
				FRAMEWORK_SEARCH_PATHS = ./../../Libraries/breakpad/src/client/mac/build/Release;
				GCC_GENERATE_DEBUGGING_SYMBOLS = YES;
				GCC_LINK_WITH_DYNAMIC_LIBRARIES = NO;
				GCC_NO_COMMON_BLOCKS = YES;
				GCC_OPTIMIZATION_LEVEL = fast;
				GCC_PRECOMPILE_PREFIX_HEADER = YES;
				GCC_PREFIX_HEADER = SourceFiles/stdafx.h;
				GCC_STRICT_ALIASING = NO;
				GCC_VERSION = com.apple.compilers.llvm.clang.1_0;
				GCC_WARN_64_TO_32_BIT_CONVERSION = NO;
				GCC_WARN_ABOUT_RETURN_TYPE = YES;
				GCC_WARN_UNDECLARED_SELECTOR = YES;
				GCC_WARN_UNINITIALIZED_AUTOS = YES;
				GCC_WARN_UNUSED_FUNCTION = NO;
				GCC_WARN_UNUSED_VARIABLE = NO;
				HEADER_SEARCH_PATHS = (
					./../../Libraries/QtStatic/qtbase/include/QtGui/5.5.1/QtGui,
					./../../Libraries/QtStatic/qtbase/include/QtCore/5.5.1/QtCore,
					./../../Libraries/QtStatic/qtbase/include,
					./SourceFiles,
					./GeneratedFiles,
					/usr/local/include,
					./../../Libraries/opus/include,
					"./../../Libraries/openal-soft/include",
					"./../../Libraries/libexif-0.6.20",
					"/usr/local/Qt-5.5.1/include",
					"/usr/local/Qt-5.5.1/include/QtWidgets",
					"/usr/local/Qt-5.5.1/include/QtNetwork",
					"/usr/local/Qt-5.5.1/include/QtGui",
					"/usr/local/Qt-5.5.1/include/QtCore",
					/Applications/Xcode.app/Contents/Developer/Platforms/MacOSX.platform/Developer/SDKs/MacOSX10.9.sdk/System/Library/Frameworks/OpenGL.framework/Versions/A/Headers,
					/Applications/Xcode.app/Contents/Developer/Platforms/MacOSX.platform/Developer/SDKs/MacOSX10.9.sdk/System/Library/Frameworks/AGL.framework/Headers,
					"/usr/local/Qt-5.5.1/mkspecs/macx-clang",
					./ThirdParty/breakpad,
					./ThirdParty/minizip,
					./../../Libraries/crashpad/crashpad,
					./../../Libraries/crashpad/crashpad/third_party/mini_chromium/mini_chromium,
					./../../Libraries/breakpad/src,
				);
				INFOPLIST_FILE = Telegram.plist;
				INSTALL_DIR = ./../Mac/Release/;
				LDPLUSPLUS = "/Applications/Xcode.app/Contents/Developer/Toolchains/XcodeDefault.xctoolchain/usr/bin/clang++";
				LIBRARY_SEARCH_PATHS = (
					/System/Library/Frameworks/,
					"./../../Libraries/libexif-0.6.20/libexif/.libs",
					"/usr/local/Qt-5.5.1/lib",
					"/usr/local/Qt-5.5.1/plugins/bearer",
					"/usr/local/Qt-5.5.1/plugins/platforms",
					"/usr/local/Qt-5.5.1/plugins/imageformats",
					"./../../Libraries/openssl-xcode",
				);
				MACOSX_DEPLOYMENT_TARGET = 10.8;
				OBJROOT = "./../Mac/$(CONFIGURATION)Intermediate";
				OTHER_CFLAGS = (
					"-pipe",
					"-g",
					"-Wall",
					"-W",
					"-fPIE",
					"-DQT_WIDGETS_LIB",
					"-DQT_NETWORK_LIB",
					"-DQT_GUI_LIB",
					"-DQT_CORE_LIB",
					"-DMAC_USE_BREAKPAD",
					"-DTDESKTOP_DISABLE_AUTOUPDATE",
					"-Wno-unused-variable",
					"-Wno-unused-parameter",
					"-Wno-unused-function",
					"-Wno-switch",
					"-Wno-comment",
					"-DCUSTOM_API_ID",
					"-I./../../Libraries/openssl-xcode/include",
				);
				OTHER_CPLUSPLUSFLAGS = (
					"-pipe",
					"-g",
					"-Wall",
					"-W",
					"-fPIE",
					"-DQT_WIDGETS_LIB",
					"-DQT_NETWORK_LIB",
					"-DQT_GUI_LIB",
					"-DQT_CORE_LIB",
					"-DMAC_USE_BREAKPAD",
					"-DTDESKTOP_DISABLE_AUTOUPDATE",
					"-Wno-unused-variable",
					"-Wno-unused-parameter",
					"-Wno-unused-function",
					"-Wno-switch",
					"-Wno-comment",
					"-DCUSTOM_API_ID",
					"-I./../../Libraries/openssl-xcode/include",
				);
				OTHER_LDFLAGS = (
					"-headerpad_max_install_names",
					"-L/usr/local/Qt-5.5.1/lib",
					"-L/usr/local/Qt-5.5.1/plugins/bearer",
					"-L/usr/local/Qt-5.5.1/plugins/platforms",
					"-lcups",
					"-lbsm",
					"-L/usr/local/Qt-5.5.1/plugins/imageformats",
					/usr/local/lib/libz.a,
					"-lm",
					/usr/local/lib/libopenal.a,
					/usr/local/lib/libopus.a,
					/usr/local/lib/liblzma.a,
					/usr/local/lib/libexif.a,
					/usr/local/lib/libavcodec.a,
					/usr/local/lib/libavformat.a,
					/usr/local/lib/libswscale.a,
					/usr/local/lib/libswresample.a,
					/usr/local/lib/libavutil.a,
					/usr/local/lib/libiconv.a,
					"./../../Libraries/openssl-xcode/libcrypto.a",
					"-g",
				);
				PRODUCT_NAME = Telegram;
				QT_LIBRARY_SUFFIX = "";
				SDKROOT = macosx;
				SYMROOT = ./../Mac;
			};
			name = Release;
		};
		3AA6C32AC930069E80220CF1 /* Debug */ = {
			isa = XCBuildConfiguration;
			buildSettings = {
				CC = /Applications/Xcode.app/Contents/Developer/Toolchains/XcodeDefault.xctoolchain/usr/bin/clang;
				CLANG_CXX_LANGUAGE_STANDARD = "c++0x";
				CLANG_CXX_LIBRARY = "libc++";
				CLANG_WARN_BOOL_CONVERSION = NO;
				CLANG_WARN_CONSTANT_CONVERSION = NO;
				CLANG_WARN_EMPTY_BODY = YES;
				CLANG_WARN_ENUM_CONVERSION = NO;
				CLANG_WARN_INT_CONVERSION = NO;
				CLANG_WARN_UNREACHABLE_CODE = NO;
				CLANG_WARN__DUPLICATE_METHOD_MATCH = YES;
				CODE_SIGN_IDENTITY = "";
				COPY_PHASE_STRIP = NO;
				CURRENT_PROJECT_VERSION = 0.9.43;
				DEBUG_INFORMATION_FORMAT = dwarf;
				DYLIB_COMPATIBILITY_VERSION = 0.9;
				DYLIB_CURRENT_VERSION = 0.9.43;
				ENABLE_STRICT_OBJC_MSGSEND = YES;
				ENABLE_TESTABILITY = YES;
				FRAMEWORK_SEARCH_PATHS = ./../../Libraries/breakpad/src/client/mac/build/Release;
				GCC_GENERATE_DEBUGGING_SYMBOLS = YES;
				GCC_LINK_WITH_DYNAMIC_LIBRARIES = NO;
				GCC_NO_COMMON_BLOCKS = YES;
				GCC_OPTIMIZATION_LEVEL = 0;
				GCC_PRECOMPILE_PREFIX_HEADER = YES;
				GCC_PREFIX_HEADER = SourceFiles/stdafx.h;
				GCC_STRICT_ALIASING = NO;
				GCC_VERSION = com.apple.compilers.llvm.clang.1_0;
				GCC_WARN_64_TO_32_BIT_CONVERSION = NO;
				GCC_WARN_ABOUT_RETURN_TYPE = YES;
				GCC_WARN_UNDECLARED_SELECTOR = YES;
				GCC_WARN_UNINITIALIZED_AUTOS = YES;
				GCC_WARN_UNUSED_FUNCTION = NO;
				GCC_WARN_UNUSED_VARIABLE = NO;
				HEADER_SEARCH_PATHS = (
					./../../Libraries/QtStatic/qtbase/include/QtGui/5.5.1/QtGui,
					./../../Libraries/QtStatic/qtbase/include/QtCore/5.5.1/QtCore,
					./../../Libraries/QtStatic/qtbase/include,
					./SourceFiles,
					./GeneratedFiles,
					/usr/local/include,
					./../../Libraries/opus/include,
					"./../../Libraries/openal-soft/include",
					"./../../Libraries/libexif-0.6.20",
					"/usr/local/Qt-5.5.1/include",
					"/usr/local/Qt-5.5.1/include/QtWidgets",
					"/usr/local/Qt-5.5.1/include/QtNetwork",
					"/usr/local/Qt-5.5.1/include/QtGui",
					"/usr/local/Qt-5.5.1/include/QtCore",
					/Applications/Xcode.app/Contents/Developer/Platforms/MacOSX.platform/Developer/SDKs/MacOSX10.9.sdk/System/Library/Frameworks/OpenGL.framework/Versions/A/Headers,
					/Applications/Xcode.app/Contents/Developer/Platforms/MacOSX.platform/Developer/SDKs/MacOSX10.9.sdk/System/Library/Frameworks/AGL.framework/Headers,
					"/usr/local/Qt-5.5.1/mkspecs/macx-clang",
					./ThirdParty/breakpad,
					./ThirdParty/minizip,
					./../../Libraries/crashpad/crashpad,
					./../../Libraries/crashpad/crashpad/third_party/mini_chromium/mini_chromium,
					./../../Libraries/breakpad/src,
				);
				INFOPLIST_FILE = Telegram.plist;
				INSTALL_DIR = ./../Mac/Debug/;
				LDPLUSPLUS = "/Applications/Xcode.app/Contents/Developer/Toolchains/XcodeDefault.xctoolchain/usr/bin/clang++";
				LIBRARY_SEARCH_PATHS = (
					/System/Library/Frameworks/,
					"./../../Libraries/libexif-0.6.20/libexif/.libs",
					"/usr/local/Qt-5.5.1/lib",
					"/usr/local/Qt-5.5.1/plugins/bearer",
					"/usr/local/Qt-5.5.1/plugins/platforms",
					"/usr/local/Qt-5.5.1/plugins/imageformats",
					"./../../Libraries/openssl-xcode",
				);
				MACOSX_DEPLOYMENT_TARGET = 10.8;
				OBJROOT = "./../Mac/$(CONFIGURATION)Intermediate";
				ONLY_ACTIVE_ARCH = YES;
				OTHER_CFLAGS = (
					"-pipe",
					"-g",
					"-Wall",
					"-W",
					"-fPIE",
					"-D_DEBUG",
					"-DQT_WIDGETS_LIB",
					"-DQT_NETWORK_LIB",
					"-DQT_GUI_LIB",
					"-DQT_CORE_LIB",
					"-DMAC_USE_BREAKPAD",
					"-DTDESKTOP_DISABLE_AUTOUPDATE",
					"-Wno-unused-variable",
					"-Wno-unused-parameter",
					"-Wno-unused-function",
					"-Wno-switch",
					"-Wno-comment",
					"-I./../../Libraries/openssl-xcode/include",
				);
				OTHER_CPLUSPLUSFLAGS = (
					"-pipe",
					"-g",
					"-Wall",
					"-W",
					"-fPIE",
					"-D_DEBUG",
					"-DQT_WIDGETS_LIB",
					"-DQT_NETWORK_LIB",
					"-DQT_GUI_LIB",
					"-DQT_CORE_LIB",
					"-DMAC_USE_BREAKPAD",
					"-DTDESKTOP_DISABLE_AUTOUPDATE",
					"-Wno-unused-variable",
					"-Wno-unused-parameter",
					"-Wno-unused-function",
					"-Wno-switch",
					"-Wno-comment",
					"-I./../../Libraries/openssl-xcode/include",
				);
				OTHER_LDFLAGS = (
					"-headerpad_max_install_names",
					"-L/usr/local/Qt-5.5.1/lib",
					"-L/usr/local/Qt-5.5.1/plugins/bearer",
					"-L/usr/local/Qt-5.5.1/plugins/platforms",
					"-lcups",
					"-lbsm",
					"-L/usr/local/Qt-5.5.1/plugins/imageformats",
					/usr/local/lib/libz.a,
					"-lm",
					/usr/local/lib/libopenal.a,
					/usr/local/lib/libopus.a,
					/usr/local/lib/liblzma.a,
					/usr/local/lib/libexif.a,
					/usr/local/lib/libavcodec.a,
					/usr/local/lib/libavformat.a,
					/usr/local/lib/libswscale.a,
					/usr/local/lib/libswresample.a,
					/usr/local/lib/libavutil.a,
					/usr/local/lib/libiconv.a,
					"./../../Libraries/openssl-xcode/libcrypto.a",
					"-g",
				);
				PRODUCT_NAME = Telegram;
				QT_LIBRARY_SUFFIX = _debug;
				SDKROOT = macosx;
				SYMROOT = ./../Mac;
			};
			name = Debug;
		};
		6666AA5E688052234F6758D8 /* Release */ = {
			isa = XCBuildConfiguration;
			buildSettings = {
				ASSETCATALOG_COMPILER_APPICON_NAME = AppIcon;
				COMBINE_HIDPI_IMAGES = YES;
				GCC_PREFIX_HEADER = ./SourceFiles/stdafx.h;
				LLVM_LTO = YES;
				MACOSX_DEPLOYMENT_TARGET = 10.8;
				OBJROOT = ./../Mac/ReleaseIntermediate;
				PRODUCT_BUNDLE_IDENTIFIER = org.telegram.desktop;
				PRODUCT_NAME = "Telegram Desktop";
				QT_LIBRARY_SUFFIX = "";
				SYMROOT = ./../Mac;
			};
			name = Release;
		};
		77418F46922677BB04ED38DD /* Debug */ = {
			isa = XCBuildConfiguration;
			buildSettings = {
				ASSETCATALOG_COMPILER_APPICON_NAME = AppIcon;
				COMBINE_HIDPI_IMAGES = YES;
				GCC_PREFIX_HEADER = ./SourceFiles/stdafx.h;
				MACOSX_DEPLOYMENT_TARGET = 10.8;
				OBJROOT = ./../Mac/DebugIntermediate;
				PRODUCT_BUNDLE_IDENTIFIER = org.telegram.desktop;
				PRODUCT_NAME = "Telegram Desktop";
				QT_LIBRARY_SUFFIX = _debug;
				SYMROOT = ./../Mac;
			};
			name = Debug;
		};
/* End XCBuildConfiguration section */

/* Begin XCConfigurationList section */
		07C3AF3D194CCC310016CFF1 /* Build configuration list for PBXAggregateTarget "Meta Compile" */ = {
			isa = XCConfigurationList;
			buildConfigurations = (
				07C3AF3E194CCC310016CFF1 /* Debug */,
				07C3AF3F194CCC310016CFF1 /* Release */,
			);
			defaultConfigurationIsVisible = 0;
			defaultConfigurationName = Release;
		};
		6CC3B5D2136C7CD6A5CF5A59 /* Build configuration list for PBXNativeTarget "Telegram" */ = {
			isa = XCConfigurationList;
			buildConfigurations = (
				77418F46922677BB04ED38DD /* Debug */,
				6666AA5E688052234F6758D8 /* Release */,
			);
			defaultConfigurationIsVisible = 0;
			defaultConfigurationName = Release;
		};
		DAC4C1AA5EDEA1C85E9CA5E6 /* Build configuration list for PBXProject "Telegram" */ = {
			isa = XCConfigurationList;
			buildConfigurations = (
				3AA6C32AC930069E80220CF1 /* Debug */,
				339EE1B2CC4FC24589A0EA95 /* Release */,
			);
			defaultConfigurationIsVisible = 0;
			defaultConfigurationName = Release;
		};
/* End XCConfigurationList section */
	};
	rootObject = 6DB9C3763D02B1415CD9D565 /* Project object */;
}<|MERGE_RESOLUTION|>--- conflicted
+++ resolved
@@ -66,9 +66,7 @@
 		075FEBEC1C82336D0003ECA3 /* shortcuts.cpp in Compile Sources */ = {isa = PBXBuildFile; fileRef = 075FEBEA1C82336D0003ECA3 /* shortcuts.cpp */; };
 		0764D55A1ABAD6F900FBFEED /* apiwrap.cpp in Compile Sources */ = {isa = PBXBuildFile; fileRef = 0764D5581ABAD6F900FBFEED /* apiwrap.cpp */; };
 		0764D55D1ABAD71B00FBFEED /* moc_apiwrap.cpp in Compile Sources */ = {isa = PBXBuildFile; fileRef = 0764D55C1ABAD71B00FBFEED /* moc_apiwrap.cpp */; };
-<<<<<<< HEAD
 		077BA0141C621BC000B9123B /* Breakpad.framework in Link Binary With Libraries */ = {isa = PBXBuildFile; fileRef = 077BA0131C621BC000B9123B /* Breakpad.framework */; };
-=======
 		076B1C4D1CBFBF59002C0BC2 /* text_block.cpp in Compile Sources */ = {isa = PBXBuildFile; fileRef = 076B1C491CBFBF59002C0BC2 /* text_block.cpp */; };
 		076B1C4E1CBFBF59002C0BC2 /* text_entity.cpp in Compile Sources */ = {isa = PBXBuildFile; fileRef = 076B1C4B1CBFBF59002C0BC2 /* text_entity.cpp */; };
 		076B1C541CBFC6F2002C0BC2 /* click_handler_types.cpp in Compile Sources */ = {isa = PBXBuildFile; fileRef = 076B1C501CBFC6F2002C0BC2 /* click_handler_types.cpp */; };
@@ -76,7 +74,6 @@
 		076B1C5B1CBFC8F1002C0BC2 /* top_bar_widget.cpp in Compile Sources */ = {isa = PBXBuildFile; fileRef = 076B1C591CBFC8F1002C0BC2 /* top_bar_widget.cpp */; };
 		076B1C5F1CBFC98F002C0BC2 /* overview_layout.cpp in Compile Sources */ = {isa = PBXBuildFile; fileRef = 076B1C5D1CBFC98F002C0BC2 /* overview_layout.cpp */; };
 		076B1C631CBFCC53002C0BC2 /* moc_top_bar_widget.cpp in Compile Sources */ = {isa = PBXBuildFile; fileRef = 076B1C621CBFCC53002C0BC2 /* moc_top_bar_widget.cpp */; };
->>>>>>> 3b6d0ef7
 		077A4AF71CA41C38002188D2 /* connection_abstract.cpp in Compile Sources */ = {isa = PBXBuildFile; fileRef = 077A4AEC1CA41C38002188D2 /* connection_abstract.cpp */; };
 		077A4AF81CA41C38002188D2 /* connection_auto.cpp in Compile Sources */ = {isa = PBXBuildFile; fileRef = 077A4AEE1CA41C38002188D2 /* connection_auto.cpp */; };
 		077A4AF91CA41C38002188D2 /* connection_http.cpp in Compile Sources */ = {isa = PBXBuildFile; fileRef = 077A4AF01CA41C38002188D2 /* connection_http.cpp */; };
@@ -327,14 +324,9 @@
 		0732E4A7199E262300D50FE7 /* overviewwidget.cpp */ = {isa = PBXFileReference; fileEncoding = 4; lastKnownFileType = sourcecode.cpp.cpp; name = overviewwidget.cpp; path = SourceFiles/overviewwidget.cpp; sourceTree = SOURCE_ROOT; };
 		0732E4A8199E262300D50FE7 /* overviewwidget.h */ = {isa = PBXFileReference; fileEncoding = 4; lastKnownFileType = sourcecode.c.h; name = overviewwidget.h; path = SourceFiles/overviewwidget.h; sourceTree = SOURCE_ROOT; };
 		0732E4AB199E268A00D50FE7 /* moc_overviewwidget.cpp */ = {isa = PBXFileReference; fileEncoding = 4; lastKnownFileType = sourcecode.cpp.cpp; name = moc_overviewwidget.cpp; path = GeneratedFiles/Debug/moc_overviewwidget.cpp; sourceTree = SOURCE_ROOT; };
-<<<<<<< HEAD
 		0746AC8D1A28D2D80040AE26 /* Telegram Desktop.entitlements */ = {isa = PBXFileReference; lastKnownFileType = text.xml; name = "Telegram Desktop.entitlements"; path = "Telegram/Telegram Desktop.entitlements"; sourceTree = SOURCE_ROOT; };
-		074756181A1372C600CA07F7 /* moc_types.cpp */ = {isa = PBXFileReference; fileEncoding = 4; lastKnownFileType = sourcecode.cpp.cpp; name = moc_types.cpp; path = GeneratedFiles/Debug/moc_types.cpp; sourceTree = SOURCE_ROOT; };
-		074968CC1A44D13400394F46 /* lang_it.strings */ = {isa = PBXFileReference; fileEncoding = 4; lastKnownFileType = text.plist.strings; name = lang_it.strings; path = SourceFiles/langs/lang_it.strings; sourceTree = SOURCE_ROOT; };
-=======
 		074756181A1372C600CA07F7 /* moc_basic_types.cpp */ = {isa = PBXFileReference; fileEncoding = 4; lastKnownFileType = sourcecode.cpp.cpp; name = moc_basic_types.cpp; path = GeneratedFiles/Debug/moc_basic_types.cpp; sourceTree = SOURCE_ROOT; };
 		074968CC1A44D13400394F46 /* lang_it.strings */ = {isa = PBXFileReference; fileEncoding = 4; lastKnownFileType = text.plist.strings; name = lang_it.strings; path = Resources/langs/lang_it.strings; sourceTree = SOURCE_ROOT; };
->>>>>>> 3b6d0ef7
 		074968CE1A44D14C00394F46 /* languagebox.cpp */ = {isa = PBXFileReference; fileEncoding = 4; lastKnownFileType = sourcecode.cpp.cpp; name = languagebox.cpp; path = SourceFiles/boxes/languagebox.cpp; sourceTree = SOURCE_ROOT; };
 		074968CF1A44D14C00394F46 /* languagebox.h */ = {isa = PBXFileReference; fileEncoding = 4; lastKnownFileType = sourcecode.c.h; name = languagebox.h; path = SourceFiles/boxes/languagebox.h; sourceTree = SOURCE_ROOT; };
 		074968D11A44D1DF00394F46 /* moc_languagebox.cpp */ = {isa = PBXFileReference; fileEncoding = 4; lastKnownFileType = sourcecode.cpp.cpp; name = moc_languagebox.cpp; path = GeneratedFiles/Debug/moc_languagebox.cpp; sourceTree = SOURCE_ROOT; };
@@ -355,9 +347,7 @@
 		0764D5581ABAD6F900FBFEED /* apiwrap.cpp */ = {isa = PBXFileReference; fileEncoding = 4; lastKnownFileType = sourcecode.cpp.cpp; name = apiwrap.cpp; path = SourceFiles/apiwrap.cpp; sourceTree = SOURCE_ROOT; };
 		0764D5591ABAD6F900FBFEED /* apiwrap.h */ = {isa = PBXFileReference; fileEncoding = 4; lastKnownFileType = sourcecode.c.h; name = apiwrap.h; path = SourceFiles/apiwrap.h; sourceTree = SOURCE_ROOT; };
 		0764D55C1ABAD71B00FBFEED /* moc_apiwrap.cpp */ = {isa = PBXFileReference; fileEncoding = 4; lastKnownFileType = sourcecode.cpp.cpp; name = moc_apiwrap.cpp; path = GeneratedFiles/Debug/moc_apiwrap.cpp; sourceTree = SOURCE_ROOT; };
-<<<<<<< HEAD
 		077BA0131C621BC000B9123B /* Breakpad.framework */ = {isa = PBXFileReference; lastKnownFileType = wrapper.framework; name = Breakpad.framework; path = Users/antanubis/TBuild/Libraries/breakpad/src/client/mac/build/Release/Breakpad.framework; sourceTree = "<group>"; };
-=======
 		076B1C491CBFBF59002C0BC2 /* text_block.cpp */ = {isa = PBXFileReference; fileEncoding = 4; lastKnownFileType = sourcecode.cpp.cpp; name = text_block.cpp; path = SourceFiles/ui/text/text_block.cpp; sourceTree = SOURCE_ROOT; };
 		076B1C4A1CBFBF59002C0BC2 /* text_block.h */ = {isa = PBXFileReference; fileEncoding = 4; lastKnownFileType = sourcecode.c.h; name = text_block.h; path = SourceFiles/ui/text/text_block.h; sourceTree = SOURCE_ROOT; };
 		076B1C4B1CBFBF59002C0BC2 /* text_entity.cpp */ = {isa = PBXFileReference; fileEncoding = 4; lastKnownFileType = sourcecode.cpp.cpp; name = text_entity.cpp; path = SourceFiles/ui/text/text_entity.cpp; sourceTree = SOURCE_ROOT; };
@@ -372,7 +362,6 @@
 		076B1C5D1CBFC98F002C0BC2 /* overview_layout.cpp */ = {isa = PBXFileReference; fileEncoding = 4; lastKnownFileType = sourcecode.cpp.cpp; name = overview_layout.cpp; path = SourceFiles/overview/overview_layout.cpp; sourceTree = SOURCE_ROOT; };
 		076B1C5E1CBFC98F002C0BC2 /* overview_layout.h */ = {isa = PBXFileReference; fileEncoding = 4; lastKnownFileType = sourcecode.c.h; name = overview_layout.h; path = SourceFiles/overview/overview_layout.h; sourceTree = SOURCE_ROOT; };
 		076B1C621CBFCC53002C0BC2 /* moc_top_bar_widget.cpp */ = {isa = PBXFileReference; fileEncoding = 4; lastKnownFileType = sourcecode.cpp.cpp; name = moc_top_bar_widget.cpp; path = GeneratedFiles/Debug/moc_top_bar_widget.cpp; sourceTree = SOURCE_ROOT; };
->>>>>>> 3b6d0ef7
 		0771C4C94B623FC34BF62983 /* introwidget.cpp */ = {isa = PBXFileReference; lastKnownFileType = sourcecode.cpp.cpp; name = introwidget.cpp; path = SourceFiles/intro/introwidget.cpp; sourceTree = "<absolute>"; };
 		077A4AEC1CA41C38002188D2 /* connection_abstract.cpp */ = {isa = PBXFileReference; fileEncoding = 4; lastKnownFileType = sourcecode.cpp.cpp; name = connection_abstract.cpp; path = SourceFiles/mtproto/connection_abstract.cpp; sourceTree = SOURCE_ROOT; };
 		077A4AED1CA41C38002188D2 /* connection_abstract.h */ = {isa = PBXFileReference; fileEncoding = 4; lastKnownFileType = sourcecode.c.h; name = connection_abstract.h; path = SourceFiles/mtproto/connection_abstract.h; sourceTree = SOURCE_ROOT; };
@@ -1302,11 +1291,7 @@
 		E8C543AB96796ECAA2E65C57 /* Telegram */ = {
 			isa = PBXGroup;
 			children = (
-<<<<<<< HEAD
 				0746AC8D1A28D2D80040AE26 /* Telegram Desktop.entitlements */,
-				07D7EABC1A597DD000838BA2 /* Localizable.strings */,
-=======
->>>>>>> 3b6d0ef7
 				07084684195445A600B5AE3A /* Updater.xcodeproj */,
 				25B08E2869634E9BCBA333A2 /* GeneratedFiles */,
 				73F2E45FDEB381A085D37A49 /* SourceFiles */,
