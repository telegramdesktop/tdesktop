// !$*UTF8*$!
{
	archiveVersion = 1;
	classes = {
	};
	objectVersion = 46;
	objects = {

/* Begin PBXAggregateTarget section */
		07AA07135D01069052F55A12 /* Preprocess */ = {
			isa = PBXAggregateTarget;
			buildConfigurationList = 6CC3B5D2136C7CD6A5CF5A59 /* Build configuration list for PBXNativeTarget "Telegram" */;
			buildPhases = (
				7EF0942E79C014DCEC8976BC /* Qt Preprocessors */,
			);
			dependencies = (
				07C3AF42194CCC510016CFF1 /* PBXTargetDependency */,
			);
			name = Preprocess;
			productName = "Qt Preprocess";
		};
		07C3AF39194CCC310016CFF1 /* Meta Compile */ = {
			isa = PBXAggregateTarget;
			buildConfigurationList = 07C3AF3D194CCC310016CFF1 /* Build configuration list for PBXAggregateTarget "Meta Compile" */;
			buildPhases = (
				07C3AF3B194CCC310016CFF1 /* Meta Lang */,
			);
			dependencies = (
			);
			name = "Meta Compile";
			productName = "Qt Preprocess";
		};
/* End PBXAggregateTarget section */

/* Begin PBXBuildFile section */
		0250AB6761AC71A2E3155EEA /* moc_introphone.cpp in Compile Sources */ = {isa = PBXBuildFile; fileRef = 1B4A65B84270FF2FED008EB6 /* moc_introphone.cpp */; settings = {ATTRIBUTES = (); }; };
		02F93BF511880983D3C57B84 /* dialogswidget.cpp in Compile Sources */ = {isa = PBXBuildFile; fileRef = E466873F01ABA1E55E914489 /* dialogswidget.cpp */; settings = {ATTRIBUTES = (); }; };
		03270F718426CFE84729079E /* flattextarea.cpp in Compile Sources */ = {isa = PBXBuildFile; fileRef = 5C7FD422BBEDA858D7237AE9 /* flattextarea.cpp */; settings = {ATTRIBUTES = (); }; };
		06EABCC49D2EEE4076322BE7 /* moc_facade.cpp in Compile Sources */ = {isa = PBXBuildFile; fileRef = 924D4939FD169BB4B8AEB1C9 /* moc_facade.cpp */; settings = {ATTRIBUTES = (); }; };
		0702E9A51CB8D2A8007A7495 /* serialize_common.cpp in Compile Sources */ = {isa = PBXBuildFile; fileRef = 0702E9A11CB8D2A8007A7495 /* serialize_common.cpp */; };
		0702E9A61CB8D2A8007A7495 /* serialize_document.cpp in Compile Sources */ = {isa = PBXBuildFile; fileRef = 0702E9A31CB8D2A8007A7495 /* serialize_document.cpp */; };
		07080BCF1A43588C00741A51 /* lang_auto.cpp in Compile Sources */ = {isa = PBXBuildFile; fileRef = 07080BCD1A43588C00741A51 /* lang_auto.cpp */; };
		07080BD21A436A5000741A51 /* lang.cpp in Compile Sources */ = {isa = PBXBuildFile; fileRef = 07080BD01A436A5000741A51 /* lang.cpp */; };
		0710C9FE1B0B9376001B4272 /* stickersetbox.cpp in Compile Sources */ = {isa = PBXBuildFile; fileRef = 0710C9FC1B0B9376001B4272 /* stickersetbox.cpp */; };
		0710CA051B0B9404001B4272 /* moc_stickersetbox.cpp in Compile Sources */ = {isa = PBXBuildFile; fileRef = 0710CA041B0B9404001B4272 /* moc_stickersetbox.cpp */; };
		07129D6A1C16D230002DC495 /* auth_key.cpp in Compile Sources */ = {isa = PBXBuildFile; fileRef = 07129D691C16D230002DC495 /* auth_key.cpp */; };
		07129D6E1C16D245002DC495 /* facades.cpp in Compile Sources */ = {isa = PBXBuildFile; fileRef = 07129D6C1C16D245002DC495 /* facades.cpp */; };
		0716C9281D05893900797B22 /* all_files.style in Resources */ = {isa = PBXBuildFile; fileRef = 0716C9251D05893900797B22 /* all_files.style */; };
		0716C9291D05893900797B22 /* basic_types.style in Resources */ = {isa = PBXBuildFile; fileRef = 0716C9261D05893900797B22 /* basic_types.style */; };
		0716C92A1D05893900797B22 /* basic.style in Resources */ = {isa = PBXBuildFile; fileRef = 0716C9271D05893900797B22 /* basic.style */; };
		0716C94A1D0589A700797B22 /* profile_actions_widget.cpp in Compile Sources */ = {isa = PBXBuildFile; fileRef = 0716C92D1D0589A700797B22 /* profile_actions_widget.cpp */; };
		0716C94B1D0589A700797B22 /* profile_block_widget.cpp in Compile Sources */ = {isa = PBXBuildFile; fileRef = 0716C92F1D0589A700797B22 /* profile_block_widget.cpp */; };
		0716C94C1D0589A700797B22 /* profile_cover_drop_area.cpp in Compile Sources */ = {isa = PBXBuildFile; fileRef = 0716C9311D0589A700797B22 /* profile_cover_drop_area.cpp */; };
		0716C94D1D0589A700797B22 /* profile_cover.cpp in Compile Sources */ = {isa = PBXBuildFile; fileRef = 0716C9331D0589A700797B22 /* profile_cover.cpp */; };
		0716C94E1D0589A700797B22 /* profile_fixed_bar.cpp in Compile Sources */ = {isa = PBXBuildFile; fileRef = 0716C9351D0589A700797B22 /* profile_fixed_bar.cpp */; };
		0716C94F1D0589A700797B22 /* profile_info_widget.cpp in Compile Sources */ = {isa = PBXBuildFile; fileRef = 0716C9371D0589A700797B22 /* profile_info_widget.cpp */; };
		0716C9501D0589A700797B22 /* profile_inner_widget.cpp in Compile Sources */ = {isa = PBXBuildFile; fileRef = 0716C9391D0589A700797B22 /* profile_inner_widget.cpp */; };
		0716C9511D0589A700797B22 /* profile_invite_link_widget.cpp in Compile Sources */ = {isa = PBXBuildFile; fileRef = 0716C93B1D0589A700797B22 /* profile_invite_link_widget.cpp */; };
		0716C9521D0589A700797B22 /* profile_members_widget.cpp in Compile Sources */ = {isa = PBXBuildFile; fileRef = 0716C93D1D0589A700797B22 /* profile_members_widget.cpp */; };
		0716C9531D0589A700797B22 /* profile_section_memento.cpp in Compile Sources */ = {isa = PBXBuildFile; fileRef = 0716C93F1D0589A700797B22 /* profile_section_memento.cpp */; };
		0716C9541D0589A700797B22 /* profile_settings_widget.cpp in Compile Sources */ = {isa = PBXBuildFile; fileRef = 0716C9411D0589A700797B22 /* profile_settings_widget.cpp */; };
		0716C9551D0589A700797B22 /* profile_shared_media_widget.cpp in Compile Sources */ = {isa = PBXBuildFile; fileRef = 0716C9431D0589A700797B22 /* profile_shared_media_widget.cpp */; };
		0716C9561D0589A700797B22 /* profile_userpic_button.cpp in Compile Sources */ = {isa = PBXBuildFile; fileRef = 0716C9451D0589A700797B22 /* profile_userpic_button.cpp */; };
		0716C9571D0589A700797B22 /* profile_widget.cpp in Compile Sources */ = {isa = PBXBuildFile; fileRef = 0716C9471D0589A700797B22 /* profile_widget.cpp */; };
		0716C9581D0589A700797B22 /* profile.style in Resources */ = {isa = PBXBuildFile; fileRef = 0716C9491D0589A700797B22 /* profile.style */; };
		0716C95A1D0589B600797B22 /* overview.style in Resources */ = {isa = PBXBuildFile; fileRef = 0716C9591D0589B600797B22 /* overview.style */; };
		0716C95D1D058C1B00797B22 /* report_box.cpp in Compile Sources */ = {isa = PBXBuildFile; fileRef = 0716C95B1D058C1B00797B22 /* report_box.cpp */; };
		0716C9601D058C6600797B22 /* style_profile.cpp in Compile Sources */ = {isa = PBXBuildFile; fileRef = 0716C95E1D058C6600797B22 /* style_profile.cpp */; };
		0716C9701D058C8600797B22 /* moc_profile_actions_widget.cpp in Compile Sources */ = {isa = PBXBuildFile; fileRef = 0716C9631D058C8600797B22 /* moc_profile_actions_widget.cpp */; };
		0716C9711D058C8600797B22 /* moc_profile_block_widget.cpp in Compile Sources */ = {isa = PBXBuildFile; fileRef = 0716C9641D058C8600797B22 /* moc_profile_block_widget.cpp */; };
		0716C9721D058C8600797B22 /* moc_profile_cover.cpp in Compile Sources */ = {isa = PBXBuildFile; fileRef = 0716C9651D058C8600797B22 /* moc_profile_cover.cpp */; };
		0716C9731D058C8600797B22 /* moc_profile_fixed_bar.cpp in Compile Sources */ = {isa = PBXBuildFile; fileRef = 0716C9661D058C8600797B22 /* moc_profile_fixed_bar.cpp */; };
		0716C9741D058C8600797B22 /* moc_profile_inner_widget.cpp in Compile Sources */ = {isa = PBXBuildFile; fileRef = 0716C9671D058C8600797B22 /* moc_profile_inner_widget.cpp */; };
		0716C9751D058C8600797B22 /* moc_profile_members_widget.cpp in Compile Sources */ = {isa = PBXBuildFile; fileRef = 0716C9681D058C8600797B22 /* moc_profile_members_widget.cpp */; };
		0716C9761D058C8600797B22 /* moc_profile_settings_widget.cpp in Compile Sources */ = {isa = PBXBuildFile; fileRef = 0716C9691D058C8600797B22 /* moc_profile_settings_widget.cpp */; };
		0716C9771D058C8600797B22 /* moc_profile_shared_media_widget.cpp in Compile Sources */ = {isa = PBXBuildFile; fileRef = 0716C96A1D058C8600797B22 /* moc_profile_shared_media_widget.cpp */; };
		0716C9781D058C8600797B22 /* moc_profile_widget.cpp in Compile Sources */ = {isa = PBXBuildFile; fileRef = 0716C96B1D058C8600797B22 /* moc_profile_widget.cpp */; };
		0716C97A1D058C8600797B22 /* moc_report_box.cpp in Compile Sources */ = {isa = PBXBuildFile; fileRef = 0716C96D1D058C8600797B22 /* moc_report_box.cpp */; };
		0716C9801D058F2400797B22 /* section_widget.cpp in Compile Sources */ = {isa = PBXBuildFile; fileRef = 0716C97C1D058F2400797B22 /* section_widget.cpp */; };
		0716C9811D058F2400797B22 /* slide_animation.cpp in Compile Sources */ = {isa = PBXBuildFile; fileRef = 0716C97E1D058F2400797B22 /* slide_animation.cpp */; };
		0716C9831D05931400797B22 /* moc_section_widget.cpp in Compile Sources */ = {isa = PBXBuildFile; fileRef = 0716C9821D05931400797B22 /* moc_section_widget.cpp */; };
		0716C9881D0594C000797B22 /* left_outline_button.cpp in Compile Sources */ = {isa = PBXBuildFile; fileRef = 0716C9841D0594C000797B22 /* left_outline_button.cpp */; };
		0716C9891D0594C000797B22 /* round_button.cpp in Compile Sources */ = {isa = PBXBuildFile; fileRef = 0716C9861D0594C000797B22 /* round_button.cpp */; };
		0716C98C1D05950F00797B22 /* observer_peer.cpp in Compile Sources */ = {isa = PBXBuildFile; fileRef = 0716C98A1D05950F00797B22 /* observer_peer.cpp */; };
		0716C9901D05954900797B22 /* observer.cpp in Compile Sources */ = {isa = PBXBuildFile; fileRef = 0716C98D1D05954900797B22 /* observer.cpp */; };
		0716C9991D08225000797B22 /* dialogs_row.cpp in Compile Sources */ = {isa = PBXBuildFile; fileRef = 0716C9971D08225000797B22 /* dialogs_row.cpp */; };
		0716C99A1D08225000797B22 /* dialogs.style in Resources */ = {isa = PBXBuildFile; fileRef = 0716C9981D08225000797B22 /* dialogs.style */; };
		0716C9A01D08251C00797B22 /* style_dialogs.cpp in Compile Sources */ = {isa = PBXBuildFile; fileRef = 0716C99C1D08251C00797B22 /* style_dialogs.cpp */; };
		0716C9A11D08251C00797B22 /* style_history.cpp in Compile Sources */ = {isa = PBXBuildFile; fileRef = 0716C99E1D08251C00797B22 /* style_history.cpp */; };
		0716C9A51D08256C00797B22 /* data_drafts.cpp in Compile Sources */ = {isa = PBXBuildFile; fileRef = 0716C9A31D08256C00797B22 /* data_drafts.cpp */; };
		0716C9A71D08258A00797B22 /* history.style in Resources */ = {isa = PBXBuildFile; fileRef = 0716C9A61D08258A00797B22 /* history.style */; };
		0716C9AA1D0825A800797B22 /* history_down_button.cpp in Compile Sources */ = {isa = PBXBuildFile; fileRef = 0716C9A81D0825A800797B22 /* history_down_button.cpp */; };
		071AD8D21C5E8E6D008C9E90 /* zip.c in Compile Sources */ = {isa = PBXBuildFile; fileRef = 071AD8D11C5E8E6D008C9E90 /* zip.c */; };
		071AD8F81C5E99D6008C9E90 /* ioapi.c in Compile Sources */ = {isa = PBXBuildFile; fileRef = 071AD8F71C5E99D6008C9E90 /* ioapi.c */; };
		0732E4A9199E262300D50FE7 /* overviewwidget.cpp in Compile Sources */ = {isa = PBXBuildFile; fileRef = 0732E4A7199E262300D50FE7 /* overviewwidget.cpp */; };
		0732E4AC199E268A00D50FE7 /* moc_overviewwidget.cpp in Compile Sources */ = {isa = PBXBuildFile; fileRef = 0732E4AB199E268A00D50FE7 /* moc_overviewwidget.cpp */; };
		074756191A1372C600CA07F7 /* moc_basic_types.cpp in Compile Sources */ = {isa = PBXBuildFile; fileRef = 074756181A1372C600CA07F7 /* moc_basic_types.cpp */; };
		0747FF7E1CC6435100096FC3 /* style_basic_types.cpp in Compile Sources */ = {isa = PBXBuildFile; fileRef = 0747FF7A1CC6435100096FC3 /* style_basic_types.cpp */; };
		0747FF7F1CC6435100096FC3 /* style_basic.cpp in Compile Sources */ = {isa = PBXBuildFile; fileRef = 0747FF7C1CC6435100096FC3 /* style_basic.cpp */; };
		0747FF851CC6458B00096FC3 /* numbers.cpp in Compile Sources */ = {isa = PBXBuildFile; fileRef = 0747FF831CC6458B00096FC3 /* numbers.cpp */; };
		074968D01A44D14C00394F46 /* languagebox.cpp in Compile Sources */ = {isa = PBXBuildFile; fileRef = 074968CE1A44D14C00394F46 /* languagebox.cpp */; };
		074968D21A44D1DF00394F46 /* moc_languagebox.cpp in Compile Sources */ = {isa = PBXBuildFile; fileRef = 074968D11A44D1DF00394F46 /* moc_languagebox.cpp */; };
		0749CE69194D723400345D61 /* Images.xcassets in Resources */ = {isa = PBXBuildFile; fileRef = 07C3AF24194335ED0016CFF1 /* Images.xcassets */; };
		074FCB8E19D36851004C6EB2 /* popupmenu.cpp in Compile Sources */ = {isa = PBXBuildFile; fileRef = 074FCB8C19D36851004C6EB2 /* popupmenu.cpp */; };
		074FCB9119D36E60004C6EB2 /* moc_popupmenu.cpp in Compile Sources */ = {isa = PBXBuildFile; fileRef = 074FCB9019D36E60004C6EB2 /* moc_popupmenu.cpp */; };
		0752F8701C2C84470026D0BC /* layout.cpp in Compile Sources */ = {isa = PBXBuildFile; fileRef = 0752F86E1C2C84470026D0BC /* layout.cpp */; };
		07539B1D1A1416AF00083EFC /* moc_history.cpp in Compile Sources */ = {isa = PBXBuildFile; fileRef = 07539B1C1A1416AF00083EFC /* moc_history.cpp */; };
		0755AEDD1AD12A80004D738A /* moc_abstractbox.cpp in Compile Sources */ = {isa = PBXBuildFile; fileRef = 0755AEDA1AD12A80004D738A /* moc_abstractbox.cpp */; };
		0755AEDE1AD12A80004D738A /* moc_intropwdcheck.cpp in Compile Sources */ = {isa = PBXBuildFile; fileRef = 0755AEDB1AD12A80004D738A /* moc_intropwdcheck.cpp */; };
		0755AEDF1AD12A80004D738A /* moc_sessionsbox.cpp in Compile Sources */ = {isa = PBXBuildFile; fileRef = 0755AEDC1AD12A80004D738A /* moc_sessionsbox.cpp */; };
		075CDF6A1D09E2BA009EA100 /* history_service_layout.cpp in Compile Sources */ = {isa = PBXBuildFile; fileRef = 075CDF681D09E2BA009EA100 /* history_service_layout.cpp */; };
		075CDF6E1D09E2D0009EA100 /* data_abstract_structure.cpp in Compile Sources */ = {isa = PBXBuildFile; fileRef = 075CDF6C1D09E2D0009EA100 /* data_abstract_structure.cpp */; };
		075FEBEC1C82336D0003ECA3 /* shortcuts.cpp in Compile Sources */ = {isa = PBXBuildFile; fileRef = 075FEBEA1C82336D0003ECA3 /* shortcuts.cpp */; };
		0764D55A1ABAD6F900FBFEED /* apiwrap.cpp in Compile Sources */ = {isa = PBXBuildFile; fileRef = 0764D5581ABAD6F900FBFEED /* apiwrap.cpp */; };
		0764D55D1ABAD71B00FBFEED /* moc_apiwrap.cpp in Compile Sources */ = {isa = PBXBuildFile; fileRef = 0764D55C1ABAD71B00FBFEED /* moc_apiwrap.cpp */; };
		076B1C4D1CBFBF59002C0BC2 /* text_block.cpp in Compile Sources */ = {isa = PBXBuildFile; fileRef = 076B1C491CBFBF59002C0BC2 /* text_block.cpp */; };
		076B1C4E1CBFBF59002C0BC2 /* text_entity.cpp in Compile Sources */ = {isa = PBXBuildFile; fileRef = 076B1C4B1CBFBF59002C0BC2 /* text_entity.cpp */; };
		076B1C541CBFC6F2002C0BC2 /* click_handler_types.cpp in Compile Sources */ = {isa = PBXBuildFile; fileRef = 076B1C501CBFC6F2002C0BC2 /* click_handler_types.cpp */; };
		076B1C551CBFC6F2002C0BC2 /* click_handler.cpp in Compile Sources */ = {isa = PBXBuildFile; fileRef = 076B1C521CBFC6F2002C0BC2 /* click_handler.cpp */; };
		076B1C5B1CBFC8F1002C0BC2 /* top_bar_widget.cpp in Compile Sources */ = {isa = PBXBuildFile; fileRef = 076B1C591CBFC8F1002C0BC2 /* top_bar_widget.cpp */; };
		076B1C5F1CBFC98F002C0BC2 /* overview_layout.cpp in Compile Sources */ = {isa = PBXBuildFile; fileRef = 076B1C5D1CBFC98F002C0BC2 /* overview_layout.cpp */; };
		076B1C631CBFCC53002C0BC2 /* moc_top_bar_widget.cpp in Compile Sources */ = {isa = PBXBuildFile; fileRef = 076B1C621CBFCC53002C0BC2 /* moc_top_bar_widget.cpp */; };
		076C51D41CE205120038F22A /* field_autocomplete.cpp in Compile Sources */ = {isa = PBXBuildFile; fileRef = 076C51D21CE205120038F22A /* field_autocomplete.cpp */; };
		076C51D71CE2069F0038F22A /* moc_field_autocomplete.cpp in Compile Sources */ = {isa = PBXBuildFile; fileRef = 076C51D61CE2069F0038F22A /* moc_field_autocomplete.cpp */; };
		077A4AF71CA41C38002188D2 /* connection_abstract.cpp in Compile Sources */ = {isa = PBXBuildFile; fileRef = 077A4AEC1CA41C38002188D2 /* connection_abstract.cpp */; };
		077A4AF81CA41C38002188D2 /* connection_auto.cpp in Compile Sources */ = {isa = PBXBuildFile; fileRef = 077A4AEE1CA41C38002188D2 /* connection_auto.cpp */; };
		077A4AF91CA41C38002188D2 /* connection_http.cpp in Compile Sources */ = {isa = PBXBuildFile; fileRef = 077A4AF01CA41C38002188D2 /* connection_http.cpp */; };
		077A4AFA1CA41C38002188D2 /* connection_tcp.cpp in Compile Sources */ = {isa = PBXBuildFile; fileRef = 077A4AF21CA41C38002188D2 /* connection_tcp.cpp */; };
		077A4AFC1CA41C38002188D2 /* rsa_public_key.cpp in Compile Sources */ = {isa = PBXBuildFile; fileRef = 077A4AF51CA41C38002188D2 /* rsa_public_key.cpp */; };
		077A4B031CA41EE2002188D2 /* moc_connection_abstract.cpp in Compile Sources */ = {isa = PBXBuildFile; fileRef = 077A4AFF1CA41EE2002188D2 /* moc_connection_abstract.cpp */; };
		077A4B041CA41EE2002188D2 /* moc_connection_auto.cpp in Compile Sources */ = {isa = PBXBuildFile; fileRef = 077A4B001CA41EE2002188D2 /* moc_connection_auto.cpp */; };
		077A4B051CA41EE2002188D2 /* moc_connection_http.cpp in Compile Sources */ = {isa = PBXBuildFile; fileRef = 077A4B011CA41EE2002188D2 /* moc_connection_http.cpp */; };
		077A4B061CA41EE2002188D2 /* moc_connection_tcp.cpp in Compile Sources */ = {isa = PBXBuildFile; fileRef = 077A4B021CA41EE2002188D2 /* moc_connection_tcp.cpp */; };
		078500341CC94D1900168DBB /* style_core_color.cpp in Compile Sources */ = {isa = PBXBuildFile; fileRef = 0785002C1CC94D1900168DBB /* style_core_color.cpp */; };
		078500351CC94D1900168DBB /* style_core_font.cpp in Compile Sources */ = {isa = PBXBuildFile; fileRef = 0785002E1CC94D1900168DBB /* style_core_font.cpp */; };
		078500361CC94D1900168DBB /* style_core_icon.cpp in Compile Sources */ = {isa = PBXBuildFile; fileRef = 078500301CC94D1900168DBB /* style_core_icon.cpp */; };
		078500371CC94D1900168DBB /* style_core_types.cpp in Compile Sources */ = {isa = PBXBuildFile; fileRef = 078500321CC94D1900168DBB /* style_core_types.cpp */; };
		0785003A1CC94D9600168DBB /* style_overview.cpp in Compile Sources */ = {isa = PBXBuildFile; fileRef = 078500381CC94D9600168DBB /* style_overview.cpp */; };
		078A2FCA1A811C5900CCC7A0 /* moc_backgroundbox.cpp in Compile Sources */ = {isa = PBXBuildFile; fileRef = 078A2FC91A811C5900CCC7A0 /* moc_backgroundbox.cpp */; };
		078A2FCD1A811CA600CCC7A0 /* backgroundbox.cpp in Compile Sources */ = {isa = PBXBuildFile; fileRef = 078A2FCB1A811CA600CCC7A0 /* backgroundbox.cpp */; };
		07A69332199277BA0099CB9F /* mediaview.cpp in Compile Sources */ = {isa = PBXBuildFile; fileRef = 07A69330199277BA0099CB9F /* mediaview.cpp */; };
		07A6933519927B160099CB9F /* moc_mediaview.cpp in Compile Sources */ = {isa = PBXBuildFile; fileRef = 07A6933419927B160099CB9F /* moc_mediaview.cpp */; };
		07AF95F41AFD03B90060B057 /* qrc_telegram_emojis.cpp in Compile Sources */ = {isa = PBXBuildFile; fileRef = 07AF95F21AFD03B90060B057 /* qrc_telegram_emojis.cpp */; };
		07AF95F51AFD03B90060B057 /* qrc_telegram_mac.cpp in Compile Sources */ = {isa = PBXBuildFile; fileRef = 07AF95F31AFD03B90060B057 /* qrc_telegram_mac.cpp */; };
		07B604321B46A0EC00CA29FE /* playerwidget.cpp in Compile Sources */ = {isa = PBXBuildFile; fileRef = 07B604301B46A0EC00CA29FE /* playerwidget.cpp */; };
		07B604351B46A20900CA29FE /* moc_playerwidget.cpp in Compile Sources */ = {isa = PBXBuildFile; fileRef = 07B604341B46A20900CA29FE /* moc_playerwidget.cpp */; };
		07B817091CB9A235006F7869 /* dialogs_indexed_list.cpp in Compile Sources */ = {isa = PBXBuildFile; fileRef = 07B817021CB9A235006F7869 /* dialogs_indexed_list.cpp */; };
		07B8170A1CB9A235006F7869 /* dialogs_layout.cpp in Compile Sources */ = {isa = PBXBuildFile; fileRef = 07B817041CB9A235006F7869 /* dialogs_layout.cpp */; };
		07B8170B1CB9A235006F7869 /* dialogs_list.cpp in Compile Sources */ = {isa = PBXBuildFile; fileRef = 07B817061CB9A235006F7869 /* dialogs_list.cpp */; };
		07BE850F1A2093C9008ACB9F /* localstorage.cpp in Compile Sources */ = {isa = PBXBuildFile; fileRef = 07BE850D1A2093C9008ACB9F /* localstorage.cpp */; };
		07BE85121A20961F008ACB9F /* moc_localstorage.cpp in Compile Sources */ = {isa = PBXBuildFile; fileRef = 07BE85111A20961F008ACB9F /* moc_localstorage.cpp */; };
		07C7596F1B1F7E0000662169 /* autoupdater.cpp in Compile Sources */ = {isa = PBXBuildFile; fileRef = 07C7596D1B1F7E0000662169 /* autoupdater.cpp */; };
		07C759721B1F7E2800662169 /* moc_autoupdater.cpp in Compile Sources */ = {isa = PBXBuildFile; fileRef = 07C759711B1F7E2800662169 /* moc_autoupdater.cpp */; };
		07C8FE011CB66D97007A8702 /* inline_bot_layout_internal.cpp in Compile Sources */ = {isa = PBXBuildFile; fileRef = 07C8FDF91CB66D97007A8702 /* inline_bot_layout_internal.cpp */; };
		07C8FE021CB66D97007A8702 /* inline_bot_layout_item.cpp in Compile Sources */ = {isa = PBXBuildFile; fileRef = 07C8FDFB1CB66D97007A8702 /* inline_bot_layout_item.cpp */; };
		07C8FE031CB66D97007A8702 /* inline_bot_result.cpp in Compile Sources */ = {isa = PBXBuildFile; fileRef = 07C8FDFD1CB66D97007A8702 /* inline_bot_result.cpp */; };
		07C8FE041CB66D97007A8702 /* inline_bot_send_data.cpp in Compile Sources */ = {isa = PBXBuildFile; fileRef = 07C8FDFF1CB66D97007A8702 /* inline_bot_send_data.cpp */; };
		07C8FE0E1CB80890007A8702 /* toast_manager.cpp in Compile Sources */ = {isa = PBXBuildFile; fileRef = 07C8FE081CB80890007A8702 /* toast_manager.cpp */; };
		07C8FE0F1CB80890007A8702 /* toast_widget.cpp in Compile Sources */ = {isa = PBXBuildFile; fileRef = 07C8FE0A1CB80890007A8702 /* toast_widget.cpp */; };
		07C8FE101CB80890007A8702 /* toast.cpp in Compile Sources */ = {isa = PBXBuildFile; fileRef = 07C8FE0C1CB80890007A8702 /* toast.cpp */; };
		07C8FE121CB80915007A8702 /* moc_toast_manager.cpp in Compile Sources */ = {isa = PBXBuildFile; fileRef = 07C8FE111CB80915007A8702 /* moc_toast_manager.cpp */; };
		07CAACD81AEA64F00058E508 /* AudioUnit.framework in Link Binary With Libraries */ = {isa = PBXBuildFile; fileRef = 07CAACD71AEA64F00058E508 /* AudioUnit.framework */; };
		07D7034B19B8755A00C4EED2 /* audio.cpp in Compile Sources */ = {isa = PBXBuildFile; fileRef = 07D7034919B8755A00C4EED2 /* audio.cpp */; };
		07D703BB19B88FB900C4EED2 /* moc_audio.cpp in Compile Sources */ = {isa = PBXBuildFile; fileRef = 07D703BA19B88FB900C4EED2 /* moc_audio.cpp */; };
		07D7EABA1A597DD000838BA2 /* Localizable.strings in Resources */ = {isa = PBXBuildFile; fileRef = 07D7EABC1A597DD000838BA2 /* Localizable.strings */; };
		07D8509419F5C97E00623D75 /* core_types.cpp in Compile Sources */ = {isa = PBXBuildFile; fileRef = 07D8509219F5C97E00623D75 /* core_types.cpp */; };
		07D8509519F5C97E00623D75 /* scheme_auto.cpp in Compile Sources */ = {isa = PBXBuildFile; fileRef = 07D8509319F5C97E00623D75 /* scheme_auto.cpp */; };
		07D8509919F8320900623D75 /* usernamebox.cpp in Compile Sources */ = {isa = PBXBuildFile; fileRef = 07D8509719F8320900623D75 /* usernamebox.cpp */; };
		07D8510819F8340A00623D75 /* moc_usernamebox.cpp in Compile Sources */ = {isa = PBXBuildFile; fileRef = 07D8510719F8340A00623D75 /* moc_usernamebox.cpp */; };
		07DB67471AD07C4F00A51329 /* structs.cpp in Compile Sources */ = {isa = PBXBuildFile; fileRef = 07DB67451AD07C4F00A51329 /* structs.cpp */; };
		07DB674D1AD07C9200A51329 /* abstractbox.cpp in Compile Sources */ = {isa = PBXBuildFile; fileRef = 07DB67491AD07C9200A51329 /* abstractbox.cpp */; };
		07DB674E1AD07C9200A51329 /* sessionsbox.cpp in Compile Sources */ = {isa = PBXBuildFile; fileRef = 07DB674B1AD07C9200A51329 /* sessionsbox.cpp */; };
		07DB67511AD07CB800A51329 /* intropwdcheck.cpp in Compile Sources */ = {isa = PBXBuildFile; fileRef = 07DB674F1AD07CB800A51329 /* intropwdcheck.cpp */; };
		07DE92A01AA4923300A18F6F /* passcodewidget.cpp in Compile Sources */ = {isa = PBXBuildFile; fileRef = 07DE929F1AA4923200A18F6F /* passcodewidget.cpp */; };
		07DE92A71AA4925B00A18F6F /* autolockbox.cpp in Compile Sources */ = {isa = PBXBuildFile; fileRef = 07DE92A31AA4925B00A18F6F /* autolockbox.cpp */; };
		07DE92A81AA4925B00A18F6F /* passcodebox.cpp in Compile Sources */ = {isa = PBXBuildFile; fileRef = 07DE92A51AA4925B00A18F6F /* passcodebox.cpp */; };
		07DE92AA1AA4928200A18F6F /* moc_autolockbox.cpp in Compile Sources */ = {isa = PBXBuildFile; fileRef = 07DE92A91AA4928200A18F6F /* moc_autolockbox.cpp */; };
		07DE92AD1AA4928B00A18F6F /* moc_passcodebox.cpp in Compile Sources */ = {isa = PBXBuildFile; fileRef = 07DE92AB1AA4928B00A18F6F /* moc_passcodebox.cpp */; };
		07DE92AE1AA4928B00A18F6F /* moc_passcodewidget.cpp in Compile Sources */ = {isa = PBXBuildFile; fileRef = 07DE92AC1AA4928B00A18F6F /* moc_passcodewidget.cpp */; };
		07E1B1911D12DB3F00722BC7 /* main_window_mac.mm in Compile Sources */ = {isa = PBXBuildFile; fileRef = 07E1B1901D12DB3F00722BC7 /* main_window_mac.mm */; };
		07E1B1931D12DED700722BC7 /* moc_main_window_mac.cpp in Compile Sources */ = {isa = PBXBuildFile; fileRef = 07E1B1921D12DED700722BC7 /* moc_main_window_mac.cpp */; };
		07E1B1961D12DFD200722BC7 /* main_window.cpp in Compile Sources */ = {isa = PBXBuildFile; fileRef = 07E1B1941D12DFD200722BC7 /* main_window.cpp */; };
		07E1B1AA1D18479500722BC7 /* inner_dropdown.cpp in Compile Sources */ = {isa = PBXBuildFile; fileRef = 07E1B1A81D18479500722BC7 /* inner_dropdown.cpp */; };
		07E1B1AD1D1847C400722BC7 /* moc_inner_dropdown.cpp in Compile Sources */ = {isa = PBXBuildFile; fileRef = 07E1B1AC1D1847C400722BC7 /* moc_inner_dropdown.cpp */; };
		07E373941CBBC11000934F77 /* peer_avatar_button.cpp in Compile Sources */ = {isa = PBXBuildFile; fileRef = 07E373921CBBC11000934F77 /* peer_avatar_button.cpp */; };
		0CB7DE9A54CC9BF86FB7B5CA /* facade.cpp in Compile Sources */ = {isa = PBXBuildFile; fileRef = 6D50D70712776D7ED3B00E5C /* facade.cpp */; settings = {ATTRIBUTES = (); }; };
		0F7872E39EA570249D420912 /* moc_introwidget.cpp in Compile Sources */ = {isa = PBXBuildFile; fileRef = A37C7E516201B0264A4CDA38 /* moc_introwidget.cpp */; settings = {ATTRIBUTES = (); }; };
		113AA97DEE7847C7D2DCFF71 /* logs.cpp in Compile Sources */ = {isa = PBXBuildFile; fileRef = 974DB34EEB8F83B91614C0B0 /* logs.cpp */; settings = {ATTRIBUTES = (); }; };
		1299DDAE203A7EDFED9F5D6B /* main.cpp in Compile Sources */ = {isa = PBXBuildFile; fileRef = 5271C394C1E7646D117CE67E /* main.cpp */; settings = {ATTRIBUTES = (); }; };
		15364689D2AB5A30E87A689F /* Security.framework in Link Binary With Libraries */ = {isa = PBXBuildFile; fileRef = 205259EEEE2BADA5E64741E3 /* Security.framework */; };
		19A66ECD6EE2F8356F27D32D /* layerwidget.cpp in Compile Sources */ = {isa = PBXBuildFile; fileRef = 5A9B4C6C59856143F3D0DE53 /* layerwidget.cpp */; settings = {ATTRIBUTES = (); }; };
		1A681B886F50EE30FBE62B4B /* Qt5PrintSupport in Link Binary With Libraries */ = {isa = PBXBuildFile; fileRef = DBF506D10449BFABD45B82DA /* Qt5PrintSupport */; };
		1BB705CDB741E2B7450201A5 /* Cocoa.framework in Link Binary With Libraries */ = {isa = PBXBuildFile; fileRef = AEA456A2F75ED9F5CDA7BCBE /* Cocoa.framework */; };
		1BD711B4C358EA7D727BF358 /* moc_flatcheckbox.cpp in Compile Sources */ = {isa = PBXBuildFile; fileRef = 58E05D0B8B104D83F43F9859 /* moc_flatcheckbox.cpp */; settings = {ATTRIBUTES = (); }; };
		1DF53374E3B6A31661548D08 /* historywidget.cpp in Compile Sources */ = {isa = PBXBuildFile; fileRef = A83D2C19F756D3371E5999A8 /* historywidget.cpp */; settings = {ATTRIBUTES = (); }; };
		26A81090DC8B5BCF7278FDFF /* qrc_telegram.cpp in Compile Sources */ = {isa = PBXBuildFile; fileRef = D6FF6676816C4E374D374060 /* qrc_telegram.cpp */; settings = {ATTRIBUTES = (); }; };
		298BFAB73BF182297584F96F /* contactsbox.cpp in Compile Sources */ = {isa = PBXBuildFile; fileRef = 8C800AAC9549E6E9E7046BED /* contactsbox.cpp */; settings = {ATTRIBUTES = (); }; };
		2A500B102B7CE80F3EB6E13E /* moc_file_download.cpp in Compile Sources */ = {isa = PBXBuildFile; fileRef = 5591A965D1DC024FBDB40151 /* moc_file_download.cpp */; settings = {ATTRIBUTES = (); }; };
		2EF5D0AC9A18F9FE9B8A1ACA /* moc_introsignup.cpp in Compile Sources */ = {isa = PBXBuildFile; fileRef = 58A7114F60E7D09E73283983 /* moc_introsignup.cpp */; settings = {ATTRIBUTES = (); }; };
		328FD74542F6E2C873EE4D4B /* ApplicationServices.framework in Link Binary With Libraries */ = {isa = PBXBuildFile; fileRef = DFD7912080BC557230093752 /* ApplicationServices.framework */; };
		352349751855EF76DECA4D60 /* moc_historywidget.cpp in Compile Sources */ = {isa = PBXBuildFile; fileRef = 2C99425D7670941EAF07B453 /* moc_historywidget.cpp */; settings = {ATTRIBUTES = (); }; };
		35A1A39F8EAB37889EB3D397 /* CoreAudio.framework in Link Binary With Libraries */ = {isa = PBXBuildFile; fileRef = BEF9DFDA6822604126A7E233 /* CoreAudio.framework */; };
		37A3C6C782A0E4BC7B09536B /* langloaderplain.cpp in Compile Sources */ = {isa = PBXBuildFile; fileRef = AF5776B0652744978B7DF6D3 /* langloaderplain.cpp */; settings = {ATTRIBUTES = (); }; };
		3AA6E7264581F82856FB37F7 /* text.cpp in Compile Sources */ = {isa = PBXBuildFile; fileRef = 135FD3715BFDC50AD7B00E04 /* text.cpp */; settings = {ATTRIBUTES = (); }; };
		3ABE4F9B2264F770D944106D /* emojibox.cpp in Compile Sources */ = {isa = PBXBuildFile; fileRef = 0ECF1EB9BF3786A16731F685 /* emojibox.cpp */; settings = {ATTRIBUTES = (); }; };
		3F6EB1F5B98E704960FEA686 /* moc_scrollarea.cpp in Compile Sources */ = {isa = PBXBuildFile; fileRef = 8918F4B71ED5FC138AFD3F70 /* moc_scrollarea.cpp */; settings = {ATTRIBUTES = (); }; };
		4078D5D614EB3ECF7F1848C7 /* basic_types.cpp in Compile Sources */ = {isa = PBXBuildFile; fileRef = 7D075A915E8739C1B6BC5F43 /* basic_types.cpp */; settings = {ATTRIBUTES = (); }; };
		4426AF526AAD86D6F73CE36F /* addcontactbox.cpp in Compile Sources */ = {isa = PBXBuildFile; fileRef = 7CA6945B22800A0F30B75DA5 /* addcontactbox.cpp */; settings = {ATTRIBUTES = (); }; };
		48D8FC93AA8FF5D184649F49 /* localimageloader.cpp in Compile Sources */ = {isa = PBXBuildFile; fileRef = 5A7F88F9C7F08D3DDE6EEF6B /* localimageloader.cpp */; settings = {ATTRIBUTES = (); }; };
		496FD9CEEB508016AFB9F928 /* qico in Link Binary With Libraries */ = {isa = PBXBuildFile; fileRef = 8F500B5166907B6D9A7C3E3D /* qico */; };
		4978DE680549639AE9AA9CA6 /* introsignup.cpp in Compile Sources */ = {isa = PBXBuildFile; fileRef = A9FF4818C6775109B3DBFA18 /* introsignup.cpp */; settings = {ATTRIBUTES = (); }; };
		49C3C1BF153F7FC078A25CE4 /* moc_downloadpathbox.cpp in Compile Sources */ = {isa = PBXBuildFile; fileRef = 6532A0DC7EFE446967682E83 /* moc_downloadpathbox.cpp */; settings = {ATTRIBUTES = (); }; };
		4B0036C794BEA27AF9419768 /* moc_layerwidget.cpp in Compile Sources */ = {isa = PBXBuildFile; fileRef = 1FE45A67215BEA2434F588E8 /* moc_layerwidget.cpp */; settings = {ATTRIBUTES = (); }; };
		4BF3F8D0797BC8A0C1FAD13C /* introphone.cpp in Compile Sources */ = {isa = PBXBuildFile; fileRef = 61C679D8B4B332026BD34200 /* introphone.cpp */; settings = {ATTRIBUTES = (); }; };
		4EB68D0C8182BCE33529C421 /* AudioToolbox.framework in Link Binary With Libraries */ = {isa = PBXBuildFile; fileRef = 3C44131FDCFEF4396B9EA2BA /* AudioToolbox.framework */; };
		4F27F5F76AA3F78C8CA27339 /* moc_introcode.cpp in Compile Sources */ = {isa = PBXBuildFile; fileRef = 8B98A212C068D6CC7CE73CAA /* moc_introcode.cpp */; settings = {ATTRIBUTES = (); }; };
		4FEA8F51B7BC7CAC71347A1A /* connectionbox.cpp in Compile Sources */ = {isa = PBXBuildFile; fileRef = 51355181C0E6689B0B764543 /* connectionbox.cpp */; settings = {ATTRIBUTES = (); }; };
		5058CB9D7BFFCE9F404A3700 /* Qt5Network in Link Binary With Libraries */ = {isa = PBXBuildFile; fileRef = 6700DD555BF1C0FC338FB959 /* Qt5Network */; };
		565F748438E6CE0148C54AFE /* moc_flatinput.cpp in Compile Sources */ = {isa = PBXBuildFile; fileRef = 1E5EEB5782B6357057356F9E /* moc_flatinput.cpp */; settings = {ATTRIBUTES = (); }; };
		5CE57D44510AB2A11886AB52 /* title.cpp in Compile Sources */ = {isa = PBXBuildFile; fileRef = 2BB2A1BB8DB0993F78F4E3C7 /* title.cpp */; settings = {ATTRIBUTES = (); }; };
		5FC914F652D1B16FDA8F0634 /* moc_contactsbox.cpp in Compile Sources */ = {isa = PBXBuildFile; fileRef = 26083D8E535AFF927591E1A5 /* moc_contactsbox.cpp */; settings = {ATTRIBUTES = (); }; };
		60CB4898955209B665E7B07D /* moc_twidget.cpp in Compile Sources */ = {isa = PBXBuildFile; fileRef = 55A654A2EE8554FF062742B8 /* moc_twidget.cpp */; settings = {ATTRIBUTES = (); }; };
		668DDDA0C55405E7FCFD6CA5 /* CoreServices.framework in Link Binary With Libraries */ = {isa = PBXBuildFile; fileRef = 9742F24EE18EA44D52824F1E /* CoreServices.framework */; };
		68FFEB7CA30BF0149161B809 /* mainwindow.cpp in Compile Sources */ = {isa = PBXBuildFile; fileRef = CA56ACFB53D87637192CC9B2 /* mainwindow.cpp */; settings = {ATTRIBUTES = (); }; };
		6A8BC88AB464B92706EFE6FF /* moc_countryinput.cpp in Compile Sources */ = {isa = PBXBuildFile; fileRef = 9D9F4744B2F9FF22569D4535 /* moc_countryinput.cpp */; settings = {ATTRIBUTES = (); }; };
		6C79FBC5CFA36AC3EA6ABBD4 /* moc_dropdown.cpp in Compile Sources */ = {isa = PBXBuildFile; fileRef = AC9B5F6FB4B984C8D76F7AE2 /* moc_dropdown.cpp */; settings = {ATTRIBUTES = (); }; };
		6E4DB0CBEF415196AFD4149F /* fileuploader.cpp in Compile Sources */ = {isa = PBXBuildFile; fileRef = 9B36BB8C5B8CA7B07F3F35F0 /* fileuploader.cpp */; settings = {ATTRIBUTES = (); }; };
		6EF5A4ECC0EF19EA016EBA3E /* dropdown.cpp in Compile Sources */ = {isa = PBXBuildFile; fileRef = 710C982FC773400941B3AFBC /* dropdown.cpp */; settings = {ATTRIBUTES = (); }; };
		700925F3B2C6163D38140CEA /* history.cpp in Compile Sources */ = {isa = PBXBuildFile; fileRef = 26B83A58EE268598E703875D /* history.cpp */; settings = {ATTRIBUTES = (); }; };
		7062978F12EEA525893A5E6F /* moc_aboutbox.cpp in Compile Sources */ = {isa = PBXBuildFile; fileRef = 9A69B711DE4B9C89BA803750 /* moc_aboutbox.cpp */; settings = {ATTRIBUTES = (); }; };
		74343521EECC740F777DAFE6 /* pspecific_mac.cpp in Compile Sources */ = {isa = PBXBuildFile; fileRef = F4EECA1187A744AEF5165243 /* pspecific_mac.cpp */; settings = {ATTRIBUTES = (); }; };
		77B998AC22A13EF3DDEE07AC /* photocropbox.cpp in Compile Sources */ = {isa = PBXBuildFile; fileRef = E908A6C86F93FA27DF70866C /* photocropbox.cpp */; settings = {ATTRIBUTES = (); }; };
		77DA1217B595B799FB72CDDA /* flatinput.cpp in Compile Sources */ = {isa = PBXBuildFile; fileRef = 9AB1479D7D63386FD2046620 /* flatinput.cpp */; settings = {ATTRIBUTES = (); }; };
		7BEFA1D273AD62772AA33D73 /* app.cpp in Compile Sources */ = {isa = PBXBuildFile; fileRef = 06E379415713F34B83F99C35 /* app.cpp */; settings = {ATTRIBUTES = (); }; };
		7C2B2DEE467A4C4679F1C3C9 /* filedialog.cpp in Compile Sources */ = {isa = PBXBuildFile; fileRef = DE4C0E3685DDAE58F9397B13 /* filedialog.cpp */; settings = {ATTRIBUTES = (); }; };
		7CA5405B8503BFFC60932D2B /* qicns in Link Binary With Libraries */ = {isa = PBXBuildFile; fileRef = 31120EDB269DFF13E1D49847 /* qicns */; };
		7F76437B577F737145996DC3 /* qtga in Link Binary With Libraries */ = {isa = PBXBuildFile; fileRef = DCEFD9167C239650120B0145 /* qtga */; };
		822C2860FBFAF3EAE42C5A3F /* moc_fileuploader.cpp in Compile Sources */ = {isa = PBXBuildFile; fileRef = 3D54A9F3266BB8739520E3FB /* moc_fileuploader.cpp */; settings = {ATTRIBUTES = (); }; };
		832C50BFD7D09AF042A51D4F /* flatbutton.cpp in Compile Sources */ = {isa = PBXBuildFile; fileRef = F1A04BDB750C2AE652797B04 /* flatbutton.cpp */; settings = {ATTRIBUTES = (); }; };
		8771A8C96E9C391044035D99 /* OpenGL.framework in Link Binary With Libraries */ = {isa = PBXBuildFile; fileRef = D4B32C2222F82AC56BADEB21 /* OpenGL.framework */; };
		8883FF366F2623E89D90A9E6 /* qgenericbearer in Link Binary With Libraries */ = {isa = PBXBuildFile; fileRef = 9A55B8F7C143D66AD9EAE304 /* qgenericbearer */; };
		8B22E794EFF0EAFF964A3043 /* introstart.cpp in Compile Sources */ = {isa = PBXBuildFile; fileRef = C34459FA465B57DF4DB80D12 /* introstart.cpp */; settings = {ATTRIBUTES = (); }; };
		8B71D1C7BB9DCEE6511219C2 /* moc_flatlabel.cpp in Compile Sources */ = {isa = PBXBuildFile; fileRef = 2181F5E34DE0A4B2F811E2E2 /* moc_flatlabel.cpp */; settings = {ATTRIBUTES = (); }; };
		8D267F2E4776F0ECA2F49DC8 /* IOKit.framework in Link Binary With Libraries */ = {isa = PBXBuildFile; fileRef = A1A67BEAA744704B29168D39 /* IOKit.framework */; };
		8D33FE22B9BBADC7FA46C15B /* qtharfbuzzng in Link Binary With Libraries */ = {isa = PBXBuildFile; fileRef = D6193B79CECC9DD0142D1200 /* qtharfbuzzng */; };
		8E26A0653012B8E8C3E865EC /* application.cpp in Compile Sources */ = {isa = PBXBuildFile; fileRef = C20F9DD8C7B031B8E20D5653 /* application.cpp */; settings = {ATTRIBUTES = (); }; };
		8F65F0D95B1F0CEB859F2FB3 /* boxshadow.cpp in Compile Sources */ = {isa = PBXBuildFile; fileRef = 08A7682548FB7E671FF03822 /* boxshadow.cpp */; settings = {ATTRIBUTES = (); }; };
		8F6F5D7F82036331E8C6DAE6 /* moc_connection.cpp in Compile Sources */ = {isa = PBXBuildFile; fileRef = B714EA71A09A832FAA846A0A /* moc_connection.cpp */; settings = {ATTRIBUTES = (); }; };
		90085DF442550A0845D5AF37 /* style_core.cpp in Compile Sources */ = {isa = PBXBuildFile; fileRef = 420A06A32B66D250142B4B6D /* style_core.cpp */; settings = {ATTRIBUTES = (); }; };
		9357E7B12AD6D88B157ACA05 /* introcode.cpp in Compile Sources */ = {isa = PBXBuildFile; fileRef = A0090709DE1B155085362C36 /* introcode.cpp */; settings = {ATTRIBUTES = (); }; };
		9809A3AF1946D51ACB41D716 /* moc_photocropbox.cpp in Compile Sources */ = {isa = PBXBuildFile; fileRef = AF61D864B8C444ADD4E1B391 /* moc_photocropbox.cpp */; settings = {ATTRIBUTES = (); }; };
		98E4F55DB5D8E64AB9F08C83 /* moc_localimageloader.cpp in Compile Sources */ = {isa = PBXBuildFile; fileRef = 1D7899ACAA9F973CADFA34C1 /* moc_localimageloader.cpp */; settings = {ATTRIBUTES = (); }; };
		99F0A9B2AFE5ABDCBFC04510 /* rpc_sender.cpp in Compile Sources */ = {isa = PBXBuildFile; fileRef = 89F92B278CA31C393E245056 /* rpc_sender.cpp */; settings = {ATTRIBUTES = (); }; };
		9A0D5DDC7816FC2538EB6A96 /* moc_mainwindow.cpp in Compile Sources */ = {isa = PBXBuildFile; fileRef = 6B46A0EE3C3B9D3B5A24946E /* moc_mainwindow.cpp */; settings = {ATTRIBUTES = (); }; };
		9A523F51135FD4E2464673A6 /* moc_session.cpp in Compile Sources */ = {isa = PBXBuildFile; fileRef = 63AF8520023B4EA40306CB03 /* moc_session.cpp */; settings = {ATTRIBUTES = (); }; };
		9D294F23E02CFDF22C288382 /* moc_emojibox.cpp in Compile Sources */ = {isa = PBXBuildFile; fileRef = 0C0DC15EB416789673526AA5 /* moc_emojibox.cpp */; settings = {ATTRIBUTES = (); }; };
		9F33AC0693BC81B27D8F518D /* Qt5Gui in Link Binary With Libraries */ = {isa = PBXBuildFile; fileRef = 04391BE7A8B9D811E255100A /* Qt5Gui */; };
		A0A6B97F7DBEC81004EC9461 /* confirmbox.cpp in Compile Sources */ = {isa = PBXBuildFile; fileRef = 6610564B876E47D289A596DB /* confirmbox.cpp */; settings = {ATTRIBUTES = (); }; };
		A24E4B5B683764E07683ECEC /* moc_mainwidget.cpp in Compile Sources */ = {isa = PBXBuildFile; fileRef = 3A220FD1AE5AD9FE3DC073A4 /* moc_mainwidget.cpp */; settings = {ATTRIBUTES = (); }; };
		A297B1E3CE33CC501DFEDB6E /* session.cpp in Compile Sources */ = {isa = PBXBuildFile; fileRef = 0FBED3C6654EA3753EB39831 /* session.cpp */; settings = {ATTRIBUTES = (); }; };
		A3F8F2284013928A02AE5C38 /* qwbmp in Link Binary With Libraries */ = {isa = PBXBuildFile; fileRef = 8CF51323544B886B8F4A2232 /* qwbmp */; };
		A469EC9C4C367E0B773A9BB7 /* moc_settingswidget.cpp in Compile Sources */ = {isa = PBXBuildFile; fileRef = 93AFE74928551FC3D7E8390B /* moc_settingswidget.cpp */; settings = {ATTRIBUTES = (); }; };
		A9563D9C9FD0D76FAAF1CA96 /* qdds in Link Binary With Libraries */ = {isa = PBXBuildFile; fileRef = D3D1BE0BEA3AEE0551AD39AC /* qdds */; };
		AC6C131416AEC557C854BA70 /* moc_photosendbox.cpp in Compile Sources */ = {isa = PBXBuildFile; fileRef = 9E0704DE8650D7952DC6B7AE /* moc_photosendbox.cpp */; settings = {ATTRIBUTES = (); }; };
		ADE99904299B99EB6135E8D9 /* scrollarea.cpp in Compile Sources */ = {isa = PBXBuildFile; fileRef = 6E1859D714E4471E053D90C9 /* scrollarea.cpp */; settings = {ATTRIBUTES = (); }; };
		B0B88EFE444C0DE673389418 /* moc_flatbutton.cpp in Compile Sources */ = {isa = PBXBuildFile; fileRef = C9FFCCE4FCB845744636795F /* moc_flatbutton.cpp */; settings = {ATTRIBUTES = (); }; };
		B2F5B08BFFBBE7E37D3863BB /* moc_button.cpp in Compile Sources */ = {isa = PBXBuildFile; fileRef = 46292F489228B60010794CE4 /* moc_button.cpp */; settings = {ATTRIBUTES = (); }; };
		B460F624007324313696BE86 /* QuartzCore.framework in Link Binary With Libraries */ = {isa = PBXBuildFile; fileRef = 7EC00404ACD5AB0E97726B0E /* QuartzCore.framework */; };
		B6346B66B0A2228A91D8A5D9 /* dcenter.cpp in Compile Sources */ = {isa = PBXBuildFile; fileRef = 315C7FACB4A9E18AA95486CA /* dcenter.cpp */; settings = {ATTRIBUTES = (); }; };
		B780F9E21269259B90A1F32A /* moc_dcenter.cpp in Compile Sources */ = {isa = PBXBuildFile; fileRef = 2C540BAEABD7F9B5FA11008E /* moc_dcenter.cpp */; settings = {ATTRIBUTES = (); }; };
		B8CA3E1E11A7E0E7DF9E1CDE /* file_download.cpp in Compile Sources */ = {isa = PBXBuildFile; fileRef = 01D6341DC31FE5997F7BB159 /* file_download.cpp */; settings = {ATTRIBUTES = (); }; };
		B8DA82DA1B195A933A0805E7 /* sysbuttons.cpp in Compile Sources */ = {isa = PBXBuildFile; fileRef = 6B90F69947805586A6FAE80E /* sysbuttons.cpp */; settings = {ATTRIBUTES = (); }; };
		B91D13BCC3963CB9C12D24A4 /* flatcheckbox.cpp in Compile Sources */ = {isa = PBXBuildFile; fileRef = AF4585F593B1C9D0D4FD061C /* flatcheckbox.cpp */; settings = {ATTRIBUTES = (); }; };
		B99CCE43EEFCD3E18F6D16D1 /* settingswidget.cpp in Compile Sources */ = {isa = PBXBuildFile; fileRef = 8CCCACE96535180FEB557712 /* settingswidget.cpp */; settings = {ATTRIBUTES = (); }; };
		B9ADD90C014EA3FBE351DF03 /* Qt5Core in Link Binary With Libraries */ = {isa = PBXBuildFile; fileRef = 5A80A1907B6CFFB524C1E57D /* Qt5Core */; };
		BA41D511A9BBCA09365DF88C /* downloadpathbox.cpp in Compile Sources */ = {isa = PBXBuildFile; fileRef = 8DF456E9A416E4C3C2D6946C /* downloadpathbox.cpp */; settings = {ATTRIBUTES = (); }; };
		BE6AB9DF1C4880624131C669 /* Qt5Widgets in Link Binary With Libraries */ = {isa = PBXBuildFile; fileRef = 4689C06178B60B84E7F3A3B7 /* Qt5Widgets */; };
		C03447C9A7D9FF73463B8BB5 /* countryinput.cpp in Compile Sources */ = {isa = PBXBuildFile; fileRef = 3E329D4547CC23585307FA32 /* countryinput.cpp */; settings = {ATTRIBUTES = (); }; };
		C06DDE378A7AC1FA9E6FF69A /* qtiff in Link Binary With Libraries */ = {isa = PBXBuildFile; fileRef = F2453BA07315EB9F34F1CD57 /* qtiff */; };
		C1F9D5CA8AF3AD8EBC9D7310 /* moc_application.cpp in Compile Sources */ = {isa = PBXBuildFile; fileRef = E181C525E21A16F2D4396CA7 /* moc_application.cpp */; settings = {ATTRIBUTES = (); }; };
		C329997D36D34D568CE16C9A /* moc_animation.cpp in Compile Sources */ = {isa = PBXBuildFile; fileRef = A1479F94376F9732B57C69DB /* moc_animation.cpp */; settings = {ATTRIBUTES = (); }; };
		CDB0266A8B7CB20A95266BCD /* emoji_config.cpp in Compile Sources */ = {isa = PBXBuildFile; fileRef = B3062303CE8F4EB9325CB3DC /* emoji_config.cpp */; settings = {ATTRIBUTES = (); }; };
		D0EECF370C58DDCACBC71BAD /* CoreWLAN.framework in Link Binary With Libraries */ = {isa = PBXBuildFile; fileRef = F26998DF735BCE5F975508ED /* CoreWLAN.framework */; };
		D1FA8AF31837B51C762A9D4D /* qcocoa in Link Binary With Libraries */ = {isa = PBXBuildFile; fileRef = D53D8E6A188E05078A114294 /* qcocoa */; };
		D1FC601FC2F9F3E33F3A14E9 /* animation.cpp in Compile Sources */ = {isa = PBXBuildFile; fileRef = D3FE9C29B6A61D7C3C4B731B /* animation.cpp */; settings = {ATTRIBUTES = (); }; };
		D22929A2B8C5281567FCACDC /* Qt5PlatformSupport in Link Binary With Libraries */ = {isa = PBXBuildFile; fileRef = E7B2F248E3F7970788F35BF5 /* Qt5PlatformSupport */; };
		D4639595C3BCF2A39D88DF6E /* SystemConfiguration.framework in Link Binary With Libraries */ = {isa = PBXBuildFile; fileRef = FF5BDAB0076F3391B219EA52 /* SystemConfiguration.framework */; };
		D6874C00733283846ACA9AB2 /* moc_confirmbox.cpp in Compile Sources */ = {isa = PBXBuildFile; fileRef = CE7FFE194127BD789A2C877A /* moc_confirmbox.cpp */; settings = {ATTRIBUTES = (); }; };
		D7EF8F129FCCE9AB3F3F081F /* button.cpp in Compile Sources */ = {isa = PBXBuildFile; fileRef = 4D55B83DFDFE3D492CDBD27A /* button.cpp */; settings = {ATTRIBUTES = (); }; };
		D846C6F212B438DC2FD5FF71 /* moc_dialogswidget.cpp in Compile Sources */ = {isa = PBXBuildFile; fileRef = 3B3ED09AB00290D78CF1181B /* moc_dialogswidget.cpp */; settings = {ATTRIBUTES = (); }; };
		D87463318C8E5211C8C8670A /* stdafx.cpp in Compile Sources */ = {isa = PBXBuildFile; fileRef = 5A5431331A13AA7B07414240 /* stdafx.cpp */; settings = {ATTRIBUTES = (); }; };
		DE6A34CA3A5561888FA01AF1 /* flatlabel.cpp in Compile Sources */ = {isa = PBXBuildFile; fileRef = 763ED3C6815ED6C89E352652 /* flatlabel.cpp */; settings = {ATTRIBUTES = (); }; };
		DF259E9677CC63AF8754032B /* connection.cpp in Compile Sources */ = {isa = PBXBuildFile; fileRef = B8D9AFA42E8633154A9817A2 /* connection.cpp */; settings = {ATTRIBUTES = (); }; };
		DF36EA42D67ED39E58CB7DF9 /* settings.cpp in Compile Sources */ = {isa = PBXBuildFile; fileRef = 8A28F7789408AA839F48A5F2 /* settings.cpp */; settings = {ATTRIBUTES = (); }; };
		E3194392BD6D0726F75FA72E /* mainwidget.cpp in Compile Sources */ = {isa = PBXBuildFile; fileRef = 047DAFB0A7DE92C63033A43C /* mainwidget.cpp */; settings = {ATTRIBUTES = (); }; };
		E3D7A5CA24541D5DB69D6606 /* images.cpp in Compile Sources */ = {isa = PBXBuildFile; fileRef = 6A510365F9F6367ECB0DB065 /* images.cpp */; settings = {ATTRIBUTES = (); }; };
		E45E51A644D5FC9F942ECE55 /* AGL.framework in Link Binary With Libraries */ = {isa = PBXBuildFile; fileRef = 8D9815BDB5BD9F90D2BC05C5 /* AGL.framework */; };
		E8B28580819B882A5964561A /* moc_addcontactbox.cpp in Compile Sources */ = {isa = PBXBuildFile; fileRef = 81780025807318AEA3B8A6FF /* moc_addcontactbox.cpp */; settings = {ATTRIBUTES = (); }; };
		E8D95529CED88F18818C9A8B /* introwidget.cpp in Compile Sources */ = {isa = PBXBuildFile; fileRef = 0771C4C94B623FC34BF62983 /* introwidget.cpp */; settings = {ATTRIBUTES = (); }; };
		E97B3CFAB59B49BACFFC5F7C /* moc_title.cpp in Compile Sources */ = {isa = PBXBuildFile; fileRef = 1080B6D395843B8F76A2E45E /* moc_title.cpp */; settings = {ATTRIBUTES = (); }; };
		EBE29731916DB43BF49FE7A4 /* aboutbox.cpp in Compile Sources */ = {isa = PBXBuildFile; fileRef = C194EDD00F76216057D48A5C /* aboutbox.cpp */; settings = {ATTRIBUTES = (); }; };
		ED2557A57C6782721DC494AF /* moc_connectionbox.cpp in Compile Sources */ = {isa = PBXBuildFile; fileRef = FEC58F9D8A0963E5A9D4BE6F /* moc_connectionbox.cpp */; settings = {ATTRIBUTES = (); }; };
		F26454630C80841CBDCFE1CA /* Foundation.framework in Link Binary With Libraries */ = {isa = PBXBuildFile; fileRef = FCC237CA5AD60B9BA4447615 /* Foundation.framework */; };
		F278C423357CA99797EA30AB /* photosendbox.cpp in Compile Sources */ = {isa = PBXBuildFile; fileRef = D1C9C77F1318F5A55C9BF289 /* photosendbox.cpp */; settings = {ATTRIBUTES = (); }; };
		F2A75ACAC9DF6A3F4E5711E7 /* AppKit.framework in Link Binary With Libraries */ = {isa = PBXBuildFile; fileRef = 723F90793B2C195E2CCB2233 /* AppKit.framework */; };
		F4D3747C3A03B25EDC9057BB /* qwebp in Link Binary With Libraries */ = {isa = PBXBuildFile; fileRef = ADC6308023253CEA51F86E21 /* qwebp */; };
		F8B465CE34D8DF87AAE95913 /* CoreFoundation.framework in Link Binary With Libraries */ = {isa = PBXBuildFile; fileRef = 4D765E1B1EA6C757220C63E7 /* CoreFoundation.framework */; };
		F8ED42CF8679BF83227DAFC4 /* Carbon.framework in Link Binary With Libraries */ = {isa = PBXBuildFile; fileRef = 9DFF62A901D70814B8A323D4 /* Carbon.framework */; };
		FA603B17F803E8D6B55C2F2B /* pspecific_mac_p.mm in Compile Sources */ = {isa = PBXBuildFile; fileRef = 73737DC91E390C4AB18FB595 /* pspecific_mac_p.mm */; settings = {ATTRIBUTES = (); }; };
		FCC949FEA178F9F5D7478027 /* moc_flattextarea.cpp in Compile Sources */ = {isa = PBXBuildFile; fileRef = D12A6BD8EE80B8B308E481AD /* moc_flattextarea.cpp */; settings = {ATTRIBUTES = (); }; };
		FCE6518C548DF7BC82228A4A /* twidget.cpp in Compile Sources */ = {isa = PBXBuildFile; fileRef = BB1602EA641643DE565005B1 /* twidget.cpp */; settings = {ATTRIBUTES = (); }; };
		FD2FE0C564A7389A2E609EC7 /* moc_sysbuttons.cpp in Compile Sources */ = {isa = PBXBuildFile; fileRef = B88236FC554B694F618D848C /* moc_sysbuttons.cpp */; settings = {ATTRIBUTES = (); }; };
/* End PBXBuildFile section */

/* Begin PBXContainerItemProxy section */
		07084688195445A700B5AE3A /* PBXContainerItemProxy */ = {
			isa = PBXContainerItemProxy;
			containerPortal = 07084684195445A600B5AE3A /* Updater.xcodeproj */;
			proxyType = 2;
			remoteGlobalIDString = 07084678195445A600B5AE3A;
			remoteInfo = Updater;
		};
		0747FF1F1CC63E7E00096FC3 /* PBXContainerItemProxy */ = {
			isa = PBXContainerItemProxy;
			containerPortal = 0747FF1B1CC63E7E00096FC3 /* codegen_style.xcodeproj */;
			proxyType = 2;
			remoteGlobalIDString = 0747FE5A1CC62B8500096FC3;
			remoteInfo = codegen_style;
		};
		0747FF2B1CC63E9900096FC3 /* PBXContainerItemProxy */ = {
			isa = PBXContainerItemProxy;
			containerPortal = 0747FF271CC63E9900096FC3 /* codegen_numbers.xcodeproj */;
			proxyType = 2;
			remoteGlobalIDString = 0747FEE61CC63AD900096FC3;
			remoteInfo = codegen_numbers;
		};
		0747FF701CC63FF300096FC3 /* PBXContainerItemProxy */ = {
			isa = PBXContainerItemProxy;
			containerPortal = 0747FF1B1CC63E7E00096FC3 /* codegen_style.xcodeproj */;
			proxyType = 1;
			remoteGlobalIDString = 0747FE591CC62B8500096FC3;
			remoteInfo = codegen_style;
		};
		0747FF721CC63FFD00096FC3 /* PBXContainerItemProxy */ = {
			isa = PBXContainerItemProxy;
			containerPortal = 0747FF271CC63E9900096FC3 /* codegen_numbers.xcodeproj */;
			proxyType = 1;
			remoteGlobalIDString = 0747FEE51CC63AD900096FC3;
			remoteInfo = codegen_numbers;
		};
		07C3AF22194335970016CFF1 /* PBXContainerItemProxy */ = {
			isa = PBXContainerItemProxy;
			containerPortal = 6DB9C3763D02B1415CD9D565 /* Project object */;
			proxyType = 1;
			remoteGlobalIDString = 07AA07135D01069052F55A12;
			remoteInfo = "Qt Preprocess";
		};
		07C3AF41194CCC510016CFF1 /* PBXContainerItemProxy */ = {
			isa = PBXContainerItemProxy;
			containerPortal = 6DB9C3763D02B1415CD9D565 /* Project object */;
			proxyType = 1;
			remoteGlobalIDString = 07C3AF39194CCC310016CFF1;
			remoteInfo = "Meta Compile";
		};
/* End PBXContainerItemProxy section */

/* Begin PBXFileReference section */
		01D6341DC31FE5997F7BB159 /* file_download.cpp */ = {isa = PBXFileReference; lastKnownFileType = sourcecode.cpp.cpp; name = file_download.cpp; path = SourceFiles/mtproto/file_download.cpp; sourceTree = "<absolute>"; };
		032C1BF3E727B450A4851D48 /* emojibox.h */ = {isa = PBXFileReference; lastKnownFileType = sourcecode.c.h; name = emojibox.h; path = SourceFiles/boxes/emojibox.h; sourceTree = "<absolute>"; };
		04391BE7A8B9D811E255100A /* Qt5Gui */ = {isa = PBXFileReference; lastKnownFileType = archive.ar; name = Qt5Gui; path = "(QT_PATH)/lib/libQt5Gui$(QT_LIBRARY_SUFFIX).a"; sourceTree = "<absolute>"; };
		047DAFB0A7DE92C63033A43C /* mainwidget.cpp */ = {isa = PBXFileReference; lastKnownFileType = sourcecode.cpp.cpp; name = mainwidget.cpp; path = SourceFiles/mainwidget.cpp; sourceTree = "<absolute>"; };
		06E379415713F34B83F99C35 /* app.cpp */ = {isa = PBXFileReference; lastKnownFileType = sourcecode.cpp.cpp; name = app.cpp; path = SourceFiles/app.cpp; sourceTree = "<absolute>"; };
		0702E9A11CB8D2A8007A7495 /* serialize_common.cpp */ = {isa = PBXFileReference; fileEncoding = 4; lastKnownFileType = sourcecode.cpp.cpp; name = serialize_common.cpp; path = SourceFiles/serialize/serialize_common.cpp; sourceTree = SOURCE_ROOT; };
		0702E9A21CB8D2A8007A7495 /* serialize_common.h */ = {isa = PBXFileReference; fileEncoding = 4; lastKnownFileType = sourcecode.c.h; name = serialize_common.h; path = SourceFiles/serialize/serialize_common.h; sourceTree = SOURCE_ROOT; };
		0702E9A31CB8D2A8007A7495 /* serialize_document.cpp */ = {isa = PBXFileReference; fileEncoding = 4; lastKnownFileType = sourcecode.cpp.cpp; name = serialize_document.cpp; path = SourceFiles/serialize/serialize_document.cpp; sourceTree = SOURCE_ROOT; };
		0702E9A41CB8D2A8007A7495 /* serialize_document.h */ = {isa = PBXFileReference; fileEncoding = 4; lastKnownFileType = sourcecode.c.h; name = serialize_document.h; path = SourceFiles/serialize/serialize_document.h; sourceTree = SOURCE_ROOT; };
		07055CC3194EE85B0008DEF6 /* libcrypto.a */ = {isa = PBXFileReference; lastKnownFileType = archive.ar; name = libcrypto.a; path = "./../../Libraries/openssl-xcode/libcrypto.a"; sourceTree = "<group>"; };
		07080BCB1A4357F300741A51 /* lang.strings */ = {isa = PBXFileReference; fileEncoding = 4; lastKnownFileType = text.plist.strings; name = lang.strings; path = Resources/langs/lang.strings; sourceTree = SOURCE_ROOT; };
		07080BCD1A43588C00741A51 /* lang_auto.cpp */ = {isa = PBXFileReference; fileEncoding = 4; lastKnownFileType = sourcecode.cpp.cpp; name = lang_auto.cpp; path = GeneratedFiles/lang_auto.cpp; sourceTree = SOURCE_ROOT; };
		07080BCE1A43588C00741A51 /* lang_auto.h */ = {isa = PBXFileReference; fileEncoding = 4; lastKnownFileType = sourcecode.c.h; name = lang_auto.h; path = GeneratedFiles/lang_auto.h; sourceTree = SOURCE_ROOT; };
		07080BD01A436A5000741A51 /* lang.cpp */ = {isa = PBXFileReference; fileEncoding = 4; lastKnownFileType = sourcecode.cpp.cpp; name = lang.cpp; path = SourceFiles/lang.cpp; sourceTree = SOURCE_ROOT; };
		07080BD11A436A5000741A51 /* lang.h */ = {isa = PBXFileReference; fileEncoding = 4; lastKnownFileType = sourcecode.c.h; name = lang.h; path = SourceFiles/lang.h; sourceTree = SOURCE_ROOT; };
		07084684195445A600B5AE3A /* Updater.xcodeproj */ = {isa = PBXFileReference; lastKnownFileType = "wrapper.pb-project"; path = Updater.xcodeproj; sourceTree = SOURCE_ROOT; };
		0710C9FC1B0B9376001B4272 /* stickersetbox.cpp */ = {isa = PBXFileReference; fileEncoding = 4; lastKnownFileType = sourcecode.cpp.cpp; name = stickersetbox.cpp; path = SourceFiles/boxes/stickersetbox.cpp; sourceTree = SOURCE_ROOT; };
		0710C9FD1B0B9376001B4272 /* stickersetbox.h */ = {isa = PBXFileReference; fileEncoding = 4; lastKnownFileType = sourcecode.c.h; name = stickersetbox.h; path = SourceFiles/boxes/stickersetbox.h; sourceTree = SOURCE_ROOT; };
		0710CA041B0B9404001B4272 /* moc_stickersetbox.cpp */ = {isa = PBXFileReference; fileEncoding = 4; lastKnownFileType = sourcecode.cpp.cpp; name = moc_stickersetbox.cpp; path = GeneratedFiles/Debug/moc_stickersetbox.cpp; sourceTree = SOURCE_ROOT; };
		07129D691C16D230002DC495 /* auth_key.cpp */ = {isa = PBXFileReference; fileEncoding = 4; lastKnownFileType = sourcecode.cpp.cpp; name = auth_key.cpp; path = SourceFiles/mtproto/auth_key.cpp; sourceTree = SOURCE_ROOT; };
		07129D6C1C16D245002DC495 /* facades.cpp */ = {isa = PBXFileReference; fileEncoding = 4; lastKnownFileType = sourcecode.cpp.cpp; name = facades.cpp; path = SourceFiles/facades.cpp; sourceTree = SOURCE_ROOT; };
		07129D6D1C16D245002DC495 /* facades.h */ = {isa = PBXFileReference; fileEncoding = 4; lastKnownFileType = sourcecode.c.h; name = facades.h; path = SourceFiles/facades.h; sourceTree = SOURCE_ROOT; };
		0716C9251D05893900797B22 /* all_files.style */ = {isa = PBXFileReference; fileEncoding = 4; lastKnownFileType = text; name = all_files.style; path = Resources/all_files.style; sourceTree = SOURCE_ROOT; };
		0716C9261D05893900797B22 /* basic_types.style */ = {isa = PBXFileReference; fileEncoding = 4; lastKnownFileType = text; name = basic_types.style; path = Resources/basic_types.style; sourceTree = SOURCE_ROOT; };
		0716C9271D05893900797B22 /* basic.style */ = {isa = PBXFileReference; fileEncoding = 4; lastKnownFileType = text; name = basic.style; path = Resources/basic.style; sourceTree = SOURCE_ROOT; };
		0716C92D1D0589A700797B22 /* profile_actions_widget.cpp */ = {isa = PBXFileReference; fileEncoding = 4; lastKnownFileType = sourcecode.cpp.cpp; name = profile_actions_widget.cpp; path = SourceFiles/profile/profile_actions_widget.cpp; sourceTree = SOURCE_ROOT; };
		0716C92E1D0589A700797B22 /* profile_actions_widget.h */ = {isa = PBXFileReference; fileEncoding = 4; lastKnownFileType = sourcecode.c.h; name = profile_actions_widget.h; path = SourceFiles/profile/profile_actions_widget.h; sourceTree = SOURCE_ROOT; };
		0716C92F1D0589A700797B22 /* profile_block_widget.cpp */ = {isa = PBXFileReference; fileEncoding = 4; lastKnownFileType = sourcecode.cpp.cpp; name = profile_block_widget.cpp; path = SourceFiles/profile/profile_block_widget.cpp; sourceTree = SOURCE_ROOT; };
		0716C9301D0589A700797B22 /* profile_block_widget.h */ = {isa = PBXFileReference; fileEncoding = 4; lastKnownFileType = sourcecode.c.h; name = profile_block_widget.h; path = SourceFiles/profile/profile_block_widget.h; sourceTree = SOURCE_ROOT; };
		0716C9311D0589A700797B22 /* profile_cover_drop_area.cpp */ = {isa = PBXFileReference; fileEncoding = 4; lastKnownFileType = sourcecode.cpp.cpp; name = profile_cover_drop_area.cpp; path = SourceFiles/profile/profile_cover_drop_area.cpp; sourceTree = SOURCE_ROOT; };
		0716C9321D0589A700797B22 /* profile_cover_drop_area.h */ = {isa = PBXFileReference; fileEncoding = 4; lastKnownFileType = sourcecode.c.h; name = profile_cover_drop_area.h; path = SourceFiles/profile/profile_cover_drop_area.h; sourceTree = SOURCE_ROOT; };
		0716C9331D0589A700797B22 /* profile_cover.cpp */ = {isa = PBXFileReference; fileEncoding = 4; lastKnownFileType = sourcecode.cpp.cpp; name = profile_cover.cpp; path = SourceFiles/profile/profile_cover.cpp; sourceTree = SOURCE_ROOT; };
		0716C9341D0589A700797B22 /* profile_cover.h */ = {isa = PBXFileReference; fileEncoding = 4; lastKnownFileType = sourcecode.c.h; name = profile_cover.h; path = SourceFiles/profile/profile_cover.h; sourceTree = SOURCE_ROOT; };
		0716C9351D0589A700797B22 /* profile_fixed_bar.cpp */ = {isa = PBXFileReference; fileEncoding = 4; lastKnownFileType = sourcecode.cpp.cpp; name = profile_fixed_bar.cpp; path = SourceFiles/profile/profile_fixed_bar.cpp; sourceTree = SOURCE_ROOT; };
		0716C9361D0589A700797B22 /* profile_fixed_bar.h */ = {isa = PBXFileReference; fileEncoding = 4; lastKnownFileType = sourcecode.c.h; name = profile_fixed_bar.h; path = SourceFiles/profile/profile_fixed_bar.h; sourceTree = SOURCE_ROOT; };
		0716C9371D0589A700797B22 /* profile_info_widget.cpp */ = {isa = PBXFileReference; fileEncoding = 4; lastKnownFileType = sourcecode.cpp.cpp; name = profile_info_widget.cpp; path = SourceFiles/profile/profile_info_widget.cpp; sourceTree = SOURCE_ROOT; };
		0716C9381D0589A700797B22 /* profile_info_widget.h */ = {isa = PBXFileReference; fileEncoding = 4; lastKnownFileType = sourcecode.c.h; name = profile_info_widget.h; path = SourceFiles/profile/profile_info_widget.h; sourceTree = SOURCE_ROOT; };
		0716C9391D0589A700797B22 /* profile_inner_widget.cpp */ = {isa = PBXFileReference; fileEncoding = 4; lastKnownFileType = sourcecode.cpp.cpp; name = profile_inner_widget.cpp; path = SourceFiles/profile/profile_inner_widget.cpp; sourceTree = SOURCE_ROOT; };
		0716C93A1D0589A700797B22 /* profile_inner_widget.h */ = {isa = PBXFileReference; fileEncoding = 4; lastKnownFileType = sourcecode.c.h; name = profile_inner_widget.h; path = SourceFiles/profile/profile_inner_widget.h; sourceTree = SOURCE_ROOT; };
		0716C93B1D0589A700797B22 /* profile_invite_link_widget.cpp */ = {isa = PBXFileReference; fileEncoding = 4; lastKnownFileType = sourcecode.cpp.cpp; name = profile_invite_link_widget.cpp; path = SourceFiles/profile/profile_invite_link_widget.cpp; sourceTree = SOURCE_ROOT; };
		0716C93C1D0589A700797B22 /* profile_invite_link_widget.h */ = {isa = PBXFileReference; fileEncoding = 4; lastKnownFileType = sourcecode.c.h; name = profile_invite_link_widget.h; path = SourceFiles/profile/profile_invite_link_widget.h; sourceTree = SOURCE_ROOT; };
		0716C93D1D0589A700797B22 /* profile_members_widget.cpp */ = {isa = PBXFileReference; fileEncoding = 4; lastKnownFileType = sourcecode.cpp.cpp; name = profile_members_widget.cpp; path = SourceFiles/profile/profile_members_widget.cpp; sourceTree = SOURCE_ROOT; };
		0716C93E1D0589A700797B22 /* profile_members_widget.h */ = {isa = PBXFileReference; fileEncoding = 4; lastKnownFileType = sourcecode.c.h; name = profile_members_widget.h; path = SourceFiles/profile/profile_members_widget.h; sourceTree = SOURCE_ROOT; };
		0716C93F1D0589A700797B22 /* profile_section_memento.cpp */ = {isa = PBXFileReference; fileEncoding = 4; lastKnownFileType = sourcecode.cpp.cpp; name = profile_section_memento.cpp; path = SourceFiles/profile/profile_section_memento.cpp; sourceTree = SOURCE_ROOT; };
		0716C9401D0589A700797B22 /* profile_section_memento.h */ = {isa = PBXFileReference; fileEncoding = 4; lastKnownFileType = sourcecode.c.h; name = profile_section_memento.h; path = SourceFiles/profile/profile_section_memento.h; sourceTree = SOURCE_ROOT; };
		0716C9411D0589A700797B22 /* profile_settings_widget.cpp */ = {isa = PBXFileReference; fileEncoding = 4; lastKnownFileType = sourcecode.cpp.cpp; name = profile_settings_widget.cpp; path = SourceFiles/profile/profile_settings_widget.cpp; sourceTree = SOURCE_ROOT; };
		0716C9421D0589A700797B22 /* profile_settings_widget.h */ = {isa = PBXFileReference; fileEncoding = 4; lastKnownFileType = sourcecode.c.h; name = profile_settings_widget.h; path = SourceFiles/profile/profile_settings_widget.h; sourceTree = SOURCE_ROOT; };
		0716C9431D0589A700797B22 /* profile_shared_media_widget.cpp */ = {isa = PBXFileReference; fileEncoding = 4; lastKnownFileType = sourcecode.cpp.cpp; name = profile_shared_media_widget.cpp; path = SourceFiles/profile/profile_shared_media_widget.cpp; sourceTree = SOURCE_ROOT; };
		0716C9441D0589A700797B22 /* profile_shared_media_widget.h */ = {isa = PBXFileReference; fileEncoding = 4; lastKnownFileType = sourcecode.c.h; name = profile_shared_media_widget.h; path = SourceFiles/profile/profile_shared_media_widget.h; sourceTree = SOURCE_ROOT; };
		0716C9451D0589A700797B22 /* profile_userpic_button.cpp */ = {isa = PBXFileReference; fileEncoding = 4; lastKnownFileType = sourcecode.cpp.cpp; name = profile_userpic_button.cpp; path = SourceFiles/profile/profile_userpic_button.cpp; sourceTree = SOURCE_ROOT; };
		0716C9461D0589A700797B22 /* profile_userpic_button.h */ = {isa = PBXFileReference; fileEncoding = 4; lastKnownFileType = sourcecode.c.h; name = profile_userpic_button.h; path = SourceFiles/profile/profile_userpic_button.h; sourceTree = SOURCE_ROOT; };
		0716C9471D0589A700797B22 /* profile_widget.cpp */ = {isa = PBXFileReference; fileEncoding = 4; lastKnownFileType = sourcecode.cpp.cpp; name = profile_widget.cpp; path = SourceFiles/profile/profile_widget.cpp; sourceTree = SOURCE_ROOT; };
		0716C9481D0589A700797B22 /* profile_widget.h */ = {isa = PBXFileReference; fileEncoding = 4; lastKnownFileType = sourcecode.c.h; name = profile_widget.h; path = SourceFiles/profile/profile_widget.h; sourceTree = SOURCE_ROOT; };
		0716C9491D0589A700797B22 /* profile.style */ = {isa = PBXFileReference; fileEncoding = 4; lastKnownFileType = text; name = profile.style; path = SourceFiles/profile/profile.style; sourceTree = SOURCE_ROOT; };
		0716C9591D0589B600797B22 /* overview.style */ = {isa = PBXFileReference; fileEncoding = 4; lastKnownFileType = text; name = overview.style; path = SourceFiles/overview/overview.style; sourceTree = SOURCE_ROOT; };
		0716C95B1D058C1B00797B22 /* report_box.cpp */ = {isa = PBXFileReference; fileEncoding = 4; lastKnownFileType = sourcecode.cpp.cpp; name = report_box.cpp; path = SourceFiles/boxes/report_box.cpp; sourceTree = SOURCE_ROOT; };
		0716C95C1D058C1B00797B22 /* report_box.h */ = {isa = PBXFileReference; fileEncoding = 4; lastKnownFileType = sourcecode.c.h; name = report_box.h; path = SourceFiles/boxes/report_box.h; sourceTree = SOURCE_ROOT; };
		0716C95E1D058C6600797B22 /* style_profile.cpp */ = {isa = PBXFileReference; fileEncoding = 4; lastKnownFileType = sourcecode.cpp.cpp; name = style_profile.cpp; path = GeneratedFiles/styles/style_profile.cpp; sourceTree = SOURCE_ROOT; };
		0716C95F1D058C6600797B22 /* style_profile.h */ = {isa = PBXFileReference; fileEncoding = 4; lastKnownFileType = sourcecode.c.h; name = style_profile.h; path = GeneratedFiles/styles/style_profile.h; sourceTree = SOURCE_ROOT; };
		0716C9631D058C8600797B22 /* moc_profile_actions_widget.cpp */ = {isa = PBXFileReference; fileEncoding = 4; lastKnownFileType = sourcecode.cpp.cpp; name = moc_profile_actions_widget.cpp; path = GeneratedFiles/Debug/moc_profile_actions_widget.cpp; sourceTree = SOURCE_ROOT; };
		0716C9641D058C8600797B22 /* moc_profile_block_widget.cpp */ = {isa = PBXFileReference; fileEncoding = 4; lastKnownFileType = sourcecode.cpp.cpp; name = moc_profile_block_widget.cpp; path = GeneratedFiles/Debug/moc_profile_block_widget.cpp; sourceTree = SOURCE_ROOT; };
		0716C9651D058C8600797B22 /* moc_profile_cover.cpp */ = {isa = PBXFileReference; fileEncoding = 4; lastKnownFileType = sourcecode.cpp.cpp; name = moc_profile_cover.cpp; path = GeneratedFiles/Debug/moc_profile_cover.cpp; sourceTree = SOURCE_ROOT; };
		0716C9661D058C8600797B22 /* moc_profile_fixed_bar.cpp */ = {isa = PBXFileReference; fileEncoding = 4; lastKnownFileType = sourcecode.cpp.cpp; name = moc_profile_fixed_bar.cpp; path = GeneratedFiles/Debug/moc_profile_fixed_bar.cpp; sourceTree = SOURCE_ROOT; };
		0716C9671D058C8600797B22 /* moc_profile_inner_widget.cpp */ = {isa = PBXFileReference; fileEncoding = 4; lastKnownFileType = sourcecode.cpp.cpp; name = moc_profile_inner_widget.cpp; path = GeneratedFiles/Debug/moc_profile_inner_widget.cpp; sourceTree = SOURCE_ROOT; };
		0716C9681D058C8600797B22 /* moc_profile_members_widget.cpp */ = {isa = PBXFileReference; fileEncoding = 4; lastKnownFileType = sourcecode.cpp.cpp; name = moc_profile_members_widget.cpp; path = GeneratedFiles/Debug/moc_profile_members_widget.cpp; sourceTree = SOURCE_ROOT; };
		0716C9691D058C8600797B22 /* moc_profile_settings_widget.cpp */ = {isa = PBXFileReference; fileEncoding = 4; lastKnownFileType = sourcecode.cpp.cpp; name = moc_profile_settings_widget.cpp; path = GeneratedFiles/Debug/moc_profile_settings_widget.cpp; sourceTree = SOURCE_ROOT; };
		0716C96A1D058C8600797B22 /* moc_profile_shared_media_widget.cpp */ = {isa = PBXFileReference; fileEncoding = 4; lastKnownFileType = sourcecode.cpp.cpp; name = moc_profile_shared_media_widget.cpp; path = GeneratedFiles/Debug/moc_profile_shared_media_widget.cpp; sourceTree = SOURCE_ROOT; };
		0716C96B1D058C8600797B22 /* moc_profile_widget.cpp */ = {isa = PBXFileReference; fileEncoding = 4; lastKnownFileType = sourcecode.cpp.cpp; name = moc_profile_widget.cpp; path = GeneratedFiles/Debug/moc_profile_widget.cpp; sourceTree = SOURCE_ROOT; };
		0716C96D1D058C8600797B22 /* moc_report_box.cpp */ = {isa = PBXFileReference; fileEncoding = 4; lastKnownFileType = sourcecode.cpp.cpp; name = moc_report_box.cpp; path = GeneratedFiles/Debug/moc_report_box.cpp; sourceTree = SOURCE_ROOT; };
		0716C97B1D058F2400797B22 /* section_memento.h */ = {isa = PBXFileReference; fileEncoding = 4; lastKnownFileType = sourcecode.c.h; name = section_memento.h; path = SourceFiles/window/section_memento.h; sourceTree = SOURCE_ROOT; };
		0716C97C1D058F2400797B22 /* section_widget.cpp */ = {isa = PBXFileReference; fileEncoding = 4; lastKnownFileType = sourcecode.cpp.cpp; name = section_widget.cpp; path = SourceFiles/window/section_widget.cpp; sourceTree = SOURCE_ROOT; };
		0716C97D1D058F2400797B22 /* section_widget.h */ = {isa = PBXFileReference; fileEncoding = 4; lastKnownFileType = sourcecode.c.h; name = section_widget.h; path = SourceFiles/window/section_widget.h; sourceTree = SOURCE_ROOT; };
		0716C97E1D058F2400797B22 /* slide_animation.cpp */ = {isa = PBXFileReference; fileEncoding = 4; lastKnownFileType = sourcecode.cpp.cpp; name = slide_animation.cpp; path = SourceFiles/window/slide_animation.cpp; sourceTree = SOURCE_ROOT; };
		0716C97F1D058F2400797B22 /* slide_animation.h */ = {isa = PBXFileReference; fileEncoding = 4; lastKnownFileType = sourcecode.c.h; name = slide_animation.h; path = SourceFiles/window/slide_animation.h; sourceTree = SOURCE_ROOT; };
		0716C9821D05931400797B22 /* moc_section_widget.cpp */ = {isa = PBXFileReference; fileEncoding = 4; lastKnownFileType = sourcecode.cpp.cpp; name = moc_section_widget.cpp; path = GeneratedFiles/Debug/moc_section_widget.cpp; sourceTree = SOURCE_ROOT; };
		0716C9841D0594C000797B22 /* left_outline_button.cpp */ = {isa = PBXFileReference; fileEncoding = 4; lastKnownFileType = sourcecode.cpp.cpp; name = left_outline_button.cpp; path = SourceFiles/ui/buttons/left_outline_button.cpp; sourceTree = SOURCE_ROOT; };
		0716C9851D0594C000797B22 /* left_outline_button.h */ = {isa = PBXFileReference; fileEncoding = 4; lastKnownFileType = sourcecode.c.h; name = left_outline_button.h; path = SourceFiles/ui/buttons/left_outline_button.h; sourceTree = SOURCE_ROOT; };
		0716C9861D0594C000797B22 /* round_button.cpp */ = {isa = PBXFileReference; fileEncoding = 4; lastKnownFileType = sourcecode.cpp.cpp; name = round_button.cpp; path = SourceFiles/ui/buttons/round_button.cpp; sourceTree = SOURCE_ROOT; };
		0716C9871D0594C000797B22 /* round_button.h */ = {isa = PBXFileReference; fileEncoding = 4; lastKnownFileType = sourcecode.c.h; name = round_button.h; path = SourceFiles/ui/buttons/round_button.h; sourceTree = SOURCE_ROOT; };
		0716C98A1D05950F00797B22 /* observer_peer.cpp */ = {isa = PBXFileReference; fileEncoding = 4; lastKnownFileType = sourcecode.cpp.cpp; name = observer_peer.cpp; path = SourceFiles/observer_peer.cpp; sourceTree = SOURCE_ROOT; };
		0716C98B1D05950F00797B22 /* observer_peer.h */ = {isa = PBXFileReference; fileEncoding = 4; lastKnownFileType = sourcecode.c.h; name = observer_peer.h; path = SourceFiles/observer_peer.h; sourceTree = SOURCE_ROOT; };
		0716C98D1D05954900797B22 /* observer.cpp */ = {isa = PBXFileReference; fileEncoding = 4; lastKnownFileType = sourcecode.cpp.cpp; name = observer.cpp; path = SourceFiles/core/observer.cpp; sourceTree = SOURCE_ROOT; };
		0716C98E1D05954900797B22 /* observer.h */ = {isa = PBXFileReference; fileEncoding = 4; lastKnownFileType = sourcecode.c.h; name = observer.h; path = SourceFiles/core/observer.h; sourceTree = SOURCE_ROOT; };
		0716C98F1D05954900797B22 /* vector_of_moveable.h */ = {isa = PBXFileReference; fileEncoding = 4; lastKnownFileType = sourcecode.c.h; name = vector_of_moveable.h; path = SourceFiles/core/vector_of_moveable.h; sourceTree = SOURCE_ROOT; };
		0716C9971D08225000797B22 /* dialogs_row.cpp */ = {isa = PBXFileReference; fileEncoding = 4; lastKnownFileType = sourcecode.cpp.cpp; name = dialogs_row.cpp; path = SourceFiles/dialogs/dialogs_row.cpp; sourceTree = SOURCE_ROOT; };
		0716C9981D08225000797B22 /* dialogs.style */ = {isa = PBXFileReference; fileEncoding = 4; lastKnownFileType = text; name = dialogs.style; path = SourceFiles/dialogs/dialogs.style; sourceTree = SOURCE_ROOT; };
		0716C99C1D08251C00797B22 /* style_dialogs.cpp */ = {isa = PBXFileReference; fileEncoding = 4; lastKnownFileType = sourcecode.cpp.cpp; name = style_dialogs.cpp; path = GeneratedFiles/styles/style_dialogs.cpp; sourceTree = SOURCE_ROOT; };
		0716C99D1D08251C00797B22 /* style_dialogs.h */ = {isa = PBXFileReference; fileEncoding = 4; lastKnownFileType = sourcecode.c.h; name = style_dialogs.h; path = GeneratedFiles/styles/style_dialogs.h; sourceTree = SOURCE_ROOT; };
		0716C99E1D08251C00797B22 /* style_history.cpp */ = {isa = PBXFileReference; fileEncoding = 4; lastKnownFileType = sourcecode.cpp.cpp; name = style_history.cpp; path = GeneratedFiles/styles/style_history.cpp; sourceTree = SOURCE_ROOT; };
		0716C99F1D08251C00797B22 /* style_history.h */ = {isa = PBXFileReference; fileEncoding = 4; lastKnownFileType = sourcecode.c.h; name = style_history.h; path = GeneratedFiles/styles/style_history.h; sourceTree = SOURCE_ROOT; };
		0716C9A31D08256C00797B22 /* data_drafts.cpp */ = {isa = PBXFileReference; fileEncoding = 4; lastKnownFileType = sourcecode.cpp.cpp; name = data_drafts.cpp; path = SourceFiles/data/data_drafts.cpp; sourceTree = SOURCE_ROOT; };
		0716C9A41D08256C00797B22 /* data_drafts.h */ = {isa = PBXFileReference; fileEncoding = 4; lastKnownFileType = sourcecode.c.h; name = data_drafts.h; path = SourceFiles/data/data_drafts.h; sourceTree = SOURCE_ROOT; };
		0716C9A61D08258A00797B22 /* history.style */ = {isa = PBXFileReference; fileEncoding = 4; lastKnownFileType = text; name = history.style; path = SourceFiles/history/history.style; sourceTree = SOURCE_ROOT; };
		0716C9A81D0825A800797B22 /* history_down_button.cpp */ = {isa = PBXFileReference; fileEncoding = 4; lastKnownFileType = sourcecode.cpp.cpp; name = history_down_button.cpp; path = SourceFiles/ui/buttons/history_down_button.cpp; sourceTree = SOURCE_ROOT; };
		0716C9A91D0825A800797B22 /* history_down_button.h */ = {isa = PBXFileReference; fileEncoding = 4; lastKnownFileType = sourcecode.c.h; name = history_down_button.h; path = SourceFiles/ui/buttons/history_down_button.h; sourceTree = SOURCE_ROOT; };
		071AD86B1C5E8536008C9E90 /* crypt.h */ = {isa = PBXFileReference; fileEncoding = 4; lastKnownFileType = sourcecode.c.h; name = crypt.h; path = ThirdParty/minizip/crypt.h; sourceTree = SOURCE_ROOT; };
		071AD86C1C5E8536008C9E90 /* ioapi.h */ = {isa = PBXFileReference; fileEncoding = 4; lastKnownFileType = sourcecode.c.h; name = ioapi.h; path = ThirdParty/minizip/ioapi.h; sourceTree = SOURCE_ROOT; };
		071AD86E1C5E8536008C9E90 /* zip.h */ = {isa = PBXFileReference; fileEncoding = 4; lastKnownFileType = sourcecode.c.h; name = zip.h; path = ThirdParty/minizip/zip.h; sourceTree = SOURCE_ROOT; };
		071AD8D11C5E8E6D008C9E90 /* zip.c */ = {isa = PBXFileReference; fileEncoding = 4; lastKnownFileType = sourcecode.c.c; name = zip.c; path = ThirdParty/minizip/zip.c; sourceTree = SOURCE_ROOT; };
		071AD8F71C5E99D6008C9E90 /* ioapi.c */ = {isa = PBXFileReference; fileEncoding = 4; lastKnownFileType = sourcecode.c.c; name = ioapi.c; path = ThirdParty/minizip/ioapi.c; sourceTree = SOURCE_ROOT; };
		072E117A1A56EB9400A87ACC /* lang_pt_BR.strings */ = {isa = PBXFileReference; fileEncoding = 4; lastKnownFileType = text.plist.strings; name = lang_pt_BR.strings; path = Resources/langs/lang_pt_BR.strings; sourceTree = SOURCE_ROOT; };
		0732E4A7199E262300D50FE7 /* overviewwidget.cpp */ = {isa = PBXFileReference; fileEncoding = 4; lastKnownFileType = sourcecode.cpp.cpp; name = overviewwidget.cpp; path = SourceFiles/overviewwidget.cpp; sourceTree = SOURCE_ROOT; };
		0732E4A8199E262300D50FE7 /* overviewwidget.h */ = {isa = PBXFileReference; fileEncoding = 4; lastKnownFileType = sourcecode.c.h; name = overviewwidget.h; path = SourceFiles/overviewwidget.h; sourceTree = SOURCE_ROOT; };
		0732E4AB199E268A00D50FE7 /* moc_overviewwidget.cpp */ = {isa = PBXFileReference; fileEncoding = 4; lastKnownFileType = sourcecode.cpp.cpp; name = moc_overviewwidget.cpp; path = GeneratedFiles/Debug/moc_overviewwidget.cpp; sourceTree = SOURCE_ROOT; };
		074756181A1372C600CA07F7 /* moc_basic_types.cpp */ = {isa = PBXFileReference; fileEncoding = 4; lastKnownFileType = sourcecode.cpp.cpp; name = moc_basic_types.cpp; path = GeneratedFiles/Debug/moc_basic_types.cpp; sourceTree = SOURCE_ROOT; };
		0747FF1B1CC63E7E00096FC3 /* codegen_style.xcodeproj */ = {isa = PBXFileReference; lastKnownFileType = "wrapper.pb-project"; name = codegen_style.xcodeproj; path = build/xcode/codegen_style/codegen_style.xcodeproj; sourceTree = SOURCE_ROOT; };
		0747FF271CC63E9900096FC3 /* codegen_numbers.xcodeproj */ = {isa = PBXFileReference; lastKnownFileType = "wrapper.pb-project"; name = codegen_numbers.xcodeproj; path = build/xcode/codegen_numbers/codegen_numbers.xcodeproj; sourceTree = SOURCE_ROOT; };
		0747FF7A1CC6435100096FC3 /* style_basic_types.cpp */ = {isa = PBXFileReference; fileEncoding = 4; lastKnownFileType = sourcecode.cpp.cpp; name = style_basic_types.cpp; path = GeneratedFiles/styles/style_basic_types.cpp; sourceTree = SOURCE_ROOT; };
		0747FF7B1CC6435100096FC3 /* style_basic_types.h */ = {isa = PBXFileReference; fileEncoding = 4; lastKnownFileType = sourcecode.c.h; name = style_basic_types.h; path = GeneratedFiles/styles/style_basic_types.h; sourceTree = SOURCE_ROOT; };
		0747FF7C1CC6435100096FC3 /* style_basic.cpp */ = {isa = PBXFileReference; fileEncoding = 4; lastKnownFileType = sourcecode.cpp.cpp; name = style_basic.cpp; path = GeneratedFiles/styles/style_basic.cpp; sourceTree = SOURCE_ROOT; };
		0747FF7D1CC6435100096FC3 /* style_basic.h */ = {isa = PBXFileReference; fileEncoding = 4; lastKnownFileType = sourcecode.c.h; name = style_basic.h; path = GeneratedFiles/styles/style_basic.h; sourceTree = SOURCE_ROOT; };
		0747FF811CC644FF00096FC3 /* numbers.txt */ = {isa = PBXFileReference; fileEncoding = 4; lastKnownFileType = text; name = numbers.txt; path = Resources/numbers.txt; sourceTree = SOURCE_ROOT; };
		0747FF831CC6458B00096FC3 /* numbers.cpp */ = {isa = PBXFileReference; fileEncoding = 4; lastKnownFileType = sourcecode.cpp.cpp; name = numbers.cpp; path = GeneratedFiles/numbers.cpp; sourceTree = SOURCE_ROOT; };
		0747FF841CC6458B00096FC3 /* numbers.h */ = {isa = PBXFileReference; fileEncoding = 4; lastKnownFileType = sourcecode.c.h; name = numbers.h; path = GeneratedFiles/numbers.h; sourceTree = SOURCE_ROOT; };
		074968CC1A44D13400394F46 /* lang_it.strings */ = {isa = PBXFileReference; fileEncoding = 4; lastKnownFileType = text.plist.strings; name = lang_it.strings; path = Resources/langs/lang_it.strings; sourceTree = SOURCE_ROOT; };
		074968CE1A44D14C00394F46 /* languagebox.cpp */ = {isa = PBXFileReference; fileEncoding = 4; lastKnownFileType = sourcecode.cpp.cpp; name = languagebox.cpp; path = SourceFiles/boxes/languagebox.cpp; sourceTree = SOURCE_ROOT; };
		074968CF1A44D14C00394F46 /* languagebox.h */ = {isa = PBXFileReference; fileEncoding = 4; lastKnownFileType = sourcecode.c.h; name = languagebox.h; path = SourceFiles/boxes/languagebox.h; sourceTree = SOURCE_ROOT; };
		074968D11A44D1DF00394F46 /* moc_languagebox.cpp */ = {isa = PBXFileReference; fileEncoding = 4; lastKnownFileType = sourcecode.cpp.cpp; name = moc_languagebox.cpp; path = GeneratedFiles/Debug/moc_languagebox.cpp; sourceTree = SOURCE_ROOT; };
		074FCB8C19D36851004C6EB2 /* popupmenu.cpp */ = {isa = PBXFileReference; fileEncoding = 4; lastKnownFileType = sourcecode.cpp.cpp; name = popupmenu.cpp; path = SourceFiles/ui/popupmenu.cpp; sourceTree = SOURCE_ROOT; };
		074FCB8D19D36851004C6EB2 /* popupmenu.h */ = {isa = PBXFileReference; fileEncoding = 4; lastKnownFileType = sourcecode.c.h; name = popupmenu.h; path = SourceFiles/ui/popupmenu.h; sourceTree = SOURCE_ROOT; };
		074FCB9019D36E60004C6EB2 /* moc_popupmenu.cpp */ = {isa = PBXFileReference; fileEncoding = 4; lastKnownFileType = sourcecode.cpp.cpp; name = moc_popupmenu.cpp; path = GeneratedFiles/Debug/moc_popupmenu.cpp; sourceTree = SOURCE_ROOT; };
		0752F86E1C2C84470026D0BC /* layout.cpp */ = {isa = PBXFileReference; fileEncoding = 4; lastKnownFileType = sourcecode.cpp.cpp; name = layout.cpp; path = SourceFiles/layout.cpp; sourceTree = SOURCE_ROOT; };
		0752F86F1C2C84470026D0BC /* layout.h */ = {isa = PBXFileReference; fileEncoding = 4; lastKnownFileType = sourcecode.c.h; name = layout.h; path = SourceFiles/layout.h; sourceTree = SOURCE_ROOT; };
		07539B1C1A1416AF00083EFC /* moc_history.cpp */ = {isa = PBXFileReference; fileEncoding = 4; lastKnownFileType = sourcecode.cpp.cpp; name = moc_history.cpp; path = GeneratedFiles/Debug/moc_history.cpp; sourceTree = SOURCE_ROOT; };
		0755AEDA1AD12A80004D738A /* moc_abstractbox.cpp */ = {isa = PBXFileReference; fileEncoding = 4; lastKnownFileType = sourcecode.cpp.cpp; name = moc_abstractbox.cpp; path = GeneratedFiles/Debug/moc_abstractbox.cpp; sourceTree = SOURCE_ROOT; };
		0755AEDB1AD12A80004D738A /* moc_intropwdcheck.cpp */ = {isa = PBXFileReference; fileEncoding = 4; lastKnownFileType = sourcecode.cpp.cpp; name = moc_intropwdcheck.cpp; path = GeneratedFiles/Debug/moc_intropwdcheck.cpp; sourceTree = SOURCE_ROOT; };
		0755AEDC1AD12A80004D738A /* moc_sessionsbox.cpp */ = {isa = PBXFileReference; fileEncoding = 4; lastKnownFileType = sourcecode.cpp.cpp; name = moc_sessionsbox.cpp; path = GeneratedFiles/Debug/moc_sessionsbox.cpp; sourceTree = SOURCE_ROOT; };
		075CDF681D09E2BA009EA100 /* history_service_layout.cpp */ = {isa = PBXFileReference; fileEncoding = 4; lastKnownFileType = sourcecode.cpp.cpp; name = history_service_layout.cpp; path = SourceFiles/history/history_service_layout.cpp; sourceTree = SOURCE_ROOT; };
		075CDF691D09E2BA009EA100 /* history_service_layout.h */ = {isa = PBXFileReference; fileEncoding = 4; lastKnownFileType = sourcecode.c.h; name = history_service_layout.h; path = SourceFiles/history/history_service_layout.h; sourceTree = SOURCE_ROOT; };
		075CDF6C1D09E2D0009EA100 /* data_abstract_structure.cpp */ = {isa = PBXFileReference; fileEncoding = 4; lastKnownFileType = sourcecode.cpp.cpp; name = data_abstract_structure.cpp; path = SourceFiles/data/data_abstract_structure.cpp; sourceTree = SOURCE_ROOT; };
		075CDF6D1D09E2D0009EA100 /* data_abstract_structure.h */ = {isa = PBXFileReference; fileEncoding = 4; lastKnownFileType = sourcecode.c.h; name = data_abstract_structure.h; path = SourceFiles/data/data_abstract_structure.h; sourceTree = SOURCE_ROOT; };
		075F99A91A45EEF200915C72 /* lang_es.strings */ = {isa = PBXFileReference; fileEncoding = 4; lastKnownFileType = text.plist.strings; name = lang_es.strings; path = Resources/langs/lang_es.strings; sourceTree = SOURCE_ROOT; };
		075FEBEA1C82336D0003ECA3 /* shortcuts.cpp */ = {isa = PBXFileReference; fileEncoding = 4; lastKnownFileType = sourcecode.cpp.cpp; name = shortcuts.cpp; path = SourceFiles/shortcuts.cpp; sourceTree = SOURCE_ROOT; };
		075FEBEB1C82336D0003ECA3 /* shortcuts.h */ = {isa = PBXFileReference; fileEncoding = 4; lastKnownFileType = sourcecode.c.h; name = shortcuts.h; path = SourceFiles/shortcuts.h; sourceTree = SOURCE_ROOT; };
		0764D5581ABAD6F900FBFEED /* apiwrap.cpp */ = {isa = PBXFileReference; fileEncoding = 4; lastKnownFileType = sourcecode.cpp.cpp; name = apiwrap.cpp; path = SourceFiles/apiwrap.cpp; sourceTree = SOURCE_ROOT; };
		0764D5591ABAD6F900FBFEED /* apiwrap.h */ = {isa = PBXFileReference; fileEncoding = 4; lastKnownFileType = sourcecode.c.h; name = apiwrap.h; path = SourceFiles/apiwrap.h; sourceTree = SOURCE_ROOT; };
		0764D55C1ABAD71B00FBFEED /* moc_apiwrap.cpp */ = {isa = PBXFileReference; fileEncoding = 4; lastKnownFileType = sourcecode.cpp.cpp; name = moc_apiwrap.cpp; path = GeneratedFiles/Debug/moc_apiwrap.cpp; sourceTree = SOURCE_ROOT; };
		076B1C491CBFBF59002C0BC2 /* text_block.cpp */ = {isa = PBXFileReference; fileEncoding = 4; lastKnownFileType = sourcecode.cpp.cpp; name = text_block.cpp; path = SourceFiles/ui/text/text_block.cpp; sourceTree = SOURCE_ROOT; };
		076B1C4A1CBFBF59002C0BC2 /* text_block.h */ = {isa = PBXFileReference; fileEncoding = 4; lastKnownFileType = sourcecode.c.h; name = text_block.h; path = SourceFiles/ui/text/text_block.h; sourceTree = SOURCE_ROOT; };
		076B1C4B1CBFBF59002C0BC2 /* text_entity.cpp */ = {isa = PBXFileReference; fileEncoding = 4; lastKnownFileType = sourcecode.cpp.cpp; name = text_entity.cpp; path = SourceFiles/ui/text/text_entity.cpp; sourceTree = SOURCE_ROOT; };
		076B1C4C1CBFBF59002C0BC2 /* text_entity.h */ = {isa = PBXFileReference; fileEncoding = 4; lastKnownFileType = sourcecode.c.h; name = text_entity.h; path = SourceFiles/ui/text/text_entity.h; sourceTree = SOURCE_ROOT; };
		076B1C501CBFC6F2002C0BC2 /* click_handler_types.cpp */ = {isa = PBXFileReference; fileEncoding = 4; lastKnownFileType = sourcecode.cpp.cpp; name = click_handler_types.cpp; path = SourceFiles/core/click_handler_types.cpp; sourceTree = SOURCE_ROOT; };
		076B1C511CBFC6F2002C0BC2 /* click_handler_types.h */ = {isa = PBXFileReference; fileEncoding = 4; lastKnownFileType = sourcecode.c.h; name = click_handler_types.h; path = SourceFiles/core/click_handler_types.h; sourceTree = SOURCE_ROOT; };
		076B1C521CBFC6F2002C0BC2 /* click_handler.cpp */ = {isa = PBXFileReference; fileEncoding = 4; lastKnownFileType = sourcecode.cpp.cpp; name = click_handler.cpp; path = SourceFiles/core/click_handler.cpp; sourceTree = SOURCE_ROOT; };
		076B1C531CBFC6F2002C0BC2 /* click_handler.h */ = {isa = PBXFileReference; fileEncoding = 4; lastKnownFileType = sourcecode.c.h; name = click_handler.h; path = SourceFiles/core/click_handler.h; sourceTree = SOURCE_ROOT; };
		076B1C571CBFC8D9002C0BC2 /* history_common.h */ = {isa = PBXFileReference; fileEncoding = 4; lastKnownFileType = sourcecode.c.h; name = history_common.h; path = SourceFiles/history/history_common.h; sourceTree = SOURCE_ROOT; };
		076B1C591CBFC8F1002C0BC2 /* top_bar_widget.cpp */ = {isa = PBXFileReference; fileEncoding = 4; lastKnownFileType = sourcecode.cpp.cpp; name = top_bar_widget.cpp; path = SourceFiles/window/top_bar_widget.cpp; sourceTree = SOURCE_ROOT; };
		076B1C5A1CBFC8F1002C0BC2 /* top_bar_widget.h */ = {isa = PBXFileReference; fileEncoding = 4; lastKnownFileType = sourcecode.c.h; name = top_bar_widget.h; path = SourceFiles/window/top_bar_widget.h; sourceTree = SOURCE_ROOT; };
		076B1C5D1CBFC98F002C0BC2 /* overview_layout.cpp */ = {isa = PBXFileReference; fileEncoding = 4; lastKnownFileType = sourcecode.cpp.cpp; name = overview_layout.cpp; path = SourceFiles/overview/overview_layout.cpp; sourceTree = SOURCE_ROOT; };
		076B1C5E1CBFC98F002C0BC2 /* overview_layout.h */ = {isa = PBXFileReference; fileEncoding = 4; lastKnownFileType = sourcecode.c.h; name = overview_layout.h; path = SourceFiles/overview/overview_layout.h; sourceTree = SOURCE_ROOT; };
		076B1C621CBFCC53002C0BC2 /* moc_top_bar_widget.cpp */ = {isa = PBXFileReference; fileEncoding = 4; lastKnownFileType = sourcecode.cpp.cpp; name = moc_top_bar_widget.cpp; path = GeneratedFiles/Debug/moc_top_bar_widget.cpp; sourceTree = SOURCE_ROOT; };
		076C51D21CE205120038F22A /* field_autocomplete.cpp */ = {isa = PBXFileReference; fileEncoding = 4; lastKnownFileType = sourcecode.cpp.cpp; name = field_autocomplete.cpp; path = SourceFiles/history/field_autocomplete.cpp; sourceTree = SOURCE_ROOT; };
		076C51D31CE205120038F22A /* field_autocomplete.h */ = {isa = PBXFileReference; fileEncoding = 4; lastKnownFileType = sourcecode.c.h; name = field_autocomplete.h; path = SourceFiles/history/field_autocomplete.h; sourceTree = SOURCE_ROOT; };
		076C51D61CE2069F0038F22A /* moc_field_autocomplete.cpp */ = {isa = PBXFileReference; fileEncoding = 4; lastKnownFileType = sourcecode.cpp.cpp; name = moc_field_autocomplete.cpp; path = GeneratedFiles/Debug/moc_field_autocomplete.cpp; sourceTree = SOURCE_ROOT; };
		0771C4C94B623FC34BF62983 /* introwidget.cpp */ = {isa = PBXFileReference; lastKnownFileType = sourcecode.cpp.cpp; name = introwidget.cpp; path = SourceFiles/intro/introwidget.cpp; sourceTree = "<absolute>"; };
		077A4AEC1CA41C38002188D2 /* connection_abstract.cpp */ = {isa = PBXFileReference; fileEncoding = 4; lastKnownFileType = sourcecode.cpp.cpp; name = connection_abstract.cpp; path = SourceFiles/mtproto/connection_abstract.cpp; sourceTree = SOURCE_ROOT; };
		077A4AED1CA41C38002188D2 /* connection_abstract.h */ = {isa = PBXFileReference; fileEncoding = 4; lastKnownFileType = sourcecode.c.h; name = connection_abstract.h; path = SourceFiles/mtproto/connection_abstract.h; sourceTree = SOURCE_ROOT; };
		077A4AEE1CA41C38002188D2 /* connection_auto.cpp */ = {isa = PBXFileReference; fileEncoding = 4; lastKnownFileType = sourcecode.cpp.cpp; name = connection_auto.cpp; path = SourceFiles/mtproto/connection_auto.cpp; sourceTree = SOURCE_ROOT; };
		077A4AEF1CA41C38002188D2 /* connection_auto.h */ = {isa = PBXFileReference; fileEncoding = 4; lastKnownFileType = sourcecode.c.h; name = connection_auto.h; path = SourceFiles/mtproto/connection_auto.h; sourceTree = SOURCE_ROOT; };
		077A4AF01CA41C38002188D2 /* connection_http.cpp */ = {isa = PBXFileReference; fileEncoding = 4; lastKnownFileType = sourcecode.cpp.cpp; name = connection_http.cpp; path = SourceFiles/mtproto/connection_http.cpp; sourceTree = SOURCE_ROOT; };
		077A4AF11CA41C38002188D2 /* connection_http.h */ = {isa = PBXFileReference; fileEncoding = 4; lastKnownFileType = sourcecode.c.h; name = connection_http.h; path = SourceFiles/mtproto/connection_http.h; sourceTree = SOURCE_ROOT; };
		077A4AF21CA41C38002188D2 /* connection_tcp.cpp */ = {isa = PBXFileReference; fileEncoding = 4; lastKnownFileType = sourcecode.cpp.cpp; name = connection_tcp.cpp; path = SourceFiles/mtproto/connection_tcp.cpp; sourceTree = SOURCE_ROOT; };
		077A4AF31CA41C38002188D2 /* connection_tcp.h */ = {isa = PBXFileReference; fileEncoding = 4; lastKnownFileType = sourcecode.c.h; name = connection_tcp.h; path = SourceFiles/mtproto/connection_tcp.h; sourceTree = SOURCE_ROOT; };
		077A4AF41CA41C38002188D2 /* generate.py */ = {isa = PBXFileReference; fileEncoding = 4; lastKnownFileType = text.script.python; name = generate.py; path = SourceFiles/mtproto/generate.py; sourceTree = SOURCE_ROOT; };
		077A4AF51CA41C38002188D2 /* rsa_public_key.cpp */ = {isa = PBXFileReference; fileEncoding = 4; lastKnownFileType = sourcecode.cpp.cpp; name = rsa_public_key.cpp; path = SourceFiles/mtproto/rsa_public_key.cpp; sourceTree = SOURCE_ROOT; };
		077A4AF61CA41C38002188D2 /* scheme.tl */ = {isa = PBXFileReference; fileEncoding = 4; lastKnownFileType = text; name = scheme.tl; path = SourceFiles/mtproto/scheme.tl; sourceTree = SOURCE_ROOT; };
		077A4AFF1CA41EE2002188D2 /* moc_connection_abstract.cpp */ = {isa = PBXFileReference; fileEncoding = 4; lastKnownFileType = sourcecode.cpp.cpp; name = moc_connection_abstract.cpp; path = GeneratedFiles/Debug/moc_connection_abstract.cpp; sourceTree = SOURCE_ROOT; };
		077A4B001CA41EE2002188D2 /* moc_connection_auto.cpp */ = {isa = PBXFileReference; fileEncoding = 4; lastKnownFileType = sourcecode.cpp.cpp; name = moc_connection_auto.cpp; path = GeneratedFiles/Debug/moc_connection_auto.cpp; sourceTree = SOURCE_ROOT; };
		077A4B011CA41EE2002188D2 /* moc_connection_http.cpp */ = {isa = PBXFileReference; fileEncoding = 4; lastKnownFileType = sourcecode.cpp.cpp; name = moc_connection_http.cpp; path = GeneratedFiles/Debug/moc_connection_http.cpp; sourceTree = SOURCE_ROOT; };
		077A4B021CA41EE2002188D2 /* moc_connection_tcp.cpp */ = {isa = PBXFileReference; fileEncoding = 4; lastKnownFileType = sourcecode.cpp.cpp; name = moc_connection_tcp.cpp; path = GeneratedFiles/Debug/moc_connection_tcp.cpp; sourceTree = SOURCE_ROOT; };
		0785002C1CC94D1900168DBB /* style_core_color.cpp */ = {isa = PBXFileReference; fileEncoding = 4; lastKnownFileType = sourcecode.cpp.cpp; name = style_core_color.cpp; path = SourceFiles/ui/style/style_core_color.cpp; sourceTree = SOURCE_ROOT; };
		0785002D1CC94D1900168DBB /* style_core_color.h */ = {isa = PBXFileReference; fileEncoding = 4; lastKnownFileType = sourcecode.c.h; name = style_core_color.h; path = SourceFiles/ui/style/style_core_color.h; sourceTree = SOURCE_ROOT; };
		0785002E1CC94D1900168DBB /* style_core_font.cpp */ = {isa = PBXFileReference; fileEncoding = 4; lastKnownFileType = sourcecode.cpp.cpp; name = style_core_font.cpp; path = SourceFiles/ui/style/style_core_font.cpp; sourceTree = SOURCE_ROOT; };
		0785002F1CC94D1900168DBB /* style_core_font.h */ = {isa = PBXFileReference; fileEncoding = 4; lastKnownFileType = sourcecode.c.h; name = style_core_font.h; path = SourceFiles/ui/style/style_core_font.h; sourceTree = SOURCE_ROOT; };
		078500301CC94D1900168DBB /* style_core_icon.cpp */ = {isa = PBXFileReference; fileEncoding = 4; lastKnownFileType = sourcecode.cpp.cpp; name = style_core_icon.cpp; path = SourceFiles/ui/style/style_core_icon.cpp; sourceTree = SOURCE_ROOT; };
		078500311CC94D1900168DBB /* style_core_icon.h */ = {isa = PBXFileReference; fileEncoding = 4; lastKnownFileType = sourcecode.c.h; name = style_core_icon.h; path = SourceFiles/ui/style/style_core_icon.h; sourceTree = SOURCE_ROOT; };
		078500321CC94D1900168DBB /* style_core_types.cpp */ = {isa = PBXFileReference; fileEncoding = 4; lastKnownFileType = sourcecode.cpp.cpp; name = style_core_types.cpp; path = SourceFiles/ui/style/style_core_types.cpp; sourceTree = SOURCE_ROOT; };
		078500331CC94D1900168DBB /* style_core_types.h */ = {isa = PBXFileReference; fileEncoding = 4; lastKnownFileType = sourcecode.c.h; name = style_core_types.h; path = SourceFiles/ui/style/style_core_types.h; sourceTree = SOURCE_ROOT; };
		078500381CC94D9600168DBB /* style_overview.cpp */ = {isa = PBXFileReference; fileEncoding = 4; lastKnownFileType = sourcecode.cpp.cpp; name = style_overview.cpp; path = GeneratedFiles/styles/style_overview.cpp; sourceTree = SOURCE_ROOT; };
		078500391CC94D9600168DBB /* style_overview.h */ = {isa = PBXFileReference; fileEncoding = 4; lastKnownFileType = sourcecode.c.h; name = style_overview.h; path = GeneratedFiles/styles/style_overview.h; sourceTree = SOURCE_ROOT; };
		078A2FC91A811C5900CCC7A0 /* moc_backgroundbox.cpp */ = {isa = PBXFileReference; fileEncoding = 4; lastKnownFileType = sourcecode.cpp.cpp; name = moc_backgroundbox.cpp; path = GeneratedFiles/Debug/moc_backgroundbox.cpp; sourceTree = SOURCE_ROOT; };
		078A2FCB1A811CA600CCC7A0 /* backgroundbox.cpp */ = {isa = PBXFileReference; fileEncoding = 4; lastKnownFileType = sourcecode.cpp.cpp; name = backgroundbox.cpp; path = SourceFiles/boxes/backgroundbox.cpp; sourceTree = SOURCE_ROOT; };
		078A2FCC1A811CA600CCC7A0 /* backgroundbox.h */ = {isa = PBXFileReference; fileEncoding = 4; lastKnownFileType = sourcecode.c.h; name = backgroundbox.h; path = SourceFiles/boxes/backgroundbox.h; sourceTree = SOURCE_ROOT; };
		078DD0241A48DD9E00DD14CC /* lang_de.strings */ = {isa = PBXFileReference; fileEncoding = 4; lastKnownFileType = text.plist.strings; name = lang_de.strings; path = Resources/langs/lang_de.strings; sourceTree = SOURCE_ROOT; };
		078DD0251A48DD9E00DD14CC /* lang_nl.strings */ = {isa = PBXFileReference; fileEncoding = 4; lastKnownFileType = text.plist.strings; name = lang_nl.strings; path = Resources/langs/lang_nl.strings; sourceTree = SOURCE_ROOT; };
		07A190511A723E0A004287AE /* lang_ko.strings */ = {isa = PBXFileReference; fileEncoding = 4; lastKnownFileType = text.plist.strings; name = lang_ko.strings; path = Resources/langs/lang_ko.strings; sourceTree = SOURCE_ROOT; };
		07A69330199277BA0099CB9F /* mediaview.cpp */ = {isa = PBXFileReference; fileEncoding = 4; lastKnownFileType = sourcecode.cpp.cpp; name = mediaview.cpp; path = SourceFiles/mediaview.cpp; sourceTree = SOURCE_ROOT; };
		07A69331199277BA0099CB9F /* mediaview.h */ = {isa = PBXFileReference; fileEncoding = 4; lastKnownFileType = sourcecode.c.h; name = mediaview.h; path = SourceFiles/mediaview.h; sourceTree = SOURCE_ROOT; };
		07A6933419927B160099CB9F /* moc_mediaview.cpp */ = {isa = PBXFileReference; fileEncoding = 4; lastKnownFileType = sourcecode.cpp.cpp; name = moc_mediaview.cpp; path = GeneratedFiles/Debug/moc_mediaview.cpp; sourceTree = SOURCE_ROOT; };
		07AF95F21AFD03B90060B057 /* qrc_telegram_emojis.cpp */ = {isa = PBXFileReference; fileEncoding = 4; lastKnownFileType = sourcecode.cpp.cpp; name = qrc_telegram_emojis.cpp; path = GeneratedFiles/qrc_telegram_emojis.cpp; sourceTree = SOURCE_ROOT; };
		07AF95F31AFD03B90060B057 /* qrc_telegram_mac.cpp */ = {isa = PBXFileReference; fileEncoding = 4; lastKnownFileType = sourcecode.cpp.cpp; name = qrc_telegram_mac.cpp; path = GeneratedFiles/qrc_telegram_mac.cpp; sourceTree = SOURCE_ROOT; };
		07AF95F71AFD03C80060B057 /* telegram_emojis.qrc */ = {isa = PBXFileReference; fileEncoding = 4; lastKnownFileType = text; name = telegram_emojis.qrc; path = Resources/telegram_emojis.qrc; sourceTree = SOURCE_ROOT; };
		07AF95F81AFD03C80060B057 /* telegram_mac.qrc */ = {isa = PBXFileReference; fileEncoding = 4; lastKnownFileType = text; name = telegram_mac.qrc; path = Resources/telegram_mac.qrc; sourceTree = SOURCE_ROOT; };
		07B604301B46A0EC00CA29FE /* playerwidget.cpp */ = {isa = PBXFileReference; fileEncoding = 4; lastKnownFileType = sourcecode.cpp.cpp; name = playerwidget.cpp; path = SourceFiles/playerwidget.cpp; sourceTree = SOURCE_ROOT; };
		07B604311B46A0EC00CA29FE /* playerwidget.h */ = {isa = PBXFileReference; fileEncoding = 4; lastKnownFileType = sourcecode.c.h; name = playerwidget.h; path = SourceFiles/playerwidget.h; sourceTree = SOURCE_ROOT; };
		07B604341B46A20900CA29FE /* moc_playerwidget.cpp */ = {isa = PBXFileReference; fileEncoding = 4; lastKnownFileType = sourcecode.cpp.cpp; name = moc_playerwidget.cpp; path = GeneratedFiles/Debug/moc_playerwidget.cpp; sourceTree = SOURCE_ROOT; };
		07B817011CB9A235006F7869 /* dialogs_common.h */ = {isa = PBXFileReference; fileEncoding = 4; lastKnownFileType = sourcecode.c.h; name = dialogs_common.h; path = SourceFiles/dialogs/dialogs_common.h; sourceTree = SOURCE_ROOT; };
		07B817021CB9A235006F7869 /* dialogs_indexed_list.cpp */ = {isa = PBXFileReference; fileEncoding = 4; lastKnownFileType = sourcecode.cpp.cpp; name = dialogs_indexed_list.cpp; path = SourceFiles/dialogs/dialogs_indexed_list.cpp; sourceTree = SOURCE_ROOT; };
		07B817031CB9A235006F7869 /* dialogs_indexed_list.h */ = {isa = PBXFileReference; fileEncoding = 4; lastKnownFileType = sourcecode.c.h; name = dialogs_indexed_list.h; path = SourceFiles/dialogs/dialogs_indexed_list.h; sourceTree = SOURCE_ROOT; };
		07B817041CB9A235006F7869 /* dialogs_layout.cpp */ = {isa = PBXFileReference; fileEncoding = 4; lastKnownFileType = sourcecode.cpp.cpp; name = dialogs_layout.cpp; path = SourceFiles/dialogs/dialogs_layout.cpp; sourceTree = SOURCE_ROOT; };
		07B817051CB9A235006F7869 /* dialogs_layout.h */ = {isa = PBXFileReference; fileEncoding = 4; lastKnownFileType = sourcecode.c.h; name = dialogs_layout.h; path = SourceFiles/dialogs/dialogs_layout.h; sourceTree = SOURCE_ROOT; };
		07B817061CB9A235006F7869 /* dialogs_list.cpp */ = {isa = PBXFileReference; fileEncoding = 4; lastKnownFileType = sourcecode.cpp.cpp; name = dialogs_list.cpp; path = SourceFiles/dialogs/dialogs_list.cpp; sourceTree = SOURCE_ROOT; };
		07B817071CB9A235006F7869 /* dialogs_list.h */ = {isa = PBXFileReference; fileEncoding = 4; lastKnownFileType = sourcecode.c.h; name = dialogs_list.h; path = SourceFiles/dialogs/dialogs_list.h; sourceTree = SOURCE_ROOT; };
		07B817081CB9A235006F7869 /* dialogs_row.h */ = {isa = PBXFileReference; fileEncoding = 4; lastKnownFileType = sourcecode.c.h; name = dialogs_row.h; path = SourceFiles/dialogs/dialogs_row.h; sourceTree = SOURCE_ROOT; };
		07BE850D1A2093C9008ACB9F /* localstorage.cpp */ = {isa = PBXFileReference; fileEncoding = 4; lastKnownFileType = sourcecode.cpp.cpp; name = localstorage.cpp; path = SourceFiles/localstorage.cpp; sourceTree = SOURCE_ROOT; };
		07BE850E1A2093C9008ACB9F /* localstorage.h */ = {isa = PBXFileReference; fileEncoding = 4; lastKnownFileType = sourcecode.c.h; name = localstorage.h; path = SourceFiles/localstorage.h; sourceTree = SOURCE_ROOT; };
		07BE85111A20961F008ACB9F /* moc_localstorage.cpp */ = {isa = PBXFileReference; fileEncoding = 4; lastKnownFileType = sourcecode.cpp.cpp; name = moc_localstorage.cpp; path = GeneratedFiles/Debug/moc_localstorage.cpp; sourceTree = SOURCE_ROOT; };
		07C3AF24194335ED0016CFF1 /* Images.xcassets */ = {isa = PBXFileReference; lastKnownFileType = folder.assetcatalog; name = Images.xcassets; path = Telegram/Images.xcassets; sourceTree = SOURCE_ROOT; };
		07C3AF27194336B90016CFF1 /* pspecific_mac_p.h */ = {isa = PBXFileReference; fileEncoding = 4; lastKnownFileType = sourcecode.c.h; name = pspecific_mac_p.h; path = SourceFiles/pspecific_mac_p.h; sourceTree = SOURCE_ROOT; };
		07C7596D1B1F7E0000662169 /* autoupdater.cpp */ = {isa = PBXFileReference; fileEncoding = 4; lastKnownFileType = sourcecode.cpp.cpp; name = autoupdater.cpp; path = SourceFiles/autoupdater.cpp; sourceTree = SOURCE_ROOT; };
		07C7596E1B1F7E0000662169 /* autoupdater.h */ = {isa = PBXFileReference; fileEncoding = 4; lastKnownFileType = sourcecode.c.h; name = autoupdater.h; path = SourceFiles/autoupdater.h; sourceTree = SOURCE_ROOT; };
		07C759711B1F7E2800662169 /* moc_autoupdater.cpp */ = {isa = PBXFileReference; fileEncoding = 4; lastKnownFileType = sourcecode.cpp.cpp; name = moc_autoupdater.cpp; path = GeneratedFiles/Debug/moc_autoupdater.cpp; sourceTree = SOURCE_ROOT; };
		07C8FDF91CB66D97007A8702 /* inline_bot_layout_internal.cpp */ = {isa = PBXFileReference; fileEncoding = 4; lastKnownFileType = sourcecode.cpp.cpp; name = inline_bot_layout_internal.cpp; path = SourceFiles/inline_bots/inline_bot_layout_internal.cpp; sourceTree = SOURCE_ROOT; };
		07C8FDFA1CB66D97007A8702 /* inline_bot_layout_internal.h */ = {isa = PBXFileReference; fileEncoding = 4; lastKnownFileType = sourcecode.c.h; name = inline_bot_layout_internal.h; path = SourceFiles/inline_bots/inline_bot_layout_internal.h; sourceTree = SOURCE_ROOT; };
		07C8FDFB1CB66D97007A8702 /* inline_bot_layout_item.cpp */ = {isa = PBXFileReference; fileEncoding = 4; lastKnownFileType = sourcecode.cpp.cpp; name = inline_bot_layout_item.cpp; path = SourceFiles/inline_bots/inline_bot_layout_item.cpp; sourceTree = SOURCE_ROOT; };
		07C8FDFC1CB66D97007A8702 /* inline_bot_layout_item.h */ = {isa = PBXFileReference; fileEncoding = 4; lastKnownFileType = sourcecode.c.h; name = inline_bot_layout_item.h; path = SourceFiles/inline_bots/inline_bot_layout_item.h; sourceTree = SOURCE_ROOT; };
		07C8FDFD1CB66D97007A8702 /* inline_bot_result.cpp */ = {isa = PBXFileReference; fileEncoding = 4; lastKnownFileType = sourcecode.cpp.cpp; name = inline_bot_result.cpp; path = SourceFiles/inline_bots/inline_bot_result.cpp; sourceTree = SOURCE_ROOT; };
		07C8FDFE1CB66D97007A8702 /* inline_bot_result.h */ = {isa = PBXFileReference; fileEncoding = 4; lastKnownFileType = sourcecode.c.h; name = inline_bot_result.h; path = SourceFiles/inline_bots/inline_bot_result.h; sourceTree = SOURCE_ROOT; };
		07C8FDFF1CB66D97007A8702 /* inline_bot_send_data.cpp */ = {isa = PBXFileReference; fileEncoding = 4; lastKnownFileType = sourcecode.cpp.cpp; name = inline_bot_send_data.cpp; path = SourceFiles/inline_bots/inline_bot_send_data.cpp; sourceTree = SOURCE_ROOT; };
		07C8FE001CB66D97007A8702 /* inline_bot_send_data.h */ = {isa = PBXFileReference; fileEncoding = 4; lastKnownFileType = sourcecode.c.h; name = inline_bot_send_data.h; path = SourceFiles/inline_bots/inline_bot_send_data.h; sourceTree = SOURCE_ROOT; };
		07C8FE081CB80890007A8702 /* toast_manager.cpp */ = {isa = PBXFileReference; fileEncoding = 4; lastKnownFileType = sourcecode.cpp.cpp; name = toast_manager.cpp; path = SourceFiles/ui/toast/toast_manager.cpp; sourceTree = SOURCE_ROOT; };
		07C8FE091CB80890007A8702 /* toast_manager.h */ = {isa = PBXFileReference; fileEncoding = 4; lastKnownFileType = sourcecode.c.h; name = toast_manager.h; path = SourceFiles/ui/toast/toast_manager.h; sourceTree = SOURCE_ROOT; };
		07C8FE0A1CB80890007A8702 /* toast_widget.cpp */ = {isa = PBXFileReference; fileEncoding = 4; lastKnownFileType = sourcecode.cpp.cpp; name = toast_widget.cpp; path = SourceFiles/ui/toast/toast_widget.cpp; sourceTree = SOURCE_ROOT; };
		07C8FE0B1CB80890007A8702 /* toast_widget.h */ = {isa = PBXFileReference; fileEncoding = 4; lastKnownFileType = sourcecode.c.h; name = toast_widget.h; path = SourceFiles/ui/toast/toast_widget.h; sourceTree = SOURCE_ROOT; };
		07C8FE0C1CB80890007A8702 /* toast.cpp */ = {isa = PBXFileReference; fileEncoding = 4; lastKnownFileType = sourcecode.cpp.cpp; name = toast.cpp; path = SourceFiles/ui/toast/toast.cpp; sourceTree = SOURCE_ROOT; };
		07C8FE0D1CB80890007A8702 /* toast.h */ = {isa = PBXFileReference; fileEncoding = 4; lastKnownFileType = sourcecode.c.h; name = toast.h; path = SourceFiles/ui/toast/toast.h; sourceTree = SOURCE_ROOT; };
		07C8FE111CB80915007A8702 /* moc_toast_manager.cpp */ = {isa = PBXFileReference; fileEncoding = 4; lastKnownFileType = sourcecode.cpp.cpp; name = moc_toast_manager.cpp; path = GeneratedFiles/Debug/moc_toast_manager.cpp; sourceTree = SOURCE_ROOT; };
		07CAACD71AEA64F00058E508 /* AudioUnit.framework */ = {isa = PBXFileReference; lastKnownFileType = wrapper.framework; name = AudioUnit.framework; path = System/Library/Frameworks/AudioUnit.framework; sourceTree = SDKROOT; };
		07D518D41CD0E27600F5FF59 /* version.h */ = {isa = PBXFileReference; fileEncoding = 4; lastKnownFileType = sourcecode.c.h; name = version.h; path = SourceFiles/core/version.h; sourceTree = SOURCE_ROOT; };
		07D7034919B8755A00C4EED2 /* audio.cpp */ = {isa = PBXFileReference; fileEncoding = 4; lastKnownFileType = sourcecode.cpp.cpp; name = audio.cpp; path = SourceFiles/audio.cpp; sourceTree = SOURCE_ROOT; };
		07D7034A19B8755A00C4EED2 /* audio.h */ = {isa = PBXFileReference; fileEncoding = 4; lastKnownFileType = sourcecode.c.h; name = audio.h; path = SourceFiles/audio.h; sourceTree = SOURCE_ROOT; };
		07D703BA19B88FB900C4EED2 /* moc_audio.cpp */ = {isa = PBXFileReference; fileEncoding = 4; lastKnownFileType = sourcecode.cpp.cpp; name = moc_audio.cpp; path = GeneratedFiles/Debug/moc_audio.cpp; sourceTree = SOURCE_ROOT; };
		07D795491B5544B200DE9598 /* qtpcre */ = {isa = PBXFileReference; lastKnownFileType = archive.ar; name = qtpcre; path = "$(QT_PATH)/lib/libqtpcre$(QT_LIBRARY_SUFFIX).a"; sourceTree = "<group>"; };
		07D7EABB1A597DD000838BA2 /* en */ = {isa = PBXFileReference; lastKnownFileType = text.plist.strings; name = en; path = Resources/langs/en.lproj/Localizable.strings; sourceTree = "<group>"; };
		07D7EABD1A597DD200838BA2 /* es */ = {isa = PBXFileReference; lastKnownFileType = text.plist.strings; name = es; path = Resources/langs/es.lproj/Localizable.strings; sourceTree = "<group>"; };
		07D7EABE1A597DD300838BA2 /* de */ = {isa = PBXFileReference; lastKnownFileType = text.plist.strings; name = de; path = Resources/langs/de.lproj/Localizable.strings; sourceTree = "<group>"; };
		07D7EABF1A597DD400838BA2 /* nl */ = {isa = PBXFileReference; lastKnownFileType = text.plist.strings; name = nl; path = Resources/langs/nl.lproj/Localizable.strings; sourceTree = "<group>"; };
		07D7EAC01A597DD500838BA2 /* it */ = {isa = PBXFileReference; lastKnownFileType = text.plist.strings; name = it; path = Resources/langs/it.lproj/Localizable.strings; sourceTree = "<group>"; };
		07D7EAC11A597DD600838BA2 /* pt-BR */ = {isa = PBXFileReference; lastKnownFileType = text.plist.strings; name = "pt-BR"; path = "Resources/langs/pt-BR.lproj/Localizable.strings"; sourceTree = "<group>"; };
		07D8509219F5C97E00623D75 /* core_types.cpp */ = {isa = PBXFileReference; fileEncoding = 4; lastKnownFileType = sourcecode.cpp.cpp; name = core_types.cpp; path = SourceFiles/mtproto/core_types.cpp; sourceTree = SOURCE_ROOT; };
		07D8509319F5C97E00623D75 /* scheme_auto.cpp */ = {isa = PBXFileReference; fileEncoding = 4; lastKnownFileType = sourcecode.cpp.cpp; name = scheme_auto.cpp; path = SourceFiles/mtproto/scheme_auto.cpp; sourceTree = SOURCE_ROOT; };
		07D8509719F8320900623D75 /* usernamebox.cpp */ = {isa = PBXFileReference; fileEncoding = 4; lastKnownFileType = sourcecode.cpp.cpp; name = usernamebox.cpp; path = SourceFiles/boxes/usernamebox.cpp; sourceTree = SOURCE_ROOT; };
		07D8509819F8320900623D75 /* usernamebox.h */ = {isa = PBXFileReference; fileEncoding = 4; lastKnownFileType = sourcecode.c.h; name = usernamebox.h; path = SourceFiles/boxes/usernamebox.h; sourceTree = SOURCE_ROOT; };
		07D8510719F8340A00623D75 /* moc_usernamebox.cpp */ = {isa = PBXFileReference; fileEncoding = 4; lastKnownFileType = sourcecode.cpp.cpp; name = moc_usernamebox.cpp; path = GeneratedFiles/Debug/moc_usernamebox.cpp; sourceTree = SOURCE_ROOT; };
		07DB67451AD07C4F00A51329 /* structs.cpp */ = {isa = PBXFileReference; fileEncoding = 4; lastKnownFileType = sourcecode.cpp.cpp; name = structs.cpp; path = SourceFiles/structs.cpp; sourceTree = SOURCE_ROOT; };
		07DB67461AD07C4F00A51329 /* structs.h */ = {isa = PBXFileReference; fileEncoding = 4; lastKnownFileType = sourcecode.c.h; name = structs.h; path = SourceFiles/structs.h; sourceTree = SOURCE_ROOT; };
		07DB67491AD07C9200A51329 /* abstractbox.cpp */ = {isa = PBXFileReference; fileEncoding = 4; lastKnownFileType = sourcecode.cpp.cpp; name = abstractbox.cpp; path = SourceFiles/boxes/abstractbox.cpp; sourceTree = SOURCE_ROOT; };
		07DB674A1AD07C9200A51329 /* abstractbox.h */ = {isa = PBXFileReference; fileEncoding = 4; lastKnownFileType = sourcecode.c.h; name = abstractbox.h; path = SourceFiles/boxes/abstractbox.h; sourceTree = SOURCE_ROOT; };
		07DB674B1AD07C9200A51329 /* sessionsbox.cpp */ = {isa = PBXFileReference; fileEncoding = 4; lastKnownFileType = sourcecode.cpp.cpp; name = sessionsbox.cpp; path = SourceFiles/boxes/sessionsbox.cpp; sourceTree = SOURCE_ROOT; };
		07DB674C1AD07C9200A51329 /* sessionsbox.h */ = {isa = PBXFileReference; fileEncoding = 4; lastKnownFileType = sourcecode.c.h; name = sessionsbox.h; path = SourceFiles/boxes/sessionsbox.h; sourceTree = SOURCE_ROOT; };
		07DB674F1AD07CB800A51329 /* intropwdcheck.cpp */ = {isa = PBXFileReference; fileEncoding = 4; lastKnownFileType = sourcecode.cpp.cpp; name = intropwdcheck.cpp; path = SourceFiles/intro/intropwdcheck.cpp; sourceTree = SOURCE_ROOT; };
		07DB67501AD07CB800A51329 /* intropwdcheck.h */ = {isa = PBXFileReference; fileEncoding = 4; lastKnownFileType = sourcecode.c.h; name = intropwdcheck.h; path = SourceFiles/intro/intropwdcheck.h; sourceTree = SOURCE_ROOT; };
		07DE929F1AA4923200A18F6F /* passcodewidget.cpp */ = {isa = PBXFileReference; fileEncoding = 4; lastKnownFileType = sourcecode.cpp.cpp; name = passcodewidget.cpp; path = SourceFiles/passcodewidget.cpp; sourceTree = SOURCE_ROOT; };
		07DE92A21AA4924400A18F6F /* passcodewidget.h */ = {isa = PBXFileReference; fileEncoding = 4; lastKnownFileType = sourcecode.c.h; name = passcodewidget.h; path = SourceFiles/passcodewidget.h; sourceTree = SOURCE_ROOT; };
		07DE92A31AA4925B00A18F6F /* autolockbox.cpp */ = {isa = PBXFileReference; fileEncoding = 4; lastKnownFileType = sourcecode.cpp.cpp; name = autolockbox.cpp; path = SourceFiles/boxes/autolockbox.cpp; sourceTree = SOURCE_ROOT; };
		07DE92A41AA4925B00A18F6F /* autolockbox.h */ = {isa = PBXFileReference; fileEncoding = 4; lastKnownFileType = sourcecode.c.h; name = autolockbox.h; path = SourceFiles/boxes/autolockbox.h; sourceTree = SOURCE_ROOT; };
		07DE92A51AA4925B00A18F6F /* passcodebox.cpp */ = {isa = PBXFileReference; fileEncoding = 4; lastKnownFileType = sourcecode.cpp.cpp; name = passcodebox.cpp; path = SourceFiles/boxes/passcodebox.cpp; sourceTree = SOURCE_ROOT; };
		07DE92A61AA4925B00A18F6F /* passcodebox.h */ = {isa = PBXFileReference; fileEncoding = 4; lastKnownFileType = sourcecode.c.h; name = passcodebox.h; path = SourceFiles/boxes/passcodebox.h; sourceTree = SOURCE_ROOT; };
		07DE92A91AA4928200A18F6F /* moc_autolockbox.cpp */ = {isa = PBXFileReference; fileEncoding = 4; lastKnownFileType = sourcecode.cpp.cpp; name = moc_autolockbox.cpp; path = GeneratedFiles/Debug/moc_autolockbox.cpp; sourceTree = SOURCE_ROOT; };
		07DE92AB1AA4928B00A18F6F /* moc_passcodebox.cpp */ = {isa = PBXFileReference; fileEncoding = 4; lastKnownFileType = sourcecode.cpp.cpp; name = moc_passcodebox.cpp; path = GeneratedFiles/Debug/moc_passcodebox.cpp; sourceTree = SOURCE_ROOT; };
		07DE92AC1AA4928B00A18F6F /* moc_passcodewidget.cpp */ = {isa = PBXFileReference; fileEncoding = 4; lastKnownFileType = sourcecode.cpp.cpp; name = moc_passcodewidget.cpp; path = GeneratedFiles/Debug/moc_passcodewidget.cpp; sourceTree = SOURCE_ROOT; };
		07E1B1781D12DAF100722BC7 /* platform_main_window.h */ = {isa = PBXFileReference; fileEncoding = 4; lastKnownFileType = sourcecode.c.h; name = platform_main_window.h; path = SourceFiles/platform/platform_main_window.h; sourceTree = SOURCE_ROOT; };
		07E1B1791D12DB0700722BC7 /* main_window_win.cpp */ = {isa = PBXFileReference; fileEncoding = 4; lastKnownFileType = sourcecode.cpp.cpp; name = main_window_win.cpp; path = SourceFiles/platform/win/main_window_win.cpp; sourceTree = SOURCE_ROOT; };
		07E1B17A1D12DB0700722BC7 /* main_window_win.h */ = {isa = PBXFileReference; fileEncoding = 4; lastKnownFileType = sourcecode.c.h; name = main_window_win.h; path = SourceFiles/platform/win/main_window_win.h; sourceTree = SOURCE_ROOT; };
		07E1B17B1D12DB0700722BC7 /* windows_app_user_model_id.cpp */ = {isa = PBXFileReference; fileEncoding = 4; lastKnownFileType = sourcecode.cpp.cpp; name = windows_app_user_model_id.cpp; path = SourceFiles/platform/win/windows_app_user_model_id.cpp; sourceTree = SOURCE_ROOT; };
		07E1B17C1D12DB0700722BC7 /* windows_app_user_model_id.h */ = {isa = PBXFileReference; fileEncoding = 4; lastKnownFileType = sourcecode.c.h; name = windows_app_user_model_id.h; path = SourceFiles/platform/win/windows_app_user_model_id.h; sourceTree = SOURCE_ROOT; };
		07E1B17D1D12DB0700722BC7 /* windows_dlls.cpp */ = {isa = PBXFileReference; fileEncoding = 4; lastKnownFileType = sourcecode.cpp.cpp; name = windows_dlls.cpp; path = SourceFiles/platform/win/windows_dlls.cpp; sourceTree = SOURCE_ROOT; };
		07E1B17E1D12DB0700722BC7 /* windows_dlls.h */ = {isa = PBXFileReference; fileEncoding = 4; lastKnownFileType = sourcecode.c.h; name = windows_dlls.h; path = SourceFiles/platform/win/windows_dlls.h; sourceTree = SOURCE_ROOT; };
		07E1B17F1D12DB0700722BC7 /* windows_event_filter.cpp */ = {isa = PBXFileReference; fileEncoding = 4; lastKnownFileType = sourcecode.cpp.cpp; name = windows_event_filter.cpp; path = SourceFiles/platform/win/windows_event_filter.cpp; sourceTree = SOURCE_ROOT; };
		07E1B1801D12DB0700722BC7 /* windows_event_filter.h */ = {isa = PBXFileReference; fileEncoding = 4; lastKnownFileType = sourcecode.c.h; name = windows_event_filter.h; path = SourceFiles/platform/win/windows_event_filter.h; sourceTree = SOURCE_ROOT; };
		07E1B1811D12DB0700722BC7 /* windows_toasts.cpp */ = {isa = PBXFileReference; fileEncoding = 4; lastKnownFileType = sourcecode.cpp.cpp; name = windows_toasts.cpp; path = SourceFiles/platform/win/windows_toasts.cpp; sourceTree = SOURCE_ROOT; };
		07E1B1821D12DB0700722BC7 /* windows_toasts.h */ = {isa = PBXFileReference; fileEncoding = 4; lastKnownFileType = sourcecode.c.h; name = windows_toasts.h; path = SourceFiles/platform/win/windows_toasts.h; sourceTree = SOURCE_ROOT; };
		07E1B1891D12DB2900722BC7 /* main_window_winrt.cpp */ = {isa = PBXFileReference; fileEncoding = 4; lastKnownFileType = sourcecode.cpp.cpp; name = main_window_winrt.cpp; path = SourceFiles/platform/winrt/main_window_winrt.cpp; sourceTree = SOURCE_ROOT; };
		07E1B18A1D12DB2900722BC7 /* main_window_winrt.h */ = {isa = PBXFileReference; fileEncoding = 4; lastKnownFileType = sourcecode.c.h; name = main_window_winrt.h; path = SourceFiles/platform/winrt/main_window_winrt.h; sourceTree = SOURCE_ROOT; };
		07E1B18C1D12DB3500722BC7 /* main_window_linux.cpp */ = {isa = PBXFileReference; fileEncoding = 4; lastKnownFileType = sourcecode.cpp.cpp; name = main_window_linux.cpp; path = SourceFiles/platform/linux/main_window_linux.cpp; sourceTree = SOURCE_ROOT; };
		07E1B18D1D12DB3500722BC7 /* main_window_linux.h */ = {isa = PBXFileReference; fileEncoding = 4; lastKnownFileType = sourcecode.c.h; name = main_window_linux.h; path = SourceFiles/platform/linux/main_window_linux.h; sourceTree = SOURCE_ROOT; };
		07E1B18F1D12DB3F00722BC7 /* main_window_mac.h */ = {isa = PBXFileReference; fileEncoding = 4; lastKnownFileType = sourcecode.c.h; name = main_window_mac.h; path = SourceFiles/platform/mac/main_window_mac.h; sourceTree = SOURCE_ROOT; };
		07E1B1901D12DB3F00722BC7 /* main_window_mac.mm */ = {isa = PBXFileReference; fileEncoding = 4; lastKnownFileType = sourcecode.cpp.objcpp; name = main_window_mac.mm; path = SourceFiles/platform/mac/main_window_mac.mm; sourceTree = SOURCE_ROOT; };
		07E1B1921D12DED700722BC7 /* moc_main_window_mac.cpp */ = {isa = PBXFileReference; fileEncoding = 4; lastKnownFileType = sourcecode.cpp.cpp; name = moc_main_window_mac.cpp; path = GeneratedFiles/Debug/moc_main_window_mac.cpp; sourceTree = SOURCE_ROOT; };
		07E1B1941D12DFD200722BC7 /* main_window.cpp */ = {isa = PBXFileReference; fileEncoding = 4; lastKnownFileType = sourcecode.cpp.cpp; name = main_window.cpp; path = SourceFiles/window/main_window.cpp; sourceTree = SOURCE_ROOT; };
		07E1B1951D12DFD200722BC7 /* main_window.h */ = {isa = PBXFileReference; fileEncoding = 4; lastKnownFileType = sourcecode.c.h; name = main_window.h; path = SourceFiles/window/main_window.h; sourceTree = SOURCE_ROOT; };
		07E1B1A81D18479500722BC7 /* inner_dropdown.cpp */ = {isa = PBXFileReference; fileEncoding = 4; lastKnownFileType = sourcecode.cpp.cpp; name = inner_dropdown.cpp; path = SourceFiles/ui/inner_dropdown.cpp; sourceTree = SOURCE_ROOT; };
		07E1B1A91D18479500722BC7 /* inner_dropdown.h */ = {isa = PBXFileReference; fileEncoding = 4; lastKnownFileType = sourcecode.c.h; name = inner_dropdown.h; path = SourceFiles/ui/inner_dropdown.h; sourceTree = SOURCE_ROOT; };
		07E1B1AC1D1847C400722BC7 /* moc_inner_dropdown.cpp */ = {isa = PBXFileReference; fileEncoding = 4; lastKnownFileType = sourcecode.cpp.cpp; name = moc_inner_dropdown.cpp; path = GeneratedFiles/Debug/moc_inner_dropdown.cpp; sourceTree = SOURCE_ROOT; };
		07E373921CBBC11000934F77 /* peer_avatar_button.cpp */ = {isa = PBXFileReference; fileEncoding = 4; lastKnownFileType = sourcecode.cpp.cpp; name = peer_avatar_button.cpp; path = SourceFiles/ui/buttons/peer_avatar_button.cpp; sourceTree = SOURCE_ROOT; };
		07E373931CBBC11000934F77 /* peer_avatar_button.h */ = {isa = PBXFileReference; fileEncoding = 4; lastKnownFileType = sourcecode.c.h; name = peer_avatar_button.h; path = SourceFiles/ui/buttons/peer_avatar_button.h; sourceTree = SOURCE_ROOT; };
		08A7682548FB7E671FF03822 /* boxshadow.cpp */ = {isa = PBXFileReference; lastKnownFileType = sourcecode.cpp.cpp; name = boxshadow.cpp; path = SourceFiles/ui/boxshadow.cpp; sourceTree = "<absolute>"; };
		098EA7CE256AAFAE4A17EB77 /* introcode.h */ = {isa = PBXFileReference; lastKnownFileType = sourcecode.c.h; name = introcode.h; path = SourceFiles/intro/introcode.h; sourceTree = "<absolute>"; };
		09FD01F2BD652EB838A296D8 /* application.h */ = {isa = PBXFileReference; lastKnownFileType = sourcecode.c.h; name = application.h; path = SourceFiles/application.h; sourceTree = "<absolute>"; };
		0BDE09020E45EFA57DCB2E25 /* photosendbox.h */ = {isa = PBXFileReference; lastKnownFileType = sourcecode.c.h; name = photosendbox.h; path = SourceFiles/boxes/photosendbox.h; sourceTree = "<absolute>"; };
		0C0DC15EB416789673526AA5 /* moc_emojibox.cpp */ = {isa = PBXFileReference; lastKnownFileType = sourcecode.cpp.cpp; name = moc_emojibox.cpp; path = GeneratedFiles/Debug/moc_emojibox.cpp; sourceTree = "<absolute>"; };
		0CAA815FFFEDCD84808E11F5 /* logs.h */ = {isa = PBXFileReference; lastKnownFileType = sourcecode.c.h; name = logs.h; path = SourceFiles/logs.h; sourceTree = "<absolute>"; };
		0ECF1EB9BF3786A16731F685 /* emojibox.cpp */ = {isa = PBXFileReference; lastKnownFileType = sourcecode.cpp.cpp; name = emojibox.cpp; path = SourceFiles/boxes/emojibox.cpp; sourceTree = "<absolute>"; };
		0F8FFD87AEBAC448568570DC /* images.h */ = {isa = PBXFileReference; lastKnownFileType = sourcecode.c.h; name = images.h; path = SourceFiles/ui/images.h; sourceTree = "<absolute>"; };
		0FBED3C6654EA3753EB39831 /* session.cpp */ = {isa = PBXFileReference; lastKnownFileType = sourcecode.cpp.cpp; name = session.cpp; path = SourceFiles/mtproto/session.cpp; sourceTree = "<absolute>"; };
		0FC38EE7F29EF895925A2C49 /* style_core.h */ = {isa = PBXFileReference; lastKnownFileType = sourcecode.c.h; name = style_core.h; path = SourceFiles/ui/style/style_core.h; sourceTree = "<absolute>"; };
		1080B6D395843B8F76A2E45E /* moc_title.cpp */ = {isa = PBXFileReference; lastKnownFileType = sourcecode.cpp.cpp; name = moc_title.cpp; path = GeneratedFiles/Debug/moc_title.cpp; sourceTree = "<absolute>"; };
		120EBCD9A37DB9A36BFE58C0 /* contactsbox.h */ = {isa = PBXFileReference; lastKnownFileType = sourcecode.c.h; name = contactsbox.h; path = SourceFiles/boxes/contactsbox.h; sourceTree = "<absolute>"; };
		1292B92B4848460640F6A391 /* telegram.qrc */ = {isa = PBXFileReference; lastKnownFileType = text; name = telegram.qrc; path = Resources/telegram.qrc; sourceTree = "<absolute>"; };
		135FD3715BFDC50AD7B00E04 /* text.cpp */ = {isa = PBXFileReference; lastKnownFileType = sourcecode.cpp.cpp; name = text.cpp; path = SourceFiles/ui/text/text.cpp; sourceTree = "<absolute>"; };
		143405635D04698F421A12EA /* aboutbox.h */ = {isa = PBXFileReference; lastKnownFileType = sourcecode.c.h; name = aboutbox.h; path = SourceFiles/boxes/aboutbox.h; sourceTree = "<absolute>"; };
		14437BFDCD58FF1742EF1B35 /* photocropbox.h */ = {isa = PBXFileReference; lastKnownFileType = sourcecode.c.h; name = photocropbox.h; path = SourceFiles/boxes/photocropbox.h; sourceTree = "<absolute>"; };
		152B8D1BCECEB7B0C77E073C /* introwidget.h */ = {isa = PBXFileReference; lastKnownFileType = sourcecode.c.h; name = introwidget.h; path = SourceFiles/intro/introwidget.h; sourceTree = "<absolute>"; };
		186D09F4CB713AD4B8BDD260 /* AudioUnit.framework */ = {isa = PBXFileReference; lastKnownFileType = wrapper.framework; name = AudioUnit.framework; path = /System/Library/Frameworks/AudioUnit.framework; sourceTree = "<absolute>"; };
		19618554524B8D928F13940D /* emoji_config.h */ = {isa = PBXFileReference; lastKnownFileType = sourcecode.c.h; name = emoji_config.h; path = SourceFiles/ui/emoji_config.h; sourceTree = "<absolute>"; };
		1A4C47331E186344291B8178 /* dropdown.h */ = {isa = PBXFileReference; lastKnownFileType = sourcecode.c.h; name = dropdown.h; path = SourceFiles/dropdown.h; sourceTree = "<absolute>"; };
		1B4A65B84270FF2FED008EB6 /* moc_introphone.cpp */ = {isa = PBXFileReference; lastKnownFileType = sourcecode.cpp.cpp; name = moc_introphone.cpp; path = GeneratedFiles/Debug/moc_introphone.cpp; sourceTree = "<absolute>"; };
		1D7899ACAA9F973CADFA34C1 /* moc_localimageloader.cpp */ = {isa = PBXFileReference; lastKnownFileType = sourcecode.cpp.cpp; name = moc_localimageloader.cpp; path = GeneratedFiles/Debug/moc_localimageloader.cpp; sourceTree = "<absolute>"; };
		1DC02F674A7192FF8BE391A7 /* basic_types.h */ = {isa = PBXFileReference; lastKnownFileType = sourcecode.c.h; name = basic_types.h; path = SourceFiles/core/basic_types.h; sourceTree = "<absolute>"; };
		1DEFC0760BB9340529F582F7 /* confirmbox.h */ = {isa = PBXFileReference; lastKnownFileType = sourcecode.c.h; name = confirmbox.h; path = SourceFiles/boxes/confirmbox.h; sourceTree = "<absolute>"; };
		1E5EEB5782B6357057356F9E /* moc_flatinput.cpp */ = {isa = PBXFileReference; lastKnownFileType = sourcecode.cpp.cpp; name = moc_flatinput.cpp; path = GeneratedFiles/Debug/moc_flatinput.cpp; sourceTree = "<absolute>"; };
		1FE45A67215BEA2434F588E8 /* moc_layerwidget.cpp */ = {isa = PBXFileReference; lastKnownFileType = sourcecode.cpp.cpp; name = moc_layerwidget.cpp; path = GeneratedFiles/Debug/moc_layerwidget.cpp; sourceTree = "<absolute>"; };
		205259EEEE2BADA5E64741E3 /* Security.framework */ = {isa = PBXFileReference; lastKnownFileType = wrapper.framework; name = Security.framework; path = /System/Library/Frameworks/Security.framework; sourceTree = "<absolute>"; };
		206B4F5CBD5354BCE19FF32F /* countries.h */ = {isa = PBXFileReference; lastKnownFileType = sourcecode.c.h; name = countries.h; path = SourceFiles/countries.h; sourceTree = "<absolute>"; };
		2181F5E34DE0A4B2F811E2E2 /* moc_flatlabel.cpp */ = {isa = PBXFileReference; lastKnownFileType = sourcecode.cpp.cpp; name = moc_flatlabel.cpp; path = GeneratedFiles/Debug/moc_flatlabel.cpp; sourceTree = "<absolute>"; };
		21F907AB8D19BD779147A085 /* AVFoundation.framework */ = {isa = PBXFileReference; lastKnownFileType = wrapper.framework; name = AVFoundation.framework; path = /System/Library/Frameworks/AVFoundation.framework; sourceTree = "<absolute>"; };
		24F7D3E789E91B10E422C116 /* config.h */ = {isa = PBXFileReference; lastKnownFileType = sourcecode.c.h; name = config.h; path = SourceFiles/config.h; sourceTree = "<absolute>"; };
		25CA12A22B83B0B038C5B5DE /* langloaderplain.h */ = {isa = PBXFileReference; lastKnownFileType = sourcecode.c.h; name = langloaderplain.h; path = SourceFiles/langloaderplain.h; sourceTree = "<absolute>"; };
		26083D8E535AFF927591E1A5 /* moc_contactsbox.cpp */ = {isa = PBXFileReference; lastKnownFileType = sourcecode.cpp.cpp; name = moc_contactsbox.cpp; path = GeneratedFiles/Debug/moc_contactsbox.cpp; sourceTree = "<absolute>"; };
		26B83A58EE268598E703875D /* history.cpp */ = {isa = PBXFileReference; lastKnownFileType = sourcecode.cpp.cpp; name = history.cpp; path = SourceFiles/history.cpp; sourceTree = "<absolute>"; };
		27E7471A4EC90E84353AA16F /* core_types.h */ = {isa = PBXFileReference; lastKnownFileType = sourcecode.c.h; name = core_types.h; path = SourceFiles/mtproto/core_types.h; sourceTree = "<absolute>"; };
		2BB2A1BB8DB0993F78F4E3C7 /* title.cpp */ = {isa = PBXFileReference; lastKnownFileType = sourcecode.cpp.cpp; name = title.cpp; path = SourceFiles/title.cpp; sourceTree = "<absolute>"; };
		2C540BAEABD7F9B5FA11008E /* moc_dcenter.cpp */ = {isa = PBXFileReference; lastKnownFileType = sourcecode.cpp.cpp; name = moc_dcenter.cpp; path = GeneratedFiles/Debug/moc_dcenter.cpp; sourceTree = "<absolute>"; };
		2C99425D7670941EAF07B453 /* moc_historywidget.cpp */ = {isa = PBXFileReference; lastKnownFileType = sourcecode.cpp.cpp; name = moc_historywidget.cpp; path = GeneratedFiles/Debug/moc_historywidget.cpp; sourceTree = "<absolute>"; };
		2EA58EF6CDF368B0132BAEB9 /* settings.h */ = {isa = PBXFileReference; lastKnownFileType = sourcecode.c.h; name = settings.h; path = SourceFiles/settings.h; sourceTree = "<absolute>"; };
		301BB513F2F5D447B3BF22DF /* mainwindow.h */ = {isa = PBXFileReference; lastKnownFileType = sourcecode.c.h; name = mainwindow.h; path = SourceFiles/mainwindow.h; sourceTree = "<absolute>"; };
		31120EDB269DFF13E1D49847 /* qicns */ = {isa = PBXFileReference; lastKnownFileType = archive.ar; name = qicns; path = "$(QT_PATH)/plugins/imageformats/libqicns$(QT_LIBRARY_SUFFIX).a"; sourceTree = "<absolute>"; };
		315C7FACB4A9E18AA95486CA /* dcenter.cpp */ = {isa = PBXFileReference; lastKnownFileType = sourcecode.cpp.cpp; name = dcenter.cpp; path = SourceFiles/mtproto/dcenter.cpp; sourceTree = "<absolute>"; };
		34E1DF19219C52D7DB20224A /* flatlabel.h */ = {isa = PBXFileReference; lastKnownFileType = sourcecode.c.h; name = flatlabel.h; path = SourceFiles/ui/flatlabel.h; sourceTree = "<absolute>"; };
		36BDA5D01BED543A92886669 /* Telegram.pro */ = {isa = PBXFileReference; lastKnownFileType = text; path = Telegram.pro; sourceTree = "<absolute>"; };
		36F718DC72345A84987DB0F6 /* flatbutton.h */ = {isa = PBXFileReference; lastKnownFileType = sourcecode.c.h; name = flatbutton.h; path = SourceFiles/ui/flatbutton.h; sourceTree = "<absolute>"; };
		3A220FD1AE5AD9FE3DC073A4 /* moc_mainwidget.cpp */ = {isa = PBXFileReference; lastKnownFileType = sourcecode.cpp.cpp; name = moc_mainwidget.cpp; path = GeneratedFiles/Debug/moc_mainwidget.cpp; sourceTree = "<absolute>"; };
		3B3ED09AB00290D78CF1181B /* moc_dialogswidget.cpp */ = {isa = PBXFileReference; lastKnownFileType = sourcecode.cpp.cpp; name = moc_dialogswidget.cpp; path = GeneratedFiles/Debug/moc_dialogswidget.cpp; sourceTree = "<absolute>"; };
		3BBB805F6180E363BF89151A /* qtaudio_coreaudio */ = {isa = PBXFileReference; lastKnownFileType = archive.ar; name = qtaudio_coreaudio; path = "$(QT_PATH)/plugins/audio/libqtaudio_coreaudio$(QT_LIBRARY_SUFFIX).a"; sourceTree = "<absolute>"; };
		3BE70E2A82DC2BF402165ED5 /* sysbuttons.h */ = {isa = PBXFileReference; lastKnownFileType = sourcecode.c.h; name = sysbuttons.h; path = SourceFiles/sysbuttons.h; sourceTree = "<absolute>"; };
		3C44131FDCFEF4396B9EA2BA /* AudioToolbox.framework */ = {isa = PBXFileReference; lastKnownFileType = wrapper.framework; name = AudioToolbox.framework; path = /System/Library/Frameworks/AudioToolbox.framework; sourceTree = "<absolute>"; };
		3D54A9F3266BB8739520E3FB /* moc_fileuploader.cpp */ = {isa = PBXFileReference; lastKnownFileType = sourcecode.cpp.cpp; name = moc_fileuploader.cpp; path = GeneratedFiles/Debug/moc_fileuploader.cpp; sourceTree = "<absolute>"; };
		3E329D4547CC23585307FA32 /* countryinput.cpp */ = {isa = PBXFileReference; lastKnownFileType = sourcecode.cpp.cpp; name = countryinput.cpp; path = SourceFiles/ui/countryinput.cpp; sourceTree = "<absolute>"; };
		420A06A32B66D250142B4B6D /* style_core.cpp */ = {isa = PBXFileReference; lastKnownFileType = sourcecode.cpp.cpp; name = style_core.cpp; path = SourceFiles/ui/style/style_core.cpp; sourceTree = "<absolute>"; };
		4604687EBA85611C9E8A9CDF /* button.h */ = {isa = PBXFileReference; lastKnownFileType = sourcecode.c.h; name = button.h; path = SourceFiles/ui/button.h; sourceTree = "<absolute>"; };
		46292F489228B60010794CE4 /* moc_button.cpp */ = {isa = PBXFileReference; lastKnownFileType = sourcecode.cpp.cpp; name = moc_button.cpp; path = GeneratedFiles/Debug/moc_button.cpp; sourceTree = "<absolute>"; };
		4689C06178B60B84E7F3A3B7 /* Qt5Widgets */ = {isa = PBXFileReference; lastKnownFileType = archive.ar; name = Qt5Widgets; path = "$(QT_PATH)/lib/libQt5Widgets$(QT_LIBRARY_SUFFIX).a"; sourceTree = "<absolute>"; };
		4AF15B5A0A43EB62D6DAF211 /* libexif.a */ = {isa = PBXFileReference; lastKnownFileType = archive.ar; name = libexif.a; path = "../../Libraries/libexif-0.6.20/libexif/.libs/libexif.a"; sourceTree = "<absolute>"; };
		4D1099F2D3696E8A0E17D37D /* session.h */ = {isa = PBXFileReference; lastKnownFileType = sourcecode.c.h; name = session.h; path = SourceFiles/mtproto/session.h; sourceTree = "<absolute>"; };
		4D504A849F15EB58E53A4E5F /* title.h */ = {isa = PBXFileReference; lastKnownFileType = sourcecode.c.h; name = title.h; path = SourceFiles/title.h; sourceTree = "<absolute>"; };
		4D55B83DFDFE3D492CDBD27A /* button.cpp */ = {isa = PBXFileReference; lastKnownFileType = sourcecode.cpp.cpp; name = button.cpp; path = SourceFiles/ui/button.cpp; sourceTree = "<absolute>"; };
		4D765E1B1EA6C757220C63E7 /* CoreFoundation.framework */ = {isa = PBXFileReference; lastKnownFileType = wrapper.framework; name = CoreFoundation.framework; path = /System/Library/Frameworks/CoreFoundation.framework; sourceTree = "<absolute>"; };
		4E4D06EC4D2C82C7D6E079A2 /* flatinput.h */ = {isa = PBXFileReference; lastKnownFileType = sourcecode.c.h; name = flatinput.h; path = SourceFiles/ui/flatinput.h; sourceTree = "<absolute>"; };
		5059175BDCEC77B7246DE1B9 /* flatcheckbox.h */ = {isa = PBXFileReference; lastKnownFileType = sourcecode.c.h; name = flatcheckbox.h; path = SourceFiles/ui/flatcheckbox.h; sourceTree = "<absolute>"; };
		507CCEEC4CBA3E3BD6EEDED1 /* twidget.h */ = {isa = PBXFileReference; lastKnownFileType = sourcecode.c.h; name = twidget.h; path = SourceFiles/ui/twidget.h; sourceTree = "<absolute>"; };
		51355181C0E6689B0B764543 /* connectionbox.cpp */ = {isa = PBXFileReference; lastKnownFileType = sourcecode.cpp.cpp; name = connectionbox.cpp; path = SourceFiles/boxes/connectionbox.cpp; sourceTree = "<absolute>"; };
		5271C394C1E7646D117CE67E /* main.cpp */ = {isa = PBXFileReference; lastKnownFileType = sourcecode.cpp.cpp; name = main.cpp; path = SourceFiles/main.cpp; sourceTree = "<absolute>"; };
		547CCADBD1CC5050167EF948 /* CoreMedia.framework */ = {isa = PBXFileReference; lastKnownFileType = wrapper.framework; name = CoreMedia.framework; path = /System/Library/Frameworks/CoreMedia.framework; sourceTree = "<absolute>"; };
		5591A965D1DC024FBDB40151 /* moc_file_download.cpp */ = {isa = PBXFileReference; lastKnownFileType = sourcecode.cpp.cpp; name = moc_file_download.cpp; path = GeneratedFiles/Debug/moc_file_download.cpp; sourceTree = "<absolute>"; };
		55A654A2EE8554FF062742B8 /* moc_twidget.cpp */ = {isa = PBXFileReference; lastKnownFileType = sourcecode.cpp.cpp; name = moc_twidget.cpp; path = GeneratedFiles/Debug/moc_twidget.cpp; sourceTree = "<absolute>"; };
		55B4A93DD455EED91C899A8E /* dialogswidget.h */ = {isa = PBXFileReference; lastKnownFileType = sourcecode.c.h; name = dialogswidget.h; path = SourceFiles/dialogswidget.h; sourceTree = "<absolute>"; };
		58A7114F60E7D09E73283983 /* moc_introsignup.cpp */ = {isa = PBXFileReference; lastKnownFileType = sourcecode.cpp.cpp; name = moc_introsignup.cpp; path = GeneratedFiles/Debug/moc_introsignup.cpp; sourceTree = "<absolute>"; };
		58E05D0B8B104D83F43F9859 /* moc_flatcheckbox.cpp */ = {isa = PBXFileReference; lastKnownFileType = sourcecode.cpp.cpp; name = moc_flatcheckbox.cpp; path = GeneratedFiles/Debug/moc_flatcheckbox.cpp; sourceTree = "<absolute>"; };
		59E514973BA9BF6599252DDC /* flattextarea.h */ = {isa = PBXFileReference; lastKnownFileType = sourcecode.c.h; name = flattextarea.h; path = SourceFiles/ui/flattextarea.h; sourceTree = "<absolute>"; };
		5A5431331A13AA7B07414240 /* stdafx.cpp */ = {isa = PBXFileReference; lastKnownFileType = sourcecode.cpp.cpp; name = stdafx.cpp; path = SourceFiles/stdafx.cpp; sourceTree = "<absolute>"; };
		5A7F88F9C7F08D3DDE6EEF6B /* localimageloader.cpp */ = {isa = PBXFileReference; lastKnownFileType = sourcecode.cpp.cpp; name = localimageloader.cpp; path = SourceFiles/localimageloader.cpp; sourceTree = "<absolute>"; };
		5A80A1907B6CFFB524C1E57D /* Qt5Core */ = {isa = PBXFileReference; lastKnownFileType = archive.ar; name = Qt5Core; path = "$(QT_PATH)/lib/libQt5Core$(QT_LIBRARY_SUFFIX).a"; sourceTree = "<absolute>"; };
		5A9B4C6C59856143F3D0DE53 /* layerwidget.cpp */ = {isa = PBXFileReference; lastKnownFileType = sourcecode.cpp.cpp; name = layerwidget.cpp; path = SourceFiles/layerwidget.cpp; sourceTree = "<absolute>"; };
		5C7FD422BBEDA858D7237AE9 /* flattextarea.cpp */ = {isa = PBXFileReference; lastKnownFileType = sourcecode.cpp.cpp; name = flattextarea.cpp; path = SourceFiles/ui/flattextarea.cpp; sourceTree = "<absolute>"; };
		6011DDB120E1B2D4803E129A /* stdafx.h */ = {isa = PBXFileReference; lastKnownFileType = sourcecode.c.h; name = stdafx.h; path = SourceFiles/stdafx.h; sourceTree = "<absolute>"; };
		61C679D8B4B332026BD34200 /* introphone.cpp */ = {isa = PBXFileReference; lastKnownFileType = sourcecode.cpp.cpp; name = introphone.cpp; path = SourceFiles/intro/introphone.cpp; sourceTree = "<absolute>"; };
		62807F13DBD204D0716143AD /* Telegram.app */ = {isa = PBXFileReference; explicitFileType = wrapper.application; includeInIndex = 0; path = Telegram.app; sourceTree = BUILT_PRODUCTS_DIR; };
		63AF8520023B4EA40306CB03 /* moc_session.cpp */ = {isa = PBXFileReference; lastKnownFileType = sourcecode.cpp.cpp; name = moc_session.cpp; path = GeneratedFiles/Debug/moc_session.cpp; sourceTree = "<absolute>"; };
		6532A0DC7EFE446967682E83 /* moc_downloadpathbox.cpp */ = {isa = PBXFileReference; lastKnownFileType = sourcecode.cpp.cpp; name = moc_downloadpathbox.cpp; path = GeneratedFiles/Debug/moc_downloadpathbox.cpp; sourceTree = "<absolute>"; };
		6610564B876E47D289A596DB /* confirmbox.cpp */ = {isa = PBXFileReference; lastKnownFileType = sourcecode.cpp.cpp; name = confirmbox.cpp; path = SourceFiles/boxes/confirmbox.cpp; sourceTree = "<absolute>"; };
		6700DD555BF1C0FC338FB959 /* Qt5Network */ = {isa = PBXFileReference; lastKnownFileType = archive.ar; name = Qt5Network; path = "$(QT_PATH)/lib/libQt5Network$(QT_LIBRARY_SUFFIX).a"; sourceTree = "<absolute>"; };
		6868ADA9E9A9801B2BA92B97 /* countryinput.h */ = {isa = PBXFileReference; lastKnownFileType = sourcecode.c.h; name = countryinput.h; path = SourceFiles/ui/countryinput.h; sourceTree = "<absolute>"; };
		6A510365F9F6367ECB0DB065 /* images.cpp */ = {isa = PBXFileReference; lastKnownFileType = sourcecode.cpp.cpp; name = images.cpp; path = SourceFiles/ui/images.cpp; sourceTree = "<absolute>"; };
		6B46A0EE3C3B9D3B5A24946E /* moc_mainwindow.cpp */ = {isa = PBXFileReference; lastKnownFileType = sourcecode.cpp.cpp; name = moc_mainwindow.cpp; path = GeneratedFiles/Debug/moc_mainwindow.cpp; sourceTree = "<absolute>"; };
		6B90F69947805586A6FAE80E /* sysbuttons.cpp */ = {isa = PBXFileReference; lastKnownFileType = sourcecode.cpp.cpp; name = sysbuttons.cpp; path = SourceFiles/sysbuttons.cpp; sourceTree = "<absolute>"; };
		6C86B6E6AB1857B735B720D6 /* layerwidget.h */ = {isa = PBXFileReference; lastKnownFileType = sourcecode.c.h; name = layerwidget.h; path = SourceFiles/layerwidget.h; sourceTree = "<absolute>"; };
		6D50D70712776D7ED3B00E5C /* facade.cpp */ = {isa = PBXFileReference; lastKnownFileType = sourcecode.cpp.cpp; name = facade.cpp; path = SourceFiles/mtproto/facade.cpp; sourceTree = "<absolute>"; };
		6E1859D714E4471E053D90C9 /* scrollarea.cpp */ = {isa = PBXFileReference; lastKnownFileType = sourcecode.cpp.cpp; name = scrollarea.cpp; path = SourceFiles/ui/scrollarea.cpp; sourceTree = "<absolute>"; };
		6E8FD0ED1B60D43929944CD2 /* text.h */ = {isa = PBXFileReference; lastKnownFileType = sourcecode.c.h; name = text.h; path = SourceFiles/ui/text/text.h; sourceTree = "<absolute>"; };
		710C982FC773400941B3AFBC /* dropdown.cpp */ = {isa = PBXFileReference; lastKnownFileType = sourcecode.cpp.cpp; name = dropdown.cpp; path = SourceFiles/dropdown.cpp; sourceTree = "<absolute>"; };
		723F90793B2C195E2CCB2233 /* AppKit.framework */ = {isa = PBXFileReference; lastKnownFileType = wrapper.framework; name = AppKit.framework; path = /System/Library/Frameworks/AppKit.framework; sourceTree = "<absolute>"; };
		73737DC91E390C4AB18FB595 /* pspecific_mac_p.mm */ = {isa = PBXFileReference; lastKnownFileType = sourcecode.cpp.objcpp; name = pspecific_mac_p.mm; path = SourceFiles/pspecific_mac_p.mm; sourceTree = "<absolute>"; };
		748F1BCCBEEB3675768960FB /* auth_key.h */ = {isa = PBXFileReference; lastKnownFileType = sourcecode.c.h; name = auth_key.h; path = SourceFiles/mtproto/auth_key.h; sourceTree = "<absolute>"; };
		763ED3C6815ED6C89E352652 /* flatlabel.cpp */ = {isa = PBXFileReference; lastKnownFileType = sourcecode.cpp.cpp; name = flatlabel.cpp; path = SourceFiles/ui/flatlabel.cpp; sourceTree = "<absolute>"; };
		7CA6945B22800A0F30B75DA5 /* addcontactbox.cpp */ = {isa = PBXFileReference; lastKnownFileType = sourcecode.cpp.cpp; name = addcontactbox.cpp; path = SourceFiles/boxes/addcontactbox.cpp; sourceTree = "<absolute>"; };
		7CDE9D7CB2C729BC3612372B /* addcontactbox.h */ = {isa = PBXFileReference; lastKnownFileType = sourcecode.c.h; name = addcontactbox.h; path = SourceFiles/boxes/addcontactbox.h; sourceTree = "<absolute>"; };
		7D075A915E8739C1B6BC5F43 /* basic_types.cpp */ = {isa = PBXFileReference; lastKnownFileType = sourcecode.cpp.cpp; name = basic_types.cpp; path = SourceFiles/core/basic_types.cpp; sourceTree = "<absolute>"; };
		7DBFC0B5EAF874BA10E3D603 /* scheme_auto.h */ = {isa = PBXFileReference; lastKnownFileType = sourcecode.c.h; name = scheme_auto.h; path = SourceFiles/mtproto/scheme_auto.h; sourceTree = "<absolute>"; };
		7EC00404ACD5AB0E97726B0E /* QuartzCore.framework */ = {isa = PBXFileReference; lastKnownFileType = wrapper.framework; name = QuartzCore.framework; path = /System/Library/Frameworks/QuartzCore.framework; sourceTree = "<absolute>"; };
		81780025807318AEA3B8A6FF /* moc_addcontactbox.cpp */ = {isa = PBXFileReference; lastKnownFileType = sourcecode.cpp.cpp; name = moc_addcontactbox.cpp; path = GeneratedFiles/Debug/moc_addcontactbox.cpp; sourceTree = "<absolute>"; };
		83728F60A64483E0AA933D76 /* pspecific.h */ = {isa = PBXFileReference; lastKnownFileType = sourcecode.c.h; name = pspecific.h; path = SourceFiles/pspecific.h; sourceTree = "<absolute>"; };
		83A36F229E897566E011B79E /* scrollarea.h */ = {isa = PBXFileReference; lastKnownFileType = sourcecode.c.h; name = scrollarea.h; path = SourceFiles/ui/scrollarea.h; sourceTree = "<absolute>"; };
		85FABD67716E36CD8B3CA4FA /* animation.h */ = {isa = PBXFileReference; lastKnownFileType = sourcecode.c.h; name = animation.h; path = SourceFiles/ui/animation.h; sourceTree = "<absolute>"; };
		8880067F9BFD46108777E134 /* facade.h */ = {isa = PBXFileReference; lastKnownFileType = sourcecode.c.h; name = facade.h; path = SourceFiles/mtproto/facade.h; sourceTree = "<absolute>"; };
		8918F4B71ED5FC138AFD3F70 /* moc_scrollarea.cpp */ = {isa = PBXFileReference; lastKnownFileType = sourcecode.cpp.cpp; name = moc_scrollarea.cpp; path = GeneratedFiles/Debug/moc_scrollarea.cpp; sourceTree = "<absolute>"; };
		89F92B278CA31C393E245056 /* rpc_sender.cpp */ = {isa = PBXFileReference; lastKnownFileType = sourcecode.cpp.cpp; name = rpc_sender.cpp; path = SourceFiles/mtproto/rpc_sender.cpp; sourceTree = "<absolute>"; };
		8A28F7789408AA839F48A5F2 /* settings.cpp */ = {isa = PBXFileReference; lastKnownFileType = sourcecode.cpp.cpp; name = settings.cpp; path = SourceFiles/settings.cpp; sourceTree = "<absolute>"; };
		8A9D926C08392F7A9BC83B0C /* fileuploader.h */ = {isa = PBXFileReference; lastKnownFileType = sourcecode.c.h; name = fileuploader.h; path = SourceFiles/fileuploader.h; sourceTree = "<absolute>"; };
		8B98A212C068D6CC7CE73CAA /* moc_introcode.cpp */ = {isa = PBXFileReference; lastKnownFileType = sourcecode.cpp.cpp; name = moc_introcode.cpp; path = GeneratedFiles/Debug/moc_introcode.cpp; sourceTree = "<absolute>"; };
		8C800AAC9549E6E9E7046BED /* contactsbox.cpp */ = {isa = PBXFileReference; lastKnownFileType = sourcecode.cpp.cpp; name = contactsbox.cpp; path = SourceFiles/boxes/contactsbox.cpp; sourceTree = "<absolute>"; };
		8CCCACE96535180FEB557712 /* settingswidget.cpp */ = {isa = PBXFileReference; lastKnownFileType = sourcecode.cpp.cpp; name = settingswidget.cpp; path = SourceFiles/settingswidget.cpp; sourceTree = "<absolute>"; };
		8CF51323544B886B8F4A2232 /* qwbmp */ = {isa = PBXFileReference; lastKnownFileType = archive.ar; name = qwbmp; path = "$(QT_PATH)/plugins/imageformats/libqwbmp$(QT_LIBRARY_SUFFIX).a"; sourceTree = "<absolute>"; };
		8D9815BDB5BD9F90D2BC05C5 /* AGL.framework */ = {isa = PBXFileReference; lastKnownFileType = wrapper.framework; name = AGL.framework; path = /System/Library/Frameworks/AGL.framework; sourceTree = "<absolute>"; };
		8DF456E9A416E4C3C2D6946C /* downloadpathbox.cpp */ = {isa = PBXFileReference; lastKnownFileType = sourcecode.cpp.cpp; name = downloadpathbox.cpp; path = SourceFiles/boxes/downloadpathbox.cpp; sourceTree = "<absolute>"; };
		8EB83A4D34226609E79A613A /* connectionbox.h */ = {isa = PBXFileReference; lastKnownFileType = sourcecode.c.h; name = connectionbox.h; path = SourceFiles/boxes/connectionbox.h; sourceTree = "<absolute>"; };
		8F500B5166907B6D9A7C3E3D /* qico */ = {isa = PBXFileReference; lastKnownFileType = archive.ar; name = qico; path = "$(QT_PATH)/plugins/imageformats/libqico$(QT_LIBRARY_SUFFIX).a"; sourceTree = "<absolute>"; };
		924D4939FD169BB4B8AEB1C9 /* moc_facade.cpp */ = {isa = PBXFileReference; lastKnownFileType = sourcecode.cpp.cpp; name = moc_facade.cpp; path = GeneratedFiles/Debug/moc_facade.cpp; sourceTree = "<absolute>"; };
		93AFE74928551FC3D7E8390B /* moc_settingswidget.cpp */ = {isa = PBXFileReference; lastKnownFileType = sourcecode.cpp.cpp; name = moc_settingswidget.cpp; path = GeneratedFiles/Debug/moc_settingswidget.cpp; sourceTree = "<absolute>"; };
		963123025C466CB8DD9CF4AF /* connection.h */ = {isa = PBXFileReference; lastKnownFileType = sourcecode.c.h; name = connection.h; path = SourceFiles/mtproto/connection.h; sourceTree = "<absolute>"; };
		96ACDDE3DCB798B97F9EA2F4 /* file_download.h */ = {isa = PBXFileReference; lastKnownFileType = sourcecode.c.h; name = file_download.h; path = SourceFiles/mtproto/file_download.h; sourceTree = "<absolute>"; };
		9742F24EE18EA44D52824F1E /* CoreServices.framework */ = {isa = PBXFileReference; lastKnownFileType = wrapper.framework; name = CoreServices.framework; path = /System/Library/Frameworks/CoreServices.framework; sourceTree = "<absolute>"; };
		974DB34EEB8F83B91614C0B0 /* logs.cpp */ = {isa = PBXFileReference; lastKnownFileType = sourcecode.cpp.cpp; name = logs.cpp; path = SourceFiles/logs.cpp; sourceTree = "<absolute>"; };
		9A55B8F7C143D66AD9EAE304 /* qgenericbearer */ = {isa = PBXFileReference; lastKnownFileType = archive.ar; name = qgenericbearer; path = "$(QT_PATH)/plugins/bearer/libqgenericbearer$(QT_LIBRARY_SUFFIX).a"; sourceTree = "<absolute>"; };
		9A69B711DE4B9C89BA803750 /* moc_aboutbox.cpp */ = {isa = PBXFileReference; lastKnownFileType = sourcecode.cpp.cpp; name = moc_aboutbox.cpp; path = GeneratedFiles/Debug/moc_aboutbox.cpp; sourceTree = "<absolute>"; };
		9AB1479D7D63386FD2046620 /* flatinput.cpp */ = {isa = PBXFileReference; lastKnownFileType = sourcecode.cpp.cpp; name = flatinput.cpp; path = SourceFiles/ui/flatinput.cpp; sourceTree = "<absolute>"; };
		9B36BB8C5B8CA7B07F3F35F0 /* fileuploader.cpp */ = {isa = PBXFileReference; lastKnownFileType = sourcecode.cpp.cpp; name = fileuploader.cpp; path = SourceFiles/fileuploader.cpp; sourceTree = "<absolute>"; };
		9BD0BE66E93ACE27D00D6D75 /* filedialog.h */ = {isa = PBXFileReference; lastKnownFileType = sourcecode.c.h; name = filedialog.h; path = SourceFiles/ui/filedialog.h; sourceTree = "<absolute>"; };
		9D9F4744B2F9FF22569D4535 /* moc_countryinput.cpp */ = {isa = PBXFileReference; lastKnownFileType = sourcecode.cpp.cpp; name = moc_countryinput.cpp; path = GeneratedFiles/Debug/moc_countryinput.cpp; sourceTree = "<absolute>"; };
		9DFF62A901D70814B8A323D4 /* Carbon.framework */ = {isa = PBXFileReference; lastKnownFileType = wrapper.framework; name = Carbon.framework; path = /System/Library/Frameworks/Carbon.framework; sourceTree = "<absolute>"; };
		9E0704DE8650D7952DC6B7AE /* moc_photosendbox.cpp */ = {isa = PBXFileReference; lastKnownFileType = sourcecode.cpp.cpp; name = moc_photosendbox.cpp; path = GeneratedFiles/Debug/moc_photosendbox.cpp; sourceTree = "<absolute>"; };
		A0090709DE1B155085362C36 /* introcode.cpp */ = {isa = PBXFileReference; lastKnownFileType = sourcecode.cpp.cpp; name = introcode.cpp; path = SourceFiles/intro/introcode.cpp; sourceTree = "<absolute>"; };
		A1479F94376F9732B57C69DB /* moc_animation.cpp */ = {isa = PBXFileReference; lastKnownFileType = sourcecode.cpp.cpp; name = moc_animation.cpp; path = GeneratedFiles/Debug/moc_animation.cpp; sourceTree = "<absolute>"; };
		A1A67BEAA744704B29168D39 /* IOKit.framework */ = {isa = PBXFileReference; lastKnownFileType = wrapper.framework; name = IOKit.framework; path = /System/Library/Frameworks/IOKit.framework; sourceTree = "<absolute>"; };
		A3622760CEC6D6827A25E710 /* rsa_public_key.h */ = {isa = PBXFileReference; lastKnownFileType = sourcecode.c.h; name = rsa_public_key.h; path = SourceFiles/mtproto/rsa_public_key.h; sourceTree = "<absolute>"; };
		A37C7E516201B0264A4CDA38 /* moc_introwidget.cpp */ = {isa = PBXFileReference; lastKnownFileType = sourcecode.cpp.cpp; name = moc_introwidget.cpp; path = GeneratedFiles/Debug/moc_introwidget.cpp; sourceTree = "<absolute>"; };
		A7782E2B07CB2D1D14F431B0 /* qtaccessiblewidgets */ = {isa = PBXFileReference; lastKnownFileType = archive.ar; name = qtaccessiblewidgets; path = "$(QT_PATH)/plugins/accessible/libqtaccessiblewidgets$(QT_LIBRARY_SUFFIX).a"; sourceTree = "<absolute>"; };
		A83D2C19F756D3371E5999A8 /* historywidget.cpp */ = {isa = PBXFileReference; lastKnownFileType = sourcecode.cpp.cpp; name = historywidget.cpp; path = SourceFiles/historywidget.cpp; sourceTree = "<absolute>"; };
		A9FF4818C6775109B3DBFA18 /* introsignup.cpp */ = {isa = PBXFileReference; lastKnownFileType = sourcecode.cpp.cpp; name = introsignup.cpp; path = SourceFiles/intro/introsignup.cpp; sourceTree = "<absolute>"; };
		AA5379CB06E908AC80BE7B82 /* Qt5OpenGL */ = {isa = PBXFileReference; lastKnownFileType = archive.ar; name = Qt5OpenGL; path = "$(QT_PATH)/lib/libQt5OpenGL$(QT_LIBRARY_SUFFIX).a"; sourceTree = "<absolute>"; };
		AC9B5F6FB4B984C8D76F7AE2 /* moc_dropdown.cpp */ = {isa = PBXFileReference; lastKnownFileType = sourcecode.cpp.cpp; name = moc_dropdown.cpp; path = GeneratedFiles/Debug/moc_dropdown.cpp; sourceTree = "<absolute>"; };
		AD0C395D671BC024083A5FC7 /* localimageloader.h */ = {isa = PBXFileReference; lastKnownFileType = sourcecode.c.h; name = localimageloader.h; path = SourceFiles/localimageloader.h; sourceTree = "<absolute>"; };
		AD90723EF02EAD016FD49CC9 /* introstart.h */ = {isa = PBXFileReference; lastKnownFileType = sourcecode.c.h; name = introstart.h; path = SourceFiles/intro/introstart.h; sourceTree = "<absolute>"; };
		ADC6308023253CEA51F86E21 /* qwebp */ = {isa = PBXFileReference; lastKnownFileType = archive.ar; name = qwebp; path = "$(QT_PATH)/plugins/imageformats/libqwebp$(QT_LIBRARY_SUFFIX).a"; sourceTree = "<absolute>"; };
		AEA456A2F75ED9F5CDA7BCBE /* Cocoa.framework */ = {isa = PBXFileReference; lastKnownFileType = wrapper.framework; name = Cocoa.framework; path = /System/Library/Frameworks/Cocoa.framework; sourceTree = "<absolute>"; };
		AF4585F593B1C9D0D4FD061C /* flatcheckbox.cpp */ = {isa = PBXFileReference; lastKnownFileType = sourcecode.cpp.cpp; name = flatcheckbox.cpp; path = SourceFiles/ui/flatcheckbox.cpp; sourceTree = "<absolute>"; };
		AF5776B0652744978B7DF6D3 /* langloaderplain.cpp */ = {isa = PBXFileReference; lastKnownFileType = sourcecode.cpp.cpp; name = langloaderplain.cpp; path = SourceFiles/langloaderplain.cpp; sourceTree = "<absolute>"; };
		AF61D864B8C444ADD4E1B391 /* moc_photocropbox.cpp */ = {isa = PBXFileReference; lastKnownFileType = sourcecode.cpp.cpp; name = moc_photocropbox.cpp; path = GeneratedFiles/Debug/moc_photocropbox.cpp; sourceTree = "<absolute>"; };
		B3062303CE8F4EB9325CB3DC /* emoji_config.cpp */ = {isa = PBXFileReference; lastKnownFileType = sourcecode.cpp.cpp; name = emoji_config.cpp; path = SourceFiles/ui/emoji_config.cpp; sourceTree = "<absolute>"; };
		B3D42654F18B1FE49512C404 /* dcenter.h */ = {isa = PBXFileReference; lastKnownFileType = sourcecode.c.h; name = dcenter.h; path = SourceFiles/mtproto/dcenter.h; sourceTree = "<absolute>"; };
		B714EA71A09A832FAA846A0A /* moc_connection.cpp */ = {isa = PBXFileReference; lastKnownFileType = sourcecode.cpp.cpp; name = moc_connection.cpp; path = GeneratedFiles/Debug/moc_connection.cpp; sourceTree = "<absolute>"; };
		B88236FC554B694F618D848C /* moc_sysbuttons.cpp */ = {isa = PBXFileReference; lastKnownFileType = sourcecode.cpp.cpp; name = moc_sysbuttons.cpp; path = GeneratedFiles/Debug/moc_sysbuttons.cpp; sourceTree = "<absolute>"; };
		B8D9AFA42E8633154A9817A2 /* connection.cpp */ = {isa = PBXFileReference; lastKnownFileType = sourcecode.cpp.cpp; name = connection.cpp; path = SourceFiles/mtproto/connection.cpp; sourceTree = "<absolute>"; };
		B97D4DB97FE881648644211A /* downloadpathbox.h */ = {isa = PBXFileReference; lastKnownFileType = sourcecode.c.h; name = downloadpathbox.h; path = SourceFiles/boxes/downloadpathbox.h; sourceTree = "<absolute>"; };
		BB1602EA641643DE565005B1 /* twidget.cpp */ = {isa = PBXFileReference; lastKnownFileType = sourcecode.cpp.cpp; name = twidget.cpp; path = SourceFiles/ui/twidget.cpp; sourceTree = "<absolute>"; };
		BDAB6725B830DEE896DC0F55 /* boxshadow.h */ = {isa = PBXFileReference; lastKnownFileType = sourcecode.c.h; name = boxshadow.h; path = SourceFiles/ui/boxshadow.h; sourceTree = "<absolute>"; };
		BEF9DFDA6822604126A7E233 /* CoreAudio.framework */ = {isa = PBXFileReference; lastKnownFileType = wrapper.framework; name = CoreAudio.framework; path = /System/Library/Frameworks/CoreAudio.framework; sourceTree = "<absolute>"; };
		C194EDD00F76216057D48A5C /* aboutbox.cpp */ = {isa = PBXFileReference; lastKnownFileType = sourcecode.cpp.cpp; name = aboutbox.cpp; path = SourceFiles/boxes/aboutbox.cpp; sourceTree = "<absolute>"; };
		C19DF71B273A4843553518F2 /* app.h */ = {isa = PBXFileReference; lastKnownFileType = sourcecode.c.h; name = app.h; path = SourceFiles/app.h; sourceTree = "<absolute>"; };
		C20F9DD8C7B031B8E20D5653 /* application.cpp */ = {isa = PBXFileReference; lastKnownFileType = sourcecode.cpp.cpp; name = application.cpp; path = SourceFiles/application.cpp; sourceTree = "<absolute>"; };
		C34459FA465B57DF4DB80D12 /* introstart.cpp */ = {isa = PBXFileReference; lastKnownFileType = sourcecode.cpp.cpp; name = introstart.cpp; path = SourceFiles/intro/introstart.cpp; sourceTree = "<absolute>"; };
		C63C6D083EBEB13A60256DF3 /* historywidget.h */ = {isa = PBXFileReference; lastKnownFileType = sourcecode.c.h; name = historywidget.h; path = SourceFiles/historywidget.h; sourceTree = "<absolute>"; };
		C9FFCCE4FCB845744636795F /* moc_flatbutton.cpp */ = {isa = PBXFileReference; lastKnownFileType = sourcecode.cpp.cpp; name = moc_flatbutton.cpp; path = GeneratedFiles/Debug/moc_flatbutton.cpp; sourceTree = "<absolute>"; };
		CA56ACFB53D87637192CC9B2 /* mainwindow.cpp */ = {isa = PBXFileReference; lastKnownFileType = sourcecode.cpp.cpp; name = mainwindow.cpp; path = SourceFiles/mainwindow.cpp; sourceTree = "<absolute>"; };
		CE0D5EFE401BF9815FACE579 /* pspecific_mac.h */ = {isa = PBXFileReference; lastKnownFileType = sourcecode.c.h; name = pspecific_mac.h; path = SourceFiles/pspecific_mac.h; sourceTree = "<absolute>"; };
		CE7FFE194127BD789A2C877A /* moc_confirmbox.cpp */ = {isa = PBXFileReference; lastKnownFileType = sourcecode.cpp.cpp; name = moc_confirmbox.cpp; path = GeneratedFiles/Debug/moc_confirmbox.cpp; sourceTree = "<absolute>"; };
		CF1690B68F3B278E78823DB9 /* history.h */ = {isa = PBXFileReference; lastKnownFileType = sourcecode.c.h; name = history.h; path = SourceFiles/history.h; sourceTree = "<absolute>"; };
		D12A6BD8EE80B8B308E481AD /* moc_flattextarea.cpp */ = {isa = PBXFileReference; lastKnownFileType = sourcecode.cpp.cpp; name = moc_flattextarea.cpp; path = GeneratedFiles/Debug/moc_flattextarea.cpp; sourceTree = "<absolute>"; };
		D1C9C77F1318F5A55C9BF289 /* photosendbox.cpp */ = {isa = PBXFileReference; lastKnownFileType = sourcecode.cpp.cpp; name = photosendbox.cpp; path = SourceFiles/boxes/photosendbox.cpp; sourceTree = "<absolute>"; };
		D3D1BE0BEA3AEE0551AD39AC /* qdds */ = {isa = PBXFileReference; lastKnownFileType = archive.ar; name = qdds; path = "$(QT_PATH)/plugins/imageformats/libqdds$(QT_LIBRARY_SUFFIX).a"; sourceTree = "<absolute>"; };
		D3FE9C29B6A61D7C3C4B731B /* animation.cpp */ = {isa = PBXFileReference; lastKnownFileType = sourcecode.cpp.cpp; name = animation.cpp; path = SourceFiles/ui/animation.cpp; sourceTree = "<absolute>"; };
		D4B32C2222F82AC56BADEB21 /* OpenGL.framework */ = {isa = PBXFileReference; lastKnownFileType = wrapper.framework; name = OpenGL.framework; path = /System/Library/Frameworks/OpenGL.framework; sourceTree = "<absolute>"; };
		D53D8E6A188E05078A114294 /* qcocoa */ = {isa = PBXFileReference; lastKnownFileType = archive.ar; name = qcocoa; path = "$(QT_PATH)/plugins/platforms/libqcocoa$(QT_LIBRARY_SUFFIX).a"; sourceTree = "<absolute>"; };
		D6193B79CECC9DD0142D1200 /* qtharfbuzzng */ = {isa = PBXFileReference; lastKnownFileType = archive.ar; name = qtharfbuzzng; path = "$(QT_PATH)/lib/libqtharfbuzzng$(QT_LIBRARY_SUFFIX).a"; sourceTree = "<absolute>"; };
		D6FF6676816C4E374D374060 /* qrc_telegram.cpp */ = {isa = PBXFileReference; lastKnownFileType = sourcecode.cpp.cpp; name = qrc_telegram.cpp; path = GeneratedFiles/qrc_telegram.cpp; sourceTree = "<absolute>"; };
		DBF506D10449BFABD45B82DA /* Qt5PrintSupport */ = {isa = PBXFileReference; lastKnownFileType = archive.ar; name = Qt5PrintSupport; path = "$(QT_PATH)/lib/libQt5PrintSupport$(QT_LIBRARY_SUFFIX).a"; sourceTree = "<absolute>"; };
		DC23E0B79FF53F35BA8F76A1 /* introsignup.h */ = {isa = PBXFileReference; lastKnownFileType = sourcecode.c.h; name = introsignup.h; path = SourceFiles/intro/introsignup.h; sourceTree = "<absolute>"; };
		DCEFD9167C239650120B0145 /* qtga */ = {isa = PBXFileReference; lastKnownFileType = archive.ar; name = qtga; path = "$(QT_PATH)/plugins/imageformats/libqtga$(QT_LIBRARY_SUFFIX).a"; sourceTree = "<absolute>"; };
		DE4C0E3685DDAE58F9397B13 /* filedialog.cpp */ = {isa = PBXFileReference; lastKnownFileType = sourcecode.cpp.cpp; name = filedialog.cpp; path = SourceFiles/ui/filedialog.cpp; sourceTree = "<absolute>"; };
		DFD7912080BC557230093752 /* ApplicationServices.framework */ = {isa = PBXFileReference; lastKnownFileType = wrapper.framework; name = ApplicationServices.framework; path = /System/Library/Frameworks/ApplicationServices.framework; sourceTree = "<absolute>"; };
		E181C525E21A16F2D4396CA7 /* moc_application.cpp */ = {isa = PBXFileReference; lastKnownFileType = sourcecode.cpp.cpp; name = moc_application.cpp; path = GeneratedFiles/Debug/moc_application.cpp; sourceTree = "<absolute>"; };
		E466873F01ABA1E55E914489 /* dialogswidget.cpp */ = {isa = PBXFileReference; lastKnownFileType = sourcecode.cpp.cpp; name = dialogswidget.cpp; path = SourceFiles/dialogswidget.cpp; sourceTree = "<absolute>"; };
		E7B2F248E3F7970788F35BF5 /* Qt5PlatformSupport */ = {isa = PBXFileReference; lastKnownFileType = archive.ar; name = Qt5PlatformSupport; path = "$(QT_PATH)/lib/libQt5PlatformSupport$(QT_LIBRARY_SUFFIX).a"; sourceTree = "<absolute>"; };
		E908A6C86F93FA27DF70866C /* photocropbox.cpp */ = {isa = PBXFileReference; lastKnownFileType = sourcecode.cpp.cpp; name = photocropbox.cpp; path = SourceFiles/boxes/photocropbox.cpp; sourceTree = "<absolute>"; };
		EE03BC5CA4628A6D6BEB0122 /* qcorewlanbearer */ = {isa = PBXFileReference; lastKnownFileType = archive.ar; name = qcorewlanbearer; path = "$(QT_PATH)/plugins/bearer/libqcorewlanbearer$(QT_LIBRARY_SUFFIX).a"; sourceTree = "<absolute>"; };
		EF1AD6A66D0C28A6A15E2C30 /* introphone.h */ = {isa = PBXFileReference; lastKnownFileType = sourcecode.c.h; name = introphone.h; path = SourceFiles/intro/introphone.h; sourceTree = "<absolute>"; };
		F1A04BDB750C2AE652797B04 /* flatbutton.cpp */ = {isa = PBXFileReference; lastKnownFileType = sourcecode.cpp.cpp; name = flatbutton.cpp; path = SourceFiles/ui/flatbutton.cpp; sourceTree = "<absolute>"; };
		F2453BA07315EB9F34F1CD57 /* qtiff */ = {isa = PBXFileReference; lastKnownFileType = archive.ar; name = qtiff; path = "$(QT_PATH)/plugins/imageformats/libqtiff$(QT_LIBRARY_SUFFIX).a"; sourceTree = "<absolute>"; };
		F26998DF735BCE5F975508ED /* CoreWLAN.framework */ = {isa = PBXFileReference; lastKnownFileType = wrapper.framework; name = CoreWLAN.framework; path = /System/Library/Frameworks/CoreWLAN.framework; sourceTree = "<absolute>"; };
		F4EECA1187A744AEF5165243 /* pspecific_mac.cpp */ = {isa = PBXFileReference; lastKnownFileType = sourcecode.cpp.cpp; name = pspecific_mac.cpp; path = SourceFiles/pspecific_mac.cpp; sourceTree = "<absolute>"; };
		F80095A026AF9453E9C2B8BD /* settingswidget.h */ = {isa = PBXFileReference; lastKnownFileType = sourcecode.c.h; name = settingswidget.h; path = SourceFiles/settingswidget.h; sourceTree = "<absolute>"; };
		FB61F72601D91BF3AC730D20 /* rpc_sender.h */ = {isa = PBXFileReference; lastKnownFileType = sourcecode.c.h; name = rpc_sender.h; path = SourceFiles/mtproto/rpc_sender.h; sourceTree = "<absolute>"; };
		FCC237CA5AD60B9BA4447615 /* Foundation.framework */ = {isa = PBXFileReference; lastKnownFileType = wrapper.framework; name = Foundation.framework; path = /System/Library/Frameworks/Foundation.framework; sourceTree = "<absolute>"; };
		FE8FD20832B4C226E345CFBA /* mainwidget.h */ = {isa = PBXFileReference; lastKnownFileType = sourcecode.c.h; name = mainwidget.h; path = SourceFiles/mainwidget.h; sourceTree = "<absolute>"; };
		FEC58F9D8A0963E5A9D4BE6F /* moc_connectionbox.cpp */ = {isa = PBXFileReference; lastKnownFileType = sourcecode.cpp.cpp; name = moc_connectionbox.cpp; path = GeneratedFiles/Debug/moc_connectionbox.cpp; sourceTree = "<absolute>"; };
		FF5BDAB0076F3391B219EA52 /* SystemConfiguration.framework */ = {isa = PBXFileReference; lastKnownFileType = wrapper.framework; name = SystemConfiguration.framework; path = /System/Library/Frameworks/SystemConfiguration.framework; sourceTree = "<absolute>"; };
/* End PBXFileReference section */

/* Begin PBXFrameworksBuildPhase section */
		D1C883685E82D5676953459A /* Link Binary With Libraries */ = {
			isa = PBXFrameworksBuildPhase;
			buildActionMask = 2147483647;
			files = (
				07CAACD81AEA64F00058E508 /* AudioUnit.framework in Link Binary With Libraries */,
				1BB705CDB741E2B7450201A5 /* Cocoa.framework in Link Binary With Libraries */,
				328FD74542F6E2C873EE4D4B /* ApplicationServices.framework in Link Binary With Libraries */,
				668DDDA0C55405E7FCFD6CA5 /* CoreServices.framework in Link Binary With Libraries */,
				F8B465CE34D8DF87AAE95913 /* CoreFoundation.framework in Link Binary With Libraries */,
				F26454630C80841CBDCFE1CA /* Foundation.framework in Link Binary With Libraries */,
				8771A8C96E9C391044035D99 /* OpenGL.framework in Link Binary With Libraries */,
				E45E51A644D5FC9F942ECE55 /* AGL.framework in Link Binary With Libraries */,
				15364689D2AB5A30E87A689F /* Security.framework in Link Binary With Libraries */,
				D4639595C3BCF2A39D88DF6E /* SystemConfiguration.framework in Link Binary With Libraries */,
				F8ED42CF8679BF83227DAFC4 /* Carbon.framework in Link Binary With Libraries */,
				4EB68D0C8182BCE33529C421 /* AudioToolbox.framework in Link Binary With Libraries */,
				35A1A39F8EAB37889EB3D397 /* CoreAudio.framework in Link Binary With Libraries */,
				B460F624007324313696BE86 /* QuartzCore.framework in Link Binary With Libraries */,
				F2A75ACAC9DF6A3F4E5711E7 /* AppKit.framework in Link Binary With Libraries */,
				D0EECF370C58DDCACBC71BAD /* CoreWLAN.framework in Link Binary With Libraries */,
				8883FF366F2623E89D90A9E6 /* qgenericbearer in Link Binary With Libraries */,
				5058CB9D7BFFCE9F404A3700 /* Qt5Network in Link Binary With Libraries */,
				D1FA8AF31837B51C762A9D4D /* qcocoa in Link Binary With Libraries */,
				8D267F2E4776F0ECA2F49DC8 /* IOKit.framework in Link Binary With Libraries */,
				1A681B886F50EE30FBE62B4B /* Qt5PrintSupport in Link Binary With Libraries */,
				D22929A2B8C5281567FCACDC /* Qt5PlatformSupport in Link Binary With Libraries */,
				BE6AB9DF1C4880624131C669 /* Qt5Widgets in Link Binary With Libraries */,
				A9563D9C9FD0D76FAAF1CA96 /* qdds in Link Binary With Libraries */,
				7CA5405B8503BFFC60932D2B /* qicns in Link Binary With Libraries */,
				496FD9CEEB508016AFB9F928 /* qico in Link Binary With Libraries */,
				7F76437B577F737145996DC3 /* qtga in Link Binary With Libraries */,
				C06DDE378A7AC1FA9E6FF69A /* qtiff in Link Binary With Libraries */,
				A3F8F2284013928A02AE5C38 /* qwbmp in Link Binary With Libraries */,
				F4D3747C3A03B25EDC9057BB /* qwebp in Link Binary With Libraries */,
				9F33AC0693BC81B27D8F518D /* Qt5Gui in Link Binary With Libraries */,
				8D33FE22B9BBADC7FA46C15B /* qtharfbuzzng in Link Binary With Libraries */,
				B9ADD90C014EA3FBE351DF03 /* Qt5Core in Link Binary With Libraries */,
			);
			name = "Link Binary With Libraries";
			runOnlyForDeploymentPostprocessing = 0;
		};
/* End PBXFrameworksBuildPhase section */

/* Begin PBXGroup section */
		0702E99F1CB8D290007A7495 /* serialize */ = {
			isa = PBXGroup;
			children = (
				0702E9A11CB8D2A8007A7495 /* serialize_common.cpp */,
				0702E9A21CB8D2A8007A7495 /* serialize_common.h */,
				0702E9A31CB8D2A8007A7495 /* serialize_document.cpp */,
				0702E9A41CB8D2A8007A7495 /* serialize_document.h */,
			);
			name = serialize;
			sourceTree = "<group>";
		};
		07084685195445A600B5AE3A /* Products */ = {
			isa = PBXGroup;
			children = (
				07084689195445A700B5AE3A /* Updater */,
			);
			name = Products;
			sourceTree = "<group>";
		};
		0716C92C1D05898D00797B22 /* profile */ = {
			isa = PBXGroup;
			children = (
				0716C9491D0589A700797B22 /* profile.style */,
				0716C92D1D0589A700797B22 /* profile_actions_widget.cpp */,
				0716C92E1D0589A700797B22 /* profile_actions_widget.h */,
				0716C92F1D0589A700797B22 /* profile_block_widget.cpp */,
				0716C9301D0589A700797B22 /* profile_block_widget.h */,
				0716C9311D0589A700797B22 /* profile_cover_drop_area.cpp */,
				0716C9321D0589A700797B22 /* profile_cover_drop_area.h */,
				0716C9331D0589A700797B22 /* profile_cover.cpp */,
				0716C9341D0589A700797B22 /* profile_cover.h */,
				0716C9351D0589A700797B22 /* profile_fixed_bar.cpp */,
				0716C9361D0589A700797B22 /* profile_fixed_bar.h */,
				0716C9371D0589A700797B22 /* profile_info_widget.cpp */,
				0716C9381D0589A700797B22 /* profile_info_widget.h */,
				0716C9391D0589A700797B22 /* profile_inner_widget.cpp */,
				0716C93A1D0589A700797B22 /* profile_inner_widget.h */,
				0716C93B1D0589A700797B22 /* profile_invite_link_widget.cpp */,
				0716C93C1D0589A700797B22 /* profile_invite_link_widget.h */,
				0716C93D1D0589A700797B22 /* profile_members_widget.cpp */,
				0716C93E1D0589A700797B22 /* profile_members_widget.h */,
				0716C93F1D0589A700797B22 /* profile_section_memento.cpp */,
				0716C9401D0589A700797B22 /* profile_section_memento.h */,
				0716C9411D0589A700797B22 /* profile_settings_widget.cpp */,
				0716C9421D0589A700797B22 /* profile_settings_widget.h */,
				0716C9431D0589A700797B22 /* profile_shared_media_widget.cpp */,
				0716C9441D0589A700797B22 /* profile_shared_media_widget.h */,
				0716C9451D0589A700797B22 /* profile_userpic_button.cpp */,
				0716C9461D0589A700797B22 /* profile_userpic_button.h */,
				0716C9471D0589A700797B22 /* profile_widget.cpp */,
				0716C9481D0589A700797B22 /* profile_widget.h */,
			);
			name = profile;
			sourceTree = "<group>";
		};
		0716C9A21D08255E00797B22 /* data */ = {
			isa = PBXGroup;
			children = (
				075CDF6C1D09E2D0009EA100 /* data_abstract_structure.cpp */,
				075CDF6D1D09E2D0009EA100 /* data_abstract_structure.h */,
				0716C9A31D08256C00797B22 /* data_drafts.cpp */,
				0716C9A41D08256C00797B22 /* data_drafts.h */,
			);
			name = data;
			sourceTree = "<group>";
		};
		071AD8691C5E8504008C9E90 /* ThirdParty */ = {
			isa = PBXGroup;
			children = (
				071AD86A1C5E8522008C9E90 /* minizip */,
			);
			name = ThirdParty;
			sourceTree = "<group>";
		};
		071AD86A1C5E8522008C9E90 /* minizip */ = {
			isa = PBXGroup;
			children = (
				071AD86B1C5E8536008C9E90 /* crypt.h */,
				071AD86C1C5E8536008C9E90 /* ioapi.h */,
				071AD8F71C5E99D6008C9E90 /* ioapi.c */,
				071AD86E1C5E8536008C9E90 /* zip.h */,
				071AD8D11C5E8E6D008C9E90 /* zip.c */,
			);
			name = minizip;
			sourceTree = "<group>";
		};
		0747FE4F1CC62AE400096FC3 /* codegen */ = {
			isa = PBXGroup;
			children = (
				0747FF271CC63E9900096FC3 /* codegen_numbers.xcodeproj */,
				0747FF1B1CC63E7E00096FC3 /* codegen_style.xcodeproj */,
			);
			name = codegen;
			sourceTree = "<group>";
		};
		0747FF1C1CC63E7E00096FC3 /* Products */ = {
			isa = PBXGroup;
			children = (
				0747FF201CC63E7E00096FC3 /* codegen_style */,
			);
			name = Products;
			sourceTree = "<group>";
		};
		0747FF281CC63E9900096FC3 /* Products */ = {
			isa = PBXGroup;
			children = (
				0747FF2C1CC63E9900096FC3 /* codegen_numbers */,
			);
			name = Products;
			sourceTree = "<group>";
		};
		0747FF791CC6434300096FC3 /* styles */ = {
			isa = PBXGroup;
			children = (
				0747FF7C1CC6435100096FC3 /* style_basic.cpp */,
				0747FF7D1CC6435100096FC3 /* style_basic.h */,
				0747FF7A1CC6435100096FC3 /* style_basic_types.cpp */,
				0747FF7B1CC6435100096FC3 /* style_basic_types.h */,
				0716C99C1D08251C00797B22 /* style_dialogs.cpp */,
				0716C99D1D08251C00797B22 /* style_dialogs.h */,
				0716C99E1D08251C00797B22 /* style_history.cpp */,
				0716C99F1D08251C00797B22 /* style_history.h */,
				078500381CC94D9600168DBB /* style_overview.cpp */,
				078500391CC94D9600168DBB /* style_overview.h */,
				0716C95E1D058C6600797B22 /* style_profile.cpp */,
				0716C95F1D058C6600797B22 /* style_profile.h */,
			);
			name = styles;
			sourceTree = "<group>";
		};
		074968CB1A44D0B800394F46 /* langs */ = {
			isa = PBXGroup;
			children = (
				07080BCB1A4357F300741A51 /* lang.strings */,
				07A190511A723E0A004287AE /* lang_ko.strings */,
				072E117A1A56EB9400A87ACC /* lang_pt_BR.strings */,
				078DD0241A48DD9E00DD14CC /* lang_de.strings */,
				078DD0251A48DD9E00DD14CC /* lang_nl.strings */,
				075F99A91A45EEF200915C72 /* lang_es.strings */,
				074968CC1A44D13400394F46 /* lang_it.strings */,
			);
			name = langs;
			sourceTree = "<group>";
		};
		076B1C471CBFBEB4002C0BC2 /* text */ = {
			isa = PBXGroup;
			children = (
				076B1C491CBFBF59002C0BC2 /* text_block.cpp */,
				076B1C4A1CBFBF59002C0BC2 /* text_block.h */,
				076B1C4B1CBFBF59002C0BC2 /* text_entity.cpp */,
				076B1C4C1CBFBF59002C0BC2 /* text_entity.h */,
				135FD3715BFDC50AD7B00E04 /* text.cpp */,
				6E8FD0ED1B60D43929944CD2 /* text.h */,
			);
			name = text;
			sourceTree = "<group>";
		};
		076B1C4F1CBFC6DC002C0BC2 /* core */ = {
			isa = PBXGroup;
			children = (
				7D075A915E8739C1B6BC5F43 /* basic_types.cpp */,
				1DC02F674A7192FF8BE391A7 /* basic_types.h */,
				076B1C501CBFC6F2002C0BC2 /* click_handler_types.cpp */,
				076B1C511CBFC6F2002C0BC2 /* click_handler_types.h */,
				076B1C521CBFC6F2002C0BC2 /* click_handler.cpp */,
				076B1C531CBFC6F2002C0BC2 /* click_handler.h */,
				0716C98D1D05954900797B22 /* observer.cpp */,
				0716C98E1D05954900797B22 /* observer.h */,
				0716C98F1D05954900797B22 /* vector_of_moveable.h */,
				07D518D41CD0E27600F5FF59 /* version.h */,
			);
			name = core;
			sourceTree = "<group>";
		};
		076B1C561CBFC8C9002C0BC2 /* history */ = {
			isa = PBXGroup;
			children = (
				0716C9A61D08258A00797B22 /* history.style */,
				076C51D21CE205120038F22A /* field_autocomplete.cpp */,
				076C51D31CE205120038F22A /* field_autocomplete.h */,
				076B1C571CBFC8D9002C0BC2 /* history_common.h */,
				075CDF681D09E2BA009EA100 /* history_service_layout.cpp */,
				075CDF691D09E2BA009EA100 /* history_service_layout.h */,
			);
			name = history;
			sourceTree = "<group>";
		};
		076B1C581CBFC8DF002C0BC2 /* window */ = {
			isa = PBXGroup;
			children = (
				07E1B1941D12DFD200722BC7 /* main_window.cpp */,
				07E1B1951D12DFD200722BC7 /* main_window.h */,
				0716C97B1D058F2400797B22 /* section_memento.h */,
				0716C97C1D058F2400797B22 /* section_widget.cpp */,
				0716C97D1D058F2400797B22 /* section_widget.h */,
				0716C97E1D058F2400797B22 /* slide_animation.cpp */,
				0716C97F1D058F2400797B22 /* slide_animation.h */,
				076B1C591CBFC8F1002C0BC2 /* top_bar_widget.cpp */,
				076B1C5A1CBFC8F1002C0BC2 /* top_bar_widget.h */,
			);
			name = window;
			sourceTree = "<group>";
		};
		076B1C5C1CBFC97D002C0BC2 /* overview */ = {
			isa = PBXGroup;
			children = (
				0716C9591D0589B600797B22 /* overview.style */,
				076B1C5D1CBFC98F002C0BC2 /* overview_layout.cpp */,
				076B1C5E1CBFC98F002C0BC2 /* overview_layout.h */,
			);
			name = overview;
			sourceTree = "<group>";
		};
		076B1C611CBFCC0F002C0BC2 /* Resources */ = {
			isa = PBXGroup;
			children = (
				074968CB1A44D0B800394F46 /* langs */,
				0716C9251D05893900797B22 /* all_files.style */,
				0716C9261D05893900797B22 /* basic_types.style */,
				0716C9271D05893900797B22 /* basic.style */,
				0747FF811CC644FF00096FC3 /* numbers.txt */,
				07AF95F71AFD03C80060B057 /* telegram_emojis.qrc */,
				07AF95F81AFD03C80060B057 /* telegram_mac.qrc */,
				1292B92B4848460640F6A391 /* telegram.qrc */,
				07C3AF24194335ED0016CFF1 /* Images.xcassets */,
				07D7EABC1A597DD000838BA2 /* Localizable.strings */,
			);
			name = Resources;
			sourceTree = "<group>";
		};
		0785002B1CC94CF500168DBB /* style */ = {
			isa = PBXGroup;
			children = (
				420A06A32B66D250142B4B6D /* style_core.cpp */,
				0FC38EE7F29EF895925A2C49 /* style_core.h */,
				0785002C1CC94D1900168DBB /* style_core_color.cpp */,
				0785002D1CC94D1900168DBB /* style_core_color.h */,
				0785002E1CC94D1900168DBB /* style_core_font.cpp */,
				0785002F1CC94D1900168DBB /* style_core_font.h */,
				078500301CC94D1900168DBB /* style_core_icon.cpp */,
				078500311CC94D1900168DBB /* style_core_icon.h */,
				078500321CC94D1900168DBB /* style_core_types.cpp */,
				078500331CC94D1900168DBB /* style_core_types.h */,
			);
			name = style;
			sourceTree = "<group>";
		};
		07B816FF1CB9A219006F7869 /* dialogs */ = {
			isa = PBXGroup;
			children = (
				0716C9981D08225000797B22 /* dialogs.style */,
				07B817011CB9A235006F7869 /* dialogs_common.h */,
				07B817021CB9A235006F7869 /* dialogs_indexed_list.cpp */,
				07B817031CB9A235006F7869 /* dialogs_indexed_list.h */,
				07B817041CB9A235006F7869 /* dialogs_layout.cpp */,
				07B817051CB9A235006F7869 /* dialogs_layout.h */,
				07B817061CB9A235006F7869 /* dialogs_list.cpp */,
				07B817071CB9A235006F7869 /* dialogs_list.h */,
				0716C9971D08225000797B22 /* dialogs_row.cpp */,
				07B817081CB9A235006F7869 /* dialogs_row.h */,
			);
			name = dialogs;
			sourceTree = "<group>";
		};
		07C8FDF81CB66D80007A8702 /* inline_bots */ = {
			isa = PBXGroup;
			children = (
				07C8FDF91CB66D97007A8702 /* inline_bot_layout_internal.cpp */,
				07C8FDFA1CB66D97007A8702 /* inline_bot_layout_internal.h */,
				07C8FDFB1CB66D97007A8702 /* inline_bot_layout_item.cpp */,
				07C8FDFC1CB66D97007A8702 /* inline_bot_layout_item.h */,
				07C8FDFD1CB66D97007A8702 /* inline_bot_result.cpp */,
				07C8FDFE1CB66D97007A8702 /* inline_bot_result.h */,
				07C8FDFF1CB66D97007A8702 /* inline_bot_send_data.cpp */,
				07C8FE001CB66D97007A8702 /* inline_bot_send_data.h */,
			);
			name = inline_bots;
			sourceTree = "<group>";
		};
		07C8FE071CB80884007A8702 /* toast */ = {
			isa = PBXGroup;
			children = (
				07C8FE081CB80890007A8702 /* toast_manager.cpp */,
				07C8FE091CB80890007A8702 /* toast_manager.h */,
				07C8FE0A1CB80890007A8702 /* toast_widget.cpp */,
				07C8FE0B1CB80890007A8702 /* toast_widget.h */,
				07C8FE0C1CB80890007A8702 /* toast.cpp */,
				07C8FE0D1CB80890007A8702 /* toast.h */,
			);
			name = toast;
			sourceTree = "<group>";
		};
		07E1B1731D12DAC000722BC7 /* platform */ = {
			isa = PBXGroup;
			children = (
				07E1B1751D12DACB00722BC7 /* linux */,
				07E1B1761D12DAD100722BC7 /* mac */,
				07E1B1771D12DAD700722BC7 /* win */,
				07E1B1881D12DB1500722BC7 /* winrt */,
				07E1B1781D12DAF100722BC7 /* platform_main_window.h */,
			);
			name = platform;
			sourceTree = "<group>";
		};
		07E1B1751D12DACB00722BC7 /* linux */ = {
			isa = PBXGroup;
			children = (
				07E1B18C1D12DB3500722BC7 /* main_window_linux.cpp */,
				07E1B18D1D12DB3500722BC7 /* main_window_linux.h */,
			);
			name = linux;
			sourceTree = "<group>";
		};
		07E1B1761D12DAD100722BC7 /* mac */ = {
			isa = PBXGroup;
			children = (
				07E1B18F1D12DB3F00722BC7 /* main_window_mac.h */,
				07E1B1901D12DB3F00722BC7 /* main_window_mac.mm */,
			);
			name = mac;
			sourceTree = "<group>";
		};
		07E1B1771D12DAD700722BC7 /* win */ = {
			isa = PBXGroup;
			children = (
				07E1B1791D12DB0700722BC7 /* main_window_win.cpp */,
				07E1B17A1D12DB0700722BC7 /* main_window_win.h */,
				07E1B17B1D12DB0700722BC7 /* windows_app_user_model_id.cpp */,
				07E1B17C1D12DB0700722BC7 /* windows_app_user_model_id.h */,
				07E1B17D1D12DB0700722BC7 /* windows_dlls.cpp */,
				07E1B17E1D12DB0700722BC7 /* windows_dlls.h */,
				07E1B17F1D12DB0700722BC7 /* windows_event_filter.cpp */,
				07E1B1801D12DB0700722BC7 /* windows_event_filter.h */,
				07E1B1811D12DB0700722BC7 /* windows_toasts.cpp */,
				07E1B1821D12DB0700722BC7 /* windows_toasts.h */,
			);
			name = win;
			sourceTree = "<group>";
		};
		07E1B1881D12DB1500722BC7 /* winrt */ = {
			isa = PBXGroup;
			children = (
				07E1B1891D12DB2900722BC7 /* main_window_winrt.cpp */,
				07E1B18A1D12DB2900722BC7 /* main_window_winrt.h */,
			);
			name = winrt;
			sourceTree = "<group>";
		};
		07E373901CBBBFDE00934F77 /* buttons */ = {
			isa = PBXGroup;
			children = (
				0716C9A81D0825A800797B22 /* history_down_button.cpp */,
				0716C9A91D0825A800797B22 /* history_down_button.h */,
				0716C9841D0594C000797B22 /* left_outline_button.cpp */,
				0716C9851D0594C000797B22 /* left_outline_button.h */,
				07E373921CBBC11000934F77 /* peer_avatar_button.cpp */,
				07E373931CBBC11000934F77 /* peer_avatar_button.h */,
				0716C9861D0594C000797B22 /* round_button.cpp */,
				0716C9871D0594C000797B22 /* round_button.h */,
			);
			name = buttons;
			sourceTree = "<group>";
		};
		1A6AA22F4A758C4B5F5138FB /* mtproto */ = {
			isa = PBXGroup;
			children = (
				07129D691C16D230002DC495 /* auth_key.cpp */,
				748F1BCCBEEB3675768960FB /* auth_key.h */,
				B8D9AFA42E8633154A9817A2 /* connection.cpp */,
				963123025C466CB8DD9CF4AF /* connection.h */,
				077A4AEC1CA41C38002188D2 /* connection_abstract.cpp */,
				077A4AED1CA41C38002188D2 /* connection_abstract.h */,
				077A4AEE1CA41C38002188D2 /* connection_auto.cpp */,
				077A4AEF1CA41C38002188D2 /* connection_auto.h */,
				077A4AF01CA41C38002188D2 /* connection_http.cpp */,
				077A4AF11CA41C38002188D2 /* connection_http.h */,
				077A4AF21CA41C38002188D2 /* connection_tcp.cpp */,
				077A4AF31CA41C38002188D2 /* connection_tcp.h */,
				07D8509219F5C97E00623D75 /* core_types.cpp */,
				27E7471A4EC90E84353AA16F /* core_types.h */,
				315C7FACB4A9E18AA95486CA /* dcenter.cpp */,
				B3D42654F18B1FE49512C404 /* dcenter.h */,
				6D50D70712776D7ED3B00E5C /* facade.cpp */,
				8880067F9BFD46108777E134 /* facade.h */,
				01D6341DC31FE5997F7BB159 /* file_download.cpp */,
				96ACDDE3DCB798B97F9EA2F4 /* file_download.h */,
				89F92B278CA31C393E245056 /* rpc_sender.cpp */,
				FB61F72601D91BF3AC730D20 /* rpc_sender.h */,
				077A4AF51CA41C38002188D2 /* rsa_public_key.cpp */,
				A3622760CEC6D6827A25E710 /* rsa_public_key.h */,
				07D8509319F5C97E00623D75 /* scheme_auto.cpp */,
				7DBFC0B5EAF874BA10E3D603 /* scheme_auto.h */,
				0FBED3C6654EA3753EB39831 /* session.cpp */,
				4D1099F2D3696E8A0E17D37D /* session.h */,
				077A4AF41CA41C38002188D2 /* generate.py */,
				077A4AF61CA41C38002188D2 /* scheme.tl */,
			);
			name = mtproto;
			sourceTree = "<Group>";
		};
		25B08E2869634E9BCBA333A2 /* GeneratedFiles */ = {
			isa = PBXGroup;
			children = (
				0747FF791CC6434300096FC3 /* styles */,
				801973D3334D0FCA849CF485 /* Debug */,
				07080BCD1A43588C00741A51 /* lang_auto.cpp */,
				07080BCE1A43588C00741A51 /* lang_auto.h */,
				0747FF831CC6458B00096FC3 /* numbers.cpp */,
				0747FF841CC6458B00096FC3 /* numbers.h */,
				07AF95F21AFD03B90060B057 /* qrc_telegram_emojis.cpp */,
				07AF95F31AFD03B90060B057 /* qrc_telegram_mac.cpp */,
				D6FF6676816C4E374D374060 /* qrc_telegram.cpp */,
			);
			name = GeneratedFiles;
			sourceTree = "<Group>";
		};
		579DA7AEF5751DF4988869A0 /* ui */ = {
			isa = PBXGroup;
			children = (
				07E373901CBBBFDE00934F77 /* buttons */,
				0785002B1CC94CF500168DBB /* style */,
				076B1C471CBFBEB4002C0BC2 /* text */,
				07C8FE071CB80884007A8702 /* toast */,
				D3FE9C29B6A61D7C3C4B731B /* animation.cpp */,
				85FABD67716E36CD8B3CA4FA /* animation.h */,
				08A7682548FB7E671FF03822 /* boxshadow.cpp */,
				BDAB6725B830DEE896DC0F55 /* boxshadow.h */,
				4D55B83DFDFE3D492CDBD27A /* button.cpp */,
				4604687EBA85611C9E8A9CDF /* button.h */,
				074FCB8C19D36851004C6EB2 /* popupmenu.cpp */,
				074FCB8D19D36851004C6EB2 /* popupmenu.h */,
				3E329D4547CC23585307FA32 /* countryinput.cpp */,
				6868ADA9E9A9801B2BA92B97 /* countryinput.h */,
				B3062303CE8F4EB9325CB3DC /* emoji_config.cpp */,
				19618554524B8D928F13940D /* emoji_config.h */,
				DE4C0E3685DDAE58F9397B13 /* filedialog.cpp */,
				9BD0BE66E93ACE27D00D6D75 /* filedialog.h */,
				F1A04BDB750C2AE652797B04 /* flatbutton.cpp */,
				36F718DC72345A84987DB0F6 /* flatbutton.h */,
				AF4585F593B1C9D0D4FD061C /* flatcheckbox.cpp */,
				5059175BDCEC77B7246DE1B9 /* flatcheckbox.h */,
				9AB1479D7D63386FD2046620 /* flatinput.cpp */,
				4E4D06EC4D2C82C7D6E079A2 /* flatinput.h */,
				763ED3C6815ED6C89E352652 /* flatlabel.cpp */,
				34E1DF19219C52D7DB20224A /* flatlabel.h */,
				5C7FD422BBEDA858D7237AE9 /* flattextarea.cpp */,
				59E514973BA9BF6599252DDC /* flattextarea.h */,
				6A510365F9F6367ECB0DB065 /* images.cpp */,
				0F8FFD87AEBAC448568570DC /* images.h */,
				07E1B1A81D18479500722BC7 /* inner_dropdown.cpp */,
				07E1B1A91D18479500722BC7 /* inner_dropdown.h */,
				6E1859D714E4471E053D90C9 /* scrollarea.cpp */,
				83A36F229E897566E011B79E /* scrollarea.h */,
				BB1602EA641643DE565005B1 /* twidget.cpp */,
				507CCEEC4CBA3E3BD6EEDED1 /* twidget.h */,
			);
			name = ui;
			sourceTree = "<Group>";
		};
		5E35A03E5F2C51353EBCBF00 /* intro */ = {
			isa = PBXGroup;
			children = (
				0771C4C94B623FC34BF62983 /* introwidget.cpp */,
				A0090709DE1B155085362C36 /* introcode.cpp */,
				61C679D8B4B332026BD34200 /* introphone.cpp */,
				07DB674F1AD07CB800A51329 /* intropwdcheck.cpp */,
				A9FF4818C6775109B3DBFA18 /* introsignup.cpp */,
				C34459FA465B57DF4DB80D12 /* introstart.cpp */,
				152B8D1BCECEB7B0C77E073C /* introwidget.h */,
				098EA7CE256AAFAE4A17EB77 /* introcode.h */,
				EF1AD6A66D0C28A6A15E2C30 /* introphone.h */,
				07DB67501AD07CB800A51329 /* intropwdcheck.h */,
				DC23E0B79FF53F35BA8F76A1 /* introsignup.h */,
				AD90723EF02EAD016FD49CC9 /* introstart.h */,
			);
			name = intro;
			sourceTree = "<Group>";
		};
		73F2E45FDEB381A085D37A49 /* SourceFiles */ = {
			isa = PBXGroup;
			children = (
				ADC8DBF4C6F26E14C77F68B4 /* boxes */,
				076B1C4F1CBFC6DC002C0BC2 /* core */,
				0716C9A21D08255E00797B22 /* data */,
				07B816FF1CB9A219006F7869 /* dialogs */,
				076B1C561CBFC8C9002C0BC2 /* history */,
				07C8FDF81CB66D80007A8702 /* inline_bots */,
				5E35A03E5F2C51353EBCBF00 /* intro */,
				1A6AA22F4A758C4B5F5138FB /* mtproto */,
				076B1C5C1CBFC97D002C0BC2 /* overview */,
				07E1B1731D12DAC000722BC7 /* platform */,
				0716C92C1D05898D00797B22 /* profile */,
				0702E99F1CB8D290007A7495 /* serialize */,
				579DA7AEF5751DF4988869A0 /* ui */,
				076B1C581CBFC8DF002C0BC2 /* window */,
				0764D5581ABAD6F900FBFEED /* apiwrap.cpp */,
				0764D5591ABAD6F900FBFEED /* apiwrap.h */,
				06E379415713F34B83F99C35 /* app.cpp */,
				C19DF71B273A4843553518F2 /* app.h */,
				C20F9DD8C7B031B8E20D5653 /* application.cpp */,
				09FD01F2BD652EB838A296D8 /* application.h */,
				07D7034919B8755A00C4EED2 /* audio.cpp */,
				07D7034A19B8755A00C4EED2 /* audio.h */,
				07C7596D1B1F7E0000662169 /* autoupdater.cpp */,
				07C7596E1B1F7E0000662169 /* autoupdater.h */,
				206B4F5CBD5354BCE19FF32F /* countries.h */,
				E466873F01ABA1E55E914489 /* dialogswidget.cpp */,
				55B4A93DD455EED91C899A8E /* dialogswidget.h */,
				710C982FC773400941B3AFBC /* dropdown.cpp */,
				1A4C47331E186344291B8178 /* dropdown.h */,
				07129D6C1C16D245002DC495 /* facades.cpp */,
				07129D6D1C16D245002DC495 /* facades.h */,
				9B36BB8C5B8CA7B07F3F35F0 /* fileuploader.cpp */,
				8A9D926C08392F7A9BC83B0C /* fileuploader.h */,
				26B83A58EE268598E703875D /* history.cpp */,
				CF1690B68F3B278E78823DB9 /* history.h */,
				A83D2C19F756D3371E5999A8 /* historywidget.cpp */,
				C63C6D083EBEB13A60256DF3 /* historywidget.h */,
				07080BD01A436A5000741A51 /* lang.cpp */,
				07080BD11A436A5000741A51 /* lang.h */,
				AF5776B0652744978B7DF6D3 /* langloaderplain.cpp */,
				25CA12A22B83B0B038C5B5DE /* langloaderplain.h */,
				5A9B4C6C59856143F3D0DE53 /* layerwidget.cpp */,
				6C86B6E6AB1857B735B720D6 /* layerwidget.h */,
				0752F86E1C2C84470026D0BC /* layout.cpp */,
				0752F86F1C2C84470026D0BC /* layout.h */,
				5A7F88F9C7F08D3DDE6EEF6B /* localimageloader.cpp */,
				AD0C395D671BC024083A5FC7 /* localimageloader.h */,
				07BE850D1A2093C9008ACB9F /* localstorage.cpp */,
				07BE850E1A2093C9008ACB9F /* localstorage.h */,
				974DB34EEB8F83B91614C0B0 /* logs.cpp */,
				0CAA815FFFEDCD84808E11F5 /* logs.h */,
				5271C394C1E7646D117CE67E /* main.cpp */,
				047DAFB0A7DE92C63033A43C /* mainwidget.cpp */,
				FE8FD20832B4C226E345CFBA /* mainwidget.h */,
				07A69330199277BA0099CB9F /* mediaview.cpp */,
				07A69331199277BA0099CB9F /* mediaview.h */,
				0716C98A1D05950F00797B22 /* observer_peer.cpp */,
				0716C98B1D05950F00797B22 /* observer_peer.h */,
				0732E4A7199E262300D50FE7 /* overviewwidget.cpp */,
				0732E4A8199E262300D50FE7 /* overviewwidget.h */,
				07DE929F1AA4923200A18F6F /* passcodewidget.cpp */,
				07DE92A21AA4924400A18F6F /* passcodewidget.h */,
				07B604301B46A0EC00CA29FE /* playerwidget.cpp */,
				07B604311B46A0EC00CA29FE /* playerwidget.h */,
				83728F60A64483E0AA933D76 /* pspecific.h */,
				F4EECA1187A744AEF5165243 /* pspecific_mac.cpp */,
				CE0D5EFE401BF9815FACE579 /* pspecific_mac.h */,
				73737DC91E390C4AB18FB595 /* pspecific_mac_p.mm */,
				07C3AF27194336B90016CFF1 /* pspecific_mac_p.h */,
				8A28F7789408AA839F48A5F2 /* settings.cpp */,
				2EA58EF6CDF368B0132BAEB9 /* settings.h */,
				8CCCACE96535180FEB557712 /* settingswidget.cpp */,
				F80095A026AF9453E9C2B8BD /* settingswidget.h */,
				075FEBEA1C82336D0003ECA3 /* shortcuts.cpp */,
				075FEBEB1C82336D0003ECA3 /* shortcuts.h */,
				5A5431331A13AA7B07414240 /* stdafx.cpp */,
				6011DDB120E1B2D4803E129A /* stdafx.h */,
				07DB67451AD07C4F00A51329 /* structs.cpp */,
				07DB67461AD07C4F00A51329 /* structs.h */,
				6B90F69947805586A6FAE80E /* sysbuttons.cpp */,
				3BE70E2A82DC2BF402165ED5 /* sysbuttons.h */,
				2BB2A1BB8DB0993F78F4E3C7 /* title.cpp */,
				4D504A849F15EB58E53A4E5F /* title.h */,
				CA56ACFB53D87637192CC9B2 /* mainwindow.cpp */,
				301BB513F2F5D447B3BF22DF /* mainwindow.h */,
				24F7D3E789E91B10E422C116 /* config.h */,
			);
			name = SourceFiles;
			sourceTree = "<Group>";
		};
		74B182DB50CB5611B5C1C297 /* Version */ = {
			isa = PBXGroup;
			children = (
				36BDA5D01BED543A92886669 /* Telegram.pro */,
			);
			name = Version;
			sourceTree = "<Group>";
		};
		801973D3334D0FCA849CF485 /* Debug */ = {
			isa = PBXGroup;
			children = (
				9A69B711DE4B9C89BA803750 /* moc_aboutbox.cpp */,
				0755AEDA1AD12A80004D738A /* moc_abstractbox.cpp */,
				81780025807318AEA3B8A6FF /* moc_addcontactbox.cpp */,
				A1479F94376F9732B57C69DB /* moc_animation.cpp */,
				0764D55C1ABAD71B00FBFEED /* moc_apiwrap.cpp */,
				E181C525E21A16F2D4396CA7 /* moc_application.cpp */,
				07D703BA19B88FB900C4EED2 /* moc_audio.cpp */,
				07DE92A91AA4928200A18F6F /* moc_autolockbox.cpp */,
				07C759711B1F7E2800662169 /* moc_autoupdater.cpp */,
				078A2FC91A811C5900CCC7A0 /* moc_backgroundbox.cpp */,
				074756181A1372C600CA07F7 /* moc_basic_types.cpp */,
				46292F489228B60010794CE4 /* moc_button.cpp */,
				CE7FFE194127BD789A2C877A /* moc_confirmbox.cpp */,
				B714EA71A09A832FAA846A0A /* moc_connection.cpp */,
				077A4AFF1CA41EE2002188D2 /* moc_connection_abstract.cpp */,
				077A4B001CA41EE2002188D2 /* moc_connection_auto.cpp */,
				077A4B011CA41EE2002188D2 /* moc_connection_http.cpp */,
				077A4B021CA41EE2002188D2 /* moc_connection_tcp.cpp */,
				FEC58F9D8A0963E5A9D4BE6F /* moc_connectionbox.cpp */,
				26083D8E535AFF927591E1A5 /* moc_contactsbox.cpp */,
				9D9F4744B2F9FF22569D4535 /* moc_countryinput.cpp */,
				2C540BAEABD7F9B5FA11008E /* moc_dcenter.cpp */,
				3B3ED09AB00290D78CF1181B /* moc_dialogswidget.cpp */,
				6532A0DC7EFE446967682E83 /* moc_downloadpathbox.cpp */,
				AC9B5F6FB4B984C8D76F7AE2 /* moc_dropdown.cpp */,
				0C0DC15EB416789673526AA5 /* moc_emojibox.cpp */,
				924D4939FD169BB4B8AEB1C9 /* moc_facade.cpp */,
				076C51D61CE2069F0038F22A /* moc_field_autocomplete.cpp */,
				5591A965D1DC024FBDB40151 /* moc_file_download.cpp */,
				3D54A9F3266BB8739520E3FB /* moc_fileuploader.cpp */,
				C9FFCCE4FCB845744636795F /* moc_flatbutton.cpp */,
				58E05D0B8B104D83F43F9859 /* moc_flatcheckbox.cpp */,
				1E5EEB5782B6357057356F9E /* moc_flatinput.cpp */,
				2181F5E34DE0A4B2F811E2E2 /* moc_flatlabel.cpp */,
				D12A6BD8EE80B8B308E481AD /* moc_flattextarea.cpp */,
				07539B1C1A1416AF00083EFC /* moc_history.cpp */,
				2C99425D7670941EAF07B453 /* moc_historywidget.cpp */,
				07E1B1AC1D1847C400722BC7 /* moc_inner_dropdown.cpp */,
				8B98A212C068D6CC7CE73CAA /* moc_introcode.cpp */,
				1B4A65B84270FF2FED008EB6 /* moc_introphone.cpp */,
				0755AEDB1AD12A80004D738A /* moc_intropwdcheck.cpp */,
				58A7114F60E7D09E73283983 /* moc_introsignup.cpp */,
				A37C7E516201B0264A4CDA38 /* moc_introwidget.cpp */,
				074968D11A44D1DF00394F46 /* moc_languagebox.cpp */,
				1FE45A67215BEA2434F588E8 /* moc_layerwidget.cpp */,
				1D7899ACAA9F973CADFA34C1 /* moc_localimageloader.cpp */,
				07BE85111A20961F008ACB9F /* moc_localstorage.cpp */,
				07E1B1921D12DED700722BC7 /* moc_main_window_mac.cpp */,
				3A220FD1AE5AD9FE3DC073A4 /* moc_mainwidget.cpp */,
				6B46A0EE3C3B9D3B5A24946E /* moc_mainwindow.cpp */,
				07A6933419927B160099CB9F /* moc_mediaview.cpp */,
				0732E4AB199E268A00D50FE7 /* moc_overviewwidget.cpp */,
				07DE92AB1AA4928B00A18F6F /* moc_passcodebox.cpp */,
				07DE92AC1AA4928B00A18F6F /* moc_passcodewidget.cpp */,
				AF61D864B8C444ADD4E1B391 /* moc_photocropbox.cpp */,
				9E0704DE8650D7952DC6B7AE /* moc_photosendbox.cpp */,
				07B604341B46A20900CA29FE /* moc_playerwidget.cpp */,
				074FCB9019D36E60004C6EB2 /* moc_popupmenu.cpp */,
				0716C9631D058C8600797B22 /* moc_profile_actions_widget.cpp */,
				0716C9641D058C8600797B22 /* moc_profile_block_widget.cpp */,
				0716C9651D058C8600797B22 /* moc_profile_cover.cpp */,
				0716C9661D058C8600797B22 /* moc_profile_fixed_bar.cpp */,
				0716C9671D058C8600797B22 /* moc_profile_inner_widget.cpp */,
				0716C9681D058C8600797B22 /* moc_profile_members_widget.cpp */,
				0716C9691D058C8600797B22 /* moc_profile_settings_widget.cpp */,
				0716C96A1D058C8600797B22 /* moc_profile_shared_media_widget.cpp */,
				0716C96B1D058C8600797B22 /* moc_profile_widget.cpp */,
				0716C96D1D058C8600797B22 /* moc_report_box.cpp */,
				8918F4B71ED5FC138AFD3F70 /* moc_scrollarea.cpp */,
				0716C9821D05931400797B22 /* moc_section_widget.cpp */,
				63AF8520023B4EA40306CB03 /* moc_session.cpp */,
				0755AEDC1AD12A80004D738A /* moc_sessionsbox.cpp */,
				93AFE74928551FC3D7E8390B /* moc_settingswidget.cpp */,
				0710CA041B0B9404001B4272 /* moc_stickersetbox.cpp */,
				B88236FC554B694F618D848C /* moc_sysbuttons.cpp */,
				1080B6D395843B8F76A2E45E /* moc_title.cpp */,
				07C8FE111CB80915007A8702 /* moc_toast_manager.cpp */,
				076B1C621CBFCC53002C0BC2 /* moc_top_bar_widget.cpp */,
				55A654A2EE8554FF062742B8 /* moc_twidget.cpp */,
				07D8510719F8340A00623D75 /* moc_usernamebox.cpp */,
			);
			name = Debug;
			sourceTree = "<Group>";
		};
		ADC8DBF4C6F26E14C77F68B4 /* boxes */ = {
			isa = PBXGroup;
			children = (
				C194EDD00F76216057D48A5C /* aboutbox.cpp */,
				143405635D04698F421A12EA /* aboutbox.h */,
				07DB67491AD07C9200A51329 /* abstractbox.cpp */,
				07DB674A1AD07C9200A51329 /* abstractbox.h */,
				7CA6945B22800A0F30B75DA5 /* addcontactbox.cpp */,
				7CDE9D7CB2C729BC3612372B /* addcontactbox.h */,
				07DE92A31AA4925B00A18F6F /* autolockbox.cpp */,
				07DE92A41AA4925B00A18F6F /* autolockbox.h */,
				078A2FCB1A811CA600CCC7A0 /* backgroundbox.cpp */,
				078A2FCC1A811CA600CCC7A0 /* backgroundbox.h */,
				6610564B876E47D289A596DB /* confirmbox.cpp */,
				1DEFC0760BB9340529F582F7 /* confirmbox.h */,
				51355181C0E6689B0B764543 /* connectionbox.cpp */,
				8EB83A4D34226609E79A613A /* connectionbox.h */,
				8C800AAC9549E6E9E7046BED /* contactsbox.cpp */,
				120EBCD9A37DB9A36BFE58C0 /* contactsbox.h */,
				8DF456E9A416E4C3C2D6946C /* downloadpathbox.cpp */,
				B97D4DB97FE881648644211A /* downloadpathbox.h */,
				0ECF1EB9BF3786A16731F685 /* emojibox.cpp */,
				032C1BF3E727B450A4851D48 /* emojibox.h */,
				074968CE1A44D14C00394F46 /* languagebox.cpp */,
				074968CF1A44D14C00394F46 /* languagebox.h */,
				07DE92A51AA4925B00A18F6F /* passcodebox.cpp */,
				07DE92A61AA4925B00A18F6F /* passcodebox.h */,
				E908A6C86F93FA27DF70866C /* photocropbox.cpp */,
				14437BFDCD58FF1742EF1B35 /* photocropbox.h */,
				D1C9C77F1318F5A55C9BF289 /* photosendbox.cpp */,
				0BDE09020E45EFA57DCB2E25 /* photosendbox.h */,
				0716C95B1D058C1B00797B22 /* report_box.cpp */,
				0716C95C1D058C1B00797B22 /* report_box.h */,
				07DB674B1AD07C9200A51329 /* sessionsbox.cpp */,
				07DB674C1AD07C9200A51329 /* sessionsbox.h */,
				0710C9FC1B0B9376001B4272 /* stickersetbox.cpp */,
				0710C9FD1B0B9376001B4272 /* stickersetbox.h */,
				07D8509719F8320900623D75 /* usernamebox.cpp */,
				07D8509819F8320900623D75 /* usernamebox.h */,
			);
			name = boxes;
			sourceTree = "<Group>";
		};
		AF39DD055C3EF8226FBE929D /* Frameworks */ = {
			isa = PBXGroup;
			children = (
				07CAACD71AEA64F00058E508 /* AudioUnit.framework */,
				07055CC3194EE85B0008DEF6 /* libcrypto.a */,
				07D795491B5544B200DE9598 /* qtpcre */,
				AEA456A2F75ED9F5CDA7BCBE /* Cocoa.framework */,
				4AF15B5A0A43EB62D6DAF211 /* libexif.a */,
				DFD7912080BC557230093752 /* ApplicationServices.framework */,
				9742F24EE18EA44D52824F1E /* CoreServices.framework */,
				4D765E1B1EA6C757220C63E7 /* CoreFoundation.framework */,
				FCC237CA5AD60B9BA4447615 /* Foundation.framework */,
				D4B32C2222F82AC56BADEB21 /* OpenGL.framework */,
				8D9815BDB5BD9F90D2BC05C5 /* AGL.framework */,
				205259EEEE2BADA5E64741E3 /* Security.framework */,
				FF5BDAB0076F3391B219EA52 /* SystemConfiguration.framework */,
				9DFF62A901D70814B8A323D4 /* Carbon.framework */,
				3C44131FDCFEF4396B9EA2BA /* AudioToolbox.framework */,
				BEF9DFDA6822604126A7E233 /* CoreAudio.framework */,
				7EC00404ACD5AB0E97726B0E /* QuartzCore.framework */,
				21F907AB8D19BD779147A085 /* AVFoundation.framework */,
				547CCADBD1CC5050167EF948 /* CoreMedia.framework */,
				723F90793B2C195E2CCB2233 /* AppKit.framework */,
				186D09F4CB713AD4B8BDD260 /* AudioUnit.framework */,
				AA5379CB06E908AC80BE7B82 /* Qt5OpenGL */,
				3BBB805F6180E363BF89151A /* qtaudio_coreaudio */,
				A7782E2B07CB2D1D14F431B0 /* qtaccessiblewidgets */,
				EE03BC5CA4628A6D6BEB0122 /* qcorewlanbearer */,
				F26998DF735BCE5F975508ED /* CoreWLAN.framework */,
				9A55B8F7C143D66AD9EAE304 /* qgenericbearer */,
				6700DD555BF1C0FC338FB959 /* Qt5Network */,
				D53D8E6A188E05078A114294 /* qcocoa */,
				A1A67BEAA744704B29168D39 /* IOKit.framework */,
				DBF506D10449BFABD45B82DA /* Qt5PrintSupport */,
				E7B2F248E3F7970788F35BF5 /* Qt5PlatformSupport */,
				4689C06178B60B84E7F3A3B7 /* Qt5Widgets */,
				D3D1BE0BEA3AEE0551AD39AC /* qdds */,
				31120EDB269DFF13E1D49847 /* qicns */,
				8F500B5166907B6D9A7C3E3D /* qico */,
				DCEFD9167C239650120B0145 /* qtga */,
				F2453BA07315EB9F34F1CD57 /* qtiff */,
				8CF51323544B886B8F4A2232 /* qwbmp */,
				ADC6308023253CEA51F86E21 /* qwebp */,
				04391BE7A8B9D811E255100A /* Qt5Gui */,
				D6193B79CECC9DD0142D1200 /* qtharfbuzzng */,
				5A80A1907B6CFFB524C1E57D /* Qt5Core */,
			);
			name = Frameworks;
			sourceTree = "<Group>";
		};
		E8C543AB96796ECAA2E65C57 /* Telegram */ = {
			isa = PBXGroup;
			children = (
				0747FE4F1CC62AE400096FC3 /* codegen */,
				25B08E2869634E9BCBA333A2 /* GeneratedFiles */,
				73F2E45FDEB381A085D37A49 /* SourceFiles */,
				071AD8691C5E8504008C9E90 /* ThirdParty */,
				74B182DB50CB5611B5C1C297 /* Version */,
				AF39DD055C3EF8226FBE929D /* Frameworks */,
				FE0A091FDBFB3E9C31B7A1BD /* Products */,
				076B1C611CBFCC0F002C0BC2 /* Resources */,
				07084684195445A600B5AE3A /* Updater.xcodeproj */,
			);
			name = Telegram;
			sourceTree = "<Group>";
		};
		FE0A091FDBFB3E9C31B7A1BD /* Products */ = {
			isa = PBXGroup;
			children = (
				62807F13DBD204D0716143AD /* Telegram.app */,
			);
			name = Products;
			sourceTree = "<Group>";
		};
/* End PBXGroup section */

/* Begin PBXNativeTarget section */
		7CCA95B9FCAD34D929431AD6 /* Telegram */ = {
			isa = PBXNativeTarget;
			buildConfigurationList = 6CC3B5D2136C7CD6A5CF5A59 /* Build configuration list for PBXNativeTarget "Telegram" */;
			buildPhases = (
				0747FF741CC6408600096FC3 /* Generate styles */,
				0747FF801CC6437300096FC3 /* Generate numbers */,
				F7E50F631C51CD5B5DC0BC43 /* Compile Sources */,
				D1C883685E82D5676953459A /* Link Binary With Libraries */,
				07C3AF341948FC3B0016CFF1 /* Force Resources Directory */,
				07C3AF25194336160016CFF1 /* Resources */,
				07489B6B1A28949600348CD9 /* Build Updater */,
				071AD90E1C60AA74008C9E90 /* Copy crashpad_handler */,
			);
			buildRules = (
			);
			dependencies = (
				0747FF731CC63FFD00096FC3 /* PBXTargetDependency */,
				0747FF711CC63FF300096FC3 /* PBXTargetDependency */,
				69BB0D15D494AAF597C8D2CF /* PBXTargetDependency */,
			);
			name = Telegram;
			productInstallPath = ../Mac/Debug/;
			productName = Telegram;
			productReference = 62807F13DBD204D0716143AD /* Telegram.app */;
			productType = "com.apple.product-type.application";
		};
/* End PBXNativeTarget section */

/* Begin PBXProject section */
		6DB9C3763D02B1415CD9D565 /* Project object */ = {
			isa = PBXProject;
			attributes = {
				LastUpgradeCheck = 0700;
				TargetAttributes = {
					7CCA95B9FCAD34D929431AD6 = {
						DevelopmentTeam = 63FLR8MQA9;
					};
				};
			};
			buildConfigurationList = DAC4C1AA5EDEA1C85E9CA5E6 /* Build configuration list for PBXProject "Telegram" */;
			compatibilityVersion = "Xcode 3.2";
			developmentRegion = English;
			hasScannedForEncodings = 1;
			knownRegions = (
				en,
				es,
				de,
				nl,
				it,
				"pt-BR",
			);
			mainGroup = E8C543AB96796ECAA2E65C57 /* Telegram */;
			productRefGroup = FE0A091FDBFB3E9C31B7A1BD /* Products */;
			projectDirPath = "";
			projectReferences = (
				{
					ProductGroup = 0747FF281CC63E9900096FC3 /* Products */;
					ProjectRef = 0747FF271CC63E9900096FC3 /* codegen_numbers.xcodeproj */;
				},
				{
					ProductGroup = 0747FF1C1CC63E7E00096FC3 /* Products */;
					ProjectRef = 0747FF1B1CC63E7E00096FC3 /* codegen_style.xcodeproj */;
				},
				{
					ProductGroup = 07084685195445A600B5AE3A /* Products */;
					ProjectRef = 07084684195445A600B5AE3A /* Updater.xcodeproj */;
				},
			);
			projectRoot = "";
			targets = (
				7CCA95B9FCAD34D929431AD6 /* Telegram */,
				07AA07135D01069052F55A12 /* Preprocess */,
				07C3AF39194CCC310016CFF1 /* Meta Compile */,
			);
		};
/* End PBXProject section */

/* Begin PBXReferenceProxy section */
		07084689195445A700B5AE3A /* Updater */ = {
			isa = PBXReferenceProxy;
			fileType = "compiled.mach-o.executable";
			path = Updater;
			remoteRef = 07084688195445A700B5AE3A /* PBXContainerItemProxy */;
			sourceTree = BUILT_PRODUCTS_DIR;
		};
		0747FF201CC63E7E00096FC3 /* codegen_style */ = {
			isa = PBXReferenceProxy;
			fileType = "compiled.mach-o.executable";
			path = codegen_style;
			remoteRef = 0747FF1F1CC63E7E00096FC3 /* PBXContainerItemProxy */;
			sourceTree = BUILT_PRODUCTS_DIR;
		};
		0747FF2C1CC63E9900096FC3 /* codegen_numbers */ = {
			isa = PBXReferenceProxy;
			fileType = "compiled.mach-o.executable";
			path = codegen_numbers;
			remoteRef = 0747FF2B1CC63E9900096FC3 /* PBXContainerItemProxy */;
			sourceTree = BUILT_PRODUCTS_DIR;
		};
/* End PBXReferenceProxy section */

/* Begin PBXResourcesBuildPhase section */
		07C3AF25194336160016CFF1 /* Resources */ = {
			isa = PBXResourcesBuildPhase;
			buildActionMask = 2147483647;
			files = (
				0749CE69194D723400345D61 /* Images.xcassets in Resources */,
				0716C92A1D05893900797B22 /* basic.style in Resources */,
				0716C9281D05893900797B22 /* all_files.style in Resources */,
				0716C9581D0589A700797B22 /* profile.style in Resources */,
				0716C95A1D0589B600797B22 /* overview.style in Resources */,
				0716C9291D05893900797B22 /* basic_types.style in Resources */,
				07D7EABA1A597DD000838BA2 /* Localizable.strings in Resources */,
				0716C9A71D08258A00797B22 /* history.style in Resources */,
				0716C99A1D08225000797B22 /* dialogs.style in Resources */,
			);
			runOnlyForDeploymentPostprocessing = 0;
		};
/* End PBXResourcesBuildPhase section */

/* Begin PBXShellScriptBuildPhase section */
		071AD90E1C60AA74008C9E90 /* Copy crashpad_handler */ = {
			isa = PBXShellScriptBuildPhase;
			buildActionMask = 2147483647;
			files = (
			);
			inputPaths = (
			);
			name = "Copy crashpad_handler";
			outputPaths = (
			);
			runOnlyForDeploymentPostprocessing = 0;
			shellPath = /bin/sh;
			shellScript = "mkdir -p \"$CONFIGURATION_BUILD_DIR/$PRODUCT_NAME.app/Contents/Helpers\" && cp \"$CRASHPAD_PATH/out/Release/crashpad_handler\" \"$CONFIGURATION_BUILD_DIR/$PRODUCT_NAME.app/Contents/Helpers/\"";
		};
		0747FF741CC6408600096FC3 /* Generate styles */ = {
			isa = PBXShellScriptBuildPhase;
			buildActionMask = 2147483647;
			files = (
			);
			inputPaths = (
			);
			name = "Generate styles";
			outputPaths = (
			);
			runOnlyForDeploymentPostprocessing = 0;
			shellPath = /bin/sh;
			shellScript = "./../Mac/codegen/$CONFIGURATION/codegen_style \"-I./Resources\" \"-I./SourceFiles\" \"-o./GeneratedFiles/styles\" ./Resources/all_files.style --rebuild";
		};
		0747FF801CC6437300096FC3 /* Generate numbers */ = {
			isa = PBXShellScriptBuildPhase;
			buildActionMask = 2147483647;
			files = (
			);
			inputPaths = (
			);
			name = "Generate numbers";
			outputPaths = (
			);
			runOnlyForDeploymentPostprocessing = 0;
			shellPath = /bin/sh;
			shellScript = "./../Mac/codegen/$CONFIGURATION/codegen_numbers \"-o./GeneratedFiles\" ./Resources/numbers.txt";
		};
		07489B6B1A28949600348CD9 /* Build Updater */ = {
			isa = PBXShellScriptBuildPhase;
			buildActionMask = 2147483647;
			files = (
			);
			inputPaths = (
			);
			name = "Build Updater";
			outputPaths = (
			);
			runOnlyForDeploymentPostprocessing = 0;
			shellPath = /bin/sh;
			shellScript = "xcodebuild -project Updater.xcodeproj -configuration $CONFIGURATION";
		};
		07C3AF341948FC3B0016CFF1 /* Force Resources Directory */ = {
			isa = PBXShellScriptBuildPhase;
			buildActionMask = 2147483647;
			files = (
			);
			inputPaths = (
			);
			name = "Force Resources Directory";
			outputPaths = (
			);
			runOnlyForDeploymentPostprocessing = 0;
			shellPath = /bin/sh;
			shellScript = "mkdir -p \"$CONFIGURATION_BUILD_DIR/$PRODUCT_NAME.app/Contents/Resources\"";
		};
		07C3AF3B194CCC310016CFF1 /* Meta Lang */ = {
			isa = PBXShellScriptBuildPhase;
			buildActionMask = 2147483647;
			files = (
			);
			inputPaths = (
			);
			name = "Meta Lang";
			outputPaths = (
			);
			runOnlyForDeploymentPostprocessing = 0;
			shellPath = /bin/sh;
			shellScript = "open ../Mac/DebugLang/MetaLang.app --args -lang_in \"../../Telegram/Resources/langs/lang.strings\" -lang_out \"../../Telegram/GeneratedFiles/lang_auto\"";
		};
		7EF0942E79C014DCEC8976BC /* Qt Preprocessors */ = {
			isa = PBXShellScriptBuildPhase;
			buildActionMask = 2147483647;
			files = (
			);
			name = "Qt Preprocessors";
			runOnlyForDeploymentPostprocessing = 0;
			shellPath = /bin/sh;
			shellScript = "make -C . -f Telegram.xcodeproj/qt_preprocess.mak";
		};
/* End PBXShellScriptBuildPhase section */

/* Begin PBXSourcesBuildPhase section */
		F7E50F631C51CD5B5DC0BC43 /* Compile Sources */ = {
			isa = PBXSourcesBuildPhase;
			buildActionMask = 2147483647;
			files = (
				07E1B1911D12DB3F00722BC7 /* main_window_mac.mm in Compile Sources */,
				1299DDAE203A7EDFED9F5D6B /* main.cpp in Compile Sources */,
				D87463318C8E5211C8C8670A /* stdafx.cpp in Compile Sources */,
				7BEFA1D273AD62772AA33D73 /* app.cpp in Compile Sources */,
				8E26A0653012B8E8C3E865EC /* application.cpp in Compile Sources */,
				07DB67471AD07C4F00A51329 /* structs.cpp in Compile Sources */,
				02F93BF511880983D3C57B84 /* dialogswidget.cpp in Compile Sources */,
				07DE92A81AA4925B00A18F6F /* passcodebox.cpp in Compile Sources */,
				074968D21A44D1DF00394F46 /* moc_languagebox.cpp in Compile Sources */,
				076B1C5F1CBFC98F002C0BC2 /* overview_layout.cpp in Compile Sources */,
				0716C9731D058C8600797B22 /* moc_profile_fixed_bar.cpp in Compile Sources */,
				0716C9811D058F2400797B22 /* slide_animation.cpp in Compile Sources */,
				6EF5A4ECC0EF19EA016EBA3E /* dropdown.cpp in Compile Sources */,
				6E4DB0CBEF415196AFD4149F /* fileuploader.cpp in Compile Sources */,
				700925F3B2C6163D38140CEA /* history.cpp in Compile Sources */,
				0732E4A9199E262300D50FE7 /* overviewwidget.cpp in Compile Sources */,
				0716C9991D08225000797B22 /* dialogs_row.cpp in Compile Sources */,
				077A4B041CA41EE2002188D2 /* moc_connection_auto.cpp in Compile Sources */,
				1DF53374E3B6A31661548D08 /* historywidget.cpp in Compile Sources */,
				078A2FCD1A811CA600CCC7A0 /* backgroundbox.cpp in Compile Sources */,
				37A3C6C782A0E4BC7B09536B /* langloaderplain.cpp in Compile Sources */,
				0716C9571D0589A700797B22 /* profile_widget.cpp in Compile Sources */,
				19A66ECD6EE2F8356F27D32D /* layerwidget.cpp in Compile Sources */,
				0716C9751D058C8600797B22 /* moc_profile_members_widget.cpp in Compile Sources */,
				48D8FC93AA8FF5D184649F49 /* localimageloader.cpp in Compile Sources */,
				113AA97DEE7847C7D2DCFF71 /* logs.cpp in Compile Sources */,
				E3194392BD6D0726F75FA72E /* mainwidget.cpp in Compile Sources */,
				DF36EA42D67ED39E58CB7DF9 /* settings.cpp in Compile Sources */,
				076B1C541CBFC6F2002C0BC2 /* click_handler_types.cpp in Compile Sources */,
				0716C9781D058C8600797B22 /* moc_profile_widget.cpp in Compile Sources */,
				077A4B031CA41EE2002188D2 /* moc_connection_abstract.cpp in Compile Sources */,
				0716C94F1D0589A700797B22 /* profile_info_widget.cpp in Compile Sources */,
				B99CCE43EEFCD3E18F6D16D1 /* settingswidget.cpp in Compile Sources */,
				B8DA82DA1B195A933A0805E7 /* sysbuttons.cpp in Compile Sources */,
				5CE57D44510AB2A11886AB52 /* title.cpp in Compile Sources */,
				0716C97A1D058C8600797B22 /* moc_report_box.cpp in Compile Sources */,
				077A4AF81CA41C38002188D2 /* connection_auto.cpp in Compile Sources */,
				4078D5D614EB3ECF7F1848C7 /* basic_types.cpp in Compile Sources */,
				07E1B1931D12DED700722BC7 /* moc_main_window_mac.cpp in Compile Sources */,
				68FFEB7CA30BF0149161B809 /* mainwindow.cpp in Compile Sources */,
				0716C9831D05931400797B22 /* moc_section_widget.cpp in Compile Sources */,
				0CB7DE9A54CC9BF86FB7B5CA /* facade.cpp in Compile Sources */,
				078500341CC94D1900168DBB /* style_core_color.cpp in Compile Sources */,
				076B1C5B1CBFC8F1002C0BC2 /* top_bar_widget.cpp in Compile Sources */,
				DF259E9677CC63AF8754032B /* connection.cpp in Compile Sources */,
				074FCB9119D36E60004C6EB2 /* moc_popupmenu.cpp in Compile Sources */,
				B6346B66B0A2228A91D8A5D9 /* dcenter.cpp in Compile Sources */,
				0755AEDF1AD12A80004D738A /* moc_sessionsbox.cpp in Compile Sources */,
				07C8FE031CB66D97007A8702 /* inline_bot_result.cpp in Compile Sources */,
				07129D6E1C16D245002DC495 /* facades.cpp in Compile Sources */,
				B8CA3E1E11A7E0E7DF9E1CDE /* file_download.cpp in Compile Sources */,
				07C8FE0E1CB80890007A8702 /* toast_manager.cpp in Compile Sources */,
				0755AEDD1AD12A80004D738A /* moc_abstractbox.cpp in Compile Sources */,
				0702E9A61CB8D2A8007A7495 /* serialize_document.cpp in Compile Sources */,
				99F0A9B2AFE5ABDCBFC04510 /* rpc_sender.cpp in Compile Sources */,
				A297B1E3CE33CC501DFEDB6E /* session.cpp in Compile Sources */,
				D1FC601FC2F9F3E33F3A14E9 /* animation.cpp in Compile Sources */,
				8F65F0D95B1F0CEB859F2FB3 /* boxshadow.cpp in Compile Sources */,
				07C8FE021CB66D97007A8702 /* inline_bot_layout_item.cpp in Compile Sources */,
				0716C98C1D05950F00797B22 /* observer_peer.cpp in Compile Sources */,
				D7EF8F129FCCE9AB3F3F081F /* button.cpp in Compile Sources */,
				C03447C9A7D9FF73463B8BB5 /* countryinput.cpp in Compile Sources */,
				0716C9891D0594C000797B22 /* round_button.cpp in Compile Sources */,
				07BE850F1A2093C9008ACB9F /* localstorage.cpp in Compile Sources */,
				CDB0266A8B7CB20A95266BCD /* emoji_config.cpp in Compile Sources */,
				0732E4AC199E268A00D50FE7 /* moc_overviewwidget.cpp in Compile Sources */,
				7C2B2DEE467A4C4679F1C3C9 /* filedialog.cpp in Compile Sources */,
				832C50BFD7D09AF042A51D4F /* flatbutton.cpp in Compile Sources */,
				B91D13BCC3963CB9C12D24A4 /* flatcheckbox.cpp in Compile Sources */,
				77DA1217B595B799FB72CDDA /* flatinput.cpp in Compile Sources */,
				DE6A34CA3A5561888FA01AF1 /* flatlabel.cpp in Compile Sources */,
				0716C9511D0589A700797B22 /* profile_invite_link_widget.cpp in Compile Sources */,
				07C8FE041CB66D97007A8702 /* inline_bot_send_data.cpp in Compile Sources */,
				076C51D41CE205120038F22A /* field_autocomplete.cpp in Compile Sources */,
				03270F718426CFE84729079E /* flattextarea.cpp in Compile Sources */,
				E3D7A5CA24541D5DB69D6606 /* images.cpp in Compile Sources */,
				ADE99904299B99EB6135E8D9 /* scrollarea.cpp in Compile Sources */,
				07129D6A1C16D230002DC495 /* auth_key.cpp in Compile Sources */,
				0716C9541D0589A700797B22 /* profile_settings_widget.cpp in Compile Sources */,
				90085DF442550A0845D5AF37 /* style_core.cpp in Compile Sources */,
				074FCB8E19D36851004C6EB2 /* popupmenu.cpp in Compile Sources */,
				0716C94B1D0589A700797B22 /* profile_block_widget.cpp in Compile Sources */,
				076B1C4D1CBFBF59002C0BC2 /* text_block.cpp in Compile Sources */,
				3AA6E7264581F82856FB37F7 /* text.cpp in Compile Sources */,
				077A4B061CA41EE2002188D2 /* moc_connection_tcp.cpp in Compile Sources */,
				FCE6518C548DF7BC82228A4A /* twidget.cpp in Compile Sources */,
				071AD8D21C5E8E6D008C9E90 /* zip.c in Compile Sources */,
				EBE29731916DB43BF49FE7A4 /* aboutbox.cpp in Compile Sources */,
				4426AF526AAD86D6F73CE36F /* addcontactbox.cpp in Compile Sources */,
				0716C9561D0589A700797B22 /* profile_userpic_button.cpp in Compile Sources */,
				07D7034B19B8755A00C4EED2 /* audio.cpp in Compile Sources */,
				A0A6B97F7DBEC81004EC9461 /* confirmbox.cpp in Compile Sources */,
				4FEA8F51B7BC7CAC71347A1A /* connectionbox.cpp in Compile Sources */,
				07C7596F1B1F7E0000662169 /* autoupdater.cpp in Compile Sources */,
				078A2FCA1A811C5900CCC7A0 /* moc_backgroundbox.cpp in Compile Sources */,
				298BFAB73BF182297584F96F /* contactsbox.cpp in Compile Sources */,
				BA41D511A9BBCA09365DF88C /* downloadpathbox.cpp in Compile Sources */,
				07DB67511AD07CB800A51329 /* intropwdcheck.cpp in Compile Sources */,
				07C8FE0F1CB80890007A8702 /* toast_widget.cpp in Compile Sources */,
				0716C9741D058C8600797B22 /* moc_profile_inner_widget.cpp in Compile Sources */,
				3ABE4F9B2264F770D944106D /* emojibox.cpp in Compile Sources */,
				07D703BB19B88FB900C4EED2 /* moc_audio.cpp in Compile Sources */,
				77B998AC22A13EF3DDEE07AC /* photocropbox.cpp in Compile Sources */,
				F278C423357CA99797EA30AB /* photosendbox.cpp in Compile Sources */,
				E8D95529CED88F18818C9A8B /* introwidget.cpp in Compile Sources */,
				9357E7B12AD6D88B157ACA05 /* introcode.cpp in Compile Sources */,
				4BF3F8D0797BC8A0C1FAD13C /* introphone.cpp in Compile Sources */,
				4978DE680549639AE9AA9CA6 /* introsignup.cpp in Compile Sources */,
				076B1C551CBFC6F2002C0BC2 /* click_handler.cpp in Compile Sources */,
				0716C9A51D08256C00797B22 /* data_drafts.cpp in Compile Sources */,
				8B22E794EFF0EAFF964A3043 /* introstart.cpp in Compile Sources */,
				74343521EECC740F777DAFE6 /* pspecific_mac.cpp in Compile Sources */,
				26A81090DC8B5BCF7278FDFF /* qrc_telegram.cpp in Compile Sources */,
				07AF95F51AFD03B90060B057 /* qrc_telegram_mac.cpp in Compile Sources */,
				C1F9D5CA8AF3AD8EBC9D7310 /* moc_application.cpp in Compile Sources */,
				07C8FE011CB66D97007A8702 /* inline_bot_layout_internal.cpp in Compile Sources */,
				D846C6F212B438DC2FD5FF71 /* moc_dialogswidget.cpp in Compile Sources */,
				0702E9A51CB8D2A8007A7495 /* serialize_common.cpp in Compile Sources */,
				6C79FBC5CFA36AC3EA6ABBD4 /* moc_dropdown.cpp in Compile Sources */,
				077A4AFA1CA41C38002188D2 /* connection_tcp.cpp in Compile Sources */,
				822C2860FBFAF3EAE42C5A3F /* moc_fileuploader.cpp in Compile Sources */,
				352349751855EF76DECA4D60 /* moc_historywidget.cpp in Compile Sources */,
				4B0036C794BEA27AF9419768 /* moc_layerwidget.cpp in Compile Sources */,
				07C8FE101CB80890007A8702 /* toast.cpp in Compile Sources */,
				077A4AF71CA41C38002188D2 /* connection_abstract.cpp in Compile Sources */,
				071AD8F81C5E99D6008C9E90 /* ioapi.c in Compile Sources */,
				074756191A1372C600CA07F7 /* moc_basic_types.cpp in Compile Sources */,
				98E4F55DB5D8E64AB9F08C83 /* moc_localimageloader.cpp in Compile Sources */,
				A24E4B5B683764E07683ECEC /* moc_mainwidget.cpp in Compile Sources */,
				0710CA051B0B9404001B4272 /* moc_stickersetbox.cpp in Compile Sources */,
				0716C9AA1D0825A800797B22 /* history_down_button.cpp in Compile Sources */,
				0716C94A1D0589A700797B22 /* profile_actions_widget.cpp in Compile Sources */,
				0716C9761D058C8600797B22 /* moc_profile_settings_widget.cpp in Compile Sources */,
				0716C9A11D08251C00797B22 /* style_history.cpp in Compile Sources */,
				0716C94D1D0589A700797B22 /* profile_cover.cpp in Compile Sources */,
				0716C95D1D058C1B00797B22 /* report_box.cpp in Compile Sources */,
				075CDF6A1D09E2BA009EA100 /* history_service_layout.cpp in Compile Sources */,
				07DE92A71AA4925B00A18F6F /* autolockbox.cpp in Compile Sources */,
				07D8509919F8320900623D75 /* usernamebox.cpp in Compile Sources */,
				0747FF7E1CC6435100096FC3 /* style_basic_types.cpp in Compile Sources */,
				078500351CC94D1900168DBB /* style_core_font.cpp in Compile Sources */,
				A469EC9C4C367E0B773A9BB7 /* moc_settingswidget.cpp in Compile Sources */,
				0716C9521D0589A700797B22 /* profile_members_widget.cpp in Compile Sources */,
				FD2FE0C564A7389A2E609EC7 /* moc_sysbuttons.cpp in Compile Sources */,
				E97B3CFAB59B49BACFFC5F7C /* moc_title.cpp in Compile Sources */,
				07D8510819F8340A00623D75 /* moc_usernamebox.cpp in Compile Sources */,
				0716C9711D058C8600797B22 /* moc_profile_block_widget.cpp in Compile Sources */,
				9A0D5DDC7816FC2538EB6A96 /* moc_mainwindow.cpp in Compile Sources */,
				0716C9501D0589A700797B22 /* profile_inner_widget.cpp in Compile Sources */,
				06EABCC49D2EEE4076322BE7 /* moc_facade.cpp in Compile Sources */,
				0755AEDE1AD12A80004D738A /* moc_intropwdcheck.cpp in Compile Sources */,
				0716C9721D058C8600797B22 /* moc_profile_cover.cpp in Compile Sources */,
				07DE92AA1AA4928200A18F6F /* moc_autolockbox.cpp in Compile Sources */,
				0716C9551D0589A700797B22 /* profile_shared_media_widget.cpp in Compile Sources */,
				07B604351B46A20900CA29FE /* moc_playerwidget.cpp in Compile Sources */,
				8F6F5D7F82036331E8C6DAE6 /* moc_connection.cpp in Compile Sources */,
				0716C9531D0589A700797B22 /* profile_section_memento.cpp in Compile Sources */,
				075CDF6E1D09E2D0009EA100 /* data_abstract_structure.cpp in Compile Sources */,
				B780F9E21269259B90A1F32A /* moc_dcenter.cpp in Compile Sources */,
				07080BCF1A43588C00741A51 /* lang_auto.cpp in Compile Sources */,
				07539B1D1A1416AF00083EFC /* moc_history.cpp in Compile Sources */,
				0785003A1CC94D9600168DBB /* style_overview.cpp in Compile Sources */,
				07C8FE121CB80915007A8702 /* moc_toast_manager.cpp in Compile Sources */,
				0747FF851CC6458B00096FC3 /* numbers.cpp in Compile Sources */,
				077A4AFC1CA41C38002188D2 /* rsa_public_key.cpp in Compile Sources */,
				2A500B102B7CE80F3EB6E13E /* moc_file_download.cpp in Compile Sources */,
				07A6933519927B160099CB9F /* moc_mediaview.cpp in Compile Sources */,
				07E1B1AA1D18479500722BC7 /* inner_dropdown.cpp in Compile Sources */,
				07A69332199277BA0099CB9F /* mediaview.cpp in Compile Sources */,
				9A523F51135FD4E2464673A6 /* moc_session.cpp in Compile Sources */,
				076B1C631CBFCC53002C0BC2 /* moc_top_bar_widget.cpp in Compile Sources */,
				C329997D36D34D568CE16C9A /* moc_animation.cpp in Compile Sources */,
				0716C9801D058F2400797B22 /* section_widget.cpp in Compile Sources */,
				B2F5B08BFFBBE7E37D3863BB /* moc_button.cpp in Compile Sources */,
				0716C9901D05954900797B22 /* observer.cpp in Compile Sources */,
				0716C9A01D08251C00797B22 /* style_dialogs.cpp in Compile Sources */,
				0716C94E1D0589A700797B22 /* profile_fixed_bar.cpp in Compile Sources */,
				6A8BC88AB464B92706EFE6FF /* moc_countryinput.cpp in Compile Sources */,
				0764D55A1ABAD6F900FBFEED /* apiwrap.cpp in Compile Sources */,
				07DE92A01AA4923300A18F6F /* passcodewidget.cpp in Compile Sources */,
				07E373941CBBC11000934F77 /* peer_avatar_button.cpp in Compile Sources */,
				B0B88EFE444C0DE673389418 /* moc_flatbutton.cpp in Compile Sources */,
				1BD711B4C358EA7D727BF358 /* moc_flatcheckbox.cpp in Compile Sources */,
				565F748438E6CE0148C54AFE /* moc_flatinput.cpp in Compile Sources */,
				8B71D1C7BB9DCEE6511219C2 /* moc_flatlabel.cpp in Compile Sources */,
				0710C9FE1B0B9376001B4272 /* stickersetbox.cpp in Compile Sources */,
				076B1C4E1CBFBF59002C0BC2 /* text_entity.cpp in Compile Sources */,
				0716C9701D058C8600797B22 /* moc_profile_actions_widget.cpp in Compile Sources */,
				0764D55D1ABAD71B00FBFEED /* moc_apiwrap.cpp in Compile Sources */,
				078500371CC94D1900168DBB /* style_core_types.cpp in Compile Sources */,
				0752F8701C2C84470026D0BC /* layout.cpp in Compile Sources */,
				07DE92AD1AA4928B00A18F6F /* moc_passcodebox.cpp in Compile Sources */,
				0716C9881D0594C000797B22 /* left_outline_button.cpp in Compile Sources */,
				FCC949FEA178F9F5D7478027 /* moc_flattextarea.cpp in Compile Sources */,
				07DB674D1AD07C9200A51329 /* abstractbox.cpp in Compile Sources */,
				0716C9771D058C8600797B22 /* moc_profile_shared_media_widget.cpp in Compile Sources */,
				076C51D71CE2069F0038F22A /* moc_field_autocomplete.cpp in Compile Sources */,
				3F6EB1F5B98E704960FEA686 /* moc_scrollarea.cpp in Compile Sources */,
				60CB4898955209B665E7B07D /* moc_twidget.cpp in Compile Sources */,
				077A4B051CA41EE2002188D2 /* moc_connection_http.cpp in Compile Sources */,
				07B8170A1CB9A235006F7869 /* dialogs_layout.cpp in Compile Sources */,
				078500361CC94D1900168DBB /* style_core_icon.cpp in Compile Sources */,
				7062978F12EEA525893A5E6F /* moc_aboutbox.cpp in Compile Sources */,
				E8B28580819B882A5964561A /* moc_addcontactbox.cpp in Compile Sources */,
				07B604321B46A0EC00CA29FE /* playerwidget.cpp in Compile Sources */,
				D6874C00733283846ACA9AB2 /* moc_confirmbox.cpp in Compile Sources */,
				075FEBEC1C82336D0003ECA3 /* shortcuts.cpp in Compile Sources */,
				07B817091CB9A235006F7869 /* dialogs_indexed_list.cpp in Compile Sources */,
				ED2557A57C6782721DC494AF /* moc_connectionbox.cpp in Compile Sources */,
				5FC914F652D1B16FDA8F0634 /* moc_contactsbox.cpp in Compile Sources */,
				074968D01A44D14C00394F46 /* languagebox.cpp in Compile Sources */,
				077A4AF91CA41C38002188D2 /* connection_http.cpp in Compile Sources */,
				07BE85121A20961F008ACB9F /* moc_localstorage.cpp in Compile Sources */,
				07E1B1961D12DFD200722BC7 /* main_window.cpp in Compile Sources */,
				07AF95F41AFD03B90060B057 /* qrc_telegram_emojis.cpp in Compile Sources */,
				07C759721B1F7E2800662169 /* moc_autoupdater.cpp in Compile Sources */,
				0716C9601D058C6600797B22 /* style_profile.cpp in Compile Sources */,
				07DB674E1AD07C9200A51329 /* sessionsbox.cpp in Compile Sources */,
				49C3C1BF153F7FC078A25CE4 /* moc_downloadpathbox.cpp in Compile Sources */,
				07B8170B1CB9A235006F7869 /* dialogs_list.cpp in Compile Sources */,
				9D294F23E02CFDF22C288382 /* moc_emojibox.cpp in Compile Sources */,
				9809A3AF1946D51ACB41D716 /* moc_photocropbox.cpp in Compile Sources */,
				AC6C131416AEC557C854BA70 /* moc_photosendbox.cpp in Compile Sources */,
				0F7872E39EA570249D420912 /* moc_introwidget.cpp in Compile Sources */,
				4F27F5F76AA3F78C8CA27339 /* moc_introcode.cpp in Compile Sources */,
				07D8509519F5C97E00623D75 /* scheme_auto.cpp in Compile Sources */,
				0747FF7F1CC6435100096FC3 /* style_basic.cpp in Compile Sources */,
				0250AB6761AC71A2E3155EEA /* moc_introphone.cpp in Compile Sources */,
				07E1B1AD1D1847C400722BC7 /* moc_inner_dropdown.cpp in Compile Sources */,
				07D8509419F5C97E00623D75 /* core_types.cpp in Compile Sources */,
				2EF5D0AC9A18F9FE9B8A1ACA /* moc_introsignup.cpp in Compile Sources */,
				07DE92AE1AA4928B00A18F6F /* moc_passcodewidget.cpp in Compile Sources */,
				FA603B17F803E8D6B55C2F2B /* pspecific_mac_p.mm in Compile Sources */,
				07080BD21A436A5000741A51 /* lang.cpp in Compile Sources */,
				0716C94C1D0589A700797B22 /* profile_cover_drop_area.cpp in Compile Sources */,
			);
			name = "Compile Sources";
			runOnlyForDeploymentPostprocessing = 0;
		};
/* End PBXSourcesBuildPhase section */

/* Begin PBXTargetDependency section */
		0747FF711CC63FF300096FC3 /* PBXTargetDependency */ = {
			isa = PBXTargetDependency;
			name = codegen_style;
			targetProxy = 0747FF701CC63FF300096FC3 /* PBXContainerItemProxy */;
		};
		0747FF731CC63FFD00096FC3 /* PBXTargetDependency */ = {
			isa = PBXTargetDependency;
			name = codegen_numbers;
			targetProxy = 0747FF721CC63FFD00096FC3 /* PBXContainerItemProxy */;
		};
		07C3AF42194CCC510016CFF1 /* PBXTargetDependency */ = {
			isa = PBXTargetDependency;
			target = 07C3AF39194CCC310016CFF1 /* Meta Compile */;
			targetProxy = 07C3AF41194CCC510016CFF1 /* PBXContainerItemProxy */;
		};
		69BB0D15D494AAF597C8D2CF /* PBXTargetDependency */ = {
			isa = PBXTargetDependency;
			target = 07AA07135D01069052F55A12 /* Preprocess */;
			targetProxy = 07C3AF22194335970016CFF1 /* PBXContainerItemProxy */;
		};
/* End PBXTargetDependency section */

/* Begin PBXVariantGroup section */
		07D7EABC1A597DD000838BA2 /* Localizable.strings */ = {
			isa = PBXVariantGroup;
			children = (
				07D7EABB1A597DD000838BA2 /* en */,
				07D7EABD1A597DD200838BA2 /* es */,
				07D7EABE1A597DD300838BA2 /* de */,
				07D7EABF1A597DD400838BA2 /* nl */,
				07D7EAC01A597DD500838BA2 /* it */,
				07D7EAC11A597DD600838BA2 /* pt-BR */,
			);
			name = Localizable.strings;
			sourceTree = SOURCE_ROOT;
		};
/* End PBXVariantGroup section */

/* Begin XCBuildConfiguration section */
		07C3AF3E194CCC310016CFF1 /* Debug */ = {
			isa = XCBuildConfiguration;
			buildSettings = {
				ASSETCATALOG_COMPILER_APPICON_NAME = AppIcon;
				COPY_PHASE_STRIP = NO;
				DEBUG_INFORMATION_FORMAT = dwarf;
				GCC_GENERATE_DEBUGGING_SYMBOLS = YES;
				GCC_OPTIMIZATION_LEVEL = 0;
				GCC_PREFIX_HEADER = ./SourceFiles/stdafx.h;
				OBJROOT = ./../Mac/DebugIntermediate;
				PRODUCT_BUNDLE_IDENTIFIER = "com.tdesktop.$(PRODUCT_NAME:rfc1034identifier)";
				PRODUCT_NAME = "Meta Compile";
				QT_LIBRARY_SUFFIX = _debug;
				SDKROOT = macosx;
				SYMROOT = ./../Mac;
			};
			name = Debug;
		};
		07C3AF3F194CCC310016CFF1 /* Release */ = {
			isa = XCBuildConfiguration;
			buildSettings = {
				ASSETCATALOG_COMPILER_APPICON_NAME = AppIcon;
				COPY_PHASE_STRIP = YES;
				GCC_GENERATE_DEBUGGING_SYMBOLS = NO;
				GCC_OPTIMIZATION_LEVEL = fast;
				GCC_PREFIX_HEADER = ./SourceFiles/stdafx.h;
				LLVM_LTO = YES;
				OBJROOT = ./../Mac/ReleaseIntermediate;
				PRODUCT_BUNDLE_IDENTIFIER = "com.tdesktop.$(PRODUCT_NAME:rfc1034identifier)";
				PRODUCT_NAME = "Meta Compile";
				QT_LIBRARY_SUFFIX = "";
				SDKROOT = macosx;
				SYMROOT = ./../Mac;
			};
			name = Release;
		};
		339EE1B2CC4FC24589A0EA95 /* Release */ = {
			isa = XCBuildConfiguration;
			buildSettings = {
				CC = /Applications/Xcode.app/Contents/Developer/Toolchains/XcodeDefault.xctoolchain/usr/bin/clang;
				CLANG_CXX_LANGUAGE_STANDARD = "c++14";
				CLANG_WARN_BOOL_CONVERSION = NO;
				CLANG_WARN_CONSTANT_CONVERSION = NO;
				CLANG_WARN_EMPTY_BODY = YES;
				CLANG_WARN_ENUM_CONVERSION = NO;
				CLANG_WARN_INT_CONVERSION = NO;
				CLANG_WARN_UNREACHABLE_CODE = NO;
				CLANG_WARN__DUPLICATE_METHOD_MATCH = YES;
				CODE_SIGN_IDENTITY = "";
				COPY_PHASE_STRIP = NO;
				CRASHPAD_PATH = ./../../Libraries/crashpad_oldmac/crashpad;
				CURRENT_PROJECT_VERSION = "$(TDESKTOP_VERSION)";
				DEBUG_INFORMATION_FORMAT = "dwarf-with-dsym";
				DYLIB_COMPATIBILITY_VERSION = "$(TDESKTOP_MAJOR_VERSION)";
				DYLIB_CURRENT_VERSION = "$(TDESKTOP_VERSION)";
				ENABLE_STRICT_OBJC_MSGSEND = YES;
				FFMPEG_PATH = /usr/local/ffmpeg_old;
				FRAMEWORK_SEARCH_PATHS = "";
				GCC_GENERATE_DEBUGGING_SYMBOLS = YES;
				GCC_LINK_WITH_DYNAMIC_LIBRARIES = NO;
				GCC_NO_COMMON_BLOCKS = YES;
				GCC_OPTIMIZATION_LEVEL = fast;
				GCC_PRECOMPILE_PREFIX_HEADER = YES;
				GCC_PREFIX_HEADER = SourceFiles/stdafx.h;
				GCC_STRICT_ALIASING = NO;
				GCC_WARN_64_TO_32_BIT_CONVERSION = NO;
				GCC_WARN_ABOUT_RETURN_TYPE = YES;
				GCC_WARN_UNDECLARED_SELECTOR = YES;
				GCC_WARN_UNINITIALIZED_AUTOS = YES;
				GCC_WARN_UNUSED_FUNCTION = NO;
				GCC_WARN_UNUSED_VARIABLE = NO;
				HEADER_SEARCH_PATHS = (
					./SourceFiles,
					./GeneratedFiles,
					/usr/local/include,
					"$(QT_PATH)/include",
					"$(QT_PATH)/include/QtGui/5.3.2/QtGui",
					"$(QT_PATH)/include/QtCore/5.3.2/QtCore",
					"$(QT_PATH)/mkspecs/macx-clang",
					./../../Libraries/opus/include,
					"$(OPENAL_PATH)/include",
					"./../../Libraries/libexif-0.6.20",
					/Applications/Xcode.app/Contents/Developer/Platforms/MacOSX.platform/Developer/SDKs/MacOSX10.9.sdk/System/Library/Frameworks/OpenGL.framework/Versions/A/Headers,
					/Applications/Xcode.app/Contents/Developer/Platforms/MacOSX.platform/Developer/SDKs/MacOSX10.9.sdk/System/Library/Frameworks/AGL.framework/Headers,
					./ThirdParty/breakpad,
					./ThirdParty/minizip,
					"$(CRASHPAD_PATH)",
					"$(CRASHPAD_PATH)/third_party/mini_chromium/mini_chromium",
				);
				ICONV_PATH = /usr/local/iconv_old;
				INFOPLIST_FILE = Telegram.plist;
				INSTALL_DIR = ./../Mac/Release/;
				LDPLUSPLUS = "/Applications/Xcode.app/Contents/Developer/Toolchains/XcodeDefault.xctoolchain/usr/bin/clang++";
				LIBRARY_SEARCH_PATHS = (
					/System/Library/Frameworks/,
					"./../../Libraries/libexif-0.6.20/libexif/.libs",
					"$(QT_PATH)/lib",
					"$(QT_PATH)/plugins/bearer",
					"$(QT_PATH)/plugins/platforms",
					"$(QT_PATH)/plugins/imageformats",
					"./../../Libraries/openssl-xcode",
				);
				MACOSX_DEPLOYMENT_TARGET = 10.6;
				OBJROOT = "./../Mac/$(CONFIGURATION)Intermediate";
				OPENAL_PATH = /usr/local/openal_old;
				OTHER_CFLAGS = (
					"-pipe",
					"-g",
					"-Wall",
					"-W",
					"-fPIE",
					"-DQT_WIDGETS_LIB",
					"-DQT_NETWORK_LIB",
					"-DQT_GUI_LIB",
					"-DQT_CORE_LIB",
					"-Wno-unused-variable",
					"-Wno-unused-parameter",
					"-Wno-unused-function",
					"-Wno-switch",
					"-Wno-comment",
					"-Wno-inconsistent-missing-override",
					"-DCUSTOM_API_ID",
					"-I./../../Libraries/openssl-xcode/include",
				);
				OTHER_CPLUSPLUSFLAGS = (
					"-pipe",
					"-g",
					"-Wall",
					"-W",
					"-fPIE",
					"-DQT_WIDGETS_LIB",
					"-DQT_NETWORK_LIB",
					"-DQT_GUI_LIB",
					"-DQT_CORE_LIB",
					"-Wno-unused-variable",
					"-Wno-unused-parameter",
					"-Wno-unused-function",
					"-Wno-switch",
					"-Wno-comment",
					"-Wno-inconsistent-missing-override",
					"-DCUSTOM_API_ID",
					"-I./../../Libraries/openssl-xcode/include",
				);
				OTHER_LDFLAGS = (
					"-headerpad_max_install_names",
					"-lcups",
					"-lbsm",
					"$(PATH_FOR_ZLIB)/lib/libz.a",
					"-lm",
					"$(OPENAL_PATH)/lib/libopenal.a",
					/usr/local/lib/libopus.a,
					/usr/local/lib/liblzma.a,
					/usr/local/lib/libexif.a,
					"$(FFMPEG_PATH)/lib/libavcodec.a",
					"$(FFMPEG_PATH)/lib/libavformat.a",
					"$(FFMPEG_PATH)/lib/libswscale.a",
					"$(FFMPEG_PATH)/lib/libswresample.a",
					"$(FFMPEG_PATH)/lib/libavutil.a",
					"$(ICONV_PATH)/lib/libiconv.a",
					"./../../Libraries/openssl-xcode/libcrypto.a",
					"$(CRASHPAD_PATH)/out/Release/libbase.a",
					"$(CRASHPAD_PATH)/out/Release/libcrashpad_client.a",
					"$(CRASHPAD_PATH)/out/Release/libcrashpad_util.a",
					"-g",
				);
				PATH_FOR_ZLIB = /usr/local;
				PRODUCT_NAME = Telegram;
				QT_LIBRARY_SUFFIX = "";
				QT_PATH = "/usr/local/Qt-5.3.2";
				SDKROOT = macosx;
				SYMROOT = ./../Mac;
				TDESKTOP_MAJOR_VERSION = 0.9;
<<<<<<< HEAD
				TDESKTOP_VERSION = 0.9.52;
				ZLIB_PATH = /usr/local/zlib_old;
=======
				TDESKTOP_VERSION = 0.9.53;
>>>>>>> d001ec34
			};
			name = Release;
		};
		3AA6C32AC930069E80220CF1 /* Debug */ = {
			isa = XCBuildConfiguration;
			buildSettings = {
				CC = /Applications/Xcode.app/Contents/Developer/Toolchains/XcodeDefault.xctoolchain/usr/bin/clang;
				CLANG_CXX_LANGUAGE_STANDARD = "c++14";
				CLANG_WARN_BOOL_CONVERSION = NO;
				CLANG_WARN_CONSTANT_CONVERSION = NO;
				CLANG_WARN_EMPTY_BODY = YES;
				CLANG_WARN_ENUM_CONVERSION = NO;
				CLANG_WARN_INT_CONVERSION = NO;
				CLANG_WARN_UNREACHABLE_CODE = NO;
				CLANG_WARN__DUPLICATE_METHOD_MATCH = YES;
				CODE_SIGN_IDENTITY = "";
				COPY_PHASE_STRIP = NO;
				CRASHPAD_PATH = ./../../Libraries/crashpad_oldmac/crashpad;
				CURRENT_PROJECT_VERSION = "$(TDESKTOP_VERSION)";
				DEBUG_INFORMATION_FORMAT = dwarf;
				DYLIB_COMPATIBILITY_VERSION = "$(TDESKTOP_MAJOR_VERSION)";
				DYLIB_CURRENT_VERSION = "$(TDESKTOP_VERSION)";
				ENABLE_STRICT_OBJC_MSGSEND = YES;
				ENABLE_TESTABILITY = YES;
				FFMPEG_PATH = /usr/local/ffmpeg_old;
				FRAMEWORK_SEARCH_PATHS = "";
				GCC_GENERATE_DEBUGGING_SYMBOLS = YES;
				GCC_LINK_WITH_DYNAMIC_LIBRARIES = NO;
				GCC_NO_COMMON_BLOCKS = YES;
				GCC_OPTIMIZATION_LEVEL = 0;
				GCC_PRECOMPILE_PREFIX_HEADER = YES;
				GCC_PREFIX_HEADER = SourceFiles/stdafx.h;
				GCC_STRICT_ALIASING = NO;
				GCC_WARN_64_TO_32_BIT_CONVERSION = NO;
				GCC_WARN_ABOUT_RETURN_TYPE = YES;
				GCC_WARN_UNDECLARED_SELECTOR = YES;
				GCC_WARN_UNINITIALIZED_AUTOS = YES;
				GCC_WARN_UNUSED_FUNCTION = NO;
				GCC_WARN_UNUSED_VARIABLE = NO;
				HEADER_SEARCH_PATHS = (
					./SourceFiles,
					./GeneratedFiles,
					/usr/local/include,
					"$(QT_PATH)/include",
					"$(QT_PATH)/include/QtGui/5.3.2/QtGui",
					"$(QT_PATH)/include/QtCore/5.3.2/QtCore",
					"$(QT_PATH)/mkspecs/macx-clang",
					./../../Libraries/opus/include,
					"$(OPENAL_PATH)/include",
					"./../../Libraries/libexif-0.6.20",
					/Applications/Xcode.app/Contents/Developer/Platforms/MacOSX.platform/Developer/SDKs/MacOSX10.9.sdk/System/Library/Frameworks/OpenGL.framework/Versions/A/Headers,
					/Applications/Xcode.app/Contents/Developer/Platforms/MacOSX.platform/Developer/SDKs/MacOSX10.9.sdk/System/Library/Frameworks/AGL.framework/Headers,
					./ThirdParty/breakpad,
					./ThirdParty/minizip,
					"$(CRASHPAD_PATH)",
					"$(CRASHPAD_PATH)/third_party/mini_chromium/mini_chromium",
				);
				ICONV_PATH = /usr/local/iconv_old;
				INFOPLIST_FILE = Telegram.plist;
				INSTALL_DIR = ./../Mac/Debug/;
				LDPLUSPLUS = "/Applications/Xcode.app/Contents/Developer/Toolchains/XcodeDefault.xctoolchain/usr/bin/clang++";
				LIBRARY_SEARCH_PATHS = (
					/System/Library/Frameworks/,
					"./../../Libraries/libexif-0.6.20/libexif/.libs",
					"$(QT_PATH)/lib",
					"$(QT_PATH)/plugins/bearer",
					"$(QT_PATH)/plugins/platforms",
					"$(QT_PATH)/plugins/imageformats",
					"./../../Libraries/openssl-xcode",
				);
				MACOSX_DEPLOYMENT_TARGET = 10.6;
				OBJROOT = "./../Mac/$(CONFIGURATION)Intermediate";
				ONLY_ACTIVE_ARCH = YES;
				OPENAL_PATH = /usr/local/openal_old;
				OTHER_CFLAGS = (
					"-pipe",
					"-g",
					"-Wall",
					"-W",
					"-fPIE",
					"-D_DEBUG",
					"-DQT_WIDGETS_LIB",
					"-DQT_NETWORK_LIB",
					"-DQT_GUI_LIB",
					"-DQT_CORE_LIB",
					"-Wno-unused-variable",
					"-Wno-unused-parameter",
					"-Wno-unused-function",
					"-Wno-switch",
					"-Wno-comment",
					"-Wno-inconsistent-missing-override",
					"-I./../../Libraries/openssl-xcode/include",
				);
				OTHER_CPLUSPLUSFLAGS = (
					"-pipe",
					"-g",
					"-Wall",
					"-W",
					"-fPIE",
					"-D_DEBUG",
					"-DQT_WIDGETS_LIB",
					"-DQT_NETWORK_LIB",
					"-DQT_GUI_LIB",
					"-DQT_CORE_LIB",
					"-Wno-unused-variable",
					"-Wno-unused-parameter",
					"-Wno-unused-function",
					"-Wno-switch",
					"-Wno-comment",
					"-Wno-inconsistent-missing-override",
					"-I./../../Libraries/openssl-xcode/include",
				);
				OTHER_LDFLAGS = (
					"-headerpad_max_install_names",
					"-lcups",
					"-lbsm",
					"$(PATH_FOR_ZLIB)/lib/libz.a",
					"-lm",
					"$(OPENAL_PATH)/lib/libopenal.a",
					/usr/local/lib/libopus.a,
					/usr/local/lib/liblzma.a,
					/usr/local/lib/libexif.a,
					"$(FFMPEG_PATH)/lib/libavcodec.a",
					"$(FFMPEG_PATH)/lib/libavformat.a",
					"$(FFMPEG_PATH)/lib/libswscale.a",
					"$(FFMPEG_PATH)/lib/libswresample.a",
					"$(FFMPEG_PATH)/lib/libavutil.a",
					"$(ICONV_PATH)/lib/libiconv.a",
					"./../../Libraries/openssl-xcode/libcrypto.a",
					"$(CRASHPAD_PATH)/out/Release/libbase.a",
					"$(CRASHPAD_PATH)/out/Release/libcrashpad_client.a",
					"$(CRASHPAD_PATH)/out/Release/libcrashpad_util.a",
					"-g",
				);
				PATH_FOR_ZLIB = /usr/local;
				PRODUCT_NAME = Telegram;
				QT_LIBRARY_SUFFIX = _debug;
				QT_PATH = "/usr/local/Qt-5.3.2";
				SDKROOT = macosx;
				SYMROOT = ./../Mac;
				TDESKTOP_MAJOR_VERSION = 0.9;
<<<<<<< HEAD
				TDESKTOP_VERSION = 0.9.52;
				ZLIB_PATH = /usr/local/zlib_old;
=======
				TDESKTOP_VERSION = 0.9.53;
>>>>>>> d001ec34
			};
			name = Debug;
		};
		6666AA5E688052234F6758D8 /* Release */ = {
			isa = XCBuildConfiguration;
			buildSettings = {
				ASSETCATALOG_COMPILER_APPICON_NAME = AppIcon;
				CODE_SIGN_IDENTITY = "";
				COMBINE_HIDPI_IMAGES = YES;
				GCC_PREFIX_HEADER = ./SourceFiles/stdafx.h;
				LIBRARY_SEARCH_PATHS = (
					"$(inherited)",
					"$(QT_PATH)/lib",
				);
				LLVM_LTO = YES;
				MACOSX_DEPLOYMENT_TARGET = 10.6;
				OBJROOT = ./../Mac/ReleaseIntermediate;
				PRODUCT_BUNDLE_IDENTIFIER = "com.tdesktop.$(PRODUCT_NAME:rfc1034identifier)";
				QT_LIBRARY_SUFFIX = "";
				SDKROOT = macosx;
				SYMROOT = ./../Mac;
			};
			name = Release;
		};
		77418F46922677BB04ED38DD /* Debug */ = {
			isa = XCBuildConfiguration;
			buildSettings = {
				ASSETCATALOG_COMPILER_APPICON_NAME = AppIcon;
				CODE_SIGN_IDENTITY = "";
				COMBINE_HIDPI_IMAGES = YES;
				GCC_PREFIX_HEADER = ./SourceFiles/stdafx.h;
				LIBRARY_SEARCH_PATHS = (
					"$(inherited)",
					"$(QT_PATH)/lib",
				);
				MACOSX_DEPLOYMENT_TARGET = 10.6;
				OBJROOT = ./../Mac/DebugIntermediate;
				PRODUCT_BUNDLE_IDENTIFIER = "com.tdesktop.$(PRODUCT_NAME:rfc1034identifier)";
				QT_LIBRARY_SUFFIX = _debug;
				SDKROOT = macosx;
				SYMROOT = ./../Mac;
			};
			name = Debug;
		};
/* End XCBuildConfiguration section */

/* Begin XCConfigurationList section */
		07C3AF3D194CCC310016CFF1 /* Build configuration list for PBXAggregateTarget "Meta Compile" */ = {
			isa = XCConfigurationList;
			buildConfigurations = (
				07C3AF3E194CCC310016CFF1 /* Debug */,
				07C3AF3F194CCC310016CFF1 /* Release */,
			);
			defaultConfigurationIsVisible = 0;
			defaultConfigurationName = Release;
		};
		6CC3B5D2136C7CD6A5CF5A59 /* Build configuration list for PBXNativeTarget "Telegram" */ = {
			isa = XCConfigurationList;
			buildConfigurations = (
				77418F46922677BB04ED38DD /* Debug */,
				6666AA5E688052234F6758D8 /* Release */,
			);
			defaultConfigurationIsVisible = 0;
			defaultConfigurationName = Release;
		};
		DAC4C1AA5EDEA1C85E9CA5E6 /* Build configuration list for PBXProject "Telegram" */ = {
			isa = XCConfigurationList;
			buildConfigurations = (
				3AA6C32AC930069E80220CF1 /* Debug */,
				339EE1B2CC4FC24589A0EA95 /* Release */,
			);
			defaultConfigurationIsVisible = 0;
			defaultConfigurationName = Release;
		};
/* End XCConfigurationList section */
	};
	rootObject = 6DB9C3763D02B1415CD9D565 /* Project object */;
}<|MERGE_RESOLUTION|>--- conflicted
+++ resolved
@@ -2351,19 +2351,14 @@
 					"$(CRASHPAD_PATH)/out/Release/libcrashpad_util.a",
 					"-g",
 				);
-				PATH_FOR_ZLIB = /usr/local;
+				PATH_FOR_ZLIB = /usr/local/zlib_old;
 				PRODUCT_NAME = Telegram;
 				QT_LIBRARY_SUFFIX = "";
 				QT_PATH = "/usr/local/Qt-5.3.2";
 				SDKROOT = macosx;
 				SYMROOT = ./../Mac;
 				TDESKTOP_MAJOR_VERSION = 0.9;
-<<<<<<< HEAD
-				TDESKTOP_VERSION = 0.9.52;
-				ZLIB_PATH = /usr/local/zlib_old;
-=======
 				TDESKTOP_VERSION = 0.9.53;
->>>>>>> d001ec34
 			};
 			name = Release;
 		};
@@ -2498,19 +2493,14 @@
 					"$(CRASHPAD_PATH)/out/Release/libcrashpad_util.a",
 					"-g",
 				);
-				PATH_FOR_ZLIB = /usr/local;
+				PATH_FOR_ZLIB = /usr/local/zlib_old;
 				PRODUCT_NAME = Telegram;
 				QT_LIBRARY_SUFFIX = _debug;
 				QT_PATH = "/usr/local/Qt-5.3.2";
 				SDKROOT = macosx;
 				SYMROOT = ./../Mac;
 				TDESKTOP_MAJOR_VERSION = 0.9;
-<<<<<<< HEAD
-				TDESKTOP_VERSION = 0.9.52;
-				ZLIB_PATH = /usr/local/zlib_old;
-=======
 				TDESKTOP_VERSION = 0.9.53;
->>>>>>> d001ec34
 			};
 			name = Debug;
 		};
