// !$*UTF8*$!
{
	archiveVersion = 1;
	classes = {
	};
	objectVersion = 46;
	objects = {

/* Begin PBXAggregateTarget section */
		07AA07135D01069052F55A12 /* Preprocess */ = {
			isa = PBXAggregateTarget;
			buildConfigurationList = 6CC3B5D2136C7CD6A5CF5A59 /* Build configuration list for PBXNativeTarget "Telegram" */;
			buildPhases = (
				7EF0942E79C014DCEC8976BC /* Qt Preprocessors */,
			);
			dependencies = (
				07C3AF42194CCC510016CFF1 /* PBXTargetDependency */,
			);
			name = Preprocess;
			productName = "Qt Preprocess";
		};
		07C3AF39194CCC310016CFF1 /* Meta Compile */ = {
			isa = PBXAggregateTarget;
			buildConfigurationList = 07C3AF3D194CCC310016CFF1 /* Build configuration list for PBXAggregateTarget "Meta Compile" */;
			buildPhases = (
				07C3AF3B194CCC310016CFF1 /* Meta Lang */,
			);
			dependencies = (
			);
			name = "Meta Compile";
			productName = "Qt Preprocess";
		};
/* End PBXAggregateTarget section */

/* Begin PBXBuildFile section */
		0250AB6761AC71A2E3155EEA /* moc_introphone.cpp in Compile Sources */ = {isa = PBXBuildFile; fileRef = 1B4A65B84270FF2FED008EB6 /* moc_introphone.cpp */; settings = {ATTRIBUTES = (); }; };
		02F93BF511880983D3C57B84 /* dialogswidget.cpp in Compile Sources */ = {isa = PBXBuildFile; fileRef = E466873F01ABA1E55E914489 /* dialogswidget.cpp */; settings = {ATTRIBUTES = (); }; };
		03270F718426CFE84729079E /* flattextarea.cpp in Compile Sources */ = {isa = PBXBuildFile; fileRef = 5C7FD422BBEDA858D7237AE9 /* flattextarea.cpp */; settings = {ATTRIBUTES = (); }; };
		06EABCC49D2EEE4076322BE7 /* moc_facade.cpp in Compile Sources */ = {isa = PBXBuildFile; fileRef = 924D4939FD169BB4B8AEB1C9 /* moc_facade.cpp */; settings = {ATTRIBUTES = (); }; };
		0702E9A51CB8D2A8007A7495 /* serialize_common.cpp in Compile Sources */ = {isa = PBXBuildFile; fileRef = 0702E9A11CB8D2A8007A7495 /* serialize_common.cpp */; };
		0702E9A61CB8D2A8007A7495 /* serialize_document.cpp in Compile Sources */ = {isa = PBXBuildFile; fileRef = 0702E9A31CB8D2A8007A7495 /* serialize_document.cpp */; };
		07080BCF1A43588C00741A51 /* lang_auto.cpp in Compile Sources */ = {isa = PBXBuildFile; fileRef = 07080BCD1A43588C00741A51 /* lang_auto.cpp */; };
		07080BD21A436A5000741A51 /* lang.cpp in Compile Sources */ = {isa = PBXBuildFile; fileRef = 07080BD01A436A5000741A51 /* lang.cpp */; };
		0710C9FE1B0B9376001B4272 /* stickersetbox.cpp in Compile Sources */ = {isa = PBXBuildFile; fileRef = 0710C9FC1B0B9376001B4272 /* stickersetbox.cpp */; };
		0710CA051B0B9404001B4272 /* moc_stickersetbox.cpp in Compile Sources */ = {isa = PBXBuildFile; fileRef = 0710CA041B0B9404001B4272 /* moc_stickersetbox.cpp */; };
		07129D6A1C16D230002DC495 /* auth_key.cpp in Compile Sources */ = {isa = PBXBuildFile; fileRef = 07129D691C16D230002DC495 /* auth_key.cpp */; };
		07129D6E1C16D245002DC495 /* facades.cpp in Compile Sources */ = {isa = PBXBuildFile; fileRef = 07129D6C1C16D245002DC495 /* facades.cpp */; };
		071AD8D21C5E8E6D008C9E90 /* zip.c in Compile Sources */ = {isa = PBXBuildFile; fileRef = 071AD8D11C5E8E6D008C9E90 /* zip.c */; };
		071AD8F81C5E99D6008C9E90 /* ioapi.c in Compile Sources */ = {isa = PBXBuildFile; fileRef = 071AD8F71C5E99D6008C9E90 /* ioapi.c */; };
		0732E4A9199E262300D50FE7 /* overviewwidget.cpp in Compile Sources */ = {isa = PBXBuildFile; fileRef = 0732E4A7199E262300D50FE7 /* overviewwidget.cpp */; };
		0732E4AC199E268A00D50FE7 /* moc_overviewwidget.cpp in Compile Sources */ = {isa = PBXBuildFile; fileRef = 0732E4AB199E268A00D50FE7 /* moc_overviewwidget.cpp */; };
		074756191A1372C600CA07F7 /* moc_basic_types.cpp in Compile Sources */ = {isa = PBXBuildFile; fileRef = 074756181A1372C600CA07F7 /* moc_basic_types.cpp */; };
		0747FF7E1CC6435100096FC3 /* style_basic_types.cpp in Compile Sources */ = {isa = PBXBuildFile; fileRef = 0747FF7A1CC6435100096FC3 /* style_basic_types.cpp */; };
		0747FF7F1CC6435100096FC3 /* style_basic.cpp in Compile Sources */ = {isa = PBXBuildFile; fileRef = 0747FF7C1CC6435100096FC3 /* style_basic.cpp */; };
		0747FF851CC6458B00096FC3 /* numbers.cpp in Compile Sources */ = {isa = PBXBuildFile; fileRef = 0747FF831CC6458B00096FC3 /* numbers.cpp */; };
		074968D01A44D14C00394F46 /* languagebox.cpp in Compile Sources */ = {isa = PBXBuildFile; fileRef = 074968CE1A44D14C00394F46 /* languagebox.cpp */; };
		074968D21A44D1DF00394F46 /* moc_languagebox.cpp in Compile Sources */ = {isa = PBXBuildFile; fileRef = 074968D11A44D1DF00394F46 /* moc_languagebox.cpp */; };
		0749CE69194D723400345D61 /* Images.xcassets in Resources */ = {isa = PBXBuildFile; fileRef = 07C3AF24194335ED0016CFF1 /* Images.xcassets */; };
		074FCB8E19D36851004C6EB2 /* popupmenu.cpp in Compile Sources */ = {isa = PBXBuildFile; fileRef = 074FCB8C19D36851004C6EB2 /* popupmenu.cpp */; };
		074FCB9119D36E60004C6EB2 /* moc_popupmenu.cpp in Compile Sources */ = {isa = PBXBuildFile; fileRef = 074FCB9019D36E60004C6EB2 /* moc_popupmenu.cpp */; };
		0752F8701C2C84470026D0BC /* layout.cpp in Compile Sources */ = {isa = PBXBuildFile; fileRef = 0752F86E1C2C84470026D0BC /* layout.cpp */; };
		0752F8731C2C89220026D0BC /* VideoDecodeAcceleration.framework in Link Binary With Libraries */ = {isa = PBXBuildFile; fileRef = 0752F8721C2C89220026D0BC /* VideoDecodeAcceleration.framework */; };
		0752F8751C2C89F40026D0BC /* VideoToolbox.framework in Link Binary With Libraries */ = {isa = PBXBuildFile; fileRef = 0752F8741C2C89F40026D0BC /* VideoToolbox.framework */; };
		07539B1D1A1416AF00083EFC /* moc_history.cpp in Compile Sources */ = {isa = PBXBuildFile; fileRef = 07539B1C1A1416AF00083EFC /* moc_history.cpp */; };
		0755AEDD1AD12A80004D738A /* moc_abstractbox.cpp in Compile Sources */ = {isa = PBXBuildFile; fileRef = 0755AEDA1AD12A80004D738A /* moc_abstractbox.cpp */; };
		0755AEDE1AD12A80004D738A /* moc_intropwdcheck.cpp in Compile Sources */ = {isa = PBXBuildFile; fileRef = 0755AEDB1AD12A80004D738A /* moc_intropwdcheck.cpp */; };
		0755AEDF1AD12A80004D738A /* moc_sessionsbox.cpp in Compile Sources */ = {isa = PBXBuildFile; fileRef = 0755AEDC1AD12A80004D738A /* moc_sessionsbox.cpp */; };
		075FEBEC1C82336D0003ECA3 /* shortcuts.cpp in Compile Sources */ = {isa = PBXBuildFile; fileRef = 075FEBEA1C82336D0003ECA3 /* shortcuts.cpp */; };
		0764D55A1ABAD6F900FBFEED /* apiwrap.cpp in Compile Sources */ = {isa = PBXBuildFile; fileRef = 0764D5581ABAD6F900FBFEED /* apiwrap.cpp */; };
		0764D55D1ABAD71B00FBFEED /* moc_apiwrap.cpp in Compile Sources */ = {isa = PBXBuildFile; fileRef = 0764D55C1ABAD71B00FBFEED /* moc_apiwrap.cpp */; };
		077BA0141C621BC000B9123B /* Breakpad.framework in Link Binary With Libraries */ = {isa = PBXBuildFile; fileRef = 077BA0131C621BC000B9123B /* Breakpad.framework */; };
		076B1C4D1CBFBF59002C0BC2 /* text_block.cpp in Compile Sources */ = {isa = PBXBuildFile; fileRef = 076B1C491CBFBF59002C0BC2 /* text_block.cpp */; };
		076B1C4E1CBFBF59002C0BC2 /* text_entity.cpp in Compile Sources */ = {isa = PBXBuildFile; fileRef = 076B1C4B1CBFBF59002C0BC2 /* text_entity.cpp */; };
		076B1C541CBFC6F2002C0BC2 /* click_handler_types.cpp in Compile Sources */ = {isa = PBXBuildFile; fileRef = 076B1C501CBFC6F2002C0BC2 /* click_handler_types.cpp */; };
		076B1C551CBFC6F2002C0BC2 /* click_handler.cpp in Compile Sources */ = {isa = PBXBuildFile; fileRef = 076B1C521CBFC6F2002C0BC2 /* click_handler.cpp */; };
		076B1C5B1CBFC8F1002C0BC2 /* top_bar_widget.cpp in Compile Sources */ = {isa = PBXBuildFile; fileRef = 076B1C591CBFC8F1002C0BC2 /* top_bar_widget.cpp */; };
		076B1C5F1CBFC98F002C0BC2 /* overview_layout.cpp in Compile Sources */ = {isa = PBXBuildFile; fileRef = 076B1C5D1CBFC98F002C0BC2 /* overview_layout.cpp */; };
		076B1C631CBFCC53002C0BC2 /* moc_top_bar_widget.cpp in Compile Sources */ = {isa = PBXBuildFile; fileRef = 076B1C621CBFCC53002C0BC2 /* moc_top_bar_widget.cpp */; };
		076C51D41CE205120038F22A /* field_autocomplete.cpp in Compile Sources */ = {isa = PBXBuildFile; fileRef = 076C51D21CE205120038F22A /* field_autocomplete.cpp */; };
		076C51D71CE2069F0038F22A /* moc_field_autocomplete.cpp in Compile Sources */ = {isa = PBXBuildFile; fileRef = 076C51D61CE2069F0038F22A /* moc_field_autocomplete.cpp */; };
		077A4AF71CA41C38002188D2 /* connection_abstract.cpp in Compile Sources */ = {isa = PBXBuildFile; fileRef = 077A4AEC1CA41C38002188D2 /* connection_abstract.cpp */; };
		077A4AF81CA41C38002188D2 /* connection_auto.cpp in Compile Sources */ = {isa = PBXBuildFile; fileRef = 077A4AEE1CA41C38002188D2 /* connection_auto.cpp */; };
		077A4AF91CA41C38002188D2 /* connection_http.cpp in Compile Sources */ = {isa = PBXBuildFile; fileRef = 077A4AF01CA41C38002188D2 /* connection_http.cpp */; };
		077A4AFA1CA41C38002188D2 /* connection_tcp.cpp in Compile Sources */ = {isa = PBXBuildFile; fileRef = 077A4AF21CA41C38002188D2 /* connection_tcp.cpp */; };
		077A4AFC1CA41C38002188D2 /* rsa_public_key.cpp in Compile Sources */ = {isa = PBXBuildFile; fileRef = 077A4AF51CA41C38002188D2 /* rsa_public_key.cpp */; };
		077A4B031CA41EE2002188D2 /* moc_connection_abstract.cpp in Compile Sources */ = {isa = PBXBuildFile; fileRef = 077A4AFF1CA41EE2002188D2 /* moc_connection_abstract.cpp */; };
		077A4B041CA41EE2002188D2 /* moc_connection_auto.cpp in Compile Sources */ = {isa = PBXBuildFile; fileRef = 077A4B001CA41EE2002188D2 /* moc_connection_auto.cpp */; };
		077A4B051CA41EE2002188D2 /* moc_connection_http.cpp in Compile Sources */ = {isa = PBXBuildFile; fileRef = 077A4B011CA41EE2002188D2 /* moc_connection_http.cpp */; };
		077A4B061CA41EE2002188D2 /* moc_connection_tcp.cpp in Compile Sources */ = {isa = PBXBuildFile; fileRef = 077A4B021CA41EE2002188D2 /* moc_connection_tcp.cpp */; };
		078500341CC94D1900168DBB /* style_core_color.cpp in Compile Sources */ = {isa = PBXBuildFile; fileRef = 0785002C1CC94D1900168DBB /* style_core_color.cpp */; };
		078500351CC94D1900168DBB /* style_core_font.cpp in Compile Sources */ = {isa = PBXBuildFile; fileRef = 0785002E1CC94D1900168DBB /* style_core_font.cpp */; };
		078500361CC94D1900168DBB /* style_core_icon.cpp in Compile Sources */ = {isa = PBXBuildFile; fileRef = 078500301CC94D1900168DBB /* style_core_icon.cpp */; };
		078500371CC94D1900168DBB /* style_core_types.cpp in Compile Sources */ = {isa = PBXBuildFile; fileRef = 078500321CC94D1900168DBB /* style_core_types.cpp */; };
		0785003A1CC94D9600168DBB /* style_overview.cpp in Compile Sources */ = {isa = PBXBuildFile; fileRef = 078500381CC94D9600168DBB /* style_overview.cpp */; };
		0785004D1CCA847400168DBB /* libqtfreetype.a in Link Binary With Libraries */ = {isa = PBXBuildFile; fileRef = 0785004C1CCA847400168DBB /* libqtfreetype.a */; };
		078A2FCA1A811C5900CCC7A0 /* moc_backgroundbox.cpp in Compile Sources */ = {isa = PBXBuildFile; fileRef = 078A2FC91A811C5900CCC7A0 /* moc_backgroundbox.cpp */; };
		078A2FCD1A811CA600CCC7A0 /* backgroundbox.cpp in Compile Sources */ = {isa = PBXBuildFile; fileRef = 078A2FCB1A811CA600CCC7A0 /* backgroundbox.cpp */; };
		07A69332199277BA0099CB9F /* mediaview.cpp in Compile Sources */ = {isa = PBXBuildFile; fileRef = 07A69330199277BA0099CB9F /* mediaview.cpp */; };
		07A6933519927B160099CB9F /* moc_mediaview.cpp in Compile Sources */ = {isa = PBXBuildFile; fileRef = 07A6933419927B160099CB9F /* moc_mediaview.cpp */; };
		07AF95F41AFD03B90060B057 /* qrc_telegram_emojis.cpp in Compile Sources */ = {isa = PBXBuildFile; fileRef = 07AF95F21AFD03B90060B057 /* qrc_telegram_emojis.cpp */; };
		07AF95F51AFD03B90060B057 /* qrc_telegram_mac.cpp in Compile Sources */ = {isa = PBXBuildFile; fileRef = 07AF95F31AFD03B90060B057 /* qrc_telegram_mac.cpp */; };
		07B604321B46A0EC00CA29FE /* playerwidget.cpp in Compile Sources */ = {isa = PBXBuildFile; fileRef = 07B604301B46A0EC00CA29FE /* playerwidget.cpp */; };
		07B604351B46A20900CA29FE /* moc_playerwidget.cpp in Compile Sources */ = {isa = PBXBuildFile; fileRef = 07B604341B46A20900CA29FE /* moc_playerwidget.cpp */; };
		07B817091CB9A235006F7869 /* dialogs_indexed_list.cpp in Compile Sources */ = {isa = PBXBuildFile; fileRef = 07B817021CB9A235006F7869 /* dialogs_indexed_list.cpp */; };
		07B8170A1CB9A235006F7869 /* dialogs_layout.cpp in Compile Sources */ = {isa = PBXBuildFile; fileRef = 07B817041CB9A235006F7869 /* dialogs_layout.cpp */; };
		07B8170B1CB9A235006F7869 /* dialogs_list.cpp in Compile Sources */ = {isa = PBXBuildFile; fileRef = 07B817061CB9A235006F7869 /* dialogs_list.cpp */; };
		07BE850F1A2093C9008ACB9F /* localstorage.cpp in Compile Sources */ = {isa = PBXBuildFile; fileRef = 07BE850D1A2093C9008ACB9F /* localstorage.cpp */; };
		07BE85121A20961F008ACB9F /* moc_localstorage.cpp in Compile Sources */ = {isa = PBXBuildFile; fileRef = 07BE85111A20961F008ACB9F /* moc_localstorage.cpp */; };
		07C7596F1B1F7E0000662169 /* autoupdater.cpp in Compile Sources */ = {isa = PBXBuildFile; fileRef = 07C7596D1B1F7E0000662169 /* autoupdater.cpp */; };
		07C759721B1F7E2800662169 /* moc_autoupdater.cpp in Compile Sources */ = {isa = PBXBuildFile; fileRef = 07C759711B1F7E2800662169 /* moc_autoupdater.cpp */; };
		07C8FE011CB66D97007A8702 /* inline_bot_layout_internal.cpp in Compile Sources */ = {isa = PBXBuildFile; fileRef = 07C8FDF91CB66D97007A8702 /* inline_bot_layout_internal.cpp */; };
		07C8FE021CB66D97007A8702 /* inline_bot_layout_item.cpp in Compile Sources */ = {isa = PBXBuildFile; fileRef = 07C8FDFB1CB66D97007A8702 /* inline_bot_layout_item.cpp */; };
		07C8FE031CB66D97007A8702 /* inline_bot_result.cpp in Compile Sources */ = {isa = PBXBuildFile; fileRef = 07C8FDFD1CB66D97007A8702 /* inline_bot_result.cpp */; };
		07C8FE041CB66D97007A8702 /* inline_bot_send_data.cpp in Compile Sources */ = {isa = PBXBuildFile; fileRef = 07C8FDFF1CB66D97007A8702 /* inline_bot_send_data.cpp */; };
		07C8FE0E1CB80890007A8702 /* toast_manager.cpp in Compile Sources */ = {isa = PBXBuildFile; fileRef = 07C8FE081CB80890007A8702 /* toast_manager.cpp */; };
		07C8FE0F1CB80890007A8702 /* toast_widget.cpp in Compile Sources */ = {isa = PBXBuildFile; fileRef = 07C8FE0A1CB80890007A8702 /* toast_widget.cpp */; };
		07C8FE101CB80890007A8702 /* toast.cpp in Compile Sources */ = {isa = PBXBuildFile; fileRef = 07C8FE0C1CB80890007A8702 /* toast.cpp */; };
		07C8FE121CB80915007A8702 /* moc_toast_manager.cpp in Compile Sources */ = {isa = PBXBuildFile; fileRef = 07C8FE111CB80915007A8702 /* moc_toast_manager.cpp */; };
		07CAACD81AEA64F00058E508 /* AudioUnit.framework in Link Binary With Libraries */ = {isa = PBXBuildFile; fileRef = 07CAACD71AEA64F00058E508 /* AudioUnit.framework */; };
		07D7034B19B8755A00C4EED2 /* audio.cpp in Compile Sources */ = {isa = PBXBuildFile; fileRef = 07D7034919B8755A00C4EED2 /* audio.cpp */; };
		07D703BB19B88FB900C4EED2 /* moc_audio.cpp in Compile Sources */ = {isa = PBXBuildFile; fileRef = 07D703BA19B88FB900C4EED2 /* moc_audio.cpp */; };
		07D7954A1B5544B200DE9598 /* qtpcre in Link Binary With Libraries */ = {isa = PBXBuildFile; fileRef = 07D795491B5544B200DE9598 /* qtpcre */; };
		07D7EABA1A597DD000838BA2 /* Localizable.strings in Resources */ = {isa = PBXBuildFile; fileRef = 07D7EABC1A597DD000838BA2 /* Localizable.strings */; };
		07D8509419F5C97E00623D75 /* core_types.cpp in Compile Sources */ = {isa = PBXBuildFile; fileRef = 07D8509219F5C97E00623D75 /* core_types.cpp */; };
		07D8509519F5C97E00623D75 /* scheme_auto.cpp in Compile Sources */ = {isa = PBXBuildFile; fileRef = 07D8509319F5C97E00623D75 /* scheme_auto.cpp */; };
		07D8509919F8320900623D75 /* usernamebox.cpp in Compile Sources */ = {isa = PBXBuildFile; fileRef = 07D8509719F8320900623D75 /* usernamebox.cpp */; };
		07D8510819F8340A00623D75 /* moc_usernamebox.cpp in Compile Sources */ = {isa = PBXBuildFile; fileRef = 07D8510719F8340A00623D75 /* moc_usernamebox.cpp */; };
		07DB67471AD07C4F00A51329 /* structs.cpp in Compile Sources */ = {isa = PBXBuildFile; fileRef = 07DB67451AD07C4F00A51329 /* structs.cpp */; };
		07DB674D1AD07C9200A51329 /* abstractbox.cpp in Compile Sources */ = {isa = PBXBuildFile; fileRef = 07DB67491AD07C9200A51329 /* abstractbox.cpp */; };
		07DB674E1AD07C9200A51329 /* sessionsbox.cpp in Compile Sources */ = {isa = PBXBuildFile; fileRef = 07DB674B1AD07C9200A51329 /* sessionsbox.cpp */; };
		07DB67511AD07CB800A51329 /* intropwdcheck.cpp in Compile Sources */ = {isa = PBXBuildFile; fileRef = 07DB674F1AD07CB800A51329 /* intropwdcheck.cpp */; };
		07DE92A01AA4923300A18F6F /* passcodewidget.cpp in Compile Sources */ = {isa = PBXBuildFile; fileRef = 07DE929F1AA4923200A18F6F /* passcodewidget.cpp */; };
		07DE92A71AA4925B00A18F6F /* autolockbox.cpp in Compile Sources */ = {isa = PBXBuildFile; fileRef = 07DE92A31AA4925B00A18F6F /* autolockbox.cpp */; };
		07DE92A81AA4925B00A18F6F /* passcodebox.cpp in Compile Sources */ = {isa = PBXBuildFile; fileRef = 07DE92A51AA4925B00A18F6F /* passcodebox.cpp */; };
		07DE92AA1AA4928200A18F6F /* moc_autolockbox.cpp in Compile Sources */ = {isa = PBXBuildFile; fileRef = 07DE92A91AA4928200A18F6F /* moc_autolockbox.cpp */; };
		07DE92AD1AA4928B00A18F6F /* moc_passcodebox.cpp in Compile Sources */ = {isa = PBXBuildFile; fileRef = 07DE92AB1AA4928B00A18F6F /* moc_passcodebox.cpp */; };
		07DE92AE1AA4928B00A18F6F /* moc_passcodewidget.cpp in Compile Sources */ = {isa = PBXBuildFile; fileRef = 07DE92AC1AA4928B00A18F6F /* moc_passcodewidget.cpp */; };
		07E373941CBBC11000934F77 /* peer_avatar_button.cpp in Compile Sources */ = {isa = PBXBuildFile; fileRef = 07E373921CBBC11000934F77 /* peer_avatar_button.cpp */; };
		0CB7DE9A54CC9BF86FB7B5CA /* facade.cpp in Compile Sources */ = {isa = PBXBuildFile; fileRef = 6D50D70712776D7ED3B00E5C /* facade.cpp */; settings = {ATTRIBUTES = (); }; };
		0F7872E39EA570249D420912 /* moc_introwidget.cpp in Compile Sources */ = {isa = PBXBuildFile; fileRef = A37C7E516201B0264A4CDA38 /* moc_introwidget.cpp */; settings = {ATTRIBUTES = (); }; };
		113AA97DEE7847C7D2DCFF71 /* logs.cpp in Compile Sources */ = {isa = PBXBuildFile; fileRef = 974DB34EEB8F83B91614C0B0 /* logs.cpp */; settings = {ATTRIBUTES = (); }; };
		1299DDAE203A7EDFED9F5D6B /* main.cpp in Compile Sources */ = {isa = PBXBuildFile; fileRef = 5271C394C1E7646D117CE67E /* main.cpp */; settings = {ATTRIBUTES = (); }; };
		15364689D2AB5A30E87A689F /* Security.framework in Link Binary With Libraries */ = {isa = PBXBuildFile; fileRef = 205259EEEE2BADA5E64741E3 /* Security.framework */; };
		19A66ECD6EE2F8356F27D32D /* layerwidget.cpp in Compile Sources */ = {isa = PBXBuildFile; fileRef = 5A9B4C6C59856143F3D0DE53 /* layerwidget.cpp */; settings = {ATTRIBUTES = (); }; };
		1A681B886F50EE30FBE62B4B /* Qt5PrintSupport in Link Binary With Libraries */ = {isa = PBXBuildFile; fileRef = DBF506D10449BFABD45B82DA /* Qt5PrintSupport */; };
		1BB705CDB741E2B7450201A5 /* Cocoa.framework in Link Binary With Libraries */ = {isa = PBXBuildFile; fileRef = AEA456A2F75ED9F5CDA7BCBE /* Cocoa.framework */; };
		1BD711B4C358EA7D727BF358 /* moc_flatcheckbox.cpp in Compile Sources */ = {isa = PBXBuildFile; fileRef = 58E05D0B8B104D83F43F9859 /* moc_flatcheckbox.cpp */; settings = {ATTRIBUTES = (); }; };
		1DF53374E3B6A31661548D08 /* historywidget.cpp in Compile Sources */ = {isa = PBXBuildFile; fileRef = A83D2C19F756D3371E5999A8 /* historywidget.cpp */; settings = {ATTRIBUTES = (); }; };
		26A81090DC8B5BCF7278FDFF /* qrc_telegram.cpp in Compile Sources */ = {isa = PBXBuildFile; fileRef = D6FF6676816C4E374D374060 /* qrc_telegram.cpp */; settings = {ATTRIBUTES = (); }; };
		298BFAB73BF182297584F96F /* contactsbox.cpp in Compile Sources */ = {isa = PBXBuildFile; fileRef = 8C800AAC9549E6E9E7046BED /* contactsbox.cpp */; settings = {ATTRIBUTES = (); }; };
		2A500B102B7CE80F3EB6E13E /* moc_file_download.cpp in Compile Sources */ = {isa = PBXBuildFile; fileRef = 5591A965D1DC024FBDB40151 /* moc_file_download.cpp */; settings = {ATTRIBUTES = (); }; };
		2EF5D0AC9A18F9FE9B8A1ACA /* moc_introsignup.cpp in Compile Sources */ = {isa = PBXBuildFile; fileRef = 58A7114F60E7D09E73283983 /* moc_introsignup.cpp */; settings = {ATTRIBUTES = (); }; };
		328FD74542F6E2C873EE4D4B /* ApplicationServices.framework in Link Binary With Libraries */ = {isa = PBXBuildFile; fileRef = DFD7912080BC557230093752 /* ApplicationServices.framework */; };
		352349751855EF76DECA4D60 /* moc_historywidget.cpp in Compile Sources */ = {isa = PBXBuildFile; fileRef = 2C99425D7670941EAF07B453 /* moc_historywidget.cpp */; settings = {ATTRIBUTES = (); }; };
		35A1A39F8EAB37889EB3D397 /* CoreAudio.framework in Link Binary With Libraries */ = {isa = PBXBuildFile; fileRef = BEF9DFDA6822604126A7E233 /* CoreAudio.framework */; };
		37A3C6C782A0E4BC7B09536B /* langloaderplain.cpp in Compile Sources */ = {isa = PBXBuildFile; fileRef = AF5776B0652744978B7DF6D3 /* langloaderplain.cpp */; settings = {ATTRIBUTES = (); }; };
		3AA6E7264581F82856FB37F7 /* text.cpp in Compile Sources */ = {isa = PBXBuildFile; fileRef = 135FD3715BFDC50AD7B00E04 /* text.cpp */; settings = {ATTRIBUTES = (); }; };
		3ABE4F9B2264F770D944106D /* emojibox.cpp in Compile Sources */ = {isa = PBXBuildFile; fileRef = 0ECF1EB9BF3786A16731F685 /* emojibox.cpp */; settings = {ATTRIBUTES = (); }; };
		3F6EB1F5B98E704960FEA686 /* moc_scrollarea.cpp in Compile Sources */ = {isa = PBXBuildFile; fileRef = 8918F4B71ED5FC138AFD3F70 /* moc_scrollarea.cpp */; settings = {ATTRIBUTES = (); }; };
		4078D5D614EB3ECF7F1848C7 /* basic_types.cpp in Compile Sources */ = {isa = PBXBuildFile; fileRef = 7D075A915E8739C1B6BC5F43 /* basic_types.cpp */; settings = {ATTRIBUTES = (); }; };
		4426AF526AAD86D6F73CE36F /* addcontactbox.cpp in Compile Sources */ = {isa = PBXBuildFile; fileRef = 7CA6945B22800A0F30B75DA5 /* addcontactbox.cpp */; settings = {ATTRIBUTES = (); }; };
		48D8FC93AA8FF5D184649F49 /* localimageloader.cpp in Compile Sources */ = {isa = PBXBuildFile; fileRef = 5A7F88F9C7F08D3DDE6EEF6B /* localimageloader.cpp */; settings = {ATTRIBUTES = (); }; };
		496FD9CEEB508016AFB9F928 /* qico in Link Binary With Libraries */ = {isa = PBXBuildFile; fileRef = 8F500B5166907B6D9A7C3E3D /* qico */; };
		4978DE680549639AE9AA9CA6 /* introsignup.cpp in Compile Sources */ = {isa = PBXBuildFile; fileRef = A9FF4818C6775109B3DBFA18 /* introsignup.cpp */; settings = {ATTRIBUTES = (); }; };
		49C3C1BF153F7FC078A25CE4 /* moc_downloadpathbox.cpp in Compile Sources */ = {isa = PBXBuildFile; fileRef = 6532A0DC7EFE446967682E83 /* moc_downloadpathbox.cpp */; settings = {ATTRIBUTES = (); }; };
		4B0036C794BEA27AF9419768 /* moc_layerwidget.cpp in Compile Sources */ = {isa = PBXBuildFile; fileRef = 1FE45A67215BEA2434F588E8 /* moc_layerwidget.cpp */; settings = {ATTRIBUTES = (); }; };
		4BF3F8D0797BC8A0C1FAD13C /* introphone.cpp in Compile Sources */ = {isa = PBXBuildFile; fileRef = 61C679D8B4B332026BD34200 /* introphone.cpp */; settings = {ATTRIBUTES = (); }; };
		4EB68D0C8182BCE33529C421 /* AudioToolbox.framework in Link Binary With Libraries */ = {isa = PBXBuildFile; fileRef = 3C44131FDCFEF4396B9EA2BA /* AudioToolbox.framework */; };
		4F27F5F76AA3F78C8CA27339 /* moc_introcode.cpp in Compile Sources */ = {isa = PBXBuildFile; fileRef = 8B98A212C068D6CC7CE73CAA /* moc_introcode.cpp */; settings = {ATTRIBUTES = (); }; };
		4FEA8F51B7BC7CAC71347A1A /* connectionbox.cpp in Compile Sources */ = {isa = PBXBuildFile; fileRef = 51355181C0E6689B0B764543 /* connectionbox.cpp */; settings = {ATTRIBUTES = (); }; };
		5058CB9D7BFFCE9F404A3700 /* Qt5Network in Link Binary With Libraries */ = {isa = PBXBuildFile; fileRef = 6700DD555BF1C0FC338FB959 /* Qt5Network */; };
		565F748438E6CE0148C54AFE /* moc_flatinput.cpp in Compile Sources */ = {isa = PBXBuildFile; fileRef = 1E5EEB5782B6357057356F9E /* moc_flatinput.cpp */; settings = {ATTRIBUTES = (); }; };
		5CE57D44510AB2A11886AB52 /* title.cpp in Compile Sources */ = {isa = PBXBuildFile; fileRef = 2BB2A1BB8DB0993F78F4E3C7 /* title.cpp */; settings = {ATTRIBUTES = (); }; };
		5FC914F652D1B16FDA8F0634 /* moc_contactsbox.cpp in Compile Sources */ = {isa = PBXBuildFile; fileRef = 26083D8E535AFF927591E1A5 /* moc_contactsbox.cpp */; settings = {ATTRIBUTES = (); }; };
		60CB4898955209B665E7B07D /* moc_twidget.cpp in Compile Sources */ = {isa = PBXBuildFile; fileRef = 55A654A2EE8554FF062742B8 /* moc_twidget.cpp */; settings = {ATTRIBUTES = (); }; };
		668DDDA0C55405E7FCFD6CA5 /* CoreServices.framework in Link Binary With Libraries */ = {isa = PBXBuildFile; fileRef = 9742F24EE18EA44D52824F1E /* CoreServices.framework */; };
		68FFEB7CA30BF0149161B809 /* mainwindow.cpp in Compile Sources */ = {isa = PBXBuildFile; fileRef = CA56ACFB53D87637192CC9B2 /* mainwindow.cpp */; settings = {ATTRIBUTES = (); }; };
		6A8BC88AB464B92706EFE6FF /* moc_countryinput.cpp in Compile Sources */ = {isa = PBXBuildFile; fileRef = 9D9F4744B2F9FF22569D4535 /* moc_countryinput.cpp */; settings = {ATTRIBUTES = (); }; };
		6C79FBC5CFA36AC3EA6ABBD4 /* moc_dropdown.cpp in Compile Sources */ = {isa = PBXBuildFile; fileRef = AC9B5F6FB4B984C8D76F7AE2 /* moc_dropdown.cpp */; settings = {ATTRIBUTES = (); }; };
		6E4DB0CBEF415196AFD4149F /* fileuploader.cpp in Compile Sources */ = {isa = PBXBuildFile; fileRef = 9B36BB8C5B8CA7B07F3F35F0 /* fileuploader.cpp */; settings = {ATTRIBUTES = (); }; };
		6EF5A4ECC0EF19EA016EBA3E /* dropdown.cpp in Compile Sources */ = {isa = PBXBuildFile; fileRef = 710C982FC773400941B3AFBC /* dropdown.cpp */; settings = {ATTRIBUTES = (); }; };
		700925F3B2C6163D38140CEA /* history.cpp in Compile Sources */ = {isa = PBXBuildFile; fileRef = 26B83A58EE268598E703875D /* history.cpp */; settings = {ATTRIBUTES = (); }; };
		7062978F12EEA525893A5E6F /* moc_aboutbox.cpp in Compile Sources */ = {isa = PBXBuildFile; fileRef = 9A69B711DE4B9C89BA803750 /* moc_aboutbox.cpp */; settings = {ATTRIBUTES = (); }; };
		74343521EECC740F777DAFE6 /* pspecific_mac.cpp in Compile Sources */ = {isa = PBXBuildFile; fileRef = F4EECA1187A744AEF5165243 /* pspecific_mac.cpp */; settings = {ATTRIBUTES = (); }; };
		77B998AC22A13EF3DDEE07AC /* photocropbox.cpp in Compile Sources */ = {isa = PBXBuildFile; fileRef = E908A6C86F93FA27DF70866C /* photocropbox.cpp */; settings = {ATTRIBUTES = (); }; };
		77DA1217B595B799FB72CDDA /* flatinput.cpp in Compile Sources */ = {isa = PBXBuildFile; fileRef = 9AB1479D7D63386FD2046620 /* flatinput.cpp */; settings = {ATTRIBUTES = (); }; };
		7BEFA1D273AD62772AA33D73 /* app.cpp in Compile Sources */ = {isa = PBXBuildFile; fileRef = 06E379415713F34B83F99C35 /* app.cpp */; settings = {ATTRIBUTES = (); }; };
		7C2B2DEE467A4C4679F1C3C9 /* filedialog.cpp in Compile Sources */ = {isa = PBXBuildFile; fileRef = DE4C0E3685DDAE58F9397B13 /* filedialog.cpp */; settings = {ATTRIBUTES = (); }; };
		7CA5405B8503BFFC60932D2B /* qicns in Link Binary With Libraries */ = {isa = PBXBuildFile; fileRef = 31120EDB269DFF13E1D49847 /* qicns */; };
		7F76437B577F737145996DC3 /* qtga in Link Binary With Libraries */ = {isa = PBXBuildFile; fileRef = DCEFD9167C239650120B0145 /* qtga */; };
		822C2860FBFAF3EAE42C5A3F /* moc_fileuploader.cpp in Compile Sources */ = {isa = PBXBuildFile; fileRef = 3D54A9F3266BB8739520E3FB /* moc_fileuploader.cpp */; settings = {ATTRIBUTES = (); }; };
		832C50BFD7D09AF042A51D4F /* flatbutton.cpp in Compile Sources */ = {isa = PBXBuildFile; fileRef = F1A04BDB750C2AE652797B04 /* flatbutton.cpp */; settings = {ATTRIBUTES = (); }; };
		8771A8C96E9C391044035D99 /* OpenGL.framework in Link Binary With Libraries */ = {isa = PBXBuildFile; fileRef = D4B32C2222F82AC56BADEB21 /* OpenGL.framework */; };
		8883FF366F2623E89D90A9E6 /* qgenericbearer in Link Binary With Libraries */ = {isa = PBXBuildFile; fileRef = 9A55B8F7C143D66AD9EAE304 /* qgenericbearer */; };
		89ADB41E48A3B5E24ABB626C /* profilewidget.cpp in Compile Sources */ = {isa = PBXBuildFile; fileRef = CF32DF59C7823E4F3397EF3C /* profilewidget.cpp */; settings = {ATTRIBUTES = (); }; };
		8B22E794EFF0EAFF964A3043 /* introstart.cpp in Compile Sources */ = {isa = PBXBuildFile; fileRef = C34459FA465B57DF4DB80D12 /* introstart.cpp */; settings = {ATTRIBUTES = (); }; };
		8B71D1C7BB9DCEE6511219C2 /* moc_flatlabel.cpp in Compile Sources */ = {isa = PBXBuildFile; fileRef = 2181F5E34DE0A4B2F811E2E2 /* moc_flatlabel.cpp */; settings = {ATTRIBUTES = (); }; };
		8C4BA0DB55E2C40DE5F5E990 /* moc_pspecific_mac.cpp in Compile Sources */ = {isa = PBXBuildFile; fileRef = 74772222DA764BE4623EAC5D /* moc_pspecific_mac.cpp */; settings = {ATTRIBUTES = (); }; };
		8D267F2E4776F0ECA2F49DC8 /* IOKit.framework in Link Binary With Libraries */ = {isa = PBXBuildFile; fileRef = A1A67BEAA744704B29168D39 /* IOKit.framework */; };
		8D33FE22B9BBADC7FA46C15B /* qtharfbuzzng in Link Binary With Libraries */ = {isa = PBXBuildFile; fileRef = D6193B79CECC9DD0142D1200 /* qtharfbuzzng */; };
		8E26A0653012B8E8C3E865EC /* application.cpp in Compile Sources */ = {isa = PBXBuildFile; fileRef = C20F9DD8C7B031B8E20D5653 /* application.cpp */; settings = {ATTRIBUTES = (); }; };
		8F65F0D95B1F0CEB859F2FB3 /* boxshadow.cpp in Compile Sources */ = {isa = PBXBuildFile; fileRef = 08A7682548FB7E671FF03822 /* boxshadow.cpp */; settings = {ATTRIBUTES = (); }; };
		8F6F5D7F82036331E8C6DAE6 /* moc_connection.cpp in Compile Sources */ = {isa = PBXBuildFile; fileRef = B714EA71A09A832FAA846A0A /* moc_connection.cpp */; settings = {ATTRIBUTES = (); }; };
		90085DF442550A0845D5AF37 /* style_core.cpp in Compile Sources */ = {isa = PBXBuildFile; fileRef = 420A06A32B66D250142B4B6D /* style_core.cpp */; settings = {ATTRIBUTES = (); }; };
		9357E7B12AD6D88B157ACA05 /* introcode.cpp in Compile Sources */ = {isa = PBXBuildFile; fileRef = A0090709DE1B155085362C36 /* introcode.cpp */; settings = {ATTRIBUTES = (); }; };
		9809A3AF1946D51ACB41D716 /* moc_photocropbox.cpp in Compile Sources */ = {isa = PBXBuildFile; fileRef = AF61D864B8C444ADD4E1B391 /* moc_photocropbox.cpp */; settings = {ATTRIBUTES = (); }; };
		98E4F55DB5D8E64AB9F08C83 /* moc_localimageloader.cpp in Compile Sources */ = {isa = PBXBuildFile; fileRef = 1D7899ACAA9F973CADFA34C1 /* moc_localimageloader.cpp */; settings = {ATTRIBUTES = (); }; };
		99F0A9B2AFE5ABDCBFC04510 /* rpc_sender.cpp in Compile Sources */ = {isa = PBXBuildFile; fileRef = 89F92B278CA31C393E245056 /* rpc_sender.cpp */; settings = {ATTRIBUTES = (); }; };
		9A0D5DDC7816FC2538EB6A96 /* moc_mainwindow.cpp in Compile Sources */ = {isa = PBXBuildFile; fileRef = 6B46A0EE3C3B9D3B5A24946E /* moc_mainwindow.cpp */; settings = {ATTRIBUTES = (); }; };
		9A523F51135FD4E2464673A6 /* moc_session.cpp in Compile Sources */ = {isa = PBXBuildFile; fileRef = 63AF8520023B4EA40306CB03 /* moc_session.cpp */; settings = {ATTRIBUTES = (); }; };
		9D294F23E02CFDF22C288382 /* moc_emojibox.cpp in Compile Sources */ = {isa = PBXBuildFile; fileRef = 0C0DC15EB416789673526AA5 /* moc_emojibox.cpp */; settings = {ATTRIBUTES = (); }; };
		9F33AC0693BC81B27D8F518D /* Qt5Gui in Link Binary With Libraries */ = {isa = PBXBuildFile; fileRef = 04391BE7A8B9D811E255100A /* Qt5Gui */; };
		A0A6B97F7DBEC81004EC9461 /* confirmbox.cpp in Compile Sources */ = {isa = PBXBuildFile; fileRef = 6610564B876E47D289A596DB /* confirmbox.cpp */; settings = {ATTRIBUTES = (); }; };
		A24E4B5B683764E07683ECEC /* moc_mainwidget.cpp in Compile Sources */ = {isa = PBXBuildFile; fileRef = 3A220FD1AE5AD9FE3DC073A4 /* moc_mainwidget.cpp */; settings = {ATTRIBUTES = (); }; };
		A297B1E3CE33CC501DFEDB6E /* session.cpp in Compile Sources */ = {isa = PBXBuildFile; fileRef = 0FBED3C6654EA3753EB39831 /* session.cpp */; settings = {ATTRIBUTES = (); }; };
		A3F8F2284013928A02AE5C38 /* qwbmp in Link Binary With Libraries */ = {isa = PBXBuildFile; fileRef = 8CF51323544B886B8F4A2232 /* qwbmp */; };
		A469EC9C4C367E0B773A9BB7 /* moc_settingswidget.cpp in Compile Sources */ = {isa = PBXBuildFile; fileRef = 93AFE74928551FC3D7E8390B /* moc_settingswidget.cpp */; settings = {ATTRIBUTES = (); }; };
		A9563D9C9FD0D76FAAF1CA96 /* qdds in Link Binary With Libraries */ = {isa = PBXBuildFile; fileRef = D3D1BE0BEA3AEE0551AD39AC /* qdds */; };
		AC6C131416AEC557C854BA70 /* moc_photosendbox.cpp in Compile Sources */ = {isa = PBXBuildFile; fileRef = 9E0704DE8650D7952DC6B7AE /* moc_photosendbox.cpp */; settings = {ATTRIBUTES = (); }; };
		ADE99904299B99EB6135E8D9 /* scrollarea.cpp in Compile Sources */ = {isa = PBXBuildFile; fileRef = 6E1859D714E4471E053D90C9 /* scrollarea.cpp */; settings = {ATTRIBUTES = (); }; };
		B0B88EFE444C0DE673389418 /* moc_flatbutton.cpp in Compile Sources */ = {isa = PBXBuildFile; fileRef = C9FFCCE4FCB845744636795F /* moc_flatbutton.cpp */; settings = {ATTRIBUTES = (); }; };
		B2F5B08BFFBBE7E37D3863BB /* moc_button.cpp in Compile Sources */ = {isa = PBXBuildFile; fileRef = 46292F489228B60010794CE4 /* moc_button.cpp */; settings = {ATTRIBUTES = (); }; };
		B460F624007324313696BE86 /* QuartzCore.framework in Link Binary With Libraries */ = {isa = PBXBuildFile; fileRef = 7EC00404ACD5AB0E97726B0E /* QuartzCore.framework */; };
		B6346B66B0A2228A91D8A5D9 /* dcenter.cpp in Compile Sources */ = {isa = PBXBuildFile; fileRef = 315C7FACB4A9E18AA95486CA /* dcenter.cpp */; settings = {ATTRIBUTES = (); }; };
		B780F9E21269259B90A1F32A /* moc_dcenter.cpp in Compile Sources */ = {isa = PBXBuildFile; fileRef = 2C540BAEABD7F9B5FA11008E /* moc_dcenter.cpp */; settings = {ATTRIBUTES = (); }; };
		B78304F135DEF1F7A68393A6 /* CoreMedia.framework in Link Binary With Libraries */ = {isa = PBXBuildFile; fileRef = 547CCADBD1CC5050167EF948 /* CoreMedia.framework */; };
		B8CA3E1E11A7E0E7DF9E1CDE /* file_download.cpp in Compile Sources */ = {isa = PBXBuildFile; fileRef = 01D6341DC31FE5997F7BB159 /* file_download.cpp */; settings = {ATTRIBUTES = (); }; };
		B8DA82DA1B195A933A0805E7 /* sysbuttons.cpp in Compile Sources */ = {isa = PBXBuildFile; fileRef = 6B90F69947805586A6FAE80E /* sysbuttons.cpp */; settings = {ATTRIBUTES = (); }; };
		B91D13BCC3963CB9C12D24A4 /* flatcheckbox.cpp in Compile Sources */ = {isa = PBXBuildFile; fileRef = AF4585F593B1C9D0D4FD061C /* flatcheckbox.cpp */; settings = {ATTRIBUTES = (); }; };
		B99CCE43EEFCD3E18F6D16D1 /* settingswidget.cpp in Compile Sources */ = {isa = PBXBuildFile; fileRef = 8CCCACE96535180FEB557712 /* settingswidget.cpp */; settings = {ATTRIBUTES = (); }; };
		B9ADD90C014EA3FBE351DF03 /* Qt5Core in Link Binary With Libraries */ = {isa = PBXBuildFile; fileRef = 5A80A1907B6CFFB524C1E57D /* Qt5Core */; };
		BA41D511A9BBCA09365DF88C /* downloadpathbox.cpp in Compile Sources */ = {isa = PBXBuildFile; fileRef = 8DF456E9A416E4C3C2D6946C /* downloadpathbox.cpp */; settings = {ATTRIBUTES = (); }; };
		BE6AB9DF1C4880624131C669 /* Qt5Widgets in Link Binary With Libraries */ = {isa = PBXBuildFile; fileRef = 4689C06178B60B84E7F3A3B7 /* Qt5Widgets */; };
		C03447C9A7D9FF73463B8BB5 /* countryinput.cpp in Compile Sources */ = {isa = PBXBuildFile; fileRef = 3E329D4547CC23585307FA32 /* countryinput.cpp */; settings = {ATTRIBUTES = (); }; };
		C06DDE378A7AC1FA9E6FF69A /* qtiff in Link Binary With Libraries */ = {isa = PBXBuildFile; fileRef = F2453BA07315EB9F34F1CD57 /* qtiff */; };
		C14E6C902F6435B3149ECD64 /* moc_profilewidget.cpp in Compile Sources */ = {isa = PBXBuildFile; fileRef = 48003469151B9DDE82E851FB /* moc_profilewidget.cpp */; settings = {ATTRIBUTES = (); }; };
		C1F9D5CA8AF3AD8EBC9D7310 /* moc_application.cpp in Compile Sources */ = {isa = PBXBuildFile; fileRef = E181C525E21A16F2D4396CA7 /* moc_application.cpp */; settings = {ATTRIBUTES = (); }; };
		C329997D36D34D568CE16C9A /* moc_animation.cpp in Compile Sources */ = {isa = PBXBuildFile; fileRef = A1479F94376F9732B57C69DB /* moc_animation.cpp */; settings = {ATTRIBUTES = (); }; };
		CCA737EE379CDB10CC9A0F23 /* AVFoundation.framework in Link Binary With Libraries */ = {isa = PBXBuildFile; fileRef = 21F907AB8D19BD779147A085 /* AVFoundation.framework */; };
		CDB0266A8B7CB20A95266BCD /* emoji_config.cpp in Compile Sources */ = {isa = PBXBuildFile; fileRef = B3062303CE8F4EB9325CB3DC /* emoji_config.cpp */; settings = {ATTRIBUTES = (); }; };
		D0EECF370C58DDCACBC71BAD /* CoreWLAN.framework in Link Binary With Libraries */ = {isa = PBXBuildFile; fileRef = F26998DF735BCE5F975508ED /* CoreWLAN.framework */; };
		D1FA8AF31837B51C762A9D4D /* qcocoa in Link Binary With Libraries */ = {isa = PBXBuildFile; fileRef = D53D8E6A188E05078A114294 /* qcocoa */; };
		D1FC601FC2F9F3E33F3A14E9 /* animation.cpp in Compile Sources */ = {isa = PBXBuildFile; fileRef = D3FE9C29B6A61D7C3C4B731B /* animation.cpp */; settings = {ATTRIBUTES = (); }; };
		D22929A2B8C5281567FCACDC /* Qt5PlatformSupport in Link Binary With Libraries */ = {isa = PBXBuildFile; fileRef = E7B2F248E3F7970788F35BF5 /* Qt5PlatformSupport */; };
		D4639595C3BCF2A39D88DF6E /* SystemConfiguration.framework in Link Binary With Libraries */ = {isa = PBXBuildFile; fileRef = FF5BDAB0076F3391B219EA52 /* SystemConfiguration.framework */; };
		D6874C00733283846ACA9AB2 /* moc_confirmbox.cpp in Compile Sources */ = {isa = PBXBuildFile; fileRef = CE7FFE194127BD789A2C877A /* moc_confirmbox.cpp */; settings = {ATTRIBUTES = (); }; };
		D7EF8F129FCCE9AB3F3F081F /* button.cpp in Compile Sources */ = {isa = PBXBuildFile; fileRef = 4D55B83DFDFE3D492CDBD27A /* button.cpp */; settings = {ATTRIBUTES = (); }; };
		D846C6F212B438DC2FD5FF71 /* moc_dialogswidget.cpp in Compile Sources */ = {isa = PBXBuildFile; fileRef = 3B3ED09AB00290D78CF1181B /* moc_dialogswidget.cpp */; settings = {ATTRIBUTES = (); }; };
		D87463318C8E5211C8C8670A /* stdafx.cpp in Compile Sources */ = {isa = PBXBuildFile; fileRef = 5A5431331A13AA7B07414240 /* stdafx.cpp */; settings = {ATTRIBUTES = (); }; };
		DE6A34CA3A5561888FA01AF1 /* flatlabel.cpp in Compile Sources */ = {isa = PBXBuildFile; fileRef = 763ED3C6815ED6C89E352652 /* flatlabel.cpp */; settings = {ATTRIBUTES = (); }; };
		DF259E9677CC63AF8754032B /* connection.cpp in Compile Sources */ = {isa = PBXBuildFile; fileRef = B8D9AFA42E8633154A9817A2 /* connection.cpp */; settings = {ATTRIBUTES = (); }; };
		DF36EA42D67ED39E58CB7DF9 /* settings.cpp in Compile Sources */ = {isa = PBXBuildFile; fileRef = 8A28F7789408AA839F48A5F2 /* settings.cpp */; settings = {ATTRIBUTES = (); }; };
		E3194392BD6D0726F75FA72E /* mainwidget.cpp in Compile Sources */ = {isa = PBXBuildFile; fileRef = 047DAFB0A7DE92C63033A43C /* mainwidget.cpp */; settings = {ATTRIBUTES = (); }; };
		E3D7A5CA24541D5DB69D6606 /* images.cpp in Compile Sources */ = {isa = PBXBuildFile; fileRef = 6A510365F9F6367ECB0DB065 /* images.cpp */; settings = {ATTRIBUTES = (); }; };
		E45E51A644D5FC9F942ECE55 /* AGL.framework in Link Binary With Libraries */ = {isa = PBXBuildFile; fileRef = 8D9815BDB5BD9F90D2BC05C5 /* AGL.framework */; };
		E8B28580819B882A5964561A /* moc_addcontactbox.cpp in Compile Sources */ = {isa = PBXBuildFile; fileRef = 81780025807318AEA3B8A6FF /* moc_addcontactbox.cpp */; settings = {ATTRIBUTES = (); }; };
		E8D95529CED88F18818C9A8B /* introwidget.cpp in Compile Sources */ = {isa = PBXBuildFile; fileRef = 0771C4C94B623FC34BF62983 /* introwidget.cpp */; settings = {ATTRIBUTES = (); }; };
		E97B3CFAB59B49BACFFC5F7C /* moc_title.cpp in Compile Sources */ = {isa = PBXBuildFile; fileRef = 1080B6D395843B8F76A2E45E /* moc_title.cpp */; settings = {ATTRIBUTES = (); }; };
		EBE29731916DB43BF49FE7A4 /* aboutbox.cpp in Compile Sources */ = {isa = PBXBuildFile; fileRef = C194EDD00F76216057D48A5C /* aboutbox.cpp */; settings = {ATTRIBUTES = (); }; };
		ED2557A57C6782721DC494AF /* moc_connectionbox.cpp in Compile Sources */ = {isa = PBXBuildFile; fileRef = FEC58F9D8A0963E5A9D4BE6F /* moc_connectionbox.cpp */; settings = {ATTRIBUTES = (); }; };
		F26454630C80841CBDCFE1CA /* Foundation.framework in Link Binary With Libraries */ = {isa = PBXBuildFile; fileRef = FCC237CA5AD60B9BA4447615 /* Foundation.framework */; };
		F278C423357CA99797EA30AB /* photosendbox.cpp in Compile Sources */ = {isa = PBXBuildFile; fileRef = D1C9C77F1318F5A55C9BF289 /* photosendbox.cpp */; settings = {ATTRIBUTES = (); }; };
		F2A75ACAC9DF6A3F4E5711E7 /* AppKit.framework in Link Binary With Libraries */ = {isa = PBXBuildFile; fileRef = 723F90793B2C195E2CCB2233 /* AppKit.framework */; };
		F4D3747C3A03B25EDC9057BB /* qwebp in Link Binary With Libraries */ = {isa = PBXBuildFile; fileRef = ADC6308023253CEA51F86E21 /* qwebp */; };
		F8B465CE34D8DF87AAE95913 /* CoreFoundation.framework in Link Binary With Libraries */ = {isa = PBXBuildFile; fileRef = 4D765E1B1EA6C757220C63E7 /* CoreFoundation.framework */; };
		F8ED42CF8679BF83227DAFC4 /* Carbon.framework in Link Binary With Libraries */ = {isa = PBXBuildFile; fileRef = 9DFF62A901D70814B8A323D4 /* Carbon.framework */; };
		FA603B17F803E8D6B55C2F2B /* pspecific_mac_p.mm in Compile Sources */ = {isa = PBXBuildFile; fileRef = 73737DC91E390C4AB18FB595 /* pspecific_mac_p.mm */; settings = {ATTRIBUTES = (); }; };
		FCC949FEA178F9F5D7478027 /* moc_flattextarea.cpp in Compile Sources */ = {isa = PBXBuildFile; fileRef = D12A6BD8EE80B8B308E481AD /* moc_flattextarea.cpp */; settings = {ATTRIBUTES = (); }; };
		FCE6518C548DF7BC82228A4A /* twidget.cpp in Compile Sources */ = {isa = PBXBuildFile; fileRef = BB1602EA641643DE565005B1 /* twidget.cpp */; settings = {ATTRIBUTES = (); }; };
		FD2FE0C564A7389A2E609EC7 /* moc_sysbuttons.cpp in Compile Sources */ = {isa = PBXBuildFile; fileRef = B88236FC554B694F618D848C /* moc_sysbuttons.cpp */; settings = {ATTRIBUTES = (); }; };
/* End PBXBuildFile section */

/* Begin PBXContainerItemProxy section */
		07084688195445A700B5AE3A /* PBXContainerItemProxy */ = {
			isa = PBXContainerItemProxy;
			containerPortal = 07084684195445A600B5AE3A /* Updater.xcodeproj */;
			proxyType = 2;
			remoteGlobalIDString = 07084678195445A600B5AE3A;
			remoteInfo = Updater;
		};
		0747FF1F1CC63E7E00096FC3 /* PBXContainerItemProxy */ = {
			isa = PBXContainerItemProxy;
			containerPortal = 0747FF1B1CC63E7E00096FC3 /* codegen_style.xcodeproj */;
			proxyType = 2;
			remoteGlobalIDString = 0747FE5A1CC62B8500096FC3;
			remoteInfo = codegen_style;
		};
		0747FF2B1CC63E9900096FC3 /* PBXContainerItemProxy */ = {
			isa = PBXContainerItemProxy;
			containerPortal = 0747FF271CC63E9900096FC3 /* codegen_numbers.xcodeproj */;
			proxyType = 2;
			remoteGlobalIDString = 0747FEE61CC63AD900096FC3;
			remoteInfo = codegen_numbers;
		};
		0747FF701CC63FF300096FC3 /* PBXContainerItemProxy */ = {
			isa = PBXContainerItemProxy;
			containerPortal = 0747FF1B1CC63E7E00096FC3 /* codegen_style.xcodeproj */;
			proxyType = 1;
			remoteGlobalIDString = 0747FE591CC62B8500096FC3;
			remoteInfo = codegen_style;
		};
		0747FF721CC63FFD00096FC3 /* PBXContainerItemProxy */ = {
			isa = PBXContainerItemProxy;
			containerPortal = 0747FF271CC63E9900096FC3 /* codegen_numbers.xcodeproj */;
			proxyType = 1;
			remoteGlobalIDString = 0747FEE51CC63AD900096FC3;
			remoteInfo = codegen_numbers;
		};
		07C3AF22194335970016CFF1 /* PBXContainerItemProxy */ = {
			isa = PBXContainerItemProxy;
			containerPortal = 6DB9C3763D02B1415CD9D565 /* Project object */;
			proxyType = 1;
			remoteGlobalIDString = 07AA07135D01069052F55A12;
			remoteInfo = "Qt Preprocess";
		};
		07C3AF41194CCC510016CFF1 /* PBXContainerItemProxy */ = {
			isa = PBXContainerItemProxy;
			containerPortal = 6DB9C3763D02B1415CD9D565 /* Project object */;
			proxyType = 1;
			remoteGlobalIDString = 07C3AF39194CCC310016CFF1;
			remoteInfo = "Meta Compile";
		};
/* End PBXContainerItemProxy section */

/* Begin PBXFileReference section */
		01D6341DC31FE5997F7BB159 /* file_download.cpp */ = {isa = PBXFileReference; lastKnownFileType = sourcecode.cpp.cpp; name = file_download.cpp; path = SourceFiles/mtproto/file_download.cpp; sourceTree = "<absolute>"; };
		032C1BF3E727B450A4851D48 /* emojibox.h */ = {isa = PBXFileReference; lastKnownFileType = sourcecode.c.h; name = emojibox.h; path = SourceFiles/boxes/emojibox.h; sourceTree = "<absolute>"; };
		04391BE7A8B9D811E255100A /* Qt5Gui */ = {isa = PBXFileReference; lastKnownFileType = archive.ar; name = Qt5Gui; path = "(QT_PATH)/lib/libQt5Gui$(QT_LIBRARY_SUFFIX).a"; sourceTree = "<absolute>"; };
		047DAFB0A7DE92C63033A43C /* mainwidget.cpp */ = {isa = PBXFileReference; lastKnownFileType = sourcecode.cpp.cpp; name = mainwidget.cpp; path = SourceFiles/mainwidget.cpp; sourceTree = "<absolute>"; };
		06E379415713F34B83F99C35 /* app.cpp */ = {isa = PBXFileReference; lastKnownFileType = sourcecode.cpp.cpp; name = app.cpp; path = SourceFiles/app.cpp; sourceTree = "<absolute>"; };
		0702E9A11CB8D2A8007A7495 /* serialize_common.cpp */ = {isa = PBXFileReference; fileEncoding = 4; lastKnownFileType = sourcecode.cpp.cpp; name = serialize_common.cpp; path = SourceFiles/serialize/serialize_common.cpp; sourceTree = SOURCE_ROOT; };
		0702E9A21CB8D2A8007A7495 /* serialize_common.h */ = {isa = PBXFileReference; fileEncoding = 4; lastKnownFileType = sourcecode.c.h; name = serialize_common.h; path = SourceFiles/serialize/serialize_common.h; sourceTree = SOURCE_ROOT; };
		0702E9A31CB8D2A8007A7495 /* serialize_document.cpp */ = {isa = PBXFileReference; fileEncoding = 4; lastKnownFileType = sourcecode.cpp.cpp; name = serialize_document.cpp; path = SourceFiles/serialize/serialize_document.cpp; sourceTree = SOURCE_ROOT; };
		0702E9A41CB8D2A8007A7495 /* serialize_document.h */ = {isa = PBXFileReference; fileEncoding = 4; lastKnownFileType = sourcecode.c.h; name = serialize_document.h; path = SourceFiles/serialize/serialize_document.h; sourceTree = SOURCE_ROOT; };
		07055CC3194EE85B0008DEF6 /* libcrypto.a */ = {isa = PBXFileReference; lastKnownFileType = archive.ar; name = libcrypto.a; path = "./../../Libraries/openssl-xcode/libcrypto.a"; sourceTree = "<group>"; };
		07080BCB1A4357F300741A51 /* lang.strings */ = {isa = PBXFileReference; fileEncoding = 4; lastKnownFileType = text.plist.strings; name = lang.strings; path = Resources/langs/lang.strings; sourceTree = SOURCE_ROOT; };
		07080BCD1A43588C00741A51 /* lang_auto.cpp */ = {isa = PBXFileReference; fileEncoding = 4; lastKnownFileType = sourcecode.cpp.cpp; name = lang_auto.cpp; path = GeneratedFiles/lang_auto.cpp; sourceTree = SOURCE_ROOT; };
		07080BCE1A43588C00741A51 /* lang_auto.h */ = {isa = PBXFileReference; fileEncoding = 4; lastKnownFileType = sourcecode.c.h; name = lang_auto.h; path = GeneratedFiles/lang_auto.h; sourceTree = SOURCE_ROOT; };
		07080BD01A436A5000741A51 /* lang.cpp */ = {isa = PBXFileReference; fileEncoding = 4; lastKnownFileType = sourcecode.cpp.cpp; name = lang.cpp; path = SourceFiles/lang.cpp; sourceTree = SOURCE_ROOT; };
		07080BD11A436A5000741A51 /* lang.h */ = {isa = PBXFileReference; fileEncoding = 4; lastKnownFileType = sourcecode.c.h; name = lang.h; path = SourceFiles/lang.h; sourceTree = SOURCE_ROOT; };
		07084684195445A600B5AE3A /* Updater.xcodeproj */ = {isa = PBXFileReference; lastKnownFileType = "wrapper.pb-project"; path = Updater.xcodeproj; sourceTree = SOURCE_ROOT; };
		0710C9FC1B0B9376001B4272 /* stickersetbox.cpp */ = {isa = PBXFileReference; fileEncoding = 4; lastKnownFileType = sourcecode.cpp.cpp; name = stickersetbox.cpp; path = SourceFiles/boxes/stickersetbox.cpp; sourceTree = SOURCE_ROOT; };
		0710C9FD1B0B9376001B4272 /* stickersetbox.h */ = {isa = PBXFileReference; fileEncoding = 4; lastKnownFileType = sourcecode.c.h; name = stickersetbox.h; path = SourceFiles/boxes/stickersetbox.h; sourceTree = SOURCE_ROOT; };
		0710CA041B0B9404001B4272 /* moc_stickersetbox.cpp */ = {isa = PBXFileReference; fileEncoding = 4; lastKnownFileType = sourcecode.cpp.cpp; name = moc_stickersetbox.cpp; path = GeneratedFiles/Debug/moc_stickersetbox.cpp; sourceTree = SOURCE_ROOT; };
		07129D691C16D230002DC495 /* auth_key.cpp */ = {isa = PBXFileReference; fileEncoding = 4; lastKnownFileType = sourcecode.cpp.cpp; name = auth_key.cpp; path = SourceFiles/mtproto/auth_key.cpp; sourceTree = SOURCE_ROOT; };
		07129D6C1C16D245002DC495 /* facades.cpp */ = {isa = PBXFileReference; fileEncoding = 4; lastKnownFileType = sourcecode.cpp.cpp; name = facades.cpp; path = SourceFiles/facades.cpp; sourceTree = SOURCE_ROOT; };
		07129D6D1C16D245002DC495 /* facades.h */ = {isa = PBXFileReference; fileEncoding = 4; lastKnownFileType = sourcecode.c.h; name = facades.h; path = SourceFiles/facades.h; sourceTree = SOURCE_ROOT; };
		071AD86B1C5E8536008C9E90 /* crypt.h */ = {isa = PBXFileReference; fileEncoding = 4; lastKnownFileType = sourcecode.c.h; name = crypt.h; path = ThirdParty/minizip/crypt.h; sourceTree = SOURCE_ROOT; };
		071AD86C1C5E8536008C9E90 /* ioapi.h */ = {isa = PBXFileReference; fileEncoding = 4; lastKnownFileType = sourcecode.c.h; name = ioapi.h; path = ThirdParty/minizip/ioapi.h; sourceTree = SOURCE_ROOT; };
		071AD86E1C5E8536008C9E90 /* zip.h */ = {isa = PBXFileReference; fileEncoding = 4; lastKnownFileType = sourcecode.c.h; name = zip.h; path = ThirdParty/minizip/zip.h; sourceTree = SOURCE_ROOT; };
		071AD8D11C5E8E6D008C9E90 /* zip.c */ = {isa = PBXFileReference; fileEncoding = 4; lastKnownFileType = sourcecode.c.c; name = zip.c; path = ThirdParty/minizip/zip.c; sourceTree = SOURCE_ROOT; };
		071AD8F71C5E99D6008C9E90 /* ioapi.c */ = {isa = PBXFileReference; fileEncoding = 4; lastKnownFileType = sourcecode.c.c; name = ioapi.c; path = ThirdParty/minizip/ioapi.c; sourceTree = SOURCE_ROOT; };
		072E117A1A56EB9400A87ACC /* lang_pt_BR.strings */ = {isa = PBXFileReference; fileEncoding = 4; lastKnownFileType = text.plist.strings; name = lang_pt_BR.strings; path = Resources/langs/lang_pt_BR.strings; sourceTree = SOURCE_ROOT; };
		0732E4A7199E262300D50FE7 /* overviewwidget.cpp */ = {isa = PBXFileReference; fileEncoding = 4; lastKnownFileType = sourcecode.cpp.cpp; name = overviewwidget.cpp; path = SourceFiles/overviewwidget.cpp; sourceTree = SOURCE_ROOT; };
		0732E4A8199E262300D50FE7 /* overviewwidget.h */ = {isa = PBXFileReference; fileEncoding = 4; lastKnownFileType = sourcecode.c.h; name = overviewwidget.h; path = SourceFiles/overviewwidget.h; sourceTree = SOURCE_ROOT; };
		0732E4AB199E268A00D50FE7 /* moc_overviewwidget.cpp */ = {isa = PBXFileReference; fileEncoding = 4; lastKnownFileType = sourcecode.cpp.cpp; name = moc_overviewwidget.cpp; path = GeneratedFiles/Debug/moc_overviewwidget.cpp; sourceTree = SOURCE_ROOT; };
		0746AC8D1A28D2D80040AE26 /* Telegram Desktop.entitlements */ = {isa = PBXFileReference; lastKnownFileType = text.xml; name = "Telegram Desktop.entitlements"; path = "Telegram/Telegram Desktop.entitlements"; sourceTree = SOURCE_ROOT; };
		074756181A1372C600CA07F7 /* moc_basic_types.cpp */ = {isa = PBXFileReference; fileEncoding = 4; lastKnownFileType = sourcecode.cpp.cpp; name = moc_basic_types.cpp; path = GeneratedFiles/Debug/moc_basic_types.cpp; sourceTree = SOURCE_ROOT; };
		0747FF1B1CC63E7E00096FC3 /* codegen_style.xcodeproj */ = {isa = PBXFileReference; lastKnownFileType = "wrapper.pb-project"; name = codegen_style.xcodeproj; path = build/xcode/codegen_style/codegen_style.xcodeproj; sourceTree = SOURCE_ROOT; };
		0747FF271CC63E9900096FC3 /* codegen_numbers.xcodeproj */ = {isa = PBXFileReference; lastKnownFileType = "wrapper.pb-project"; name = codegen_numbers.xcodeproj; path = build/xcode/codegen_numbers/codegen_numbers.xcodeproj; sourceTree = SOURCE_ROOT; };
		0747FF7A1CC6435100096FC3 /* style_basic_types.cpp */ = {isa = PBXFileReference; fileEncoding = 4; lastKnownFileType = sourcecode.cpp.cpp; name = style_basic_types.cpp; path = GeneratedFiles/styles/style_basic_types.cpp; sourceTree = SOURCE_ROOT; };
		0747FF7B1CC6435100096FC3 /* style_basic_types.h */ = {isa = PBXFileReference; fileEncoding = 4; lastKnownFileType = sourcecode.c.h; name = style_basic_types.h; path = GeneratedFiles/styles/style_basic_types.h; sourceTree = SOURCE_ROOT; };
		0747FF7C1CC6435100096FC3 /* style_basic.cpp */ = {isa = PBXFileReference; fileEncoding = 4; lastKnownFileType = sourcecode.cpp.cpp; name = style_basic.cpp; path = GeneratedFiles/styles/style_basic.cpp; sourceTree = SOURCE_ROOT; };
		0747FF7D1CC6435100096FC3 /* style_basic.h */ = {isa = PBXFileReference; fileEncoding = 4; lastKnownFileType = sourcecode.c.h; name = style_basic.h; path = GeneratedFiles/styles/style_basic.h; sourceTree = SOURCE_ROOT; };
		0747FF811CC644FF00096FC3 /* numbers.txt */ = {isa = PBXFileReference; fileEncoding = 4; lastKnownFileType = text; name = numbers.txt; path = Resources/numbers.txt; sourceTree = SOURCE_ROOT; };
		0747FF831CC6458B00096FC3 /* numbers.cpp */ = {isa = PBXFileReference; fileEncoding = 4; lastKnownFileType = sourcecode.cpp.cpp; name = numbers.cpp; path = GeneratedFiles/numbers.cpp; sourceTree = SOURCE_ROOT; };
		0747FF841CC6458B00096FC3 /* numbers.h */ = {isa = PBXFileReference; fileEncoding = 4; lastKnownFileType = sourcecode.c.h; name = numbers.h; path = GeneratedFiles/numbers.h; sourceTree = SOURCE_ROOT; };
		074968CC1A44D13400394F46 /* lang_it.strings */ = {isa = PBXFileReference; fileEncoding = 4; lastKnownFileType = text.plist.strings; name = lang_it.strings; path = Resources/langs/lang_it.strings; sourceTree = SOURCE_ROOT; };
		074968CE1A44D14C00394F46 /* languagebox.cpp */ = {isa = PBXFileReference; fileEncoding = 4; lastKnownFileType = sourcecode.cpp.cpp; name = languagebox.cpp; path = SourceFiles/boxes/languagebox.cpp; sourceTree = SOURCE_ROOT; };
		074968CF1A44D14C00394F46 /* languagebox.h */ = {isa = PBXFileReference; fileEncoding = 4; lastKnownFileType = sourcecode.c.h; name = languagebox.h; path = SourceFiles/boxes/languagebox.h; sourceTree = SOURCE_ROOT; };
		074968D11A44D1DF00394F46 /* moc_languagebox.cpp */ = {isa = PBXFileReference; fileEncoding = 4; lastKnownFileType = sourcecode.cpp.cpp; name = moc_languagebox.cpp; path = GeneratedFiles/Debug/moc_languagebox.cpp; sourceTree = SOURCE_ROOT; };
		074FCB8C19D36851004C6EB2 /* popupmenu.cpp */ = {isa = PBXFileReference; fileEncoding = 4; lastKnownFileType = sourcecode.cpp.cpp; name = popupmenu.cpp; path = SourceFiles/ui/popupmenu.cpp; sourceTree = SOURCE_ROOT; };
		074FCB8D19D36851004C6EB2 /* popupmenu.h */ = {isa = PBXFileReference; fileEncoding = 4; lastKnownFileType = sourcecode.c.h; name = popupmenu.h; path = SourceFiles/ui/popupmenu.h; sourceTree = SOURCE_ROOT; };
		074FCB9019D36E60004C6EB2 /* moc_popupmenu.cpp */ = {isa = PBXFileReference; fileEncoding = 4; lastKnownFileType = sourcecode.cpp.cpp; name = moc_popupmenu.cpp; path = GeneratedFiles/Debug/moc_popupmenu.cpp; sourceTree = SOURCE_ROOT; };
		0752F86E1C2C84470026D0BC /* layout.cpp */ = {isa = PBXFileReference; fileEncoding = 4; lastKnownFileType = sourcecode.cpp.cpp; name = layout.cpp; path = SourceFiles/layout.cpp; sourceTree = SOURCE_ROOT; };
		0752F86F1C2C84470026D0BC /* layout.h */ = {isa = PBXFileReference; fileEncoding = 4; lastKnownFileType = sourcecode.c.h; name = layout.h; path = SourceFiles/layout.h; sourceTree = SOURCE_ROOT; };
		0752F8721C2C89220026D0BC /* VideoDecodeAcceleration.framework */ = {isa = PBXFileReference; lastKnownFileType = wrapper.framework; name = VideoDecodeAcceleration.framework; path = System/Library/Frameworks/VideoDecodeAcceleration.framework; sourceTree = SDKROOT; };
		0752F8741C2C89F40026D0BC /* VideoToolbox.framework */ = {isa = PBXFileReference; lastKnownFileType = wrapper.framework; name = VideoToolbox.framework; path = System/Library/Frameworks/VideoToolbox.framework; sourceTree = SDKROOT; };
		07539B1C1A1416AF00083EFC /* moc_history.cpp */ = {isa = PBXFileReference; fileEncoding = 4; lastKnownFileType = sourcecode.cpp.cpp; name = moc_history.cpp; path = GeneratedFiles/Debug/moc_history.cpp; sourceTree = SOURCE_ROOT; };
		0755AEDA1AD12A80004D738A /* moc_abstractbox.cpp */ = {isa = PBXFileReference; fileEncoding = 4; lastKnownFileType = sourcecode.cpp.cpp; name = moc_abstractbox.cpp; path = GeneratedFiles/Debug/moc_abstractbox.cpp; sourceTree = SOURCE_ROOT; };
		0755AEDB1AD12A80004D738A /* moc_intropwdcheck.cpp */ = {isa = PBXFileReference; fileEncoding = 4; lastKnownFileType = sourcecode.cpp.cpp; name = moc_intropwdcheck.cpp; path = GeneratedFiles/Debug/moc_intropwdcheck.cpp; sourceTree = SOURCE_ROOT; };
		0755AEDC1AD12A80004D738A /* moc_sessionsbox.cpp */ = {isa = PBXFileReference; fileEncoding = 4; lastKnownFileType = sourcecode.cpp.cpp; name = moc_sessionsbox.cpp; path = GeneratedFiles/Debug/moc_sessionsbox.cpp; sourceTree = SOURCE_ROOT; };
		075F99A91A45EEF200915C72 /* lang_es.strings */ = {isa = PBXFileReference; fileEncoding = 4; lastKnownFileType = text.plist.strings; name = lang_es.strings; path = Resources/langs/lang_es.strings; sourceTree = SOURCE_ROOT; };
		075FEBEA1C82336D0003ECA3 /* shortcuts.cpp */ = {isa = PBXFileReference; fileEncoding = 4; lastKnownFileType = sourcecode.cpp.cpp; name = shortcuts.cpp; path = SourceFiles/shortcuts.cpp; sourceTree = SOURCE_ROOT; };
		075FEBEB1C82336D0003ECA3 /* shortcuts.h */ = {isa = PBXFileReference; fileEncoding = 4; lastKnownFileType = sourcecode.c.h; name = shortcuts.h; path = SourceFiles/shortcuts.h; sourceTree = SOURCE_ROOT; };
		0764D5581ABAD6F900FBFEED /* apiwrap.cpp */ = {isa = PBXFileReference; fileEncoding = 4; lastKnownFileType = sourcecode.cpp.cpp; name = apiwrap.cpp; path = SourceFiles/apiwrap.cpp; sourceTree = SOURCE_ROOT; };
		0764D5591ABAD6F900FBFEED /* apiwrap.h */ = {isa = PBXFileReference; fileEncoding = 4; lastKnownFileType = sourcecode.c.h; name = apiwrap.h; path = SourceFiles/apiwrap.h; sourceTree = SOURCE_ROOT; };
		0764D55C1ABAD71B00FBFEED /* moc_apiwrap.cpp */ = {isa = PBXFileReference; fileEncoding = 4; lastKnownFileType = sourcecode.cpp.cpp; name = moc_apiwrap.cpp; path = GeneratedFiles/Debug/moc_apiwrap.cpp; sourceTree = SOURCE_ROOT; };
		077BA0131C621BC000B9123B /* Breakpad.framework */ = {isa = PBXFileReference; lastKnownFileType = wrapper.framework; name = Breakpad.framework; path = "$(BREAKPAD_PATH)/client/mac/build/Release/Breakpad.framework"; sourceTree = "<group>"; };
		076B1C491CBFBF59002C0BC2 /* text_block.cpp */ = {isa = PBXFileReference; fileEncoding = 4; lastKnownFileType = sourcecode.cpp.cpp; name = text_block.cpp; path = SourceFiles/ui/text/text_block.cpp; sourceTree = SOURCE_ROOT; };
		076B1C4A1CBFBF59002C0BC2 /* text_block.h */ = {isa = PBXFileReference; fileEncoding = 4; lastKnownFileType = sourcecode.c.h; name = text_block.h; path = SourceFiles/ui/text/text_block.h; sourceTree = SOURCE_ROOT; };
		076B1C4B1CBFBF59002C0BC2 /* text_entity.cpp */ = {isa = PBXFileReference; fileEncoding = 4; lastKnownFileType = sourcecode.cpp.cpp; name = text_entity.cpp; path = SourceFiles/ui/text/text_entity.cpp; sourceTree = SOURCE_ROOT; };
		076B1C4C1CBFBF59002C0BC2 /* text_entity.h */ = {isa = PBXFileReference; fileEncoding = 4; lastKnownFileType = sourcecode.c.h; name = text_entity.h; path = SourceFiles/ui/text/text_entity.h; sourceTree = SOURCE_ROOT; };
		076B1C501CBFC6F2002C0BC2 /* click_handler_types.cpp */ = {isa = PBXFileReference; fileEncoding = 4; lastKnownFileType = sourcecode.cpp.cpp; name = click_handler_types.cpp; path = SourceFiles/core/click_handler_types.cpp; sourceTree = SOURCE_ROOT; };
		076B1C511CBFC6F2002C0BC2 /* click_handler_types.h */ = {isa = PBXFileReference; fileEncoding = 4; lastKnownFileType = sourcecode.c.h; name = click_handler_types.h; path = SourceFiles/core/click_handler_types.h; sourceTree = SOURCE_ROOT; };
		076B1C521CBFC6F2002C0BC2 /* click_handler.cpp */ = {isa = PBXFileReference; fileEncoding = 4; lastKnownFileType = sourcecode.cpp.cpp; name = click_handler.cpp; path = SourceFiles/core/click_handler.cpp; sourceTree = SOURCE_ROOT; };
		076B1C531CBFC6F2002C0BC2 /* click_handler.h */ = {isa = PBXFileReference; fileEncoding = 4; lastKnownFileType = sourcecode.c.h; name = click_handler.h; path = SourceFiles/core/click_handler.h; sourceTree = SOURCE_ROOT; };
		076B1C571CBFC8D9002C0BC2 /* history_common.h */ = {isa = PBXFileReference; fileEncoding = 4; lastKnownFileType = sourcecode.c.h; name = history_common.h; path = SourceFiles/history/history_common.h; sourceTree = SOURCE_ROOT; };
		076B1C591CBFC8F1002C0BC2 /* top_bar_widget.cpp */ = {isa = PBXFileReference; fileEncoding = 4; lastKnownFileType = sourcecode.cpp.cpp; name = top_bar_widget.cpp; path = SourceFiles/window/top_bar_widget.cpp; sourceTree = SOURCE_ROOT; };
		076B1C5A1CBFC8F1002C0BC2 /* top_bar_widget.h */ = {isa = PBXFileReference; fileEncoding = 4; lastKnownFileType = sourcecode.c.h; name = top_bar_widget.h; path = SourceFiles/window/top_bar_widget.h; sourceTree = SOURCE_ROOT; };
		076B1C5D1CBFC98F002C0BC2 /* overview_layout.cpp */ = {isa = PBXFileReference; fileEncoding = 4; lastKnownFileType = sourcecode.cpp.cpp; name = overview_layout.cpp; path = SourceFiles/overview/overview_layout.cpp; sourceTree = SOURCE_ROOT; };
		076B1C5E1CBFC98F002C0BC2 /* overview_layout.h */ = {isa = PBXFileReference; fileEncoding = 4; lastKnownFileType = sourcecode.c.h; name = overview_layout.h; path = SourceFiles/overview/overview_layout.h; sourceTree = SOURCE_ROOT; };
		076B1C621CBFCC53002C0BC2 /* moc_top_bar_widget.cpp */ = {isa = PBXFileReference; fileEncoding = 4; lastKnownFileType = sourcecode.cpp.cpp; name = moc_top_bar_widget.cpp; path = GeneratedFiles/Debug/moc_top_bar_widget.cpp; sourceTree = SOURCE_ROOT; };
		076C51D21CE205120038F22A /* field_autocomplete.cpp */ = {isa = PBXFileReference; fileEncoding = 4; lastKnownFileType = sourcecode.cpp.cpp; name = field_autocomplete.cpp; path = SourceFiles/history/field_autocomplete.cpp; sourceTree = SOURCE_ROOT; };
		076C51D31CE205120038F22A /* field_autocomplete.h */ = {isa = PBXFileReference; fileEncoding = 4; lastKnownFileType = sourcecode.c.h; name = field_autocomplete.h; path = SourceFiles/history/field_autocomplete.h; sourceTree = SOURCE_ROOT; };
		076C51D61CE2069F0038F22A /* moc_field_autocomplete.cpp */ = {isa = PBXFileReference; fileEncoding = 4; lastKnownFileType = sourcecode.cpp.cpp; name = moc_field_autocomplete.cpp; path = GeneratedFiles/Debug/moc_field_autocomplete.cpp; sourceTree = SOURCE_ROOT; };
		0771C4C94B623FC34BF62983 /* introwidget.cpp */ = {isa = PBXFileReference; lastKnownFileType = sourcecode.cpp.cpp; name = introwidget.cpp; path = SourceFiles/intro/introwidget.cpp; sourceTree = "<absolute>"; };
		077A4AEC1CA41C38002188D2 /* connection_abstract.cpp */ = {isa = PBXFileReference; fileEncoding = 4; lastKnownFileType = sourcecode.cpp.cpp; name = connection_abstract.cpp; path = SourceFiles/mtproto/connection_abstract.cpp; sourceTree = SOURCE_ROOT; };
		077A4AED1CA41C38002188D2 /* connection_abstract.h */ = {isa = PBXFileReference; fileEncoding = 4; lastKnownFileType = sourcecode.c.h; name = connection_abstract.h; path = SourceFiles/mtproto/connection_abstract.h; sourceTree = SOURCE_ROOT; };
		077A4AEE1CA41C38002188D2 /* connection_auto.cpp */ = {isa = PBXFileReference; fileEncoding = 4; lastKnownFileType = sourcecode.cpp.cpp; name = connection_auto.cpp; path = SourceFiles/mtproto/connection_auto.cpp; sourceTree = SOURCE_ROOT; };
		077A4AEF1CA41C38002188D2 /* connection_auto.h */ = {isa = PBXFileReference; fileEncoding = 4; lastKnownFileType = sourcecode.c.h; name = connection_auto.h; path = SourceFiles/mtproto/connection_auto.h; sourceTree = SOURCE_ROOT; };
		077A4AF01CA41C38002188D2 /* connection_http.cpp */ = {isa = PBXFileReference; fileEncoding = 4; lastKnownFileType = sourcecode.cpp.cpp; name = connection_http.cpp; path = SourceFiles/mtproto/connection_http.cpp; sourceTree = SOURCE_ROOT; };
		077A4AF11CA41C38002188D2 /* connection_http.h */ = {isa = PBXFileReference; fileEncoding = 4; lastKnownFileType = sourcecode.c.h; name = connection_http.h; path = SourceFiles/mtproto/connection_http.h; sourceTree = SOURCE_ROOT; };
		077A4AF21CA41C38002188D2 /* connection_tcp.cpp */ = {isa = PBXFileReference; fileEncoding = 4; lastKnownFileType = sourcecode.cpp.cpp; name = connection_tcp.cpp; path = SourceFiles/mtproto/connection_tcp.cpp; sourceTree = SOURCE_ROOT; };
		077A4AF31CA41C38002188D2 /* connection_tcp.h */ = {isa = PBXFileReference; fileEncoding = 4; lastKnownFileType = sourcecode.c.h; name = connection_tcp.h; path = SourceFiles/mtproto/connection_tcp.h; sourceTree = SOURCE_ROOT; };
		077A4AF41CA41C38002188D2 /* generate.py */ = {isa = PBXFileReference; fileEncoding = 4; lastKnownFileType = text.script.python; name = generate.py; path = SourceFiles/mtproto/generate.py; sourceTree = SOURCE_ROOT; };
		077A4AF51CA41C38002188D2 /* rsa_public_key.cpp */ = {isa = PBXFileReference; fileEncoding = 4; lastKnownFileType = sourcecode.cpp.cpp; name = rsa_public_key.cpp; path = SourceFiles/mtproto/rsa_public_key.cpp; sourceTree = SOURCE_ROOT; };
		077A4AF61CA41C38002188D2 /* scheme.tl */ = {isa = PBXFileReference; fileEncoding = 4; lastKnownFileType = text; name = scheme.tl; path = SourceFiles/mtproto/scheme.tl; sourceTree = SOURCE_ROOT; };
		077A4AFF1CA41EE2002188D2 /* moc_connection_abstract.cpp */ = {isa = PBXFileReference; fileEncoding = 4; lastKnownFileType = sourcecode.cpp.cpp; name = moc_connection_abstract.cpp; path = GeneratedFiles/Debug/moc_connection_abstract.cpp; sourceTree = SOURCE_ROOT; };
		077A4B001CA41EE2002188D2 /* moc_connection_auto.cpp */ = {isa = PBXFileReference; fileEncoding = 4; lastKnownFileType = sourcecode.cpp.cpp; name = moc_connection_auto.cpp; path = GeneratedFiles/Debug/moc_connection_auto.cpp; sourceTree = SOURCE_ROOT; };
		077A4B011CA41EE2002188D2 /* moc_connection_http.cpp */ = {isa = PBXFileReference; fileEncoding = 4; lastKnownFileType = sourcecode.cpp.cpp; name = moc_connection_http.cpp; path = GeneratedFiles/Debug/moc_connection_http.cpp; sourceTree = SOURCE_ROOT; };
		077A4B021CA41EE2002188D2 /* moc_connection_tcp.cpp */ = {isa = PBXFileReference; fileEncoding = 4; lastKnownFileType = sourcecode.cpp.cpp; name = moc_connection_tcp.cpp; path = GeneratedFiles/Debug/moc_connection_tcp.cpp; sourceTree = SOURCE_ROOT; };
		0785002C1CC94D1900168DBB /* style_core_color.cpp */ = {isa = PBXFileReference; fileEncoding = 4; lastKnownFileType = sourcecode.cpp.cpp; name = style_core_color.cpp; path = SourceFiles/ui/style/style_core_color.cpp; sourceTree = SOURCE_ROOT; };
		0785002D1CC94D1900168DBB /* style_core_color.h */ = {isa = PBXFileReference; fileEncoding = 4; lastKnownFileType = sourcecode.c.h; name = style_core_color.h; path = SourceFiles/ui/style/style_core_color.h; sourceTree = SOURCE_ROOT; };
		0785002E1CC94D1900168DBB /* style_core_font.cpp */ = {isa = PBXFileReference; fileEncoding = 4; lastKnownFileType = sourcecode.cpp.cpp; name = style_core_font.cpp; path = SourceFiles/ui/style/style_core_font.cpp; sourceTree = SOURCE_ROOT; };
		0785002F1CC94D1900168DBB /* style_core_font.h */ = {isa = PBXFileReference; fileEncoding = 4; lastKnownFileType = sourcecode.c.h; name = style_core_font.h; path = SourceFiles/ui/style/style_core_font.h; sourceTree = SOURCE_ROOT; };
		078500301CC94D1900168DBB /* style_core_icon.cpp */ = {isa = PBXFileReference; fileEncoding = 4; lastKnownFileType = sourcecode.cpp.cpp; name = style_core_icon.cpp; path = SourceFiles/ui/style/style_core_icon.cpp; sourceTree = SOURCE_ROOT; };
		078500311CC94D1900168DBB /* style_core_icon.h */ = {isa = PBXFileReference; fileEncoding = 4; lastKnownFileType = sourcecode.c.h; name = style_core_icon.h; path = SourceFiles/ui/style/style_core_icon.h; sourceTree = SOURCE_ROOT; };
		078500321CC94D1900168DBB /* style_core_types.cpp */ = {isa = PBXFileReference; fileEncoding = 4; lastKnownFileType = sourcecode.cpp.cpp; name = style_core_types.cpp; path = SourceFiles/ui/style/style_core_types.cpp; sourceTree = SOURCE_ROOT; };
		078500331CC94D1900168DBB /* style_core_types.h */ = {isa = PBXFileReference; fileEncoding = 4; lastKnownFileType = sourcecode.c.h; name = style_core_types.h; path = SourceFiles/ui/style/style_core_types.h; sourceTree = SOURCE_ROOT; };
		078500381CC94D9600168DBB /* style_overview.cpp */ = {isa = PBXFileReference; fileEncoding = 4; lastKnownFileType = sourcecode.cpp.cpp; name = style_overview.cpp; path = GeneratedFiles/styles/style_overview.cpp; sourceTree = SOURCE_ROOT; };
		078500391CC94D9600168DBB /* style_overview.h */ = {isa = PBXFileReference; fileEncoding = 4; lastKnownFileType = sourcecode.c.h; name = style_overview.h; path = GeneratedFiles/styles/style_overview.h; sourceTree = SOURCE_ROOT; };
		0785004C1CCA847400168DBB /* libqtfreetype.a */ = {isa = PBXFileReference; lastKnownFileType = archive.ar; name = libqtfreetype.a; path = "$(QT_PATH)/lib/libqtfreetype$(QT_LIBRARY_SUFFIX).a"; sourceTree = "<group>"; };
		078A2FC91A811C5900CCC7A0 /* moc_backgroundbox.cpp */ = {isa = PBXFileReference; fileEncoding = 4; lastKnownFileType = sourcecode.cpp.cpp; name = moc_backgroundbox.cpp; path = GeneratedFiles/Debug/moc_backgroundbox.cpp; sourceTree = SOURCE_ROOT; };
		078A2FCB1A811CA600CCC7A0 /* backgroundbox.cpp */ = {isa = PBXFileReference; fileEncoding = 4; lastKnownFileType = sourcecode.cpp.cpp; name = backgroundbox.cpp; path = SourceFiles/boxes/backgroundbox.cpp; sourceTree = SOURCE_ROOT; };
		078A2FCC1A811CA600CCC7A0 /* backgroundbox.h */ = {isa = PBXFileReference; fileEncoding = 4; lastKnownFileType = sourcecode.c.h; name = backgroundbox.h; path = SourceFiles/boxes/backgroundbox.h; sourceTree = SOURCE_ROOT; };
		078DD0241A48DD9E00DD14CC /* lang_de.strings */ = {isa = PBXFileReference; fileEncoding = 4; lastKnownFileType = text.plist.strings; name = lang_de.strings; path = Resources/langs/lang_de.strings; sourceTree = SOURCE_ROOT; };
		078DD0251A48DD9E00DD14CC /* lang_nl.strings */ = {isa = PBXFileReference; fileEncoding = 4; lastKnownFileType = text.plist.strings; name = lang_nl.strings; path = Resources/langs/lang_nl.strings; sourceTree = SOURCE_ROOT; };
		07A190511A723E0A004287AE /* lang_ko.strings */ = {isa = PBXFileReference; fileEncoding = 4; lastKnownFileType = text.plist.strings; name = lang_ko.strings; path = Resources/langs/lang_ko.strings; sourceTree = SOURCE_ROOT; };
		07A69330199277BA0099CB9F /* mediaview.cpp */ = {isa = PBXFileReference; fileEncoding = 4; lastKnownFileType = sourcecode.cpp.cpp; name = mediaview.cpp; path = SourceFiles/mediaview.cpp; sourceTree = SOURCE_ROOT; };
		07A69331199277BA0099CB9F /* mediaview.h */ = {isa = PBXFileReference; fileEncoding = 4; lastKnownFileType = sourcecode.c.h; name = mediaview.h; path = SourceFiles/mediaview.h; sourceTree = SOURCE_ROOT; };
		07A6933419927B160099CB9F /* moc_mediaview.cpp */ = {isa = PBXFileReference; fileEncoding = 4; lastKnownFileType = sourcecode.cpp.cpp; name = moc_mediaview.cpp; path = GeneratedFiles/Debug/moc_mediaview.cpp; sourceTree = SOURCE_ROOT; };
		07AF95F21AFD03B90060B057 /* qrc_telegram_emojis.cpp */ = {isa = PBXFileReference; fileEncoding = 4; lastKnownFileType = sourcecode.cpp.cpp; name = qrc_telegram_emojis.cpp; path = GeneratedFiles/qrc_telegram_emojis.cpp; sourceTree = SOURCE_ROOT; };
		07AF95F31AFD03B90060B057 /* qrc_telegram_mac.cpp */ = {isa = PBXFileReference; fileEncoding = 4; lastKnownFileType = sourcecode.cpp.cpp; name = qrc_telegram_mac.cpp; path = GeneratedFiles/qrc_telegram_mac.cpp; sourceTree = SOURCE_ROOT; };
		07AF95F71AFD03C80060B057 /* telegram_emojis.qrc */ = {isa = PBXFileReference; fileEncoding = 4; lastKnownFileType = text; name = telegram_emojis.qrc; path = Resources/telegram_emojis.qrc; sourceTree = SOURCE_ROOT; };
		07AF95F81AFD03C80060B057 /* telegram_mac.qrc */ = {isa = PBXFileReference; fileEncoding = 4; lastKnownFileType = text; name = telegram_mac.qrc; path = Resources/telegram_mac.qrc; sourceTree = SOURCE_ROOT; };
		07B604301B46A0EC00CA29FE /* playerwidget.cpp */ = {isa = PBXFileReference; fileEncoding = 4; lastKnownFileType = sourcecode.cpp.cpp; name = playerwidget.cpp; path = SourceFiles/playerwidget.cpp; sourceTree = SOURCE_ROOT; };
		07B604311B46A0EC00CA29FE /* playerwidget.h */ = {isa = PBXFileReference; fileEncoding = 4; lastKnownFileType = sourcecode.c.h; name = playerwidget.h; path = SourceFiles/playerwidget.h; sourceTree = SOURCE_ROOT; };
		07B604341B46A20900CA29FE /* moc_playerwidget.cpp */ = {isa = PBXFileReference; fileEncoding = 4; lastKnownFileType = sourcecode.cpp.cpp; name = moc_playerwidget.cpp; path = GeneratedFiles/Debug/moc_playerwidget.cpp; sourceTree = SOURCE_ROOT; };
		07B817011CB9A235006F7869 /* dialogs_common.h */ = {isa = PBXFileReference; fileEncoding = 4; lastKnownFileType = sourcecode.c.h; name = dialogs_common.h; path = SourceFiles/dialogs/dialogs_common.h; sourceTree = SOURCE_ROOT; };
		07B817021CB9A235006F7869 /* dialogs_indexed_list.cpp */ = {isa = PBXFileReference; fileEncoding = 4; lastKnownFileType = sourcecode.cpp.cpp; name = dialogs_indexed_list.cpp; path = SourceFiles/dialogs/dialogs_indexed_list.cpp; sourceTree = SOURCE_ROOT; };
		07B817031CB9A235006F7869 /* dialogs_indexed_list.h */ = {isa = PBXFileReference; fileEncoding = 4; lastKnownFileType = sourcecode.c.h; name = dialogs_indexed_list.h; path = SourceFiles/dialogs/dialogs_indexed_list.h; sourceTree = SOURCE_ROOT; };
		07B817041CB9A235006F7869 /* dialogs_layout.cpp */ = {isa = PBXFileReference; fileEncoding = 4; lastKnownFileType = sourcecode.cpp.cpp; name = dialogs_layout.cpp; path = SourceFiles/dialogs/dialogs_layout.cpp; sourceTree = SOURCE_ROOT; };
		07B817051CB9A235006F7869 /* dialogs_layout.h */ = {isa = PBXFileReference; fileEncoding = 4; lastKnownFileType = sourcecode.c.h; name = dialogs_layout.h; path = SourceFiles/dialogs/dialogs_layout.h; sourceTree = SOURCE_ROOT; };
		07B817061CB9A235006F7869 /* dialogs_list.cpp */ = {isa = PBXFileReference; fileEncoding = 4; lastKnownFileType = sourcecode.cpp.cpp; name = dialogs_list.cpp; path = SourceFiles/dialogs/dialogs_list.cpp; sourceTree = SOURCE_ROOT; };
		07B817071CB9A235006F7869 /* dialogs_list.h */ = {isa = PBXFileReference; fileEncoding = 4; lastKnownFileType = sourcecode.c.h; name = dialogs_list.h; path = SourceFiles/dialogs/dialogs_list.h; sourceTree = SOURCE_ROOT; };
		07B817081CB9A235006F7869 /* dialogs_row.h */ = {isa = PBXFileReference; fileEncoding = 4; lastKnownFileType = sourcecode.c.h; name = dialogs_row.h; path = SourceFiles/dialogs/dialogs_row.h; sourceTree = SOURCE_ROOT; };
		07BE850D1A2093C9008ACB9F /* localstorage.cpp */ = {isa = PBXFileReference; fileEncoding = 4; lastKnownFileType = sourcecode.cpp.cpp; name = localstorage.cpp; path = SourceFiles/localstorage.cpp; sourceTree = SOURCE_ROOT; };
		07BE850E1A2093C9008ACB9F /* localstorage.h */ = {isa = PBXFileReference; fileEncoding = 4; lastKnownFileType = sourcecode.c.h; name = localstorage.h; path = SourceFiles/localstorage.h; sourceTree = SOURCE_ROOT; };
		07BE85111A20961F008ACB9F /* moc_localstorage.cpp */ = {isa = PBXFileReference; fileEncoding = 4; lastKnownFileType = sourcecode.cpp.cpp; name = moc_localstorage.cpp; path = GeneratedFiles/Debug/moc_localstorage.cpp; sourceTree = SOURCE_ROOT; };
		07C3AF24194335ED0016CFF1 /* Images.xcassets */ = {isa = PBXFileReference; lastKnownFileType = folder.assetcatalog; name = Images.xcassets; path = Telegram/Images.xcassets; sourceTree = SOURCE_ROOT; };
		07C3AF27194336B90016CFF1 /* pspecific_mac_p.h */ = {isa = PBXFileReference; fileEncoding = 4; lastKnownFileType = sourcecode.c.h; name = pspecific_mac_p.h; path = SourceFiles/pspecific_mac_p.h; sourceTree = SOURCE_ROOT; };
		07C7596D1B1F7E0000662169 /* autoupdater.cpp */ = {isa = PBXFileReference; fileEncoding = 4; lastKnownFileType = sourcecode.cpp.cpp; name = autoupdater.cpp; path = SourceFiles/autoupdater.cpp; sourceTree = SOURCE_ROOT; };
		07C7596E1B1F7E0000662169 /* autoupdater.h */ = {isa = PBXFileReference; fileEncoding = 4; lastKnownFileType = sourcecode.c.h; name = autoupdater.h; path = SourceFiles/autoupdater.h; sourceTree = SOURCE_ROOT; };
		07C759711B1F7E2800662169 /* moc_autoupdater.cpp */ = {isa = PBXFileReference; fileEncoding = 4; lastKnownFileType = sourcecode.cpp.cpp; name = moc_autoupdater.cpp; path = GeneratedFiles/Debug/moc_autoupdater.cpp; sourceTree = SOURCE_ROOT; };
		07C8FDF91CB66D97007A8702 /* inline_bot_layout_internal.cpp */ = {isa = PBXFileReference; fileEncoding = 4; lastKnownFileType = sourcecode.cpp.cpp; name = inline_bot_layout_internal.cpp; path = SourceFiles/inline_bots/inline_bot_layout_internal.cpp; sourceTree = SOURCE_ROOT; };
		07C8FDFA1CB66D97007A8702 /* inline_bot_layout_internal.h */ = {isa = PBXFileReference; fileEncoding = 4; lastKnownFileType = sourcecode.c.h; name = inline_bot_layout_internal.h; path = SourceFiles/inline_bots/inline_bot_layout_internal.h; sourceTree = SOURCE_ROOT; };
		07C8FDFB1CB66D97007A8702 /* inline_bot_layout_item.cpp */ = {isa = PBXFileReference; fileEncoding = 4; lastKnownFileType = sourcecode.cpp.cpp; name = inline_bot_layout_item.cpp; path = SourceFiles/inline_bots/inline_bot_layout_item.cpp; sourceTree = SOURCE_ROOT; };
		07C8FDFC1CB66D97007A8702 /* inline_bot_layout_item.h */ = {isa = PBXFileReference; fileEncoding = 4; lastKnownFileType = sourcecode.c.h; name = inline_bot_layout_item.h; path = SourceFiles/inline_bots/inline_bot_layout_item.h; sourceTree = SOURCE_ROOT; };
		07C8FDFD1CB66D97007A8702 /* inline_bot_result.cpp */ = {isa = PBXFileReference; fileEncoding = 4; lastKnownFileType = sourcecode.cpp.cpp; name = inline_bot_result.cpp; path = SourceFiles/inline_bots/inline_bot_result.cpp; sourceTree = SOURCE_ROOT; };
		07C8FDFE1CB66D97007A8702 /* inline_bot_result.h */ = {isa = PBXFileReference; fileEncoding = 4; lastKnownFileType = sourcecode.c.h; name = inline_bot_result.h; path = SourceFiles/inline_bots/inline_bot_result.h; sourceTree = SOURCE_ROOT; };
		07C8FDFF1CB66D97007A8702 /* inline_bot_send_data.cpp */ = {isa = PBXFileReference; fileEncoding = 4; lastKnownFileType = sourcecode.cpp.cpp; name = inline_bot_send_data.cpp; path = SourceFiles/inline_bots/inline_bot_send_data.cpp; sourceTree = SOURCE_ROOT; };
		07C8FE001CB66D97007A8702 /* inline_bot_send_data.h */ = {isa = PBXFileReference; fileEncoding = 4; lastKnownFileType = sourcecode.c.h; name = inline_bot_send_data.h; path = SourceFiles/inline_bots/inline_bot_send_data.h; sourceTree = SOURCE_ROOT; };
		07C8FE081CB80890007A8702 /* toast_manager.cpp */ = {isa = PBXFileReference; fileEncoding = 4; lastKnownFileType = sourcecode.cpp.cpp; name = toast_manager.cpp; path = SourceFiles/ui/toast/toast_manager.cpp; sourceTree = SOURCE_ROOT; };
		07C8FE091CB80890007A8702 /* toast_manager.h */ = {isa = PBXFileReference; fileEncoding = 4; lastKnownFileType = sourcecode.c.h; name = toast_manager.h; path = SourceFiles/ui/toast/toast_manager.h; sourceTree = SOURCE_ROOT; };
		07C8FE0A1CB80890007A8702 /* toast_widget.cpp */ = {isa = PBXFileReference; fileEncoding = 4; lastKnownFileType = sourcecode.cpp.cpp; name = toast_widget.cpp; path = SourceFiles/ui/toast/toast_widget.cpp; sourceTree = SOURCE_ROOT; };
		07C8FE0B1CB80890007A8702 /* toast_widget.h */ = {isa = PBXFileReference; fileEncoding = 4; lastKnownFileType = sourcecode.c.h; name = toast_widget.h; path = SourceFiles/ui/toast/toast_widget.h; sourceTree = SOURCE_ROOT; };
		07C8FE0C1CB80890007A8702 /* toast.cpp */ = {isa = PBXFileReference; fileEncoding = 4; lastKnownFileType = sourcecode.cpp.cpp; name = toast.cpp; path = SourceFiles/ui/toast/toast.cpp; sourceTree = SOURCE_ROOT; };
		07C8FE0D1CB80890007A8702 /* toast.h */ = {isa = PBXFileReference; fileEncoding = 4; lastKnownFileType = sourcecode.c.h; name = toast.h; path = SourceFiles/ui/toast/toast.h; sourceTree = SOURCE_ROOT; };
		07C8FE111CB80915007A8702 /* moc_toast_manager.cpp */ = {isa = PBXFileReference; fileEncoding = 4; lastKnownFileType = sourcecode.cpp.cpp; name = moc_toast_manager.cpp; path = GeneratedFiles/Debug/moc_toast_manager.cpp; sourceTree = SOURCE_ROOT; };
		07CAACD71AEA64F00058E508 /* AudioUnit.framework */ = {isa = PBXFileReference; lastKnownFileType = wrapper.framework; name = AudioUnit.framework; path = System/Library/Frameworks/AudioUnit.framework; sourceTree = SDKROOT; };
		07D518D41CD0E27600F5FF59 /* version.h */ = {isa = PBXFileReference; fileEncoding = 4; lastKnownFileType = sourcecode.c.h; name = version.h; path = SourceFiles/core/version.h; sourceTree = SOURCE_ROOT; };
		07D7034919B8755A00C4EED2 /* audio.cpp */ = {isa = PBXFileReference; fileEncoding = 4; lastKnownFileType = sourcecode.cpp.cpp; name = audio.cpp; path = SourceFiles/audio.cpp; sourceTree = SOURCE_ROOT; };
		07D7034A19B8755A00C4EED2 /* audio.h */ = {isa = PBXFileReference; fileEncoding = 4; lastKnownFileType = sourcecode.c.h; name = audio.h; path = SourceFiles/audio.h; sourceTree = SOURCE_ROOT; };
		07D703BA19B88FB900C4EED2 /* moc_audio.cpp */ = {isa = PBXFileReference; fileEncoding = 4; lastKnownFileType = sourcecode.cpp.cpp; name = moc_audio.cpp; path = GeneratedFiles/Debug/moc_audio.cpp; sourceTree = SOURCE_ROOT; };
		07D795491B5544B200DE9598 /* qtpcre */ = {isa = PBXFileReference; lastKnownFileType = archive.ar; name = qtpcre; path = "$(QT_PATH)/lib/libqtpcre$(QT_LIBRARY_SUFFIX).a"; sourceTree = "<group>"; };
		07D7EABB1A597DD000838BA2 /* en */ = {isa = PBXFileReference; lastKnownFileType = text.plist.strings; name = en; path = Resources/langs/en.lproj/Localizable.strings; sourceTree = "<group>"; };
		07D7EABD1A597DD200838BA2 /* es */ = {isa = PBXFileReference; lastKnownFileType = text.plist.strings; name = es; path = Resources/langs/es.lproj/Localizable.strings; sourceTree = "<group>"; };
		07D7EABE1A597DD300838BA2 /* de */ = {isa = PBXFileReference; lastKnownFileType = text.plist.strings; name = de; path = Resources/langs/de.lproj/Localizable.strings; sourceTree = "<group>"; };
		07D7EABF1A597DD400838BA2 /* nl */ = {isa = PBXFileReference; lastKnownFileType = text.plist.strings; name = nl; path = Resources/langs/nl.lproj/Localizable.strings; sourceTree = "<group>"; };
		07D7EAC01A597DD500838BA2 /* it */ = {isa = PBXFileReference; lastKnownFileType = text.plist.strings; name = it; path = Resources/langs/it.lproj/Localizable.strings; sourceTree = "<group>"; };
		07D7EAC11A597DD600838BA2 /* pt-BR */ = {isa = PBXFileReference; lastKnownFileType = text.plist.strings; name = "pt-BR"; path = "Resources/langs/pt-BR.lproj/Localizable.strings"; sourceTree = "<group>"; };
		07D8509219F5C97E00623D75 /* core_types.cpp */ = {isa = PBXFileReference; fileEncoding = 4; lastKnownFileType = sourcecode.cpp.cpp; name = core_types.cpp; path = SourceFiles/mtproto/core_types.cpp; sourceTree = SOURCE_ROOT; };
		07D8509319F5C97E00623D75 /* scheme_auto.cpp */ = {isa = PBXFileReference; fileEncoding = 4; lastKnownFileType = sourcecode.cpp.cpp; name = scheme_auto.cpp; path = SourceFiles/mtproto/scheme_auto.cpp; sourceTree = SOURCE_ROOT; };
		07D8509719F8320900623D75 /* usernamebox.cpp */ = {isa = PBXFileReference; fileEncoding = 4; lastKnownFileType = sourcecode.cpp.cpp; name = usernamebox.cpp; path = SourceFiles/boxes/usernamebox.cpp; sourceTree = SOURCE_ROOT; };
		07D8509819F8320900623D75 /* usernamebox.h */ = {isa = PBXFileReference; fileEncoding = 4; lastKnownFileType = sourcecode.c.h; name = usernamebox.h; path = SourceFiles/boxes/usernamebox.h; sourceTree = SOURCE_ROOT; };
		07D8510719F8340A00623D75 /* moc_usernamebox.cpp */ = {isa = PBXFileReference; fileEncoding = 4; lastKnownFileType = sourcecode.cpp.cpp; name = moc_usernamebox.cpp; path = GeneratedFiles/Debug/moc_usernamebox.cpp; sourceTree = SOURCE_ROOT; };
		07DB67451AD07C4F00A51329 /* structs.cpp */ = {isa = PBXFileReference; fileEncoding = 4; lastKnownFileType = sourcecode.cpp.cpp; name = structs.cpp; path = SourceFiles/structs.cpp; sourceTree = SOURCE_ROOT; };
		07DB67461AD07C4F00A51329 /* structs.h */ = {isa = PBXFileReference; fileEncoding = 4; lastKnownFileType = sourcecode.c.h; name = structs.h; path = SourceFiles/structs.h; sourceTree = SOURCE_ROOT; };
		07DB67491AD07C9200A51329 /* abstractbox.cpp */ = {isa = PBXFileReference; fileEncoding = 4; lastKnownFileType = sourcecode.cpp.cpp; name = abstractbox.cpp; path = SourceFiles/boxes/abstractbox.cpp; sourceTree = SOURCE_ROOT; };
		07DB674A1AD07C9200A51329 /* abstractbox.h */ = {isa = PBXFileReference; fileEncoding = 4; lastKnownFileType = sourcecode.c.h; name = abstractbox.h; path = SourceFiles/boxes/abstractbox.h; sourceTree = SOURCE_ROOT; };
		07DB674B1AD07C9200A51329 /* sessionsbox.cpp */ = {isa = PBXFileReference; fileEncoding = 4; lastKnownFileType = sourcecode.cpp.cpp; name = sessionsbox.cpp; path = SourceFiles/boxes/sessionsbox.cpp; sourceTree = SOURCE_ROOT; };
		07DB674C1AD07C9200A51329 /* sessionsbox.h */ = {isa = PBXFileReference; fileEncoding = 4; lastKnownFileType = sourcecode.c.h; name = sessionsbox.h; path = SourceFiles/boxes/sessionsbox.h; sourceTree = SOURCE_ROOT; };
		07DB674F1AD07CB800A51329 /* intropwdcheck.cpp */ = {isa = PBXFileReference; fileEncoding = 4; lastKnownFileType = sourcecode.cpp.cpp; name = intropwdcheck.cpp; path = SourceFiles/intro/intropwdcheck.cpp; sourceTree = SOURCE_ROOT; };
		07DB67501AD07CB800A51329 /* intropwdcheck.h */ = {isa = PBXFileReference; fileEncoding = 4; lastKnownFileType = sourcecode.c.h; name = intropwdcheck.h; path = SourceFiles/intro/intropwdcheck.h; sourceTree = SOURCE_ROOT; };
		07DE929F1AA4923200A18F6F /* passcodewidget.cpp */ = {isa = PBXFileReference; fileEncoding = 4; lastKnownFileType = sourcecode.cpp.cpp; name = passcodewidget.cpp; path = SourceFiles/passcodewidget.cpp; sourceTree = SOURCE_ROOT; };
		07DE92A21AA4924400A18F6F /* passcodewidget.h */ = {isa = PBXFileReference; fileEncoding = 4; lastKnownFileType = sourcecode.c.h; name = passcodewidget.h; path = SourceFiles/passcodewidget.h; sourceTree = SOURCE_ROOT; };
		07DE92A31AA4925B00A18F6F /* autolockbox.cpp */ = {isa = PBXFileReference; fileEncoding = 4; lastKnownFileType = sourcecode.cpp.cpp; name = autolockbox.cpp; path = SourceFiles/boxes/autolockbox.cpp; sourceTree = SOURCE_ROOT; };
		07DE92A41AA4925B00A18F6F /* autolockbox.h */ = {isa = PBXFileReference; fileEncoding = 4; lastKnownFileType = sourcecode.c.h; name = autolockbox.h; path = SourceFiles/boxes/autolockbox.h; sourceTree = SOURCE_ROOT; };
		07DE92A51AA4925B00A18F6F /* passcodebox.cpp */ = {isa = PBXFileReference; fileEncoding = 4; lastKnownFileType = sourcecode.cpp.cpp; name = passcodebox.cpp; path = SourceFiles/boxes/passcodebox.cpp; sourceTree = SOURCE_ROOT; };
		07DE92A61AA4925B00A18F6F /* passcodebox.h */ = {isa = PBXFileReference; fileEncoding = 4; lastKnownFileType = sourcecode.c.h; name = passcodebox.h; path = SourceFiles/boxes/passcodebox.h; sourceTree = SOURCE_ROOT; };
		07DE92A91AA4928200A18F6F /* moc_autolockbox.cpp */ = {isa = PBXFileReference; fileEncoding = 4; lastKnownFileType = sourcecode.cpp.cpp; name = moc_autolockbox.cpp; path = GeneratedFiles/Debug/moc_autolockbox.cpp; sourceTree = SOURCE_ROOT; };
		07DE92AB1AA4928B00A18F6F /* moc_passcodebox.cpp */ = {isa = PBXFileReference; fileEncoding = 4; lastKnownFileType = sourcecode.cpp.cpp; name = moc_passcodebox.cpp; path = GeneratedFiles/Debug/moc_passcodebox.cpp; sourceTree = SOURCE_ROOT; };
		07DE92AC1AA4928B00A18F6F /* moc_passcodewidget.cpp */ = {isa = PBXFileReference; fileEncoding = 4; lastKnownFileType = sourcecode.cpp.cpp; name = moc_passcodewidget.cpp; path = GeneratedFiles/Debug/moc_passcodewidget.cpp; sourceTree = SOURCE_ROOT; };
		07E373921CBBC11000934F77 /* peer_avatar_button.cpp */ = {isa = PBXFileReference; fileEncoding = 4; lastKnownFileType = sourcecode.cpp.cpp; name = peer_avatar_button.cpp; path = SourceFiles/ui/buttons/peer_avatar_button.cpp; sourceTree = SOURCE_ROOT; };
		07E373931CBBC11000934F77 /* peer_avatar_button.h */ = {isa = PBXFileReference; fileEncoding = 4; lastKnownFileType = sourcecode.c.h; name = peer_avatar_button.h; path = SourceFiles/ui/buttons/peer_avatar_button.h; sourceTree = SOURCE_ROOT; };
		08A7682548FB7E671FF03822 /* boxshadow.cpp */ = {isa = PBXFileReference; lastKnownFileType = sourcecode.cpp.cpp; name = boxshadow.cpp; path = SourceFiles/ui/boxshadow.cpp; sourceTree = "<absolute>"; };
		098EA7CE256AAFAE4A17EB77 /* introcode.h */ = {isa = PBXFileReference; lastKnownFileType = sourcecode.c.h; name = introcode.h; path = SourceFiles/intro/introcode.h; sourceTree = "<absolute>"; };
		09FD01F2BD652EB838A296D8 /* application.h */ = {isa = PBXFileReference; lastKnownFileType = sourcecode.c.h; name = application.h; path = SourceFiles/application.h; sourceTree = "<absolute>"; };
		0BDE09020E45EFA57DCB2E25 /* photosendbox.h */ = {isa = PBXFileReference; lastKnownFileType = sourcecode.c.h; name = photosendbox.h; path = SourceFiles/boxes/photosendbox.h; sourceTree = "<absolute>"; };
		0C0DC15EB416789673526AA5 /* moc_emojibox.cpp */ = {isa = PBXFileReference; lastKnownFileType = sourcecode.cpp.cpp; name = moc_emojibox.cpp; path = GeneratedFiles/Debug/moc_emojibox.cpp; sourceTree = "<absolute>"; };
		0CAA815FFFEDCD84808E11F5 /* logs.h */ = {isa = PBXFileReference; lastKnownFileType = sourcecode.c.h; name = logs.h; path = SourceFiles/logs.h; sourceTree = "<absolute>"; };
		0ECF1EB9BF3786A16731F685 /* emojibox.cpp */ = {isa = PBXFileReference; lastKnownFileType = sourcecode.cpp.cpp; name = emojibox.cpp; path = SourceFiles/boxes/emojibox.cpp; sourceTree = "<absolute>"; };
		0F8FFD87AEBAC448568570DC /* images.h */ = {isa = PBXFileReference; lastKnownFileType = sourcecode.c.h; name = images.h; path = SourceFiles/ui/images.h; sourceTree = "<absolute>"; };
		0FBED3C6654EA3753EB39831 /* session.cpp */ = {isa = PBXFileReference; lastKnownFileType = sourcecode.cpp.cpp; name = session.cpp; path = SourceFiles/mtproto/session.cpp; sourceTree = "<absolute>"; };
		0FC38EE7F29EF895925A2C49 /* style_core.h */ = {isa = PBXFileReference; lastKnownFileType = sourcecode.c.h; name = style_core.h; path = SourceFiles/ui/style/style_core.h; sourceTree = "<absolute>"; };
		1080B6D395843B8F76A2E45E /* moc_title.cpp */ = {isa = PBXFileReference; lastKnownFileType = sourcecode.cpp.cpp; name = moc_title.cpp; path = GeneratedFiles/Debug/moc_title.cpp; sourceTree = "<absolute>"; };
		120EBCD9A37DB9A36BFE58C0 /* contactsbox.h */ = {isa = PBXFileReference; lastKnownFileType = sourcecode.c.h; name = contactsbox.h; path = SourceFiles/boxes/contactsbox.h; sourceTree = "<absolute>"; };
		1292B92B4848460640F6A391 /* telegram.qrc */ = {isa = PBXFileReference; lastKnownFileType = text; name = telegram.qrc; path = Resources/telegram.qrc; sourceTree = "<absolute>"; };
		135FD3715BFDC50AD7B00E04 /* text.cpp */ = {isa = PBXFileReference; lastKnownFileType = sourcecode.cpp.cpp; name = text.cpp; path = SourceFiles/ui/text/text.cpp; sourceTree = "<absolute>"; };
		143405635D04698F421A12EA /* aboutbox.h */ = {isa = PBXFileReference; lastKnownFileType = sourcecode.c.h; name = aboutbox.h; path = SourceFiles/boxes/aboutbox.h; sourceTree = "<absolute>"; };
		14437BFDCD58FF1742EF1B35 /* photocropbox.h */ = {isa = PBXFileReference; lastKnownFileType = sourcecode.c.h; name = photocropbox.h; path = SourceFiles/boxes/photocropbox.h; sourceTree = "<absolute>"; };
		152B8D1BCECEB7B0C77E073C /* introwidget.h */ = {isa = PBXFileReference; lastKnownFileType = sourcecode.c.h; name = introwidget.h; path = SourceFiles/intro/introwidget.h; sourceTree = "<absolute>"; };
		186D09F4CB713AD4B8BDD260 /* AudioUnit.framework */ = {isa = PBXFileReference; lastKnownFileType = wrapper.framework; name = AudioUnit.framework; path = /System/Library/Frameworks/AudioUnit.framework; sourceTree = "<absolute>"; };
		19618554524B8D928F13940D /* emoji_config.h */ = {isa = PBXFileReference; lastKnownFileType = sourcecode.c.h; name = emoji_config.h; path = SourceFiles/ui/emoji_config.h; sourceTree = "<absolute>"; };
		1A4C47331E186344291B8178 /* dropdown.h */ = {isa = PBXFileReference; lastKnownFileType = sourcecode.c.h; name = dropdown.h; path = SourceFiles/dropdown.h; sourceTree = "<absolute>"; };
		1B4A65B84270FF2FED008EB6 /* moc_introphone.cpp */ = {isa = PBXFileReference; lastKnownFileType = sourcecode.cpp.cpp; name = moc_introphone.cpp; path = GeneratedFiles/Debug/moc_introphone.cpp; sourceTree = "<absolute>"; };
		1D7899ACAA9F973CADFA34C1 /* moc_localimageloader.cpp */ = {isa = PBXFileReference; lastKnownFileType = sourcecode.cpp.cpp; name = moc_localimageloader.cpp; path = GeneratedFiles/Debug/moc_localimageloader.cpp; sourceTree = "<absolute>"; };
		1DC02F674A7192FF8BE391A7 /* basic_types.h */ = {isa = PBXFileReference; lastKnownFileType = sourcecode.c.h; name = basic_types.h; path = SourceFiles/core/basic_types.h; sourceTree = "<absolute>"; };
		1DEFC0760BB9340529F582F7 /* confirmbox.h */ = {isa = PBXFileReference; lastKnownFileType = sourcecode.c.h; name = confirmbox.h; path = SourceFiles/boxes/confirmbox.h; sourceTree = "<absolute>"; };
		1E5EEB5782B6357057356F9E /* moc_flatinput.cpp */ = {isa = PBXFileReference; lastKnownFileType = sourcecode.cpp.cpp; name = moc_flatinput.cpp; path = GeneratedFiles/Debug/moc_flatinput.cpp; sourceTree = "<absolute>"; };
		1FE45A67215BEA2434F588E8 /* moc_layerwidget.cpp */ = {isa = PBXFileReference; lastKnownFileType = sourcecode.cpp.cpp; name = moc_layerwidget.cpp; path = GeneratedFiles/Debug/moc_layerwidget.cpp; sourceTree = "<absolute>"; };
		205259EEEE2BADA5E64741E3 /* Security.framework */ = {isa = PBXFileReference; lastKnownFileType = wrapper.framework; name = Security.framework; path = /System/Library/Frameworks/Security.framework; sourceTree = "<absolute>"; };
		206B4F5CBD5354BCE19FF32F /* countries.h */ = {isa = PBXFileReference; lastKnownFileType = sourcecode.c.h; name = countries.h; path = SourceFiles/countries.h; sourceTree = "<absolute>"; };
		2181F5E34DE0A4B2F811E2E2 /* moc_flatlabel.cpp */ = {isa = PBXFileReference; lastKnownFileType = sourcecode.cpp.cpp; name = moc_flatlabel.cpp; path = GeneratedFiles/Debug/moc_flatlabel.cpp; sourceTree = "<absolute>"; };
		21F907AB8D19BD779147A085 /* AVFoundation.framework */ = {isa = PBXFileReference; lastKnownFileType = wrapper.framework; name = AVFoundation.framework; path = /System/Library/Frameworks/AVFoundation.framework; sourceTree = "<absolute>"; };
		220B97F8F62C720E6059A64B /* profilewidget.h */ = {isa = PBXFileReference; lastKnownFileType = sourcecode.c.h; name = profilewidget.h; path = SourceFiles/profilewidget.h; sourceTree = "<absolute>"; };
		24F7D3E789E91B10E422C116 /* config.h */ = {isa = PBXFileReference; lastKnownFileType = sourcecode.c.h; name = config.h; path = SourceFiles/config.h; sourceTree = "<absolute>"; };
		25CA12A22B83B0B038C5B5DE /* langloaderplain.h */ = {isa = PBXFileReference; lastKnownFileType = sourcecode.c.h; name = langloaderplain.h; path = SourceFiles/langloaderplain.h; sourceTree = "<absolute>"; };
		26083D8E535AFF927591E1A5 /* moc_contactsbox.cpp */ = {isa = PBXFileReference; lastKnownFileType = sourcecode.cpp.cpp; name = moc_contactsbox.cpp; path = GeneratedFiles/Debug/moc_contactsbox.cpp; sourceTree = "<absolute>"; };
		26B83A58EE268598E703875D /* history.cpp */ = {isa = PBXFileReference; lastKnownFileType = sourcecode.cpp.cpp; name = history.cpp; path = SourceFiles/history.cpp; sourceTree = "<absolute>"; };
		27E7471A4EC90E84353AA16F /* core_types.h */ = {isa = PBXFileReference; lastKnownFileType = sourcecode.c.h; name = core_types.h; path = SourceFiles/mtproto/core_types.h; sourceTree = "<absolute>"; };
		2BB2A1BB8DB0993F78F4E3C7 /* title.cpp */ = {isa = PBXFileReference; lastKnownFileType = sourcecode.cpp.cpp; name = title.cpp; path = SourceFiles/title.cpp; sourceTree = "<absolute>"; };
		2C540BAEABD7F9B5FA11008E /* moc_dcenter.cpp */ = {isa = PBXFileReference; lastKnownFileType = sourcecode.cpp.cpp; name = moc_dcenter.cpp; path = GeneratedFiles/Debug/moc_dcenter.cpp; sourceTree = "<absolute>"; };
		2C99425D7670941EAF07B453 /* moc_historywidget.cpp */ = {isa = PBXFileReference; lastKnownFileType = sourcecode.cpp.cpp; name = moc_historywidget.cpp; path = GeneratedFiles/Debug/moc_historywidget.cpp; sourceTree = "<absolute>"; };
		2EA58EF6CDF368B0132BAEB9 /* settings.h */ = {isa = PBXFileReference; lastKnownFileType = sourcecode.c.h; name = settings.h; path = SourceFiles/settings.h; sourceTree = "<absolute>"; };
		301BB513F2F5D447B3BF22DF /* mainwindow.h */ = {isa = PBXFileReference; lastKnownFileType = sourcecode.c.h; name = mainwindow.h; path = SourceFiles/mainwindow.h; sourceTree = "<absolute>"; };
		31120EDB269DFF13E1D49847 /* qicns */ = {isa = PBXFileReference; lastKnownFileType = archive.ar; name = qicns; path = "$(QT_PATH)/plugins/imageformats/libqicns$(QT_LIBRARY_SUFFIX).a"; sourceTree = "<absolute>"; };
		315C7FACB4A9E18AA95486CA /* dcenter.cpp */ = {isa = PBXFileReference; lastKnownFileType = sourcecode.cpp.cpp; name = dcenter.cpp; path = SourceFiles/mtproto/dcenter.cpp; sourceTree = "<absolute>"; };
		34E1DF19219C52D7DB20224A /* flatlabel.h */ = {isa = PBXFileReference; lastKnownFileType = sourcecode.c.h; name = flatlabel.h; path = SourceFiles/ui/flatlabel.h; sourceTree = "<absolute>"; };
		36BDA5D01BED543A92886669 /* Telegram.pro */ = {isa = PBXFileReference; lastKnownFileType = text; path = Telegram.pro; sourceTree = "<absolute>"; };
		36F718DC72345A84987DB0F6 /* flatbutton.h */ = {isa = PBXFileReference; lastKnownFileType = sourcecode.c.h; name = flatbutton.h; path = SourceFiles/ui/flatbutton.h; sourceTree = "<absolute>"; };
		3A220FD1AE5AD9FE3DC073A4 /* moc_mainwidget.cpp */ = {isa = PBXFileReference; lastKnownFileType = sourcecode.cpp.cpp; name = moc_mainwidget.cpp; path = GeneratedFiles/Debug/moc_mainwidget.cpp; sourceTree = "<absolute>"; };
		3B3ED09AB00290D78CF1181B /* moc_dialogswidget.cpp */ = {isa = PBXFileReference; lastKnownFileType = sourcecode.cpp.cpp; name = moc_dialogswidget.cpp; path = GeneratedFiles/Debug/moc_dialogswidget.cpp; sourceTree = "<absolute>"; };
		3BBB805F6180E363BF89151A /* qtaudio_coreaudio */ = {isa = PBXFileReference; lastKnownFileType = archive.ar; name = qtaudio_coreaudio; path = "$(QT_PATH)/plugins/audio/libqtaudio_coreaudio$(QT_LIBRARY_SUFFIX).a"; sourceTree = "<absolute>"; };
		3BE70E2A82DC2BF402165ED5 /* sysbuttons.h */ = {isa = PBXFileReference; lastKnownFileType = sourcecode.c.h; name = sysbuttons.h; path = SourceFiles/sysbuttons.h; sourceTree = "<absolute>"; };
		3C44131FDCFEF4396B9EA2BA /* AudioToolbox.framework */ = {isa = PBXFileReference; lastKnownFileType = wrapper.framework; name = AudioToolbox.framework; path = /System/Library/Frameworks/AudioToolbox.framework; sourceTree = "<absolute>"; };
		3D54A9F3266BB8739520E3FB /* moc_fileuploader.cpp */ = {isa = PBXFileReference; lastKnownFileType = sourcecode.cpp.cpp; name = moc_fileuploader.cpp; path = GeneratedFiles/Debug/moc_fileuploader.cpp; sourceTree = "<absolute>"; };
		3E329D4547CC23585307FA32 /* countryinput.cpp */ = {isa = PBXFileReference; lastKnownFileType = sourcecode.cpp.cpp; name = countryinput.cpp; path = SourceFiles/ui/countryinput.cpp; sourceTree = "<absolute>"; };
		420A06A32B66D250142B4B6D /* style_core.cpp */ = {isa = PBXFileReference; lastKnownFileType = sourcecode.cpp.cpp; name = style_core.cpp; path = SourceFiles/ui/style/style_core.cpp; sourceTree = "<absolute>"; };
		4604687EBA85611C9E8A9CDF /* button.h */ = {isa = PBXFileReference; lastKnownFileType = sourcecode.c.h; name = button.h; path = SourceFiles/ui/button.h; sourceTree = "<absolute>"; };
		46292F489228B60010794CE4 /* moc_button.cpp */ = {isa = PBXFileReference; lastKnownFileType = sourcecode.cpp.cpp; name = moc_button.cpp; path = GeneratedFiles/Debug/moc_button.cpp; sourceTree = "<absolute>"; };
		4689C06178B60B84E7F3A3B7 /* Qt5Widgets */ = {isa = PBXFileReference; lastKnownFileType = archive.ar; name = Qt5Widgets; path = "$(QT_PATH)/lib/libQt5Widgets$(QT_LIBRARY_SUFFIX).a"; sourceTree = "<absolute>"; };
		48003469151B9DDE82E851FB /* moc_profilewidget.cpp */ = {isa = PBXFileReference; lastKnownFileType = sourcecode.cpp.cpp; name = moc_profilewidget.cpp; path = GeneratedFiles/Debug/moc_profilewidget.cpp; sourceTree = "<absolute>"; };
		4AF15B5A0A43EB62D6DAF211 /* libexif.a */ = {isa = PBXFileReference; lastKnownFileType = archive.ar; name = libexif.a; path = "../../Libraries/libexif-0.6.20/libexif/.libs/libexif.a"; sourceTree = "<absolute>"; };
		4D1099F2D3696E8A0E17D37D /* session.h */ = {isa = PBXFileReference; lastKnownFileType = sourcecode.c.h; name = session.h; path = SourceFiles/mtproto/session.h; sourceTree = "<absolute>"; };
		4D504A849F15EB58E53A4E5F /* title.h */ = {isa = PBXFileReference; lastKnownFileType = sourcecode.c.h; name = title.h; path = SourceFiles/title.h; sourceTree = "<absolute>"; };
		4D55B83DFDFE3D492CDBD27A /* button.cpp */ = {isa = PBXFileReference; lastKnownFileType = sourcecode.cpp.cpp; name = button.cpp; path = SourceFiles/ui/button.cpp; sourceTree = "<absolute>"; };
		4D765E1B1EA6C757220C63E7 /* CoreFoundation.framework */ = {isa = PBXFileReference; lastKnownFileType = wrapper.framework; name = CoreFoundation.framework; path = /System/Library/Frameworks/CoreFoundation.framework; sourceTree = "<absolute>"; };
		4E4D06EC4D2C82C7D6E079A2 /* flatinput.h */ = {isa = PBXFileReference; lastKnownFileType = sourcecode.c.h; name = flatinput.h; path = SourceFiles/ui/flatinput.h; sourceTree = "<absolute>"; };
		5059175BDCEC77B7246DE1B9 /* flatcheckbox.h */ = {isa = PBXFileReference; lastKnownFileType = sourcecode.c.h; name = flatcheckbox.h; path = SourceFiles/ui/flatcheckbox.h; sourceTree = "<absolute>"; };
		507CCEEC4CBA3E3BD6EEDED1 /* twidget.h */ = {isa = PBXFileReference; lastKnownFileType = sourcecode.c.h; name = twidget.h; path = SourceFiles/ui/twidget.h; sourceTree = "<absolute>"; };
		51355181C0E6689B0B764543 /* connectionbox.cpp */ = {isa = PBXFileReference; lastKnownFileType = sourcecode.cpp.cpp; name = connectionbox.cpp; path = SourceFiles/boxes/connectionbox.cpp; sourceTree = "<absolute>"; };
		5271C394C1E7646D117CE67E /* main.cpp */ = {isa = PBXFileReference; lastKnownFileType = sourcecode.cpp.cpp; name = main.cpp; path = SourceFiles/main.cpp; sourceTree = "<absolute>"; };
		547CCADBD1CC5050167EF948 /* CoreMedia.framework */ = {isa = PBXFileReference; lastKnownFileType = wrapper.framework; name = CoreMedia.framework; path = /System/Library/Frameworks/CoreMedia.framework; sourceTree = "<absolute>"; };
		5591A965D1DC024FBDB40151 /* moc_file_download.cpp */ = {isa = PBXFileReference; lastKnownFileType = sourcecode.cpp.cpp; name = moc_file_download.cpp; path = GeneratedFiles/Debug/moc_file_download.cpp; sourceTree = "<absolute>"; };
		55A654A2EE8554FF062742B8 /* moc_twidget.cpp */ = {isa = PBXFileReference; lastKnownFileType = sourcecode.cpp.cpp; name = moc_twidget.cpp; path = GeneratedFiles/Debug/moc_twidget.cpp; sourceTree = "<absolute>"; };
		55B4A93DD455EED91C899A8E /* dialogswidget.h */ = {isa = PBXFileReference; lastKnownFileType = sourcecode.c.h; name = dialogswidget.h; path = SourceFiles/dialogswidget.h; sourceTree = "<absolute>"; };
		58A7114F60E7D09E73283983 /* moc_introsignup.cpp */ = {isa = PBXFileReference; lastKnownFileType = sourcecode.cpp.cpp; name = moc_introsignup.cpp; path = GeneratedFiles/Debug/moc_introsignup.cpp; sourceTree = "<absolute>"; };
		58E05D0B8B104D83F43F9859 /* moc_flatcheckbox.cpp */ = {isa = PBXFileReference; lastKnownFileType = sourcecode.cpp.cpp; name = moc_flatcheckbox.cpp; path = GeneratedFiles/Debug/moc_flatcheckbox.cpp; sourceTree = "<absolute>"; };
		59E514973BA9BF6599252DDC /* flattextarea.h */ = {isa = PBXFileReference; lastKnownFileType = sourcecode.c.h; name = flattextarea.h; path = SourceFiles/ui/flattextarea.h; sourceTree = "<absolute>"; };
		5A5431331A13AA7B07414240 /* stdafx.cpp */ = {isa = PBXFileReference; lastKnownFileType = sourcecode.cpp.cpp; name = stdafx.cpp; path = SourceFiles/stdafx.cpp; sourceTree = "<absolute>"; };
		5A7F88F9C7F08D3DDE6EEF6B /* localimageloader.cpp */ = {isa = PBXFileReference; lastKnownFileType = sourcecode.cpp.cpp; name = localimageloader.cpp; path = SourceFiles/localimageloader.cpp; sourceTree = "<absolute>"; };
		5A80A1907B6CFFB524C1E57D /* Qt5Core */ = {isa = PBXFileReference; lastKnownFileType = archive.ar; name = Qt5Core; path = "$(QT_PATH)/lib/libQt5Core$(QT_LIBRARY_SUFFIX).a"; sourceTree = "<absolute>"; };
		5A9B4C6C59856143F3D0DE53 /* layerwidget.cpp */ = {isa = PBXFileReference; lastKnownFileType = sourcecode.cpp.cpp; name = layerwidget.cpp; path = SourceFiles/layerwidget.cpp; sourceTree = "<absolute>"; };
		5C7FD422BBEDA858D7237AE9 /* flattextarea.cpp */ = {isa = PBXFileReference; lastKnownFileType = sourcecode.cpp.cpp; name = flattextarea.cpp; path = SourceFiles/ui/flattextarea.cpp; sourceTree = "<absolute>"; };
		6011DDB120E1B2D4803E129A /* stdafx.h */ = {isa = PBXFileReference; lastKnownFileType = sourcecode.c.h; name = stdafx.h; path = SourceFiles/stdafx.h; sourceTree = "<absolute>"; };
		61C679D8B4B332026BD34200 /* introphone.cpp */ = {isa = PBXFileReference; lastKnownFileType = sourcecode.cpp.cpp; name = introphone.cpp; path = SourceFiles/intro/introphone.cpp; sourceTree = "<absolute>"; };
		62807F13DBD204D0716143AD /* Telegram Desktop.app */ = {isa = PBXFileReference; explicitFileType = wrapper.application; includeInIndex = 0; path = "Telegram Desktop.app"; sourceTree = BUILT_PRODUCTS_DIR; };
		63AF8520023B4EA40306CB03 /* moc_session.cpp */ = {isa = PBXFileReference; lastKnownFileType = sourcecode.cpp.cpp; name = moc_session.cpp; path = GeneratedFiles/Debug/moc_session.cpp; sourceTree = "<absolute>"; };
		6532A0DC7EFE446967682E83 /* moc_downloadpathbox.cpp */ = {isa = PBXFileReference; lastKnownFileType = sourcecode.cpp.cpp; name = moc_downloadpathbox.cpp; path = GeneratedFiles/Debug/moc_downloadpathbox.cpp; sourceTree = "<absolute>"; };
		6610564B876E47D289A596DB /* confirmbox.cpp */ = {isa = PBXFileReference; lastKnownFileType = sourcecode.cpp.cpp; name = confirmbox.cpp; path = SourceFiles/boxes/confirmbox.cpp; sourceTree = "<absolute>"; };
		6700DD555BF1C0FC338FB959 /* Qt5Network */ = {isa = PBXFileReference; lastKnownFileType = archive.ar; name = Qt5Network; path = "$(QT_PATH)/lib/libQt5Network$(QT_LIBRARY_SUFFIX).a"; sourceTree = "<absolute>"; };
		6868ADA9E9A9801B2BA92B97 /* countryinput.h */ = {isa = PBXFileReference; lastKnownFileType = sourcecode.c.h; name = countryinput.h; path = SourceFiles/ui/countryinput.h; sourceTree = "<absolute>"; };
		6A510365F9F6367ECB0DB065 /* images.cpp */ = {isa = PBXFileReference; lastKnownFileType = sourcecode.cpp.cpp; name = images.cpp; path = SourceFiles/ui/images.cpp; sourceTree = "<absolute>"; };
		6B46A0EE3C3B9D3B5A24946E /* moc_mainwindow.cpp */ = {isa = PBXFileReference; lastKnownFileType = sourcecode.cpp.cpp; name = moc_mainwindow.cpp; path = GeneratedFiles/Debug/moc_mainwindow.cpp; sourceTree = "<absolute>"; };
		6B90F69947805586A6FAE80E /* sysbuttons.cpp */ = {isa = PBXFileReference; lastKnownFileType = sourcecode.cpp.cpp; name = sysbuttons.cpp; path = SourceFiles/sysbuttons.cpp; sourceTree = "<absolute>"; };
		6C86B6E6AB1857B735B720D6 /* layerwidget.h */ = {isa = PBXFileReference; lastKnownFileType = sourcecode.c.h; name = layerwidget.h; path = SourceFiles/layerwidget.h; sourceTree = "<absolute>"; };
		6D50D70712776D7ED3B00E5C /* facade.cpp */ = {isa = PBXFileReference; lastKnownFileType = sourcecode.cpp.cpp; name = facade.cpp; path = SourceFiles/mtproto/facade.cpp; sourceTree = "<absolute>"; };
		6E1859D714E4471E053D90C9 /* scrollarea.cpp */ = {isa = PBXFileReference; lastKnownFileType = sourcecode.cpp.cpp; name = scrollarea.cpp; path = SourceFiles/ui/scrollarea.cpp; sourceTree = "<absolute>"; };
		6E8FD0ED1B60D43929944CD2 /* text.h */ = {isa = PBXFileReference; lastKnownFileType = sourcecode.c.h; name = text.h; path = SourceFiles/ui/text/text.h; sourceTree = "<absolute>"; };
		710C982FC773400941B3AFBC /* dropdown.cpp */ = {isa = PBXFileReference; lastKnownFileType = sourcecode.cpp.cpp; name = dropdown.cpp; path = SourceFiles/dropdown.cpp; sourceTree = "<absolute>"; };
		723F90793B2C195E2CCB2233 /* AppKit.framework */ = {isa = PBXFileReference; lastKnownFileType = wrapper.framework; name = AppKit.framework; path = /System/Library/Frameworks/AppKit.framework; sourceTree = "<absolute>"; };
		73737DC91E390C4AB18FB595 /* pspecific_mac_p.mm */ = {isa = PBXFileReference; lastKnownFileType = sourcecode.cpp.objcpp; name = pspecific_mac_p.mm; path = SourceFiles/pspecific_mac_p.mm; sourceTree = "<absolute>"; };
		74772222DA764BE4623EAC5D /* moc_pspecific_mac.cpp */ = {isa = PBXFileReference; lastKnownFileType = sourcecode.cpp.cpp; name = moc_pspecific_mac.cpp; path = GeneratedFiles/Debug/moc_pspecific_mac.cpp; sourceTree = "<absolute>"; };
		748F1BCCBEEB3675768960FB /* auth_key.h */ = {isa = PBXFileReference; lastKnownFileType = sourcecode.c.h; name = auth_key.h; path = SourceFiles/mtproto/auth_key.h; sourceTree = "<absolute>"; };
		763ED3C6815ED6C89E352652 /* flatlabel.cpp */ = {isa = PBXFileReference; lastKnownFileType = sourcecode.cpp.cpp; name = flatlabel.cpp; path = SourceFiles/ui/flatlabel.cpp; sourceTree = "<absolute>"; };
		7CA6945B22800A0F30B75DA5 /* addcontactbox.cpp */ = {isa = PBXFileReference; lastKnownFileType = sourcecode.cpp.cpp; name = addcontactbox.cpp; path = SourceFiles/boxes/addcontactbox.cpp; sourceTree = "<absolute>"; };
		7CDE9D7CB2C729BC3612372B /* addcontactbox.h */ = {isa = PBXFileReference; lastKnownFileType = sourcecode.c.h; name = addcontactbox.h; path = SourceFiles/boxes/addcontactbox.h; sourceTree = "<absolute>"; };
		7D075A915E8739C1B6BC5F43 /* basic_types.cpp */ = {isa = PBXFileReference; lastKnownFileType = sourcecode.cpp.cpp; name = basic_types.cpp; path = SourceFiles/core/basic_types.cpp; sourceTree = "<absolute>"; };
		7DBFC0B5EAF874BA10E3D603 /* scheme_auto.h */ = {isa = PBXFileReference; lastKnownFileType = sourcecode.c.h; name = scheme_auto.h; path = SourceFiles/mtproto/scheme_auto.h; sourceTree = "<absolute>"; };
		7EC00404ACD5AB0E97726B0E /* QuartzCore.framework */ = {isa = PBXFileReference; lastKnownFileType = wrapper.framework; name = QuartzCore.framework; path = /System/Library/Frameworks/QuartzCore.framework; sourceTree = "<absolute>"; };
		81780025807318AEA3B8A6FF /* moc_addcontactbox.cpp */ = {isa = PBXFileReference; lastKnownFileType = sourcecode.cpp.cpp; name = moc_addcontactbox.cpp; path = GeneratedFiles/Debug/moc_addcontactbox.cpp; sourceTree = "<absolute>"; };
		83728F60A64483E0AA933D76 /* pspecific.h */ = {isa = PBXFileReference; lastKnownFileType = sourcecode.c.h; name = pspecific.h; path = SourceFiles/pspecific.h; sourceTree = "<absolute>"; };
		83A36F229E897566E011B79E /* scrollarea.h */ = {isa = PBXFileReference; lastKnownFileType = sourcecode.c.h; name = scrollarea.h; path = SourceFiles/ui/scrollarea.h; sourceTree = "<absolute>"; };
		85FABD67716E36CD8B3CA4FA /* animation.h */ = {isa = PBXFileReference; lastKnownFileType = sourcecode.c.h; name = animation.h; path = SourceFiles/ui/animation.h; sourceTree = "<absolute>"; };
		8880067F9BFD46108777E134 /* facade.h */ = {isa = PBXFileReference; lastKnownFileType = sourcecode.c.h; name = facade.h; path = SourceFiles/mtproto/facade.h; sourceTree = "<absolute>"; };
		8918F4B71ED5FC138AFD3F70 /* moc_scrollarea.cpp */ = {isa = PBXFileReference; lastKnownFileType = sourcecode.cpp.cpp; name = moc_scrollarea.cpp; path = GeneratedFiles/Debug/moc_scrollarea.cpp; sourceTree = "<absolute>"; };
		89F92B278CA31C393E245056 /* rpc_sender.cpp */ = {isa = PBXFileReference; lastKnownFileType = sourcecode.cpp.cpp; name = rpc_sender.cpp; path = SourceFiles/mtproto/rpc_sender.cpp; sourceTree = "<absolute>"; };
		8A28F7789408AA839F48A5F2 /* settings.cpp */ = {isa = PBXFileReference; lastKnownFileType = sourcecode.cpp.cpp; name = settings.cpp; path = SourceFiles/settings.cpp; sourceTree = "<absolute>"; };
		8A9D926C08392F7A9BC83B0C /* fileuploader.h */ = {isa = PBXFileReference; lastKnownFileType = sourcecode.c.h; name = fileuploader.h; path = SourceFiles/fileuploader.h; sourceTree = "<absolute>"; };
		8B98A212C068D6CC7CE73CAA /* moc_introcode.cpp */ = {isa = PBXFileReference; lastKnownFileType = sourcecode.cpp.cpp; name = moc_introcode.cpp; path = GeneratedFiles/Debug/moc_introcode.cpp; sourceTree = "<absolute>"; };
		8C800AAC9549E6E9E7046BED /* contactsbox.cpp */ = {isa = PBXFileReference; lastKnownFileType = sourcecode.cpp.cpp; name = contactsbox.cpp; path = SourceFiles/boxes/contactsbox.cpp; sourceTree = "<absolute>"; };
		8CCCACE96535180FEB557712 /* settingswidget.cpp */ = {isa = PBXFileReference; lastKnownFileType = sourcecode.cpp.cpp; name = settingswidget.cpp; path = SourceFiles/settingswidget.cpp; sourceTree = "<absolute>"; };
		8CF51323544B886B8F4A2232 /* qwbmp */ = {isa = PBXFileReference; lastKnownFileType = archive.ar; name = qwbmp; path = "$(QT_PATH)/plugins/imageformats/libqwbmp$(QT_LIBRARY_SUFFIX).a"; sourceTree = "<absolute>"; };
		8D9815BDB5BD9F90D2BC05C5 /* AGL.framework */ = {isa = PBXFileReference; lastKnownFileType = wrapper.framework; name = AGL.framework; path = /System/Library/Frameworks/AGL.framework; sourceTree = "<absolute>"; };
		8DF456E9A416E4C3C2D6946C /* downloadpathbox.cpp */ = {isa = PBXFileReference; lastKnownFileType = sourcecode.cpp.cpp; name = downloadpathbox.cpp; path = SourceFiles/boxes/downloadpathbox.cpp; sourceTree = "<absolute>"; };
		8EB83A4D34226609E79A613A /* connectionbox.h */ = {isa = PBXFileReference; lastKnownFileType = sourcecode.c.h; name = connectionbox.h; path = SourceFiles/boxes/connectionbox.h; sourceTree = "<absolute>"; };
		8F500B5166907B6D9A7C3E3D /* qico */ = {isa = PBXFileReference; lastKnownFileType = archive.ar; name = qico; path = "$(QT_PATH)/plugins/imageformats/libqico$(QT_LIBRARY_SUFFIX).a"; sourceTree = "<absolute>"; };
		924D4939FD169BB4B8AEB1C9 /* moc_facade.cpp */ = {isa = PBXFileReference; lastKnownFileType = sourcecode.cpp.cpp; name = moc_facade.cpp; path = GeneratedFiles/Debug/moc_facade.cpp; sourceTree = "<absolute>"; };
		93AFE74928551FC3D7E8390B /* moc_settingswidget.cpp */ = {isa = PBXFileReference; lastKnownFileType = sourcecode.cpp.cpp; name = moc_settingswidget.cpp; path = GeneratedFiles/Debug/moc_settingswidget.cpp; sourceTree = "<absolute>"; };
		963123025C466CB8DD9CF4AF /* connection.h */ = {isa = PBXFileReference; lastKnownFileType = sourcecode.c.h; name = connection.h; path = SourceFiles/mtproto/connection.h; sourceTree = "<absolute>"; };
		96ACDDE3DCB798B97F9EA2F4 /* file_download.h */ = {isa = PBXFileReference; lastKnownFileType = sourcecode.c.h; name = file_download.h; path = SourceFiles/mtproto/file_download.h; sourceTree = "<absolute>"; };
		9742F24EE18EA44D52824F1E /* CoreServices.framework */ = {isa = PBXFileReference; lastKnownFileType = wrapper.framework; name = CoreServices.framework; path = /System/Library/Frameworks/CoreServices.framework; sourceTree = "<absolute>"; };
		974DB34EEB8F83B91614C0B0 /* logs.cpp */ = {isa = PBXFileReference; lastKnownFileType = sourcecode.cpp.cpp; name = logs.cpp; path = SourceFiles/logs.cpp; sourceTree = "<absolute>"; };
		9A55B8F7C143D66AD9EAE304 /* qgenericbearer */ = {isa = PBXFileReference; lastKnownFileType = archive.ar; name = qgenericbearer; path = "$(QT_PATH)/plugins/bearer/libqgenericbearer$(QT_LIBRARY_SUFFIX).a"; sourceTree = "<absolute>"; };
		9A69B711DE4B9C89BA803750 /* moc_aboutbox.cpp */ = {isa = PBXFileReference; lastKnownFileType = sourcecode.cpp.cpp; name = moc_aboutbox.cpp; path = GeneratedFiles/Debug/moc_aboutbox.cpp; sourceTree = "<absolute>"; };
		9AB1479D7D63386FD2046620 /* flatinput.cpp */ = {isa = PBXFileReference; lastKnownFileType = sourcecode.cpp.cpp; name = flatinput.cpp; path = SourceFiles/ui/flatinput.cpp; sourceTree = "<absolute>"; };
		9B36BB8C5B8CA7B07F3F35F0 /* fileuploader.cpp */ = {isa = PBXFileReference; lastKnownFileType = sourcecode.cpp.cpp; name = fileuploader.cpp; path = SourceFiles/fileuploader.cpp; sourceTree = "<absolute>"; };
		9BD0BE66E93ACE27D00D6D75 /* filedialog.h */ = {isa = PBXFileReference; lastKnownFileType = sourcecode.c.h; name = filedialog.h; path = SourceFiles/ui/filedialog.h; sourceTree = "<absolute>"; };
		9D9F4744B2F9FF22569D4535 /* moc_countryinput.cpp */ = {isa = PBXFileReference; lastKnownFileType = sourcecode.cpp.cpp; name = moc_countryinput.cpp; path = GeneratedFiles/Debug/moc_countryinput.cpp; sourceTree = "<absolute>"; };
		9DFF62A901D70814B8A323D4 /* Carbon.framework */ = {isa = PBXFileReference; lastKnownFileType = wrapper.framework; name = Carbon.framework; path = /System/Library/Frameworks/Carbon.framework; sourceTree = "<absolute>"; };
		9E0704DE8650D7952DC6B7AE /* moc_photosendbox.cpp */ = {isa = PBXFileReference; lastKnownFileType = sourcecode.cpp.cpp; name = moc_photosendbox.cpp; path = GeneratedFiles/Debug/moc_photosendbox.cpp; sourceTree = "<absolute>"; };
		A0090709DE1B155085362C36 /* introcode.cpp */ = {isa = PBXFileReference; lastKnownFileType = sourcecode.cpp.cpp; name = introcode.cpp; path = SourceFiles/intro/introcode.cpp; sourceTree = "<absolute>"; };
		A1479F94376F9732B57C69DB /* moc_animation.cpp */ = {isa = PBXFileReference; lastKnownFileType = sourcecode.cpp.cpp; name = moc_animation.cpp; path = GeneratedFiles/Debug/moc_animation.cpp; sourceTree = "<absolute>"; };
		A1A67BEAA744704B29168D39 /* IOKit.framework */ = {isa = PBXFileReference; lastKnownFileType = wrapper.framework; name = IOKit.framework; path = /System/Library/Frameworks/IOKit.framework; sourceTree = "<absolute>"; };
		A3622760CEC6D6827A25E710 /* rsa_public_key.h */ = {isa = PBXFileReference; lastKnownFileType = sourcecode.c.h; name = rsa_public_key.h; path = SourceFiles/mtproto/rsa_public_key.h; sourceTree = "<absolute>"; };
		A37C7E516201B0264A4CDA38 /* moc_introwidget.cpp */ = {isa = PBXFileReference; lastKnownFileType = sourcecode.cpp.cpp; name = moc_introwidget.cpp; path = GeneratedFiles/Debug/moc_introwidget.cpp; sourceTree = "<absolute>"; };
		A7782E2B07CB2D1D14F431B0 /* qtaccessiblewidgets */ = {isa = PBXFileReference; lastKnownFileType = archive.ar; name = qtaccessiblewidgets; path = "$(QT_PATH)/plugins/accessible/libqtaccessiblewidgets$(QT_LIBRARY_SUFFIX).a"; sourceTree = "<absolute>"; };
		A83D2C19F756D3371E5999A8 /* historywidget.cpp */ = {isa = PBXFileReference; lastKnownFileType = sourcecode.cpp.cpp; name = historywidget.cpp; path = SourceFiles/historywidget.cpp; sourceTree = "<absolute>"; };
		A9FF4818C6775109B3DBFA18 /* introsignup.cpp */ = {isa = PBXFileReference; lastKnownFileType = sourcecode.cpp.cpp; name = introsignup.cpp; path = SourceFiles/intro/introsignup.cpp; sourceTree = "<absolute>"; };
		AA5379CB06E908AC80BE7B82 /* Qt5OpenGL */ = {isa = PBXFileReference; lastKnownFileType = archive.ar; name = Qt5OpenGL; path = "$(QT_PATH)/lib/libQt5OpenGL$(QT_LIBRARY_SUFFIX).a"; sourceTree = "<absolute>"; };
		AC9B5F6FB4B984C8D76F7AE2 /* moc_dropdown.cpp */ = {isa = PBXFileReference; lastKnownFileType = sourcecode.cpp.cpp; name = moc_dropdown.cpp; path = GeneratedFiles/Debug/moc_dropdown.cpp; sourceTree = "<absolute>"; };
		AD0C395D671BC024083A5FC7 /* localimageloader.h */ = {isa = PBXFileReference; lastKnownFileType = sourcecode.c.h; name = localimageloader.h; path = SourceFiles/localimageloader.h; sourceTree = "<absolute>"; };
		AD90723EF02EAD016FD49CC9 /* introstart.h */ = {isa = PBXFileReference; lastKnownFileType = sourcecode.c.h; name = introstart.h; path = SourceFiles/intro/introstart.h; sourceTree = "<absolute>"; };
		ADC6308023253CEA51F86E21 /* qwebp */ = {isa = PBXFileReference; lastKnownFileType = archive.ar; name = qwebp; path = "$(QT_PATH)/plugins/imageformats/libqwebp$(QT_LIBRARY_SUFFIX).a"; sourceTree = "<absolute>"; };
		AEA456A2F75ED9F5CDA7BCBE /* Cocoa.framework */ = {isa = PBXFileReference; lastKnownFileType = wrapper.framework; name = Cocoa.framework; path = /System/Library/Frameworks/Cocoa.framework; sourceTree = "<absolute>"; };
		AF4585F593B1C9D0D4FD061C /* flatcheckbox.cpp */ = {isa = PBXFileReference; lastKnownFileType = sourcecode.cpp.cpp; name = flatcheckbox.cpp; path = SourceFiles/ui/flatcheckbox.cpp; sourceTree = "<absolute>"; };
		AF5776B0652744978B7DF6D3 /* langloaderplain.cpp */ = {isa = PBXFileReference; lastKnownFileType = sourcecode.cpp.cpp; name = langloaderplain.cpp; path = SourceFiles/langloaderplain.cpp; sourceTree = "<absolute>"; };
		AF61D864B8C444ADD4E1B391 /* moc_photocropbox.cpp */ = {isa = PBXFileReference; lastKnownFileType = sourcecode.cpp.cpp; name = moc_photocropbox.cpp; path = GeneratedFiles/Debug/moc_photocropbox.cpp; sourceTree = "<absolute>"; };
		B3062303CE8F4EB9325CB3DC /* emoji_config.cpp */ = {isa = PBXFileReference; lastKnownFileType = sourcecode.cpp.cpp; name = emoji_config.cpp; path = SourceFiles/ui/emoji_config.cpp; sourceTree = "<absolute>"; };
		B3D42654F18B1FE49512C404 /* dcenter.h */ = {isa = PBXFileReference; lastKnownFileType = sourcecode.c.h; name = dcenter.h; path = SourceFiles/mtproto/dcenter.h; sourceTree = "<absolute>"; };
		B714EA71A09A832FAA846A0A /* moc_connection.cpp */ = {isa = PBXFileReference; lastKnownFileType = sourcecode.cpp.cpp; name = moc_connection.cpp; path = GeneratedFiles/Debug/moc_connection.cpp; sourceTree = "<absolute>"; };
		B88236FC554B694F618D848C /* moc_sysbuttons.cpp */ = {isa = PBXFileReference; lastKnownFileType = sourcecode.cpp.cpp; name = moc_sysbuttons.cpp; path = GeneratedFiles/Debug/moc_sysbuttons.cpp; sourceTree = "<absolute>"; };
		B8D9AFA42E8633154A9817A2 /* connection.cpp */ = {isa = PBXFileReference; lastKnownFileType = sourcecode.cpp.cpp; name = connection.cpp; path = SourceFiles/mtproto/connection.cpp; sourceTree = "<absolute>"; };
		B97D4DB97FE881648644211A /* downloadpathbox.h */ = {isa = PBXFileReference; lastKnownFileType = sourcecode.c.h; name = downloadpathbox.h; path = SourceFiles/boxes/downloadpathbox.h; sourceTree = "<absolute>"; };
		BB1602EA641643DE565005B1 /* twidget.cpp */ = {isa = PBXFileReference; lastKnownFileType = sourcecode.cpp.cpp; name = twidget.cpp; path = SourceFiles/ui/twidget.cpp; sourceTree = "<absolute>"; };
		BDAB6725B830DEE896DC0F55 /* boxshadow.h */ = {isa = PBXFileReference; lastKnownFileType = sourcecode.c.h; name = boxshadow.h; path = SourceFiles/ui/boxshadow.h; sourceTree = "<absolute>"; };
		BEF9DFDA6822604126A7E233 /* CoreAudio.framework */ = {isa = PBXFileReference; lastKnownFileType = wrapper.framework; name = CoreAudio.framework; path = /System/Library/Frameworks/CoreAudio.framework; sourceTree = "<absolute>"; };
		C194EDD00F76216057D48A5C /* aboutbox.cpp */ = {isa = PBXFileReference; lastKnownFileType = sourcecode.cpp.cpp; name = aboutbox.cpp; path = SourceFiles/boxes/aboutbox.cpp; sourceTree = "<absolute>"; };
		C19DF71B273A4843553518F2 /* app.h */ = {isa = PBXFileReference; lastKnownFileType = sourcecode.c.h; name = app.h; path = SourceFiles/app.h; sourceTree = "<absolute>"; };
		C20F9DD8C7B031B8E20D5653 /* application.cpp */ = {isa = PBXFileReference; lastKnownFileType = sourcecode.cpp.cpp; name = application.cpp; path = SourceFiles/application.cpp; sourceTree = "<absolute>"; };
		C34459FA465B57DF4DB80D12 /* introstart.cpp */ = {isa = PBXFileReference; lastKnownFileType = sourcecode.cpp.cpp; name = introstart.cpp; path = SourceFiles/intro/introstart.cpp; sourceTree = "<absolute>"; };
		C63C6D083EBEB13A60256DF3 /* historywidget.h */ = {isa = PBXFileReference; lastKnownFileType = sourcecode.c.h; name = historywidget.h; path = SourceFiles/historywidget.h; sourceTree = "<absolute>"; };
		C9FFCCE4FCB845744636795F /* moc_flatbutton.cpp */ = {isa = PBXFileReference; lastKnownFileType = sourcecode.cpp.cpp; name = moc_flatbutton.cpp; path = GeneratedFiles/Debug/moc_flatbutton.cpp; sourceTree = "<absolute>"; };
		CA56ACFB53D87637192CC9B2 /* mainwindow.cpp */ = {isa = PBXFileReference; lastKnownFileType = sourcecode.cpp.cpp; name = mainwindow.cpp; path = SourceFiles/mainwindow.cpp; sourceTree = "<absolute>"; };
		CE0D5EFE401BF9815FACE579 /* pspecific_mac.h */ = {isa = PBXFileReference; lastKnownFileType = sourcecode.c.h; name = pspecific_mac.h; path = SourceFiles/pspecific_mac.h; sourceTree = "<absolute>"; };
		CE7FFE194127BD789A2C877A /* moc_confirmbox.cpp */ = {isa = PBXFileReference; lastKnownFileType = sourcecode.cpp.cpp; name = moc_confirmbox.cpp; path = GeneratedFiles/Debug/moc_confirmbox.cpp; sourceTree = "<absolute>"; };
		CF1690B68F3B278E78823DB9 /* history.h */ = {isa = PBXFileReference; lastKnownFileType = sourcecode.c.h; name = history.h; path = SourceFiles/history.h; sourceTree = "<absolute>"; };
		CF32DF59C7823E4F3397EF3C /* profilewidget.cpp */ = {isa = PBXFileReference; lastKnownFileType = sourcecode.cpp.cpp; name = profilewidget.cpp; path = SourceFiles/profilewidget.cpp; sourceTree = "<absolute>"; };
		D12A6BD8EE80B8B308E481AD /* moc_flattextarea.cpp */ = {isa = PBXFileReference; lastKnownFileType = sourcecode.cpp.cpp; name = moc_flattextarea.cpp; path = GeneratedFiles/Debug/moc_flattextarea.cpp; sourceTree = "<absolute>"; };
		D1C9C77F1318F5A55C9BF289 /* photosendbox.cpp */ = {isa = PBXFileReference; lastKnownFileType = sourcecode.cpp.cpp; name = photosendbox.cpp; path = SourceFiles/boxes/photosendbox.cpp; sourceTree = "<absolute>"; };
		D3D1BE0BEA3AEE0551AD39AC /* qdds */ = {isa = PBXFileReference; lastKnownFileType = archive.ar; name = qdds; path = "$(QT_PATH)/plugins/imageformats/libqdds$(QT_LIBRARY_SUFFIX).a"; sourceTree = "<absolute>"; };
		D3FE9C29B6A61D7C3C4B731B /* animation.cpp */ = {isa = PBXFileReference; lastKnownFileType = sourcecode.cpp.cpp; name = animation.cpp; path = SourceFiles/ui/animation.cpp; sourceTree = "<absolute>"; };
		D4B32C2222F82AC56BADEB21 /* OpenGL.framework */ = {isa = PBXFileReference; lastKnownFileType = wrapper.framework; name = OpenGL.framework; path = /System/Library/Frameworks/OpenGL.framework; sourceTree = "<absolute>"; };
		D53D8E6A188E05078A114294 /* qcocoa */ = {isa = PBXFileReference; lastKnownFileType = archive.ar; name = qcocoa; path = "$(QT_PATH)/plugins/platforms/libqcocoa$(QT_LIBRARY_SUFFIX).a"; sourceTree = "<absolute>"; };
		D6193B79CECC9DD0142D1200 /* qtharfbuzzng */ = {isa = PBXFileReference; lastKnownFileType = archive.ar; name = qtharfbuzzng; path = "$(QT_PATH)/lib/libqtharfbuzzng$(QT_LIBRARY_SUFFIX).a"; sourceTree = "<absolute>"; };
		D6FF6676816C4E374D374060 /* qrc_telegram.cpp */ = {isa = PBXFileReference; lastKnownFileType = sourcecode.cpp.cpp; name = qrc_telegram.cpp; path = GeneratedFiles/qrc_telegram.cpp; sourceTree = "<absolute>"; };
		DBF506D10449BFABD45B82DA /* Qt5PrintSupport */ = {isa = PBXFileReference; lastKnownFileType = archive.ar; name = Qt5PrintSupport; path = "$(QT_PATH)/lib/libQt5PrintSupport$(QT_LIBRARY_SUFFIX).a"; sourceTree = "<absolute>"; };
		DC23E0B79FF53F35BA8F76A1 /* introsignup.h */ = {isa = PBXFileReference; lastKnownFileType = sourcecode.c.h; name = introsignup.h; path = SourceFiles/intro/introsignup.h; sourceTree = "<absolute>"; };
		DCEFD9167C239650120B0145 /* qtga */ = {isa = PBXFileReference; lastKnownFileType = archive.ar; name = qtga; path = "$(QT_PATH)/plugins/imageformats/libqtga$(QT_LIBRARY_SUFFIX).a"; sourceTree = "<absolute>"; };
		DE4C0E3685DDAE58F9397B13 /* filedialog.cpp */ = {isa = PBXFileReference; lastKnownFileType = sourcecode.cpp.cpp; name = filedialog.cpp; path = SourceFiles/ui/filedialog.cpp; sourceTree = "<absolute>"; };
		DFD7912080BC557230093752 /* ApplicationServices.framework */ = {isa = PBXFileReference; lastKnownFileType = wrapper.framework; name = ApplicationServices.framework; path = /System/Library/Frameworks/ApplicationServices.framework; sourceTree = "<absolute>"; };
		E181C525E21A16F2D4396CA7 /* moc_application.cpp */ = {isa = PBXFileReference; lastKnownFileType = sourcecode.cpp.cpp; name = moc_application.cpp; path = GeneratedFiles/Debug/moc_application.cpp; sourceTree = "<absolute>"; };
		E466873F01ABA1E55E914489 /* dialogswidget.cpp */ = {isa = PBXFileReference; lastKnownFileType = sourcecode.cpp.cpp; name = dialogswidget.cpp; path = SourceFiles/dialogswidget.cpp; sourceTree = "<absolute>"; };
		E7B2F248E3F7970788F35BF5 /* Qt5PlatformSupport */ = {isa = PBXFileReference; lastKnownFileType = archive.ar; name = Qt5PlatformSupport; path = "$(QT_PATH)/lib/libQt5PlatformSupport$(QT_LIBRARY_SUFFIX).a"; sourceTree = "<absolute>"; };
		E908A6C86F93FA27DF70866C /* photocropbox.cpp */ = {isa = PBXFileReference; lastKnownFileType = sourcecode.cpp.cpp; name = photocropbox.cpp; path = SourceFiles/boxes/photocropbox.cpp; sourceTree = "<absolute>"; };
		EE03BC5CA4628A6D6BEB0122 /* qcorewlanbearer */ = {isa = PBXFileReference; lastKnownFileType = archive.ar; name = qcorewlanbearer; path = "$(QT_PATH)/plugins/bearer/libqcorewlanbearer$(QT_LIBRARY_SUFFIX).a"; sourceTree = "<absolute>"; };
		EF1AD6A66D0C28A6A15E2C30 /* introphone.h */ = {isa = PBXFileReference; lastKnownFileType = sourcecode.c.h; name = introphone.h; path = SourceFiles/intro/introphone.h; sourceTree = "<absolute>"; };
		F1A04BDB750C2AE652797B04 /* flatbutton.cpp */ = {isa = PBXFileReference; lastKnownFileType = sourcecode.cpp.cpp; name = flatbutton.cpp; path = SourceFiles/ui/flatbutton.cpp; sourceTree = "<absolute>"; };
		F2453BA07315EB9F34F1CD57 /* qtiff */ = {isa = PBXFileReference; lastKnownFileType = archive.ar; name = qtiff; path = "$(QT_PATH)/plugins/imageformats/libqtiff$(QT_LIBRARY_SUFFIX).a"; sourceTree = "<absolute>"; };
		F26998DF735BCE5F975508ED /* CoreWLAN.framework */ = {isa = PBXFileReference; lastKnownFileType = wrapper.framework; name = CoreWLAN.framework; path = /System/Library/Frameworks/CoreWLAN.framework; sourceTree = "<absolute>"; };
		F4EECA1187A744AEF5165243 /* pspecific_mac.cpp */ = {isa = PBXFileReference; lastKnownFileType = sourcecode.cpp.cpp; name = pspecific_mac.cpp; path = SourceFiles/pspecific_mac.cpp; sourceTree = "<absolute>"; };
		F80095A026AF9453E9C2B8BD /* settingswidget.h */ = {isa = PBXFileReference; lastKnownFileType = sourcecode.c.h; name = settingswidget.h; path = SourceFiles/settingswidget.h; sourceTree = "<absolute>"; };
		FB61F72601D91BF3AC730D20 /* rpc_sender.h */ = {isa = PBXFileReference; lastKnownFileType = sourcecode.c.h; name = rpc_sender.h; path = SourceFiles/mtproto/rpc_sender.h; sourceTree = "<absolute>"; };
		FCC237CA5AD60B9BA4447615 /* Foundation.framework */ = {isa = PBXFileReference; lastKnownFileType = wrapper.framework; name = Foundation.framework; path = /System/Library/Frameworks/Foundation.framework; sourceTree = "<absolute>"; };
		FE8FD20832B4C226E345CFBA /* mainwidget.h */ = {isa = PBXFileReference; lastKnownFileType = sourcecode.c.h; name = mainwidget.h; path = SourceFiles/mainwidget.h; sourceTree = "<absolute>"; };
		FEC58F9D8A0963E5A9D4BE6F /* moc_connectionbox.cpp */ = {isa = PBXFileReference; lastKnownFileType = sourcecode.cpp.cpp; name = moc_connectionbox.cpp; path = GeneratedFiles/Debug/moc_connectionbox.cpp; sourceTree = "<absolute>"; };
		FF5BDAB0076F3391B219EA52 /* SystemConfiguration.framework */ = {isa = PBXFileReference; lastKnownFileType = wrapper.framework; name = SystemConfiguration.framework; path = /System/Library/Frameworks/SystemConfiguration.framework; sourceTree = "<absolute>"; };
/* End PBXFileReference section */

/* Begin PBXFrameworksBuildPhase section */
		D1C883685E82D5676953459A /* Link Binary With Libraries */ = {
			isa = PBXFrameworksBuildPhase;
			buildActionMask = 2147483647;
			files = (
				077BA0141C621BC000B9123B /* Breakpad.framework in Link Binary With Libraries */,
				0785004D1CCA847400168DBB /* libqtfreetype.a in Link Binary With Libraries */,
				0752F8751C2C89F40026D0BC /* VideoToolbox.framework in Link Binary With Libraries */,
				0752F8731C2C89220026D0BC /* VideoDecodeAcceleration.framework in Link Binary With Libraries */,
				07CAACD81AEA64F00058E508 /* AudioUnit.framework in Link Binary With Libraries */,
				1BB705CDB741E2B7450201A5 /* Cocoa.framework in Link Binary With Libraries */,
				328FD74542F6E2C873EE4D4B /* ApplicationServices.framework in Link Binary With Libraries */,
				668DDDA0C55405E7FCFD6CA5 /* CoreServices.framework in Link Binary With Libraries */,
				F8B465CE34D8DF87AAE95913 /* CoreFoundation.framework in Link Binary With Libraries */,
				F26454630C80841CBDCFE1CA /* Foundation.framework in Link Binary With Libraries */,
				8771A8C96E9C391044035D99 /* OpenGL.framework in Link Binary With Libraries */,
				E45E51A644D5FC9F942ECE55 /* AGL.framework in Link Binary With Libraries */,
				15364689D2AB5A30E87A689F /* Security.framework in Link Binary With Libraries */,
				D4639595C3BCF2A39D88DF6E /* SystemConfiguration.framework in Link Binary With Libraries */,
				F8ED42CF8679BF83227DAFC4 /* Carbon.framework in Link Binary With Libraries */,
				4EB68D0C8182BCE33529C421 /* AudioToolbox.framework in Link Binary With Libraries */,
				35A1A39F8EAB37889EB3D397 /* CoreAudio.framework in Link Binary With Libraries */,
				B460F624007324313696BE86 /* QuartzCore.framework in Link Binary With Libraries */,
				CCA737EE379CDB10CC9A0F23 /* AVFoundation.framework in Link Binary With Libraries */,
				B78304F135DEF1F7A68393A6 /* CoreMedia.framework in Link Binary With Libraries */,
				F2A75ACAC9DF6A3F4E5711E7 /* AppKit.framework in Link Binary With Libraries */,
				D0EECF370C58DDCACBC71BAD /* CoreWLAN.framework in Link Binary With Libraries */,
				8883FF366F2623E89D90A9E6 /* qgenericbearer in Link Binary With Libraries */,
				5058CB9D7BFFCE9F404A3700 /* Qt5Network in Link Binary With Libraries */,
				D1FA8AF31837B51C762A9D4D /* qcocoa in Link Binary With Libraries */,
				8D267F2E4776F0ECA2F49DC8 /* IOKit.framework in Link Binary With Libraries */,
				1A681B886F50EE30FBE62B4B /* Qt5PrintSupport in Link Binary With Libraries */,
				D22929A2B8C5281567FCACDC /* Qt5PlatformSupport in Link Binary With Libraries */,
				BE6AB9DF1C4880624131C669 /* Qt5Widgets in Link Binary With Libraries */,
				A9563D9C9FD0D76FAAF1CA96 /* qdds in Link Binary With Libraries */,
				7CA5405B8503BFFC60932D2B /* qicns in Link Binary With Libraries */,
				496FD9CEEB508016AFB9F928 /* qico in Link Binary With Libraries */,
				7F76437B577F737145996DC3 /* qtga in Link Binary With Libraries */,
				C06DDE378A7AC1FA9E6FF69A /* qtiff in Link Binary With Libraries */,
				A3F8F2284013928A02AE5C38 /* qwbmp in Link Binary With Libraries */,
				F4D3747C3A03B25EDC9057BB /* qwebp in Link Binary With Libraries */,
				9F33AC0693BC81B27D8F518D /* Qt5Gui in Link Binary With Libraries */,
				8D33FE22B9BBADC7FA46C15B /* qtharfbuzzng in Link Binary With Libraries */,
				07D7954A1B5544B200DE9598 /* qtpcre in Link Binary With Libraries */,
				B9ADD90C014EA3FBE351DF03 /* Qt5Core in Link Binary With Libraries */,
			);
			name = "Link Binary With Libraries";
			runOnlyForDeploymentPostprocessing = 0;
		};
/* End PBXFrameworksBuildPhase section */

/* Begin PBXGroup section */
		0702E99F1CB8D290007A7495 /* serialize */ = {
			isa = PBXGroup;
			children = (
				0702E9A11CB8D2A8007A7495 /* serialize_common.cpp */,
				0702E9A21CB8D2A8007A7495 /* serialize_common.h */,
				0702E9A31CB8D2A8007A7495 /* serialize_document.cpp */,
				0702E9A41CB8D2A8007A7495 /* serialize_document.h */,
			);
			name = serialize;
			sourceTree = "<group>";
		};
		07084685195445A600B5AE3A /* Products */ = {
			isa = PBXGroup;
			children = (
				07084689195445A700B5AE3A /* Updater */,
			);
			name = Products;
			sourceTree = "<group>";
		};
		071AD8691C5E8504008C9E90 /* ThirdParty */ = {
			isa = PBXGroup;
			children = (
				071AD86A1C5E8522008C9E90 /* minizip */,
			);
			name = ThirdParty;
			sourceTree = "<group>";
		};
		071AD86A1C5E8522008C9E90 /* minizip */ = {
			isa = PBXGroup;
			children = (
				071AD86B1C5E8536008C9E90 /* crypt.h */,
				071AD86C1C5E8536008C9E90 /* ioapi.h */,
				071AD8F71C5E99D6008C9E90 /* ioapi.c */,
				071AD86E1C5E8536008C9E90 /* zip.h */,
				071AD8D11C5E8E6D008C9E90 /* zip.c */,
			);
			name = minizip;
			sourceTree = "<group>";
		};
		0747FE4F1CC62AE400096FC3 /* codegen */ = {
			isa = PBXGroup;
			children = (
				0747FF271CC63E9900096FC3 /* codegen_numbers.xcodeproj */,
				0747FF1B1CC63E7E00096FC3 /* codegen_style.xcodeproj */,
			);
			name = codegen;
			sourceTree = "<group>";
		};
		0747FF1C1CC63E7E00096FC3 /* Products */ = {
			isa = PBXGroup;
			children = (
				0747FF201CC63E7E00096FC3 /* codegen_style */,
			);
			name = Products;
			sourceTree = "<group>";
		};
		0747FF281CC63E9900096FC3 /* Products */ = {
			isa = PBXGroup;
			children = (
				0747FF2C1CC63E9900096FC3 /* codegen_numbers */,
			);
			name = Products;
			sourceTree = "<group>";
		};
		0747FF791CC6434300096FC3 /* styles */ = {
			isa = PBXGroup;
			children = (
				0747FF7C1CC6435100096FC3 /* style_basic.cpp */,
				0747FF7D1CC6435100096FC3 /* style_basic.h */,
				0747FF7A1CC6435100096FC3 /* style_basic_types.cpp */,
				0747FF7B1CC6435100096FC3 /* style_basic_types.h */,
				078500381CC94D9600168DBB /* style_overview.cpp */,
				078500391CC94D9600168DBB /* style_overview.h */,
			);
			name = styles;
			sourceTree = "<group>";
		};
		074968CB1A44D0B800394F46 /* langs */ = {
			isa = PBXGroup;
			children = (
				07080BCB1A4357F300741A51 /* lang.strings */,
				07A190511A723E0A004287AE /* lang_ko.strings */,
				072E117A1A56EB9400A87ACC /* lang_pt_BR.strings */,
				078DD0241A48DD9E00DD14CC /* lang_de.strings */,
				078DD0251A48DD9E00DD14CC /* lang_nl.strings */,
				075F99A91A45EEF200915C72 /* lang_es.strings */,
				074968CC1A44D13400394F46 /* lang_it.strings */,
			);
			name = langs;
			sourceTree = "<group>";
		};
		076B1C471CBFBEB4002C0BC2 /* text */ = {
			isa = PBXGroup;
			children = (
				076B1C491CBFBF59002C0BC2 /* text_block.cpp */,
				076B1C4A1CBFBF59002C0BC2 /* text_block.h */,
				076B1C4B1CBFBF59002C0BC2 /* text_entity.cpp */,
				076B1C4C1CBFBF59002C0BC2 /* text_entity.h */,
				135FD3715BFDC50AD7B00E04 /* text.cpp */,
				6E8FD0ED1B60D43929944CD2 /* text.h */,
			);
			name = text;
			sourceTree = "<group>";
		};
		076B1C4F1CBFC6DC002C0BC2 /* core */ = {
			isa = PBXGroup;
			children = (
				7D075A915E8739C1B6BC5F43 /* basic_types.cpp */,
				1DC02F674A7192FF8BE391A7 /* basic_types.h */,
				076B1C501CBFC6F2002C0BC2 /* click_handler_types.cpp */,
				076B1C511CBFC6F2002C0BC2 /* click_handler_types.h */,
				076B1C521CBFC6F2002C0BC2 /* click_handler.cpp */,
				076B1C531CBFC6F2002C0BC2 /* click_handler.h */,
				07D518D41CD0E27600F5FF59 /* version.h */,
			);
			name = core;
			sourceTree = "<group>";
		};
		076B1C561CBFC8C9002C0BC2 /* history */ = {
			isa = PBXGroup;
			children = (
				076C51D21CE205120038F22A /* field_autocomplete.cpp */,
				076C51D31CE205120038F22A /* field_autocomplete.h */,
				076B1C571CBFC8D9002C0BC2 /* history_common.h */,
			);
			name = history;
			sourceTree = "<group>";
		};
		076B1C581CBFC8DF002C0BC2 /* window */ = {
			isa = PBXGroup;
			children = (
				076B1C591CBFC8F1002C0BC2 /* top_bar_widget.cpp */,
				076B1C5A1CBFC8F1002C0BC2 /* top_bar_widget.h */,
			);
			name = window;
			sourceTree = "<group>";
		};
		076B1C5C1CBFC97D002C0BC2 /* overview */ = {
			isa = PBXGroup;
			children = (
				076B1C5D1CBFC98F002C0BC2 /* overview_layout.cpp */,
				076B1C5E1CBFC98F002C0BC2 /* overview_layout.h */,
			);
			name = overview;
			sourceTree = "<group>";
		};
		076B1C611CBFCC0F002C0BC2 /* Resources */ = {
			isa = PBXGroup;
			children = (
				074968CB1A44D0B800394F46 /* langs */,
				0747FF811CC644FF00096FC3 /* numbers.txt */,
				07AF95F71AFD03C80060B057 /* telegram_emojis.qrc */,
				07AF95F81AFD03C80060B057 /* telegram_mac.qrc */,
				1292B92B4848460640F6A391 /* telegram.qrc */,
				07C3AF24194335ED0016CFF1 /* Images.xcassets */,
				07D7EABC1A597DD000838BA2 /* Localizable.strings */,
			);
			name = Resources;
			sourceTree = "<group>";
		};
		0785002B1CC94CF500168DBB /* style */ = {
			isa = PBXGroup;
			children = (
				420A06A32B66D250142B4B6D /* style_core.cpp */,
				0FC38EE7F29EF895925A2C49 /* style_core.h */,
				0785002C1CC94D1900168DBB /* style_core_color.cpp */,
				0785002D1CC94D1900168DBB /* style_core_color.h */,
				0785002E1CC94D1900168DBB /* style_core_font.cpp */,
				0785002F1CC94D1900168DBB /* style_core_font.h */,
				078500301CC94D1900168DBB /* style_core_icon.cpp */,
				078500311CC94D1900168DBB /* style_core_icon.h */,
				078500321CC94D1900168DBB /* style_core_types.cpp */,
				078500331CC94D1900168DBB /* style_core_types.h */,
			);
			name = style;
			sourceTree = "<group>";
		};
		07B816FF1CB9A219006F7869 /* dialogs */ = {
			isa = PBXGroup;
			children = (
				07B817011CB9A235006F7869 /* dialogs_common.h */,
				07B817021CB9A235006F7869 /* dialogs_indexed_list.cpp */,
				07B817031CB9A235006F7869 /* dialogs_indexed_list.h */,
				07B817041CB9A235006F7869 /* dialogs_layout.cpp */,
				07B817051CB9A235006F7869 /* dialogs_layout.h */,
				07B817061CB9A235006F7869 /* dialogs_list.cpp */,
				07B817071CB9A235006F7869 /* dialogs_list.h */,
				07B817081CB9A235006F7869 /* dialogs_row.h */,
			);
			name = dialogs;
			sourceTree = "<group>";
		};
		07C8FDF81CB66D80007A8702 /* inline_bots */ = {
			isa = PBXGroup;
			children = (
				07C8FDF91CB66D97007A8702 /* inline_bot_layout_internal.cpp */,
				07C8FDFA1CB66D97007A8702 /* inline_bot_layout_internal.h */,
				07C8FDFB1CB66D97007A8702 /* inline_bot_layout_item.cpp */,
				07C8FDFC1CB66D97007A8702 /* inline_bot_layout_item.h */,
				07C8FDFD1CB66D97007A8702 /* inline_bot_result.cpp */,
				07C8FDFE1CB66D97007A8702 /* inline_bot_result.h */,
				07C8FDFF1CB66D97007A8702 /* inline_bot_send_data.cpp */,
				07C8FE001CB66D97007A8702 /* inline_bot_send_data.h */,
			);
			name = inline_bots;
			sourceTree = "<group>";
		};
		07C8FE071CB80884007A8702 /* toast */ = {
			isa = PBXGroup;
			children = (
				07C8FE081CB80890007A8702 /* toast_manager.cpp */,
				07C8FE091CB80890007A8702 /* toast_manager.h */,
				07C8FE0A1CB80890007A8702 /* toast_widget.cpp */,
				07C8FE0B1CB80890007A8702 /* toast_widget.h */,
				07C8FE0C1CB80890007A8702 /* toast.cpp */,
				07C8FE0D1CB80890007A8702 /* toast.h */,
			);
			name = toast;
			sourceTree = "<group>";
		};
		07E373901CBBBFDE00934F77 /* buttons */ = {
			isa = PBXGroup;
			children = (
				07E373921CBBC11000934F77 /* peer_avatar_button.cpp */,
				07E373931CBBC11000934F77 /* peer_avatar_button.h */,
			);
			name = buttons;
			sourceTree = "<group>";
		};
		1A6AA22F4A758C4B5F5138FB /* mtproto */ = {
			isa = PBXGroup;
			children = (
				07129D691C16D230002DC495 /* auth_key.cpp */,
				748F1BCCBEEB3675768960FB /* auth_key.h */,
				B8D9AFA42E8633154A9817A2 /* connection.cpp */,
				963123025C466CB8DD9CF4AF /* connection.h */,
				077A4AEC1CA41C38002188D2 /* connection_abstract.cpp */,
				077A4AED1CA41C38002188D2 /* connection_abstract.h */,
				077A4AEE1CA41C38002188D2 /* connection_auto.cpp */,
				077A4AEF1CA41C38002188D2 /* connection_auto.h */,
				077A4AF01CA41C38002188D2 /* connection_http.cpp */,
				077A4AF11CA41C38002188D2 /* connection_http.h */,
				077A4AF21CA41C38002188D2 /* connection_tcp.cpp */,
				077A4AF31CA41C38002188D2 /* connection_tcp.h */,
				07D8509219F5C97E00623D75 /* core_types.cpp */,
				27E7471A4EC90E84353AA16F /* core_types.h */,
				315C7FACB4A9E18AA95486CA /* dcenter.cpp */,
				B3D42654F18B1FE49512C404 /* dcenter.h */,
				6D50D70712776D7ED3B00E5C /* facade.cpp */,
				8880067F9BFD46108777E134 /* facade.h */,
				01D6341DC31FE5997F7BB159 /* file_download.cpp */,
				96ACDDE3DCB798B97F9EA2F4 /* file_download.h */,
				89F92B278CA31C393E245056 /* rpc_sender.cpp */,
				FB61F72601D91BF3AC730D20 /* rpc_sender.h */,
				077A4AF51CA41C38002188D2 /* rsa_public_key.cpp */,
				A3622760CEC6D6827A25E710 /* rsa_public_key.h */,
				07D8509319F5C97E00623D75 /* scheme_auto.cpp */,
				7DBFC0B5EAF874BA10E3D603 /* scheme_auto.h */,
				0FBED3C6654EA3753EB39831 /* session.cpp */,
				4D1099F2D3696E8A0E17D37D /* session.h */,
				077A4AF41CA41C38002188D2 /* generate.py */,
				077A4AF61CA41C38002188D2 /* scheme.tl */,
			);
			name = mtproto;
			sourceTree = "<Group>";
		};
		25B08E2869634E9BCBA333A2 /* GeneratedFiles */ = {
			isa = PBXGroup;
			children = (
				0747FF791CC6434300096FC3 /* styles */,
				801973D3334D0FCA849CF485 /* Debug */,
				07080BCD1A43588C00741A51 /* lang_auto.cpp */,
				07080BCE1A43588C00741A51 /* lang_auto.h */,
				0747FF831CC6458B00096FC3 /* numbers.cpp */,
				0747FF841CC6458B00096FC3 /* numbers.h */,
				07AF95F21AFD03B90060B057 /* qrc_telegram_emojis.cpp */,
				07AF95F31AFD03B90060B057 /* qrc_telegram_mac.cpp */,
				D6FF6676816C4E374D374060 /* qrc_telegram.cpp */,
			);
			name = GeneratedFiles;
			sourceTree = "<Group>";
		};
		579DA7AEF5751DF4988869A0 /* ui */ = {
			isa = PBXGroup;
			children = (
				07E373901CBBBFDE00934F77 /* buttons */,
				0785002B1CC94CF500168DBB /* style */,
				076B1C471CBFBEB4002C0BC2 /* text */,
				07C8FE071CB80884007A8702 /* toast */,
				D3FE9C29B6A61D7C3C4B731B /* animation.cpp */,
				85FABD67716E36CD8B3CA4FA /* animation.h */,
				08A7682548FB7E671FF03822 /* boxshadow.cpp */,
				BDAB6725B830DEE896DC0F55 /* boxshadow.h */,
				4D55B83DFDFE3D492CDBD27A /* button.cpp */,
				4604687EBA85611C9E8A9CDF /* button.h */,
				074FCB8C19D36851004C6EB2 /* popupmenu.cpp */,
				074FCB8D19D36851004C6EB2 /* popupmenu.h */,
				3E329D4547CC23585307FA32 /* countryinput.cpp */,
				6868ADA9E9A9801B2BA92B97 /* countryinput.h */,
				B3062303CE8F4EB9325CB3DC /* emoji_config.cpp */,
				19618554524B8D928F13940D /* emoji_config.h */,
				DE4C0E3685DDAE58F9397B13 /* filedialog.cpp */,
				9BD0BE66E93ACE27D00D6D75 /* filedialog.h */,
				F1A04BDB750C2AE652797B04 /* flatbutton.cpp */,
				36F718DC72345A84987DB0F6 /* flatbutton.h */,
				AF4585F593B1C9D0D4FD061C /* flatcheckbox.cpp */,
				5059175BDCEC77B7246DE1B9 /* flatcheckbox.h */,
				9AB1479D7D63386FD2046620 /* flatinput.cpp */,
				4E4D06EC4D2C82C7D6E079A2 /* flatinput.h */,
				763ED3C6815ED6C89E352652 /* flatlabel.cpp */,
				34E1DF19219C52D7DB20224A /* flatlabel.h */,
				5C7FD422BBEDA858D7237AE9 /* flattextarea.cpp */,
				59E514973BA9BF6599252DDC /* flattextarea.h */,
				6A510365F9F6367ECB0DB065 /* images.cpp */,
				0F8FFD87AEBAC448568570DC /* images.h */,
				6E1859D714E4471E053D90C9 /* scrollarea.cpp */,
				83A36F229E897566E011B79E /* scrollarea.h */,
				BB1602EA641643DE565005B1 /* twidget.cpp */,
				507CCEEC4CBA3E3BD6EEDED1 /* twidget.h */,
			);
			name = ui;
			sourceTree = "<Group>";
		};
		5E35A03E5F2C51353EBCBF00 /* intro */ = {
			isa = PBXGroup;
			children = (
				0771C4C94B623FC34BF62983 /* introwidget.cpp */,
				A0090709DE1B155085362C36 /* introcode.cpp */,
				61C679D8B4B332026BD34200 /* introphone.cpp */,
				07DB674F1AD07CB800A51329 /* intropwdcheck.cpp */,
				A9FF4818C6775109B3DBFA18 /* introsignup.cpp */,
				C34459FA465B57DF4DB80D12 /* introstart.cpp */,
				152B8D1BCECEB7B0C77E073C /* introwidget.h */,
				098EA7CE256AAFAE4A17EB77 /* introcode.h */,
				EF1AD6A66D0C28A6A15E2C30 /* introphone.h */,
				07DB67501AD07CB800A51329 /* intropwdcheck.h */,
				DC23E0B79FF53F35BA8F76A1 /* introsignup.h */,
				AD90723EF02EAD016FD49CC9 /* introstart.h */,
			);
			name = intro;
			sourceTree = "<Group>";
		};
		73F2E45FDEB381A085D37A49 /* SourceFiles */ = {
			isa = PBXGroup;
			children = (
				ADC8DBF4C6F26E14C77F68B4 /* boxes */,
				076B1C4F1CBFC6DC002C0BC2 /* core */,
				07B816FF1CB9A219006F7869 /* dialogs */,
				076B1C561CBFC8C9002C0BC2 /* history */,
				07C8FDF81CB66D80007A8702 /* inline_bots */,
				5E35A03E5F2C51353EBCBF00 /* intro */,
				1A6AA22F4A758C4B5F5138FB /* mtproto */,
				076B1C5C1CBFC97D002C0BC2 /* overview */,
				0702E99F1CB8D290007A7495 /* serialize */,
				579DA7AEF5751DF4988869A0 /* ui */,
				076B1C581CBFC8DF002C0BC2 /* window */,
				0764D5581ABAD6F900FBFEED /* apiwrap.cpp */,
				0764D5591ABAD6F900FBFEED /* apiwrap.h */,
				06E379415713F34B83F99C35 /* app.cpp */,
				C19DF71B273A4843553518F2 /* app.h */,
				C20F9DD8C7B031B8E20D5653 /* application.cpp */,
				09FD01F2BD652EB838A296D8 /* application.h */,
				07D7034919B8755A00C4EED2 /* audio.cpp */,
				07D7034A19B8755A00C4EED2 /* audio.h */,
				07C7596D1B1F7E0000662169 /* autoupdater.cpp */,
				07C7596E1B1F7E0000662169 /* autoupdater.h */,
				206B4F5CBD5354BCE19FF32F /* countries.h */,
				E466873F01ABA1E55E914489 /* dialogswidget.cpp */,
				55B4A93DD455EED91C899A8E /* dialogswidget.h */,
				710C982FC773400941B3AFBC /* dropdown.cpp */,
				1A4C47331E186344291B8178 /* dropdown.h */,
				07129D6C1C16D245002DC495 /* facades.cpp */,
				07129D6D1C16D245002DC495 /* facades.h */,
				9B36BB8C5B8CA7B07F3F35F0 /* fileuploader.cpp */,
				8A9D926C08392F7A9BC83B0C /* fileuploader.h */,
				26B83A58EE268598E703875D /* history.cpp */,
				CF1690B68F3B278E78823DB9 /* history.h */,
				A83D2C19F756D3371E5999A8 /* historywidget.cpp */,
				C63C6D083EBEB13A60256DF3 /* historywidget.h */,
				07080BD01A436A5000741A51 /* lang.cpp */,
				07080BD11A436A5000741A51 /* lang.h */,
				AF5776B0652744978B7DF6D3 /* langloaderplain.cpp */,
				25CA12A22B83B0B038C5B5DE /* langloaderplain.h */,
				5A9B4C6C59856143F3D0DE53 /* layerwidget.cpp */,
				6C86B6E6AB1857B735B720D6 /* layerwidget.h */,
				0752F86E1C2C84470026D0BC /* layout.cpp */,
				0752F86F1C2C84470026D0BC /* layout.h */,
				5A7F88F9C7F08D3DDE6EEF6B /* localimageloader.cpp */,
				AD0C395D671BC024083A5FC7 /* localimageloader.h */,
				07BE850D1A2093C9008ACB9F /* localstorage.cpp */,
				07BE850E1A2093C9008ACB9F /* localstorage.h */,
				974DB34EEB8F83B91614C0B0 /* logs.cpp */,
				0CAA815FFFEDCD84808E11F5 /* logs.h */,
				5271C394C1E7646D117CE67E /* main.cpp */,
				047DAFB0A7DE92C63033A43C /* mainwidget.cpp */,
				FE8FD20832B4C226E345CFBA /* mainwidget.h */,
				07A69330199277BA0099CB9F /* mediaview.cpp */,
				07A69331199277BA0099CB9F /* mediaview.h */,
				0732E4A7199E262300D50FE7 /* overviewwidget.cpp */,
				0732E4A8199E262300D50FE7 /* overviewwidget.h */,
				07DE929F1AA4923200A18F6F /* passcodewidget.cpp */,
				07DE92A21AA4924400A18F6F /* passcodewidget.h */,
				07B604301B46A0EC00CA29FE /* playerwidget.cpp */,
				07B604311B46A0EC00CA29FE /* playerwidget.h */,
				CF32DF59C7823E4F3397EF3C /* profilewidget.cpp */,
				220B97F8F62C720E6059A64B /* profilewidget.h */,
				83728F60A64483E0AA933D76 /* pspecific.h */,
				F4EECA1187A744AEF5165243 /* pspecific_mac.cpp */,
				CE0D5EFE401BF9815FACE579 /* pspecific_mac.h */,
				73737DC91E390C4AB18FB595 /* pspecific_mac_p.mm */,
				07C3AF27194336B90016CFF1 /* pspecific_mac_p.h */,
				8A28F7789408AA839F48A5F2 /* settings.cpp */,
				2EA58EF6CDF368B0132BAEB9 /* settings.h */,
				8CCCACE96535180FEB557712 /* settingswidget.cpp */,
				F80095A026AF9453E9C2B8BD /* settingswidget.h */,
				075FEBEA1C82336D0003ECA3 /* shortcuts.cpp */,
				075FEBEB1C82336D0003ECA3 /* shortcuts.h */,
				5A5431331A13AA7B07414240 /* stdafx.cpp */,
				6011DDB120E1B2D4803E129A /* stdafx.h */,
				07DB67451AD07C4F00A51329 /* structs.cpp */,
				07DB67461AD07C4F00A51329 /* structs.h */,
				6B90F69947805586A6FAE80E /* sysbuttons.cpp */,
				3BE70E2A82DC2BF402165ED5 /* sysbuttons.h */,
				2BB2A1BB8DB0993F78F4E3C7 /* title.cpp */,
				4D504A849F15EB58E53A4E5F /* title.h */,
				CA56ACFB53D87637192CC9B2 /* mainwindow.cpp */,
				301BB513F2F5D447B3BF22DF /* mainwindow.h */,
				24F7D3E789E91B10E422C116 /* config.h */,
			);
			name = SourceFiles;
			sourceTree = "<Group>";
		};
		74B182DB50CB5611B5C1C297 /* Version */ = {
			isa = PBXGroup;
			children = (
				36BDA5D01BED543A92886669 /* Telegram.pro */,
			);
			name = Version;
			sourceTree = "<Group>";
		};
		801973D3334D0FCA849CF485 /* Debug */ = {
			isa = PBXGroup;
			children = (
				076C51D61CE2069F0038F22A /* moc_field_autocomplete.cpp */,
				076B1C621CBFCC53002C0BC2 /* moc_top_bar_widget.cpp */,
				07C8FE111CB80915007A8702 /* moc_toast_manager.cpp */,
				077A4AFF1CA41EE2002188D2 /* moc_connection_abstract.cpp */,
				077A4B001CA41EE2002188D2 /* moc_connection_auto.cpp */,
				077A4B011CA41EE2002188D2 /* moc_connection_http.cpp */,
				077A4B021CA41EE2002188D2 /* moc_connection_tcp.cpp */,
				07B604341B46A20900CA29FE /* moc_playerwidget.cpp */,
				07C759711B1F7E2800662169 /* moc_autoupdater.cpp */,
				0710CA041B0B9404001B4272 /* moc_stickersetbox.cpp */,
				0755AEDA1AD12A80004D738A /* moc_abstractbox.cpp */,
				0755AEDB1AD12A80004D738A /* moc_intropwdcheck.cpp */,
				0755AEDC1AD12A80004D738A /* moc_sessionsbox.cpp */,
				0764D55C1ABAD71B00FBFEED /* moc_apiwrap.cpp */,
				07DE92AB1AA4928B00A18F6F /* moc_passcodebox.cpp */,
				07DE92AC1AA4928B00A18F6F /* moc_passcodewidget.cpp */,
				07DE92A91AA4928200A18F6F /* moc_autolockbox.cpp */,
				078A2FC91A811C5900CCC7A0 /* moc_backgroundbox.cpp */,
				074968D11A44D1DF00394F46 /* moc_languagebox.cpp */,
				07BE85111A20961F008ACB9F /* moc_localstorage.cpp */,
				07539B1C1A1416AF00083EFC /* moc_history.cpp */,
				074756181A1372C600CA07F7 /* moc_basic_types.cpp */,
				07D8510719F8340A00623D75 /* moc_usernamebox.cpp */,
				074FCB9019D36E60004C6EB2 /* moc_popupmenu.cpp */,
				07D703BA19B88FB900C4EED2 /* moc_audio.cpp */,
				0732E4AB199E268A00D50FE7 /* moc_overviewwidget.cpp */,
				E181C525E21A16F2D4396CA7 /* moc_application.cpp */,
				3B3ED09AB00290D78CF1181B /* moc_dialogswidget.cpp */,
				AC9B5F6FB4B984C8D76F7AE2 /* moc_dropdown.cpp */,
				3D54A9F3266BB8739520E3FB /* moc_fileuploader.cpp */,
				2C99425D7670941EAF07B453 /* moc_historywidget.cpp */,
				1FE45A67215BEA2434F588E8 /* moc_layerwidget.cpp */,
				07A6933419927B160099CB9F /* moc_mediaview.cpp */,
				48003469151B9DDE82E851FB /* moc_profilewidget.cpp */,
				1D7899ACAA9F973CADFA34C1 /* moc_localimageloader.cpp */,
				3A220FD1AE5AD9FE3DC073A4 /* moc_mainwidget.cpp */,
				93AFE74928551FC3D7E8390B /* moc_settingswidget.cpp */,
				B88236FC554B694F618D848C /* moc_sysbuttons.cpp */,
				1080B6D395843B8F76A2E45E /* moc_title.cpp */,
				6B46A0EE3C3B9D3B5A24946E /* moc_mainwindow.cpp */,
				924D4939FD169BB4B8AEB1C9 /* moc_facade.cpp */,
				B714EA71A09A832FAA846A0A /* moc_connection.cpp */,
				2C540BAEABD7F9B5FA11008E /* moc_dcenter.cpp */,
				5591A965D1DC024FBDB40151 /* moc_file_download.cpp */,
				63AF8520023B4EA40306CB03 /* moc_session.cpp */,
				A1479F94376F9732B57C69DB /* moc_animation.cpp */,
				46292F489228B60010794CE4 /* moc_button.cpp */,
				9D9F4744B2F9FF22569D4535 /* moc_countryinput.cpp */,
				C9FFCCE4FCB845744636795F /* moc_flatbutton.cpp */,
				58E05D0B8B104D83F43F9859 /* moc_flatcheckbox.cpp */,
				1E5EEB5782B6357057356F9E /* moc_flatinput.cpp */,
				2181F5E34DE0A4B2F811E2E2 /* moc_flatlabel.cpp */,
				D12A6BD8EE80B8B308E481AD /* moc_flattextarea.cpp */,
				8918F4B71ED5FC138AFD3F70 /* moc_scrollarea.cpp */,
				55A654A2EE8554FF062742B8 /* moc_twidget.cpp */,
				9A69B711DE4B9C89BA803750 /* moc_aboutbox.cpp */,
				81780025807318AEA3B8A6FF /* moc_addcontactbox.cpp */,
				CE7FFE194127BD789A2C877A /* moc_confirmbox.cpp */,
				FEC58F9D8A0963E5A9D4BE6F /* moc_connectionbox.cpp */,
				26083D8E535AFF927591E1A5 /* moc_contactsbox.cpp */,
				6532A0DC7EFE446967682E83 /* moc_downloadpathbox.cpp */,
				0C0DC15EB416789673526AA5 /* moc_emojibox.cpp */,
				AF61D864B8C444ADD4E1B391 /* moc_photocropbox.cpp */,
				9E0704DE8650D7952DC6B7AE /* moc_photosendbox.cpp */,
				A37C7E516201B0264A4CDA38 /* moc_introwidget.cpp */,
				8B98A212C068D6CC7CE73CAA /* moc_introcode.cpp */,
				1B4A65B84270FF2FED008EB6 /* moc_introphone.cpp */,
				58A7114F60E7D09E73283983 /* moc_introsignup.cpp */,
				74772222DA764BE4623EAC5D /* moc_pspecific_mac.cpp */,
			);
			name = Debug;
			sourceTree = "<Group>";
		};
		ADC8DBF4C6F26E14C77F68B4 /* boxes */ = {
			isa = PBXGroup;
			children = (
				C194EDD00F76216057D48A5C /* aboutbox.cpp */,
				07DB67491AD07C9200A51329 /* abstractbox.cpp */,
				7CA6945B22800A0F30B75DA5 /* addcontactbox.cpp */,
				07DE92A31AA4925B00A18F6F /* autolockbox.cpp */,
				078A2FCB1A811CA600CCC7A0 /* backgroundbox.cpp */,
				6610564B876E47D289A596DB /* confirmbox.cpp */,
				51355181C0E6689B0B764543 /* connectionbox.cpp */,
				8C800AAC9549E6E9E7046BED /* contactsbox.cpp */,
				8DF456E9A416E4C3C2D6946C /* downloadpathbox.cpp */,
				0ECF1EB9BF3786A16731F685 /* emojibox.cpp */,
				074968CE1A44D14C00394F46 /* languagebox.cpp */,
				07DE92A51AA4925B00A18F6F /* passcodebox.cpp */,
				E908A6C86F93FA27DF70866C /* photocropbox.cpp */,
				D1C9C77F1318F5A55C9BF289 /* photosendbox.cpp */,
				07DB674B1AD07C9200A51329 /* sessionsbox.cpp */,
				0710C9FC1B0B9376001B4272 /* stickersetbox.cpp */,
				07D8509719F8320900623D75 /* usernamebox.cpp */,
				143405635D04698F421A12EA /* aboutbox.h */,
				07DB674A1AD07C9200A51329 /* abstractbox.h */,
				7CDE9D7CB2C729BC3612372B /* addcontactbox.h */,
				07DE92A41AA4925B00A18F6F /* autolockbox.h */,
				078A2FCC1A811CA600CCC7A0 /* backgroundbox.h */,
				1DEFC0760BB9340529F582F7 /* confirmbox.h */,
				8EB83A4D34226609E79A613A /* connectionbox.h */,
				120EBCD9A37DB9A36BFE58C0 /* contactsbox.h */,
				B97D4DB97FE881648644211A /* downloadpathbox.h */,
				032C1BF3E727B450A4851D48 /* emojibox.h */,
				074968CF1A44D14C00394F46 /* languagebox.h */,
				07DE92A61AA4925B00A18F6F /* passcodebox.h */,
				14437BFDCD58FF1742EF1B35 /* photocropbox.h */,
				0BDE09020E45EFA57DCB2E25 /* photosendbox.h */,
				07DB674C1AD07C9200A51329 /* sessionsbox.h */,
				0710C9FD1B0B9376001B4272 /* stickersetbox.h */,
				07D8509819F8320900623D75 /* usernamebox.h */,
			);
			name = boxes;
			sourceTree = "<Group>";
		};
		AF39DD055C3EF8226FBE929D /* Frameworks */ = {
			isa = PBXGroup;
			children = (
				077BA0131C621BC000B9123B /* Breakpad.framework */,
				071AD90B1C5EA37D008C9E90 /* Breakpad.framework */,
				071AD9091C5EA2A5008C9E90 /* Breakpad.framework */,
				0785004C1CCA847400168DBB /* libqtfreetype.a */,
				0752F8741C2C89F40026D0BC /* VideoToolbox.framework */,
				0752F8721C2C89220026D0BC /* VideoDecodeAcceleration.framework */,
				07CAACD71AEA64F00058E508 /* AudioUnit.framework */,
				07055CC3194EE85B0008DEF6 /* libcrypto.a */,
				07D795491B5544B200DE9598 /* qtpcre */,
				AEA456A2F75ED9F5CDA7BCBE /* Cocoa.framework */,
				4AF15B5A0A43EB62D6DAF211 /* libexif.a */,
				DFD7912080BC557230093752 /* ApplicationServices.framework */,
				9742F24EE18EA44D52824F1E /* CoreServices.framework */,
				4D765E1B1EA6C757220C63E7 /* CoreFoundation.framework */,
				FCC237CA5AD60B9BA4447615 /* Foundation.framework */,
				D4B32C2222F82AC56BADEB21 /* OpenGL.framework */,
				8D9815BDB5BD9F90D2BC05C5 /* AGL.framework */,
				205259EEEE2BADA5E64741E3 /* Security.framework */,
				FF5BDAB0076F3391B219EA52 /* SystemConfiguration.framework */,
				9DFF62A901D70814B8A323D4 /* Carbon.framework */,
				3C44131FDCFEF4396B9EA2BA /* AudioToolbox.framework */,
				BEF9DFDA6822604126A7E233 /* CoreAudio.framework */,
				7EC00404ACD5AB0E97726B0E /* QuartzCore.framework */,
				21F907AB8D19BD779147A085 /* AVFoundation.framework */,
				547CCADBD1CC5050167EF948 /* CoreMedia.framework */,
				723F90793B2C195E2CCB2233 /* AppKit.framework */,
				186D09F4CB713AD4B8BDD260 /* AudioUnit.framework */,
				AA5379CB06E908AC80BE7B82 /* Qt5OpenGL */,
				3BBB805F6180E363BF89151A /* qtaudio_coreaudio */,
				A7782E2B07CB2D1D14F431B0 /* qtaccessiblewidgets */,
				EE03BC5CA4628A6D6BEB0122 /* qcorewlanbearer */,
				F26998DF735BCE5F975508ED /* CoreWLAN.framework */,
				9A55B8F7C143D66AD9EAE304 /* qgenericbearer */,
				6700DD555BF1C0FC338FB959 /* Qt5Network */,
				D53D8E6A188E05078A114294 /* qcocoa */,
				A1A67BEAA744704B29168D39 /* IOKit.framework */,
				DBF506D10449BFABD45B82DA /* Qt5PrintSupport */,
				E7B2F248E3F7970788F35BF5 /* Qt5PlatformSupport */,
				4689C06178B60B84E7F3A3B7 /* Qt5Widgets */,
				D3D1BE0BEA3AEE0551AD39AC /* qdds */,
				31120EDB269DFF13E1D49847 /* qicns */,
				8F500B5166907B6D9A7C3E3D /* qico */,
				DCEFD9167C239650120B0145 /* qtga */,
				F2453BA07315EB9F34F1CD57 /* qtiff */,
				8CF51323544B886B8F4A2232 /* qwbmp */,
				ADC6308023253CEA51F86E21 /* qwebp */,
				04391BE7A8B9D811E255100A /* Qt5Gui */,
				D6193B79CECC9DD0142D1200 /* qtharfbuzzng */,
				5A80A1907B6CFFB524C1E57D /* Qt5Core */,
			);
			name = Frameworks;
			sourceTree = "<Group>";
		};
		E8C543AB96796ECAA2E65C57 /* Telegram */ = {
			isa = PBXGroup;
			children = (
				0746AC8D1A28D2D80040AE26 /* Telegram Desktop.entitlements */,
				0747FE4F1CC62AE400096FC3 /* codegen */,
				25B08E2869634E9BCBA333A2 /* GeneratedFiles */,
				73F2E45FDEB381A085D37A49 /* SourceFiles */,
				071AD8691C5E8504008C9E90 /* ThirdParty */,
				74B182DB50CB5611B5C1C297 /* Version */,
				AF39DD055C3EF8226FBE929D /* Frameworks */,
				FE0A091FDBFB3E9C31B7A1BD /* Products */,
				076B1C611CBFCC0F002C0BC2 /* Resources */,
				07084684195445A600B5AE3A /* Updater.xcodeproj */,
			);
			name = Telegram;
			sourceTree = "<Group>";
		};
		FE0A091FDBFB3E9C31B7A1BD /* Products */ = {
			isa = PBXGroup;
			children = (
				62807F13DBD204D0716143AD /* Telegram Desktop.app */,
			);
			name = Products;
			sourceTree = "<Group>";
		};
/* End PBXGroup section */

/* Begin PBXNativeTarget section */
		7CCA95B9FCAD34D929431AD6 /* Telegram */ = {
			isa = PBXNativeTarget;
			buildConfigurationList = 6CC3B5D2136C7CD6A5CF5A59 /* Build configuration list for PBXNativeTarget "Telegram" */;
			buildPhases = (
				0747FF741CC6408600096FC3 /* Generate styles */,
				0747FF801CC6437300096FC3 /* Generate numbers */,
				F7E50F631C51CD5B5DC0BC43 /* Compile Sources */,
				D1C883685E82D5676953459A /* Link Binary With Libraries */,
				07C3AF341948FC3B0016CFF1 /* Force Resources Directory */,
				07C3AF25194336160016CFF1 /* Resources */,
				071AD90E1C60AA74008C9E90 /* Copy Breakpad framework */,
			);
			buildRules = (
			);
			dependencies = (
				0747FF731CC63FFD00096FC3 /* PBXTargetDependency */,
				0747FF711CC63FF300096FC3 /* PBXTargetDependency */,
				69BB0D15D494AAF597C8D2CF /* PBXTargetDependency */,
			);
			name = Telegram;
			productInstallPath = ../Mac/Debug/;
			productName = Telegram;
			productReference = 62807F13DBD204D0716143AD /* Telegram Desktop.app */;
			productType = "com.apple.product-type.application";
		};
/* End PBXNativeTarget section */

/* Begin PBXProject section */
		6DB9C3763D02B1415CD9D565 /* Project object */ = {
			isa = PBXProject;
			attributes = {
				LastUpgradeCheck = 0700;
				TargetAttributes = {
					7CCA95B9FCAD34D929431AD6 = {
						DevelopmentTeam = 6N38VWS5BX;
						SystemCapabilities = {
							com.apple.Sandbox = {
								enabled = 1;
							};
						};
					};
				};
			};
			buildConfigurationList = DAC4C1AA5EDEA1C85E9CA5E6 /* Build configuration list for PBXProject "Telegram" */;
			compatibilityVersion = "Xcode 3.2";
			developmentRegion = English;
			hasScannedForEncodings = 1;
			knownRegions = (
				en,
				es,
				de,
				nl,
				it,
				"pt-BR",
			);
			mainGroup = E8C543AB96796ECAA2E65C57 /* Telegram */;
			productRefGroup = FE0A091FDBFB3E9C31B7A1BD /* Products */;
			projectDirPath = "";
			projectReferences = (
				{
					ProductGroup = 0747FF281CC63E9900096FC3 /* Products */;
					ProjectRef = 0747FF271CC63E9900096FC3 /* codegen_numbers.xcodeproj */;
				},
				{
					ProductGroup = 0747FF1C1CC63E7E00096FC3 /* Products */;
					ProjectRef = 0747FF1B1CC63E7E00096FC3 /* codegen_style.xcodeproj */;
				},
				{
					ProductGroup = 07084685195445A600B5AE3A /* Products */;
					ProjectRef = 07084684195445A600B5AE3A /* Updater.xcodeproj */;
				},
			);
			projectRoot = "";
			targets = (
				7CCA95B9FCAD34D929431AD6 /* Telegram */,
				07AA07135D01069052F55A12 /* Preprocess */,
				07C3AF39194CCC310016CFF1 /* Meta Compile */,
			);
		};
/* End PBXProject section */

/* Begin PBXReferenceProxy section */
		07084689195445A700B5AE3A /* Updater */ = {
			isa = PBXReferenceProxy;
			fileType = "compiled.mach-o.executable";
			path = Updater;
			remoteRef = 07084688195445A700B5AE3A /* PBXContainerItemProxy */;
			sourceTree = BUILT_PRODUCTS_DIR;
		};
		0747FF201CC63E7E00096FC3 /* codegen_style */ = {
			isa = PBXReferenceProxy;
			fileType = "compiled.mach-o.executable";
			path = codegen_style;
			remoteRef = 0747FF1F1CC63E7E00096FC3 /* PBXContainerItemProxy */;
			sourceTree = BUILT_PRODUCTS_DIR;
		};
		0747FF2C1CC63E9900096FC3 /* codegen_numbers */ = {
			isa = PBXReferenceProxy;
			fileType = "compiled.mach-o.executable";
			path = codegen_numbers;
			remoteRef = 0747FF2B1CC63E9900096FC3 /* PBXContainerItemProxy */;
			sourceTree = BUILT_PRODUCTS_DIR;
		};
/* End PBXReferenceProxy section */

/* Begin PBXResourcesBuildPhase section */
		07C3AF25194336160016CFF1 /* Resources */ = {
			isa = PBXResourcesBuildPhase;
			buildActionMask = 2147483647;
			files = (
				0749CE69194D723400345D61 /* Images.xcassets in Resources */,
				07D7EABA1A597DD000838BA2 /* Localizable.strings in Resources */,
			);
			runOnlyForDeploymentPostprocessing = 0;
		};
/* End PBXResourcesBuildPhase section */

/* Begin PBXShellScriptBuildPhase section */
		071AD90E1C60AA74008C9E90 /* Copy Breakpad framework */ = {
			isa = PBXShellScriptBuildPhase;
			buildActionMask = 2147483647;
			files = (
			);
			inputPaths = (
			);
			name = "Copy Breakpad framework";
			outputPaths = (
			);
			runOnlyForDeploymentPostprocessing = 0;
			shellPath = /bin/sh;
			shellScript = "rm -rf \"$CONFIGURATION_BUILD_DIR/$PRODUCT_NAME.app/Contents/Frameworks\" && mkdir -p \"$CONFIGURATION_BUILD_DIR/$PRODUCT_NAME.app/Contents/Frameworks\" && cp -a \"$BREAKPAD_PATH/client/mac/build/Release/Breakpad.framework\" \"$CONFIGURATION_BUILD_DIR/$PRODUCT_NAME.app/Contents/Frameworks/Breakpad.framework\"";
		};
		0747FF741CC6408600096FC3 /* Generate styles */ = {
			isa = PBXShellScriptBuildPhase;
			buildActionMask = 2147483647;
			files = (
			);
			inputPaths = (
			);
			name = "Generate styles";
			outputPaths = (
			);
			runOnlyForDeploymentPostprocessing = 0;
			shellPath = /bin/sh;
			shellScript = "./../Mac/codegen/$CONFIGURATION/codegen_style \"-I./Resources\" \"-I./SourceFiles\" \"-o./GeneratedFiles/styles\" ./Resources/all_files.style --rebuild";
		};
		0747FF801CC6437300096FC3 /* Generate numbers */ = {
			isa = PBXShellScriptBuildPhase;
			buildActionMask = 2147483647;
			files = (
			);
			inputPaths = (
			);
			name = "Generate numbers";
			outputPaths = (
			);
			runOnlyForDeploymentPostprocessing = 0;
			shellPath = /bin/sh;
			shellScript = "./../Mac/codegen/$CONFIGURATION/codegen_numbers \"-o./GeneratedFiles\" ./Resources/numbers.txt";
		};
		07489B6B1A28949600348CD9 /* Build Updater */ = {
			isa = PBXShellScriptBuildPhase;
			buildActionMask = 2147483647;
			files = (
			);
			inputPaths = (
			);
			name = "Build Updater";
			outputPaths = (
			);
			runOnlyForDeploymentPostprocessing = 0;
			shellPath = /bin/sh;
			shellScript = "xcodebuild -project Updater.xcodeproj -configuration $CONFIGURATION";
		};
		07C3AF341948FC3B0016CFF1 /* Force Resources Directory */ = {
			isa = PBXShellScriptBuildPhase;
			buildActionMask = 2147483647;
			files = (
			);
			inputPaths = (
			);
			name = "Force Resources Directory";
			outputPaths = (
			);
			runOnlyForDeploymentPostprocessing = 0;
			shellPath = /bin/sh;
			shellScript = "mkdir -p \"$CONFIGURATION_BUILD_DIR/$PRODUCT_NAME.app/Contents/Resources\"";
		};
		07C3AF3B194CCC310016CFF1 /* Meta Lang */ = {
			isa = PBXShellScriptBuildPhase;
			buildActionMask = 2147483647;
			files = (
			);
			inputPaths = (
			);
			name = "Meta Lang";
			outputPaths = (
			);
			runOnlyForDeploymentPostprocessing = 0;
			shellPath = /bin/sh;
			shellScript = "open ../Mac/DebugLang/MetaLang.app --args -lang_in \"../../Telegram/Resources/langs/lang.strings\" -lang_out \"../../Telegram/GeneratedFiles/lang_auto\"";
		};
		7EF0942E79C014DCEC8976BC /* Qt Preprocessors */ = {
			isa = PBXShellScriptBuildPhase;
			buildActionMask = 2147483647;
			files = (
			);
			name = "Qt Preprocessors";
			runOnlyForDeploymentPostprocessing = 0;
			shellPath = /bin/sh;
			shellScript = "make -C . -f Telegram.xcodeproj/qt_preprocess.mak";
		};
/* End PBXShellScriptBuildPhase section */

/* Begin PBXSourcesBuildPhase section */
		F7E50F631C51CD5B5DC0BC43 /* Compile Sources */ = {
			isa = PBXSourcesBuildPhase;
			buildActionMask = 2147483647;
			files = (
				1299DDAE203A7EDFED9F5D6B /* main.cpp in Compile Sources */,
				D87463318C8E5211C8C8670A /* stdafx.cpp in Compile Sources */,
				7BEFA1D273AD62772AA33D73 /* app.cpp in Compile Sources */,
				8E26A0653012B8E8C3E865EC /* application.cpp in Compile Sources */,
				07DB67471AD07C4F00A51329 /* structs.cpp in Compile Sources */,
				02F93BF511880983D3C57B84 /* dialogswidget.cpp in Compile Sources */,
				07DE92A81AA4925B00A18F6F /* passcodebox.cpp in Compile Sources */,
				074968D21A44D1DF00394F46 /* moc_languagebox.cpp in Compile Sources */,
				076B1C5F1CBFC98F002C0BC2 /* overview_layout.cpp in Compile Sources */,
				6EF5A4ECC0EF19EA016EBA3E /* dropdown.cpp in Compile Sources */,
				6E4DB0CBEF415196AFD4149F /* fileuploader.cpp in Compile Sources */,
				700925F3B2C6163D38140CEA /* history.cpp in Compile Sources */,
				0732E4A9199E262300D50FE7 /* overviewwidget.cpp in Compile Sources */,
				077A4B041CA41EE2002188D2 /* moc_connection_auto.cpp in Compile Sources */,
				1DF53374E3B6A31661548D08 /* historywidget.cpp in Compile Sources */,
				078A2FCD1A811CA600CCC7A0 /* backgroundbox.cpp in Compile Sources */,
				37A3C6C782A0E4BC7B09536B /* langloaderplain.cpp in Compile Sources */,
				19A66ECD6EE2F8356F27D32D /* layerwidget.cpp in Compile Sources */,
				89ADB41E48A3B5E24ABB626C /* profilewidget.cpp in Compile Sources */,
				48D8FC93AA8FF5D184649F49 /* localimageloader.cpp in Compile Sources */,
				113AA97DEE7847C7D2DCFF71 /* logs.cpp in Compile Sources */,
				E3194392BD6D0726F75FA72E /* mainwidget.cpp in Compile Sources */,
				DF36EA42D67ED39E58CB7DF9 /* settings.cpp in Compile Sources */,
				076B1C541CBFC6F2002C0BC2 /* click_handler_types.cpp in Compile Sources */,
				077A4B031CA41EE2002188D2 /* moc_connection_abstract.cpp in Compile Sources */,
				B99CCE43EEFCD3E18F6D16D1 /* settingswidget.cpp in Compile Sources */,
				B8DA82DA1B195A933A0805E7 /* sysbuttons.cpp in Compile Sources */,
				5CE57D44510AB2A11886AB52 /* title.cpp in Compile Sources */,
				077A4AF81CA41C38002188D2 /* connection_auto.cpp in Compile Sources */,
				4078D5D614EB3ECF7F1848C7 /* basic_types.cpp in Compile Sources */,
				68FFEB7CA30BF0149161B809 /* mainwindow.cpp in Compile Sources */,
				0CB7DE9A54CC9BF86FB7B5CA /* facade.cpp in Compile Sources */,
				078500341CC94D1900168DBB /* style_core_color.cpp in Compile Sources */,
				076B1C5B1CBFC8F1002C0BC2 /* top_bar_widget.cpp in Compile Sources */,
				DF259E9677CC63AF8754032B /* connection.cpp in Compile Sources */,
				074FCB9119D36E60004C6EB2 /* moc_popupmenu.cpp in Compile Sources */,
				B6346B66B0A2228A91D8A5D9 /* dcenter.cpp in Compile Sources */,
				0755AEDF1AD12A80004D738A /* moc_sessionsbox.cpp in Compile Sources */,
				07C8FE031CB66D97007A8702 /* inline_bot_result.cpp in Compile Sources */,
				07129D6E1C16D245002DC495 /* facades.cpp in Compile Sources */,
				B8CA3E1E11A7E0E7DF9E1CDE /* file_download.cpp in Compile Sources */,
				07C8FE0E1CB80890007A8702 /* toast_manager.cpp in Compile Sources */,
				0755AEDD1AD12A80004D738A /* moc_abstractbox.cpp in Compile Sources */,
				0702E9A61CB8D2A8007A7495 /* serialize_document.cpp in Compile Sources */,
				99F0A9B2AFE5ABDCBFC04510 /* rpc_sender.cpp in Compile Sources */,
				A297B1E3CE33CC501DFEDB6E /* session.cpp in Compile Sources */,
				D1FC601FC2F9F3E33F3A14E9 /* animation.cpp in Compile Sources */,
				8F65F0D95B1F0CEB859F2FB3 /* boxshadow.cpp in Compile Sources */,
				07C8FE021CB66D97007A8702 /* inline_bot_layout_item.cpp in Compile Sources */,
				D7EF8F129FCCE9AB3F3F081F /* button.cpp in Compile Sources */,
				C03447C9A7D9FF73463B8BB5 /* countryinput.cpp in Compile Sources */,
				07BE850F1A2093C9008ACB9F /* localstorage.cpp in Compile Sources */,
				CDB0266A8B7CB20A95266BCD /* emoji_config.cpp in Compile Sources */,
				0732E4AC199E268A00D50FE7 /* moc_overviewwidget.cpp in Compile Sources */,
				7C2B2DEE467A4C4679F1C3C9 /* filedialog.cpp in Compile Sources */,
				832C50BFD7D09AF042A51D4F /* flatbutton.cpp in Compile Sources */,
				B91D13BCC3963CB9C12D24A4 /* flatcheckbox.cpp in Compile Sources */,
				77DA1217B595B799FB72CDDA /* flatinput.cpp in Compile Sources */,
				DE6A34CA3A5561888FA01AF1 /* flatlabel.cpp in Compile Sources */,
				07C8FE041CB66D97007A8702 /* inline_bot_send_data.cpp in Compile Sources */,
				076C51D41CE205120038F22A /* field_autocomplete.cpp in Compile Sources */,
				03270F718426CFE84729079E /* flattextarea.cpp in Compile Sources */,
				E3D7A5CA24541D5DB69D6606 /* images.cpp in Compile Sources */,
				ADE99904299B99EB6135E8D9 /* scrollarea.cpp in Compile Sources */,
				07129D6A1C16D230002DC495 /* auth_key.cpp in Compile Sources */,
				90085DF442550A0845D5AF37 /* style_core.cpp in Compile Sources */,
				074FCB8E19D36851004C6EB2 /* popupmenu.cpp in Compile Sources */,
				076B1C4D1CBFBF59002C0BC2 /* text_block.cpp in Compile Sources */,
				3AA6E7264581F82856FB37F7 /* text.cpp in Compile Sources */,
				077A4B061CA41EE2002188D2 /* moc_connection_tcp.cpp in Compile Sources */,
				FCE6518C548DF7BC82228A4A /* twidget.cpp in Compile Sources */,
				071AD8D21C5E8E6D008C9E90 /* zip.c in Compile Sources */,
				EBE29731916DB43BF49FE7A4 /* aboutbox.cpp in Compile Sources */,
				4426AF526AAD86D6F73CE36F /* addcontactbox.cpp in Compile Sources */,
				07D7034B19B8755A00C4EED2 /* audio.cpp in Compile Sources */,
				A0A6B97F7DBEC81004EC9461 /* confirmbox.cpp in Compile Sources */,
				4FEA8F51B7BC7CAC71347A1A /* connectionbox.cpp in Compile Sources */,
				07C7596F1B1F7E0000662169 /* autoupdater.cpp in Compile Sources */,
				078A2FCA1A811C5900CCC7A0 /* moc_backgroundbox.cpp in Compile Sources */,
				298BFAB73BF182297584F96F /* contactsbox.cpp in Compile Sources */,
				BA41D511A9BBCA09365DF88C /* downloadpathbox.cpp in Compile Sources */,
				07DB67511AD07CB800A51329 /* intropwdcheck.cpp in Compile Sources */,
				07C8FE0F1CB80890007A8702 /* toast_widget.cpp in Compile Sources */,
				3ABE4F9B2264F770D944106D /* emojibox.cpp in Compile Sources */,
				07D703BB19B88FB900C4EED2 /* moc_audio.cpp in Compile Sources */,
				77B998AC22A13EF3DDEE07AC /* photocropbox.cpp in Compile Sources */,
				F278C423357CA99797EA30AB /* photosendbox.cpp in Compile Sources */,
				E8D95529CED88F18818C9A8B /* introwidget.cpp in Compile Sources */,
				9357E7B12AD6D88B157ACA05 /* introcode.cpp in Compile Sources */,
				4BF3F8D0797BC8A0C1FAD13C /* introphone.cpp in Compile Sources */,
				4978DE680549639AE9AA9CA6 /* introsignup.cpp in Compile Sources */,
				076B1C551CBFC6F2002C0BC2 /* click_handler.cpp in Compile Sources */,
				8B22E794EFF0EAFF964A3043 /* introstart.cpp in Compile Sources */,
				74343521EECC740F777DAFE6 /* pspecific_mac.cpp in Compile Sources */,
				26A81090DC8B5BCF7278FDFF /* qrc_telegram.cpp in Compile Sources */,
				07AF95F51AFD03B90060B057 /* qrc_telegram_mac.cpp in Compile Sources */,
				C1F9D5CA8AF3AD8EBC9D7310 /* moc_application.cpp in Compile Sources */,
				07C8FE011CB66D97007A8702 /* inline_bot_layout_internal.cpp in Compile Sources */,
				D846C6F212B438DC2FD5FF71 /* moc_dialogswidget.cpp in Compile Sources */,
				0702E9A51CB8D2A8007A7495 /* serialize_common.cpp in Compile Sources */,
				6C79FBC5CFA36AC3EA6ABBD4 /* moc_dropdown.cpp in Compile Sources */,
				077A4AFA1CA41C38002188D2 /* connection_tcp.cpp in Compile Sources */,
				822C2860FBFAF3EAE42C5A3F /* moc_fileuploader.cpp in Compile Sources */,
				352349751855EF76DECA4D60 /* moc_historywidget.cpp in Compile Sources */,
				4B0036C794BEA27AF9419768 /* moc_layerwidget.cpp in Compile Sources */,
				07C8FE101CB80890007A8702 /* toast.cpp in Compile Sources */,
				077A4AF71CA41C38002188D2 /* connection_abstract.cpp in Compile Sources */,
				C14E6C902F6435B3149ECD64 /* moc_profilewidget.cpp in Compile Sources */,
				071AD8F81C5E99D6008C9E90 /* ioapi.c in Compile Sources */,
				074756191A1372C600CA07F7 /* moc_basic_types.cpp in Compile Sources */,
				98E4F55DB5D8E64AB9F08C83 /* moc_localimageloader.cpp in Compile Sources */,
				A24E4B5B683764E07683ECEC /* moc_mainwidget.cpp in Compile Sources */,
				0710CA051B0B9404001B4272 /* moc_stickersetbox.cpp in Compile Sources */,
				07DE92A71AA4925B00A18F6F /* autolockbox.cpp in Compile Sources */,
				07D8509919F8320900623D75 /* usernamebox.cpp in Compile Sources */,
				0747FF7E1CC6435100096FC3 /* style_basic_types.cpp in Compile Sources */,
				078500351CC94D1900168DBB /* style_core_font.cpp in Compile Sources */,
				A469EC9C4C367E0B773A9BB7 /* moc_settingswidget.cpp in Compile Sources */,
				FD2FE0C564A7389A2E609EC7 /* moc_sysbuttons.cpp in Compile Sources */,
				E97B3CFAB59B49BACFFC5F7C /* moc_title.cpp in Compile Sources */,
				07D8510819F8340A00623D75 /* moc_usernamebox.cpp in Compile Sources */,
				9A0D5DDC7816FC2538EB6A96 /* moc_mainwindow.cpp in Compile Sources */,
				06EABCC49D2EEE4076322BE7 /* moc_facade.cpp in Compile Sources */,
				0755AEDE1AD12A80004D738A /* moc_intropwdcheck.cpp in Compile Sources */,
				07DE92AA1AA4928200A18F6F /* moc_autolockbox.cpp in Compile Sources */,
				07B604351B46A20900CA29FE /* moc_playerwidget.cpp in Compile Sources */,
				8F6F5D7F82036331E8C6DAE6 /* moc_connection.cpp in Compile Sources */,
				B780F9E21269259B90A1F32A /* moc_dcenter.cpp in Compile Sources */,
				07080BCF1A43588C00741A51 /* lang_auto.cpp in Compile Sources */,
				07539B1D1A1416AF00083EFC /* moc_history.cpp in Compile Sources */,
				0785003A1CC94D9600168DBB /* style_overview.cpp in Compile Sources */,
				07C8FE121CB80915007A8702 /* moc_toast_manager.cpp in Compile Sources */,
				0747FF851CC6458B00096FC3 /* numbers.cpp in Compile Sources */,
				077A4AFC1CA41C38002188D2 /* rsa_public_key.cpp in Compile Sources */,
				2A500B102B7CE80F3EB6E13E /* moc_file_download.cpp in Compile Sources */,
				07A6933519927B160099CB9F /* moc_mediaview.cpp in Compile Sources */,
				07A69332199277BA0099CB9F /* mediaview.cpp in Compile Sources */,
				9A523F51135FD4E2464673A6 /* moc_session.cpp in Compile Sources */,
				076B1C631CBFCC53002C0BC2 /* moc_top_bar_widget.cpp in Compile Sources */,
				C329997D36D34D568CE16C9A /* moc_animation.cpp in Compile Sources */,
				B2F5B08BFFBBE7E37D3863BB /* moc_button.cpp in Compile Sources */,
				6A8BC88AB464B92706EFE6FF /* moc_countryinput.cpp in Compile Sources */,
				0764D55A1ABAD6F900FBFEED /* apiwrap.cpp in Compile Sources */,
				07DE92A01AA4923300A18F6F /* passcodewidget.cpp in Compile Sources */,
				07E373941CBBC11000934F77 /* peer_avatar_button.cpp in Compile Sources */,
				B0B88EFE444C0DE673389418 /* moc_flatbutton.cpp in Compile Sources */,
				1BD711B4C358EA7D727BF358 /* moc_flatcheckbox.cpp in Compile Sources */,
				565F748438E6CE0148C54AFE /* moc_flatinput.cpp in Compile Sources */,
				8B71D1C7BB9DCEE6511219C2 /* moc_flatlabel.cpp in Compile Sources */,
				0710C9FE1B0B9376001B4272 /* stickersetbox.cpp in Compile Sources */,
				076B1C4E1CBFBF59002C0BC2 /* text_entity.cpp in Compile Sources */,
				0764D55D1ABAD71B00FBFEED /* moc_apiwrap.cpp in Compile Sources */,
				078500371CC94D1900168DBB /* style_core_types.cpp in Compile Sources */,
				0752F8701C2C84470026D0BC /* layout.cpp in Compile Sources */,
				07DE92AD1AA4928B00A18F6F /* moc_passcodebox.cpp in Compile Sources */,
				FCC949FEA178F9F5D7478027 /* moc_flattextarea.cpp in Compile Sources */,
				07DB674D1AD07C9200A51329 /* abstractbox.cpp in Compile Sources */,
				076C51D71CE2069F0038F22A /* moc_field_autocomplete.cpp in Compile Sources */,
				3F6EB1F5B98E704960FEA686 /* moc_scrollarea.cpp in Compile Sources */,
				60CB4898955209B665E7B07D /* moc_twidget.cpp in Compile Sources */,
				077A4B051CA41EE2002188D2 /* moc_connection_http.cpp in Compile Sources */,
				07B8170A1CB9A235006F7869 /* dialogs_layout.cpp in Compile Sources */,
				078500361CC94D1900168DBB /* style_core_icon.cpp in Compile Sources */,
				7062978F12EEA525893A5E6F /* moc_aboutbox.cpp in Compile Sources */,
				E8B28580819B882A5964561A /* moc_addcontactbox.cpp in Compile Sources */,
				07B604321B46A0EC00CA29FE /* playerwidget.cpp in Compile Sources */,
				D6874C00733283846ACA9AB2 /* moc_confirmbox.cpp in Compile Sources */,
				075FEBEC1C82336D0003ECA3 /* shortcuts.cpp in Compile Sources */,
				07B817091CB9A235006F7869 /* dialogs_indexed_list.cpp in Compile Sources */,
				ED2557A57C6782721DC494AF /* moc_connectionbox.cpp in Compile Sources */,
				5FC914F652D1B16FDA8F0634 /* moc_contactsbox.cpp in Compile Sources */,
				074968D01A44D14C00394F46 /* languagebox.cpp in Compile Sources */,
				077A4AF91CA41C38002188D2 /* connection_http.cpp in Compile Sources */,
				07BE85121A20961F008ACB9F /* moc_localstorage.cpp in Compile Sources */,
				07AF95F41AFD03B90060B057 /* qrc_telegram_emojis.cpp in Compile Sources */,
				07C759721B1F7E2800662169 /* moc_autoupdater.cpp in Compile Sources */,
				07DB674E1AD07C9200A51329 /* sessionsbox.cpp in Compile Sources */,
				49C3C1BF153F7FC078A25CE4 /* moc_downloadpathbox.cpp in Compile Sources */,
				07B8170B1CB9A235006F7869 /* dialogs_list.cpp in Compile Sources */,
				9D294F23E02CFDF22C288382 /* moc_emojibox.cpp in Compile Sources */,
				9809A3AF1946D51ACB41D716 /* moc_photocropbox.cpp in Compile Sources */,
				AC6C131416AEC557C854BA70 /* moc_photosendbox.cpp in Compile Sources */,
				0F7872E39EA570249D420912 /* moc_introwidget.cpp in Compile Sources */,
				4F27F5F76AA3F78C8CA27339 /* moc_introcode.cpp in Compile Sources */,
				07D8509519F5C97E00623D75 /* scheme_auto.cpp in Compile Sources */,
				0747FF7F1CC6435100096FC3 /* style_basic.cpp in Compile Sources */,
				0250AB6761AC71A2E3155EEA /* moc_introphone.cpp in Compile Sources */,
				07D8509419F5C97E00623D75 /* core_types.cpp in Compile Sources */,
				2EF5D0AC9A18F9FE9B8A1ACA /* moc_introsignup.cpp in Compile Sources */,
				8C4BA0DB55E2C40DE5F5E990 /* moc_pspecific_mac.cpp in Compile Sources */,
				07DE92AE1AA4928B00A18F6F /* moc_passcodewidget.cpp in Compile Sources */,
				FA603B17F803E8D6B55C2F2B /* pspecific_mac_p.mm in Compile Sources */,
				07080BD21A436A5000741A51 /* lang.cpp in Compile Sources */,
			);
			name = "Compile Sources";
			runOnlyForDeploymentPostprocessing = 0;
		};
/* End PBXSourcesBuildPhase section */

/* Begin PBXTargetDependency section */
		0747FF711CC63FF300096FC3 /* PBXTargetDependency */ = {
			isa = PBXTargetDependency;
			name = codegen_style;
			targetProxy = 0747FF701CC63FF300096FC3 /* PBXContainerItemProxy */;
		};
		0747FF731CC63FFD00096FC3 /* PBXTargetDependency */ = {
			isa = PBXTargetDependency;
			name = codegen_numbers;
			targetProxy = 0747FF721CC63FFD00096FC3 /* PBXContainerItemProxy */;
		};
		07C3AF42194CCC510016CFF1 /* PBXTargetDependency */ = {
			isa = PBXTargetDependency;
			target = 07C3AF39194CCC310016CFF1 /* Meta Compile */;
			targetProxy = 07C3AF41194CCC510016CFF1 /* PBXContainerItemProxy */;
		};
		69BB0D15D494AAF597C8D2CF /* PBXTargetDependency */ = {
			isa = PBXTargetDependency;
			target = 07AA07135D01069052F55A12 /* Preprocess */;
			targetProxy = 07C3AF22194335970016CFF1 /* PBXContainerItemProxy */;
		};
/* End PBXTargetDependency section */

/* Begin PBXVariantGroup section */
		07D7EABC1A597DD000838BA2 /* Localizable.strings */ = {
			isa = PBXVariantGroup;
			children = (
				07D7EABB1A597DD000838BA2 /* en */,
				07D7EABD1A597DD200838BA2 /* es */,
				07D7EABE1A597DD300838BA2 /* de */,
				07D7EABF1A597DD400838BA2 /* nl */,
				07D7EAC01A597DD500838BA2 /* it */,
				07D7EAC11A597DD600838BA2 /* pt-BR */,
			);
			name = Localizable.strings;
			sourceTree = SOURCE_ROOT;
		};
/* End PBXVariantGroup section */

/* Begin XCBuildConfiguration section */
		07C3AF3E194CCC310016CFF1 /* Debug */ = {
			isa = XCBuildConfiguration;
			buildSettings = {
				ASSETCATALOG_COMPILER_APPICON_NAME = AppIcon;
				COPY_PHASE_STRIP = NO;
				DEBUG_INFORMATION_FORMAT = dwarf;
				GCC_GENERATE_DEBUGGING_SYMBOLS = YES;
				GCC_OPTIMIZATION_LEVEL = 0;
				GCC_PREFIX_HEADER = ./SourceFiles/stdafx.h;
				OBJROOT = ./../Mac/DebugIntermediate;
				PRODUCT_BUNDLE_IDENTIFIER = org.telegram.desktop;
				PRODUCT_NAME = "Meta Compile";
				QT_LIBRARY_SUFFIX = _debug;
				SDKROOT = macosx;
				SYMROOT = ./../Mac;
			};
			name = Debug;
		};
		07C3AF3F194CCC310016CFF1 /* Release */ = {
			isa = XCBuildConfiguration;
			buildSettings = {
				ASSETCATALOG_COMPILER_APPICON_NAME = AppIcon;
				COPY_PHASE_STRIP = YES;
				GCC_GENERATE_DEBUGGING_SYMBOLS = NO;
				GCC_OPTIMIZATION_LEVEL = fast;
				GCC_PREFIX_HEADER = ./SourceFiles/stdafx.h;
				LLVM_LTO = YES;
				OBJROOT = ./../Mac/ReleaseIntermediate;
				PRODUCT_BUNDLE_IDENTIFIER = org.telegram.desktop;
				PRODUCT_NAME = "Meta Compile";
				QT_LIBRARY_SUFFIX = "";
				SDKROOT = macosx;
				SYMROOT = ./../Mac;
			};
			name = Release;
		};
		339EE1B2CC4FC24589A0EA95 /* Release */ = {
			isa = XCBuildConfiguration;
			buildSettings = {
				CC = /Applications/Xcode.app/Contents/Developer/Toolchains/XcodeDefault.xctoolchain/usr/bin/clang;
				CLANG_CXX_LANGUAGE_STANDARD = "c++0x";
				CLANG_CXX_LIBRARY = "libc++";
				CLANG_WARN_BOOL_CONVERSION = NO;
				CLANG_WARN_CONSTANT_CONVERSION = NO;
				CLANG_WARN_EMPTY_BODY = YES;
				CLANG_WARN_ENUM_CONVERSION = NO;
				CLANG_WARN_INT_CONVERSION = NO;
				CLANG_WARN_UNREACHABLE_CODE = NO;
				CLANG_WARN__DUPLICATE_METHOD_MATCH = YES;
				CODE_SIGN_IDENTITY = "";
				COPY_PHASE_STRIP = NO;
				CRASHPAD_PATH = ./../../Libraries/crashpad/crashpad;
				CURRENT_PROJECT_VERSION = "$(TDESKTOP_VERSION)";
				DEBUG_INFORMATION_FORMAT = "dwarf-with-dsym";
				DYLIB_COMPATIBILITY_VERSION = "$(TDESKTOP_MAJOR_VERSION)";
				DYLIB_CURRENT_VERSION = "$(TDESKTOP_VERSION)";
				ENABLE_STRICT_OBJC_MSGSEND = YES;
<<<<<<< HEAD
				FRAMEWORK_SEARCH_PATHS = "$(BREAKPAD_PATH)/client/mac/build/Release";
=======
				FFMPEG_PATH = /usr/local;
				FRAMEWORK_SEARCH_PATHS = "";
>>>>>>> 0e66288a
				GCC_GENERATE_DEBUGGING_SYMBOLS = YES;
				GCC_LINK_WITH_DYNAMIC_LIBRARIES = NO;
				GCC_NO_COMMON_BLOCKS = YES;
				GCC_OPTIMIZATION_LEVEL = fast;
				GCC_PRECOMPILE_PREFIX_HEADER = YES;
				GCC_PREFIX_HEADER = SourceFiles/stdafx.h;
				GCC_STRICT_ALIASING = NO;
				GCC_WARN_64_TO_32_BIT_CONVERSION = NO;
				GCC_WARN_ABOUT_RETURN_TYPE = YES;
				GCC_WARN_UNDECLARED_SELECTOR = YES;
				GCC_WARN_UNINITIALIZED_AUTOS = YES;
				GCC_WARN_UNUSED_FUNCTION = NO;
				GCC_WARN_UNUSED_VARIABLE = NO;
				HEADER_SEARCH_PATHS = (
					./SourceFiles,
					./GeneratedFiles,
					/usr/local/include,
					"$(QT_PATH)/include",
					"$(QT_PATH)/include/QtGui/5.6.0/QtGui",
					"$(QT_PATH)/include/QtCore/5.6.0/QtCore",
					"$(QT_PATH)/mkspecs/macx-clang",
					./../../Libraries/opus/include,
					"$(OPENAL_PATH)/include",
					"./../../Libraries/libexif-0.6.20",
					/Applications/Xcode.app/Contents/Developer/Platforms/MacOSX.platform/Developer/SDKs/MacOSX10.9.sdk/System/Library/Frameworks/OpenGL.framework/Versions/A/Headers,
					/Applications/Xcode.app/Contents/Developer/Platforms/MacOSX.platform/Developer/SDKs/MacOSX10.9.sdk/System/Library/Frameworks/AGL.framework/Headers,
					./ThirdParty/breakpad,
					./ThirdParty/minizip,
					"$(BREAKPAD_PATH)",
				);
				ICONV_PATH = /usr/local;
				INFOPLIST_FILE = Telegram.plist;
				INSTALL_DIR = ./../Mac/Release/;
				LDPLUSPLUS = "/Applications/Xcode.app/Contents/Developer/Toolchains/XcodeDefault.xctoolchain/usr/bin/clang++";
				LIBRARY_SEARCH_PATHS = (
					/System/Library/Frameworks/,
					"./../../Libraries/libexif-0.6.20/libexif/.libs",
					"$(QT_PATH)/lib",
					"$(QT_PATH)/plugins/bearer",
					"$(QT_PATH)/plugins/platforms",
					"$(QT_PATH)/plugins/imageformats",
					"./../../Libraries/openssl-xcode",
				);
				MACOSX_DEPLOYMENT_TARGET = 10.8;
				OBJROOT = "./../Mac/$(CONFIGURATION)Intermediate";
				OPENAL_PATH = /usr/local;
				OTHER_CFLAGS = (
					"-pipe",
					"-g",
					"-Wall",
					"-W",
					"-fPIE",
					"-DQT_WIDGETS_LIB",
					"-DQT_NETWORK_LIB",
					"-DQT_GUI_LIB",
					"-DQT_CORE_LIB",
					"-DMAC_USE_BREAKPAD",
					"-DTDESKTOP_DISABLE_AUTOUPDATE",
					"-Wno-unused-variable",
					"-Wno-unused-parameter",
					"-Wno-unused-function",
					"-Wno-switch",
					"-Wno-comment",
					"-DCUSTOM_API_ID",
					"-I./../../Libraries/openssl-xcode/include",
				);
				OTHER_CPLUSPLUSFLAGS = (
					"-pipe",
					"-g",
					"-Wall",
					"-W",
					"-fPIE",
					"-DQT_WIDGETS_LIB",
					"-DQT_NETWORK_LIB",
					"-DQT_GUI_LIB",
					"-DQT_CORE_LIB",
					"-DMAC_USE_BREAKPAD",
					"-DTDESKTOP_DISABLE_AUTOUPDATE",
					"-Wno-unused-variable",
					"-Wno-unused-parameter",
					"-Wno-unused-function",
					"-Wno-switch",
					"-Wno-comment",
					"-DCUSTOM_API_ID",
					"-I./../../Libraries/openssl-xcode/include",
				);
				OTHER_LDFLAGS = (
					"-headerpad_max_install_names",
					"-lcups",
					"-lbsm",
					"$(ZLIB_PATH)/lib/libz.a",
					"-lm",
					"$(OPENAL_PATH)/lib/libopenal.a",
					/usr/local/lib/libopus.a,
					/usr/local/lib/liblzma.a,
					/usr/local/lib/libexif.a,
					"$(FFMPEG_PATH)/lib/libavcodec.a",
					"$(FFMPEG_PATH)/lib/libavformat.a",
					"$(FFMPEG_PATH)/lib/libswscale.a",
					"$(FFMPEG_PATH)/lib/libswresample.a",
					"$(FFMPEG_PATH)/lib/libavutil.a",
					"$(ICONV_PATH)/lib/libiconv.a",
					"./../../Libraries/openssl-xcode/libcrypto.a",
					"-g",
				);
				PRODUCT_NAME = Telegram;
				QT_LIBRARY_SUFFIX = "";
				QT_PATH = "/usr/local/tdesktop/Qt-5.6.0";
<<<<<<< HEAD
				ZLIB_PATH = "/usr/local";
				FFMPEG_PATH = "/usr/local";
				ICONV_PATH = "/usr/local";
				CRASHPAD_PATH = "./../../Libraries/crashpad/crashpad";
				BREAKPAD_PATH = "./../../Libraries/breakpad/src";
				OPENAL_PATH = "/usr/local";
=======
>>>>>>> 0e66288a
				SDKROOT = macosx;
				SYMROOT = ./../Mac;
				TDESKTOP_MAJOR_VERSION = 0.9;
				TDESKTOP_VERSION = 0.9.49;
				ZLIB_PATH = /usr/local;
			};
			name = Release;
		};
		3AA6C32AC930069E80220CF1 /* Debug */ = {
			isa = XCBuildConfiguration;
			buildSettings = {
				CC = /Applications/Xcode.app/Contents/Developer/Toolchains/XcodeDefault.xctoolchain/usr/bin/clang;
				CLANG_CXX_LANGUAGE_STANDARD = "c++0x";
				CLANG_CXX_LIBRARY = "libc++";
				CLANG_WARN_BOOL_CONVERSION = NO;
				CLANG_WARN_CONSTANT_CONVERSION = NO;
				CLANG_WARN_EMPTY_BODY = YES;
				CLANG_WARN_ENUM_CONVERSION = NO;
				CLANG_WARN_INT_CONVERSION = NO;
				CLANG_WARN_UNREACHABLE_CODE = NO;
				CLANG_WARN__DUPLICATE_METHOD_MATCH = YES;
				CODE_SIGN_IDENTITY = "";
				COPY_PHASE_STRIP = NO;
				CRASHPAD_PATH = ./../../Libraries/crashpad/crashpad;
				CURRENT_PROJECT_VERSION = "$(TDESKTOP_VERSION)";
				DEBUG_INFORMATION_FORMAT = dwarf;
				DYLIB_COMPATIBILITY_VERSION = "$(TDESKTOP_MAJOR_VERSION)";
				DYLIB_CURRENT_VERSION = "$(TDESKTOP_VERSION)";
				ENABLE_STRICT_OBJC_MSGSEND = YES;
				ENABLE_TESTABILITY = YES;
<<<<<<< HEAD
				FRAMEWORK_SEARCH_PATHS = "$(BREAKPAD_PATH)/client/mac/build/Release";
=======
				FFMPEG_PATH = /usr/local;
				FRAMEWORK_SEARCH_PATHS = "";
>>>>>>> 0e66288a
				GCC_GENERATE_DEBUGGING_SYMBOLS = YES;
				GCC_LINK_WITH_DYNAMIC_LIBRARIES = NO;
				GCC_NO_COMMON_BLOCKS = YES;
				GCC_OPTIMIZATION_LEVEL = 0;
				GCC_PRECOMPILE_PREFIX_HEADER = YES;
				GCC_PREFIX_HEADER = SourceFiles/stdafx.h;
				GCC_STRICT_ALIASING = NO;
				GCC_WARN_64_TO_32_BIT_CONVERSION = NO;
				GCC_WARN_ABOUT_RETURN_TYPE = YES;
				GCC_WARN_UNDECLARED_SELECTOR = YES;
				GCC_WARN_UNINITIALIZED_AUTOS = YES;
				GCC_WARN_UNUSED_FUNCTION = NO;
				GCC_WARN_UNUSED_VARIABLE = NO;
				HEADER_SEARCH_PATHS = (
					./SourceFiles,
					./GeneratedFiles,
					/usr/local/include,
					"$(QT_PATH)/include",
					"$(QT_PATH)/include/QtGui/5.6.0/QtGui",
					"$(QT_PATH)/include/QtCore/5.6.0/QtCore",
					"$(QT_PATH)/mkspecs/macx-clang",
					./../../Libraries/opus/include,
					"$(OPENAL_PATH)/include",
					"./../../Libraries/libexif-0.6.20",
					/Applications/Xcode.app/Contents/Developer/Platforms/MacOSX.platform/Developer/SDKs/MacOSX10.9.sdk/System/Library/Frameworks/OpenGL.framework/Versions/A/Headers,
					/Applications/Xcode.app/Contents/Developer/Platforms/MacOSX.platform/Developer/SDKs/MacOSX10.9.sdk/System/Library/Frameworks/AGL.framework/Headers,
					./ThirdParty/breakpad,
					./ThirdParty/minizip,
					"$(BREAKPAD_PATH)",
				);
				ICONV_PATH = /usr/local;
				INFOPLIST_FILE = Telegram.plist;
				INSTALL_DIR = ./../Mac/Debug/;
				LDPLUSPLUS = "/Applications/Xcode.app/Contents/Developer/Toolchains/XcodeDefault.xctoolchain/usr/bin/clang++";
				LIBRARY_SEARCH_PATHS = (
					/System/Library/Frameworks/,
					"./../../Libraries/libexif-0.6.20/libexif/.libs",
					"$(QT_PATH)/lib",
					"$(QT_PATH)/plugins/bearer",
					"$(QT_PATH)/plugins/platforms",
					"$(QT_PATH)/plugins/imageformats",
					"./../../Libraries/openssl-xcode",
				);
				MACOSX_DEPLOYMENT_TARGET = 10.8;
				OBJROOT = "./../Mac/$(CONFIGURATION)Intermediate";
				ONLY_ACTIVE_ARCH = YES;
				OPENAL_PATH = /usr/local;
				OTHER_CFLAGS = (
					"-pipe",
					"-g",
					"-Wall",
					"-W",
					"-fPIE",
					"-D_DEBUG",
					"-DQT_WIDGETS_LIB",
					"-DQT_NETWORK_LIB",
					"-DQT_GUI_LIB",
					"-DQT_CORE_LIB",
					"-DMAC_USE_BREAKPAD",
					"-DTDESKTOP_DISABLE_AUTOUPDATE",
					"-Wno-unused-variable",
					"-Wno-unused-parameter",
					"-Wno-unused-function",
					"-Wno-switch",
					"-Wno-comment",
					"-I./../../Libraries/openssl-xcode/include",
				);
				OTHER_CPLUSPLUSFLAGS = (
					"-pipe",
					"-g",
					"-Wall",
					"-W",
					"-fPIE",
					"-D_DEBUG",
					"-DQT_WIDGETS_LIB",
					"-DQT_NETWORK_LIB",
					"-DQT_GUI_LIB",
					"-DQT_CORE_LIB",
					"-DMAC_USE_BREAKPAD",
					"-DTDESKTOP_DISABLE_AUTOUPDATE",
					"-Wno-unused-variable",
					"-Wno-unused-parameter",
					"-Wno-unused-function",
					"-Wno-switch",
					"-Wno-comment",
					"-I./../../Libraries/openssl-xcode/include",
				);
				OTHER_LDFLAGS = (
					"-headerpad_max_install_names",
					"-lcups",
					"-lbsm",
					"$(ZLIB_PATH)/lib/libz.a",
					"-lm",
					"$(OPENAL_PATH)/lib/libopenal.a",
					/usr/local/lib/libopus.a,
					/usr/local/lib/liblzma.a,
					/usr/local/lib/libexif.a,
					"$(FFMPEG_PATH)/lib/libavcodec.a",
					"$(FFMPEG_PATH)/lib/libavformat.a",
					"$(FFMPEG_PATH)/lib/libswscale.a",
					"$(FFMPEG_PATH)/lib/libswresample.a",
					"$(FFMPEG_PATH)/lib/libavutil.a",
					"$(ICONV_PATH)/lib/libiconv.a",
					"./../../Libraries/openssl-xcode/libcrypto.a",
					"-g",
				);
				PRODUCT_NAME = Telegram;
				QT_LIBRARY_SUFFIX = _debug;
				QT_PATH = "/usr/local/tdesktop/Qt-5.6.0";
<<<<<<< HEAD
				ZLIB_PATH = "/usr/local";
				FFMPEG_PATH = "/usr/local";
				ICONV_PATH = "/usr/local";
				CRASHPAD_PATH = "./../../Libraries/crashpad/crashpad";
				BREAKPAD_PATH = "./../../Libraries/breakpad/src";
				OPENAL_PATH = "/usr/local";
=======
>>>>>>> 0e66288a
				SDKROOT = macosx;
				SYMROOT = ./../Mac;
				TDESKTOP_MAJOR_VERSION = 0.9;
				TDESKTOP_VERSION = 0.9.49;
				ZLIB_PATH = /usr/local;
			};
			name = Debug;
		};
		6666AA5E688052234F6758D8 /* Release */ = {
			isa = XCBuildConfiguration;
			buildSettings = {
				ASSETCATALOG_COMPILER_APPICON_NAME = AppIcon;
				COMBINE_HIDPI_IMAGES = YES;
				GCC_PREFIX_HEADER = ./SourceFiles/stdafx.h;
				LIBRARY_SEARCH_PATHS = (
					"$(inherited)",
					"$(QT_PATH)/lib",
				);
				LLVM_LTO = YES;
				MACOSX_DEPLOYMENT_TARGET = 10.8;
				OBJROOT = ./../Mac/ReleaseIntermediate;
				PRODUCT_BUNDLE_IDENTIFIER = org.telegram.desktop;
				PRODUCT_NAME = "Telegram Desktop";
				QT_LIBRARY_SUFFIX = "";
				SYMROOT = ./../Mac;
			};
			name = Release;
		};
		77418F46922677BB04ED38DD /* Debug */ = {
			isa = XCBuildConfiguration;
			buildSettings = {
				ASSETCATALOG_COMPILER_APPICON_NAME = AppIcon;
				COMBINE_HIDPI_IMAGES = YES;
				GCC_PREFIX_HEADER = ./SourceFiles/stdafx.h;
				LIBRARY_SEARCH_PATHS = (
					"$(inherited)",
					"$(QT_PATH)/lib",
				);
				MACOSX_DEPLOYMENT_TARGET = 10.8;
				OBJROOT = ./../Mac/DebugIntermediate;
				PRODUCT_BUNDLE_IDENTIFIER = org.telegram.desktop;
				PRODUCT_NAME = "Telegram Desktop";
				QT_LIBRARY_SUFFIX = _debug;
				SYMROOT = ./../Mac;
			};
			name = Debug;
		};
/* End XCBuildConfiguration section */

/* Begin XCConfigurationList section */
		07C3AF3D194CCC310016CFF1 /* Build configuration list for PBXAggregateTarget "Meta Compile" */ = {
			isa = XCConfigurationList;
			buildConfigurations = (
				07C3AF3E194CCC310016CFF1 /* Debug */,
				07C3AF3F194CCC310016CFF1 /* Release */,
			);
			defaultConfigurationIsVisible = 0;
			defaultConfigurationName = Release;
		};
		6CC3B5D2136C7CD6A5CF5A59 /* Build configuration list for PBXNativeTarget "Telegram" */ = {
			isa = XCConfigurationList;
			buildConfigurations = (
				77418F46922677BB04ED38DD /* Debug */,
				6666AA5E688052234F6758D8 /* Release */,
			);
			defaultConfigurationIsVisible = 0;
			defaultConfigurationName = Release;
		};
		DAC4C1AA5EDEA1C85E9CA5E6 /* Build configuration list for PBXProject "Telegram" */ = {
			isa = XCConfigurationList;
			buildConfigurations = (
				3AA6C32AC930069E80220CF1 /* Debug */,
				339EE1B2CC4FC24589A0EA95 /* Release */,
			);
			defaultConfigurationIsVisible = 0;
			defaultConfigurationName = Release;
		};
/* End XCConfigurationList section */
	};
	rootObject = 6DB9C3763D02B1415CD9D565 /* Project object */;
}<|MERGE_RESOLUTION|>--- conflicted
+++ resolved
@@ -1909,6 +1909,7 @@
 		339EE1B2CC4FC24589A0EA95 /* Release */ = {
 			isa = XCBuildConfiguration;
 			buildSettings = {
+				BREAKPAD_PATH = ./../../Libraries/breakpad/src;
 				CC = /Applications/Xcode.app/Contents/Developer/Toolchains/XcodeDefault.xctoolchain/usr/bin/clang;
 				CLANG_CXX_LANGUAGE_STANDARD = "c++0x";
 				CLANG_CXX_LIBRARY = "libc++";
@@ -1927,12 +1928,8 @@
 				DYLIB_COMPATIBILITY_VERSION = "$(TDESKTOP_MAJOR_VERSION)";
 				DYLIB_CURRENT_VERSION = "$(TDESKTOP_VERSION)";
 				ENABLE_STRICT_OBJC_MSGSEND = YES;
-<<<<<<< HEAD
+				FFMPEG_PATH = /usr/local;
 				FRAMEWORK_SEARCH_PATHS = "$(BREAKPAD_PATH)/client/mac/build/Release";
-=======
-				FFMPEG_PATH = /usr/local;
-				FRAMEWORK_SEARCH_PATHS = "";
->>>>>>> 0e66288a
 				GCC_GENERATE_DEBUGGING_SYMBOLS = YES;
 				GCC_LINK_WITH_DYNAMIC_LIBRARIES = NO;
 				GCC_NO_COMMON_BLOCKS = YES;
@@ -2041,15 +2038,6 @@
 				PRODUCT_NAME = Telegram;
 				QT_LIBRARY_SUFFIX = "";
 				QT_PATH = "/usr/local/tdesktop/Qt-5.6.0";
-<<<<<<< HEAD
-				ZLIB_PATH = "/usr/local";
-				FFMPEG_PATH = "/usr/local";
-				ICONV_PATH = "/usr/local";
-				CRASHPAD_PATH = "./../../Libraries/crashpad/crashpad";
-				BREAKPAD_PATH = "./../../Libraries/breakpad/src";
-				OPENAL_PATH = "/usr/local";
-=======
->>>>>>> 0e66288a
 				SDKROOT = macosx;
 				SYMROOT = ./../Mac;
 				TDESKTOP_MAJOR_VERSION = 0.9;
@@ -2061,6 +2049,7 @@
 		3AA6C32AC930069E80220CF1 /* Debug */ = {
 			isa = XCBuildConfiguration;
 			buildSettings = {
+				BREAKPAD_PATH = ./../../Libraries/breakpad/src;
 				CC = /Applications/Xcode.app/Contents/Developer/Toolchains/XcodeDefault.xctoolchain/usr/bin/clang;
 				CLANG_CXX_LANGUAGE_STANDARD = "c++0x";
 				CLANG_CXX_LIBRARY = "libc++";
@@ -2080,12 +2069,8 @@
 				DYLIB_CURRENT_VERSION = "$(TDESKTOP_VERSION)";
 				ENABLE_STRICT_OBJC_MSGSEND = YES;
 				ENABLE_TESTABILITY = YES;
-<<<<<<< HEAD
+				FFMPEG_PATH = /usr/local;
 				FRAMEWORK_SEARCH_PATHS = "$(BREAKPAD_PATH)/client/mac/build/Release";
-=======
-				FFMPEG_PATH = /usr/local;
-				FRAMEWORK_SEARCH_PATHS = "";
->>>>>>> 0e66288a
 				GCC_GENERATE_DEBUGGING_SYMBOLS = YES;
 				GCC_LINK_WITH_DYNAMIC_LIBRARIES = NO;
 				GCC_NO_COMMON_BLOCKS = YES;
@@ -2195,15 +2180,6 @@
 				PRODUCT_NAME = Telegram;
 				QT_LIBRARY_SUFFIX = _debug;
 				QT_PATH = "/usr/local/tdesktop/Qt-5.6.0";
-<<<<<<< HEAD
-				ZLIB_PATH = "/usr/local";
-				FFMPEG_PATH = "/usr/local";
-				ICONV_PATH = "/usr/local";
-				CRASHPAD_PATH = "./../../Libraries/crashpad/crashpad";
-				BREAKPAD_PATH = "./../../Libraries/breakpad/src";
-				OPENAL_PATH = "/usr/local";
-=======
->>>>>>> 0e66288a
 				SDKROOT = macosx;
 				SYMROOT = ./../Mac;
 				TDESKTOP_MAJOR_VERSION = 0.9;
