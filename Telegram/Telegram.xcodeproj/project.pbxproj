--- conflicted
+++ resolved
@@ -160,14 +160,8 @@
 		07C8FE101CB80890007A8702 /* toast.cpp in Compile Sources */ = {isa = PBXBuildFile; fileRef = 07C8FE0C1CB80890007A8702 /* toast.cpp */; };
 		07C8FE121CB80915007A8702 /* moc_toast_manager.cpp in Compile Sources */ = {isa = PBXBuildFile; fileRef = 07C8FE111CB80915007A8702 /* moc_toast_manager.cpp */; };
 		07CAACD81AEA64F00058E508 /* AudioUnit.framework in Link Binary With Libraries */ = {isa = PBXBuildFile; fileRef = 07CAACD71AEA64F00058E508 /* AudioUnit.framework */; };
-<<<<<<< HEAD
-		07D7034B19B8755A00C4EED2 /* audio.cpp in Compile Sources */ = {isa = PBXBuildFile; fileRef = 07D7034919B8755A00C4EED2 /* audio.cpp */; };
-		07D703BB19B88FB900C4EED2 /* moc_audio.cpp in Compile Sources */ = {isa = PBXBuildFile; fileRef = 07D703BA19B88FB900C4EED2 /* moc_audio.cpp */; };
-=======
 		07D7034B19B8755A00C4EED2 /* media_audio.cpp in Compile Sources */ = {isa = PBXBuildFile; fileRef = 07D7034919B8755A00C4EED2 /* media_audio.cpp */; };
 		07D703BB19B88FB900C4EED2 /* moc_media_audio.cpp in Compile Sources */ = {isa = PBXBuildFile; fileRef = 07D703BA19B88FB900C4EED2 /* moc_media_audio.cpp */; };
-		07D7954A1B5544B200DE9598 /* qtpcre in Link Binary With Libraries */ = {isa = PBXBuildFile; fileRef = 07D795491B5544B200DE9598 /* qtpcre */; };
->>>>>>> fa708ada
 		07D7EABA1A597DD000838BA2 /* Localizable.strings in Resources */ = {isa = PBXBuildFile; fileRef = 07D7EABC1A597DD000838BA2 /* Localizable.strings */; };
 		07D8509419F5C97E00623D75 /* core_types.cpp in Compile Sources */ = {isa = PBXBuildFile; fileRef = 07D8509219F5C97E00623D75 /* core_types.cpp */; };
 		07D8509519F5C97E00623D75 /* scheme_auto.cpp in Compile Sources */ = {isa = PBXBuildFile; fileRef = 07D8509319F5C97E00623D75 /* scheme_auto.cpp */; };
