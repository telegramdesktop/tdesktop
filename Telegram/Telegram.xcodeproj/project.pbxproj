--- conflicted
+++ resolved
@@ -2353,13 +2353,8 @@
 				SDKROOT = macosx;
 				SYMROOT = ./../Mac;
 				TDESKTOP_MAJOR_VERSION = 0.9;
-<<<<<<< HEAD
-				TDESKTOP_VERSION = 0.9.51;
+				TDESKTOP_VERSION = 0.9.52;
 				ZLIB_PATH = "/usr/local/zlib_old";
-=======
-				TDESKTOP_VERSION = 0.9.52;
-				ZLIB_PATH = /usr/local;
->>>>>>> d089d4e6
 			};
 			name = Release;
 		};
@@ -2500,13 +2495,8 @@
 				SDKROOT = macosx;
 				SYMROOT = ./../Mac;
 				TDESKTOP_MAJOR_VERSION = 0.9;
-<<<<<<< HEAD
-				TDESKTOP_VERSION = 0.9.51;
+				TDESKTOP_VERSION = 0.9.52;
 				ZLIB_PATH = "/usr/local/zlib_old";
-=======
-				TDESKTOP_VERSION = 0.9.52;
-				ZLIB_PATH = /usr/local;
->>>>>>> d089d4e6
 			};
 			name = Debug;
 		};
