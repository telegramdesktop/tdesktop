--- conflicted
+++ resolved
@@ -1345,11 +1345,7 @@
 			);
 			runOnlyForDeploymentPostprocessing = 0;
 			shellPath = /bin/sh;
-<<<<<<< HEAD
-			shellScript = "codesign --force --deep --sign \"Mac Developer: Peter Iakovlev (88P695A564)\" \"./../Mac/$CONFIGURATION/Telegram Desktop.app\"";
-=======
-			shellScript = "codesign --force --deep --sign \"Developer ID Application: John Preston\" \"$CONFIGURATION_BUILD_DIR/$PRODUCT_NAME.app\"";
->>>>>>> 39d0b7c5
+			shellScript = "codesign --force --deep --sign \"Mac Developer: Peter Iakovlev (88P695A564)\" \"$CONFIGURATION_BUILD_DIR/$PRODUCT_NAME.app\"";
 		};
 		07C3AF341948FC3B0016CFF1 /* Force Resources Directory */ = {
 			isa = PBXShellScriptBuildPhase;
@@ -1363,11 +1359,7 @@
 			);
 			runOnlyForDeploymentPostprocessing = 0;
 			shellPath = /bin/sh;
-<<<<<<< HEAD
-			shellScript = "mkdir -p ./../Mac/$CONFIGURATION/Telegram Desktop.app/Contents/Resources";
-=======
 			shellScript = "mkdir -p \"$CONFIGURATION_BUILD_DIR/$PRODUCT_NAME.app/Contents/Resources\"";
->>>>>>> 39d0b7c5
 		};
 		07C3AF3A194CCC310016CFF1 /* Meta Style */ = {
 			isa = PBXShellScriptBuildPhase;
