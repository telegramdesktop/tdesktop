--- conflicted
+++ resolved
@@ -317,11 +317,7 @@
 /* Begin PBXFileReference section */
 		01D6341DC31FE5997F7BB159 /* file_download.cpp */ = {isa = PBXFileReference; lastKnownFileType = sourcecode.cpp.cpp; name = file_download.cpp; path = SourceFiles/mtproto/file_download.cpp; sourceTree = "<absolute>"; };
 		032C1BF3E727B450A4851D48 /* emojibox.h */ = {isa = PBXFileReference; lastKnownFileType = sourcecode.c.h; name = emojibox.h; path = SourceFiles/boxes/emojibox.h; sourceTree = "<absolute>"; };
-<<<<<<< HEAD
-		04391BE7A8B9D811E255100A /* Qt5Gui */ = {isa = PBXFileReference; lastKnownFileType = archive.ar; name = Qt5Gui; path = "/usr/local/Qt-5.3.2/lib/libQt5Gui$(QT_LIBRARY_SUFFIX).a"; sourceTree = "<absolute>"; };
-=======
 		04391BE7A8B9D811E255100A /* Qt5Gui */ = {isa = PBXFileReference; lastKnownFileType = archive.ar; name = Qt5Gui; path = "(QT_PATH)/lib/libQt5Gui$(QT_LIBRARY_SUFFIX).a"; sourceTree = "<absolute>"; };
->>>>>>> 53a56bbc
 		047DAFB0A7DE92C63033A43C /* mainwidget.cpp */ = {isa = PBXFileReference; lastKnownFileType = sourcecode.cpp.cpp; name = mainwidget.cpp; path = SourceFiles/mainwidget.cpp; sourceTree = "<absolute>"; };
 		06E379415713F34B83F99C35 /* app.cpp */ = {isa = PBXFileReference; lastKnownFileType = sourcecode.cpp.cpp; name = app.cpp; path = SourceFiles/app.cpp; sourceTree = "<absolute>"; };
 		0702E9A11CB8D2A8007A7495 /* serialize_common.cpp */ = {isa = PBXFileReference; fileEncoding = 4; lastKnownFileType = sourcecode.cpp.cpp; name = serialize_common.cpp; path = SourceFiles/serialize/serialize_common.cpp; sourceTree = SOURCE_ROOT; };
@@ -419,11 +415,7 @@
 		078500331CC94D1900168DBB /* style_core_types.h */ = {isa = PBXFileReference; fileEncoding = 4; lastKnownFileType = sourcecode.c.h; name = style_core_types.h; path = SourceFiles/ui/style/style_core_types.h; sourceTree = SOURCE_ROOT; };
 		078500381CC94D9600168DBB /* style_overview.cpp */ = {isa = PBXFileReference; fileEncoding = 4; lastKnownFileType = sourcecode.cpp.cpp; name = style_overview.cpp; path = GeneratedFiles/styles/style_overview.cpp; sourceTree = SOURCE_ROOT; };
 		078500391CC94D9600168DBB /* style_overview.h */ = {isa = PBXFileReference; fileEncoding = 4; lastKnownFileType = sourcecode.c.h; name = style_overview.h; path = GeneratedFiles/styles/style_overview.h; sourceTree = SOURCE_ROOT; };
-<<<<<<< HEAD
-		0785003F1CC9617100168DBB /* text.h */ = {isa = PBXFileReference; fileEncoding = 4; lastKnownFileType = sourcecode.c.h; name = text.h; path = SourceFiles/ui/text/text.h; sourceTree = SOURCE_ROOT; };
-=======
-		0785004C1CCA847400168DBB /* libqtfreetype.a */ = {isa = PBXFileReference; lastKnownFileType = archive.ar; name = libqtfreetype.a; path = "usr/local/tdesktop/Qt-5.6.0/lib/libqtfreetype$(QT_LIBRARY_SUFFIX).a"; sourceTree = "<group>"; };
->>>>>>> 53a56bbc
+		0785004C1CCA847400168DBB /* libqtfreetype.a */ = {isa = PBXFileReference; lastKnownFileType = archive.ar; name = libqtfreetype.a; path = "$(QT_PATH)/lib/libqtfreetype$(QT_LIBRARY_SUFFIX).a"; sourceTree = "<group>"; };
 		078A2FC91A811C5900CCC7A0 /* moc_backgroundbox.cpp */ = {isa = PBXFileReference; fileEncoding = 4; lastKnownFileType = sourcecode.cpp.cpp; name = moc_backgroundbox.cpp; path = GeneratedFiles/Debug/moc_backgroundbox.cpp; sourceTree = SOURCE_ROOT; };
 		078A2FCB1A811CA600CCC7A0 /* backgroundbox.cpp */ = {isa = PBXFileReference; fileEncoding = 4; lastKnownFileType = sourcecode.cpp.cpp; name = backgroundbox.cpp; path = SourceFiles/boxes/backgroundbox.cpp; sourceTree = SOURCE_ROOT; };
 		078A2FCC1A811CA600CCC7A0 /* backgroundbox.h */ = {isa = PBXFileReference; fileEncoding = 4; lastKnownFileType = sourcecode.c.h; name = backgroundbox.h; path = SourceFiles/boxes/backgroundbox.h; sourceTree = SOURCE_ROOT; };
@@ -477,11 +469,7 @@
 		07D7034919B8755A00C4EED2 /* audio.cpp */ = {isa = PBXFileReference; fileEncoding = 4; lastKnownFileType = sourcecode.cpp.cpp; name = audio.cpp; path = SourceFiles/audio.cpp; sourceTree = SOURCE_ROOT; };
 		07D7034A19B8755A00C4EED2 /* audio.h */ = {isa = PBXFileReference; fileEncoding = 4; lastKnownFileType = sourcecode.c.h; name = audio.h; path = SourceFiles/audio.h; sourceTree = SOURCE_ROOT; };
 		07D703BA19B88FB900C4EED2 /* moc_audio.cpp */ = {isa = PBXFileReference; fileEncoding = 4; lastKnownFileType = sourcecode.cpp.cpp; name = moc_audio.cpp; path = GeneratedFiles/Debug/moc_audio.cpp; sourceTree = SOURCE_ROOT; };
-<<<<<<< HEAD
-		07D795491B5544B200DE9598 /* qtpcre */ = {isa = PBXFileReference; lastKnownFileType = archive.ar; name = qtpcre; path = "usr/local/Qt-5.3.2/lib/libqtpcre$(QT_LIBRARY_SUFFIX).a"; sourceTree = "<group>"; };
-=======
 		07D795491B5544B200DE9598 /* qtpcre */ = {isa = PBXFileReference; lastKnownFileType = archive.ar; name = qtpcre; path = "$(QT_PATH)/lib/libqtpcre$(QT_LIBRARY_SUFFIX).a"; sourceTree = "<group>"; };
->>>>>>> 53a56bbc
 		07D7EABB1A597DD000838BA2 /* en */ = {isa = PBXFileReference; lastKnownFileType = text.plist.strings; name = en; path = en.lproj/Localizable.strings; sourceTree = "<group>"; };
 		07D7EABD1A597DD200838BA2 /* es */ = {isa = PBXFileReference; lastKnownFileType = text.plist.strings; name = es; path = es.lproj/Localizable.strings; sourceTree = "<group>"; };
 		07D7EABE1A597DD300838BA2 /* de */ = {isa = PBXFileReference; lastKnownFileType = text.plist.strings; name = de; path = de.lproj/Localizable.strings; sourceTree = "<group>"; };
@@ -553,22 +541,14 @@
 		2C99425D7670941EAF07B453 /* moc_historywidget.cpp */ = {isa = PBXFileReference; lastKnownFileType = sourcecode.cpp.cpp; name = moc_historywidget.cpp; path = GeneratedFiles/Debug/moc_historywidget.cpp; sourceTree = "<absolute>"; };
 		2EA58EF6CDF368B0132BAEB9 /* settings.h */ = {isa = PBXFileReference; lastKnownFileType = sourcecode.c.h; name = settings.h; path = SourceFiles/settings.h; sourceTree = "<absolute>"; };
 		301BB513F2F5D447B3BF22DF /* mainwindow.h */ = {isa = PBXFileReference; lastKnownFileType = sourcecode.c.h; name = mainwindow.h; path = SourceFiles/mainwindow.h; sourceTree = "<absolute>"; };
-<<<<<<< HEAD
-		31120EDB269DFF13E1D49847 /* qicns */ = {isa = PBXFileReference; lastKnownFileType = archive.ar; name = qicns; path = "/usr/local/Qt-5.3.2/plugins/imageformats/libqicns$(QT_LIBRARY_SUFFIX).a"; sourceTree = "<absolute>"; };
-=======
 		31120EDB269DFF13E1D49847 /* qicns */ = {isa = PBXFileReference; lastKnownFileType = archive.ar; name = qicns; path = "$(QT_PATH)/plugins/imageformats/libqicns$(QT_LIBRARY_SUFFIX).a"; sourceTree = "<absolute>"; };
->>>>>>> 53a56bbc
 		315C7FACB4A9E18AA95486CA /* dcenter.cpp */ = {isa = PBXFileReference; lastKnownFileType = sourcecode.cpp.cpp; name = dcenter.cpp; path = SourceFiles/mtproto/dcenter.cpp; sourceTree = "<absolute>"; };
 		34E1DF19219C52D7DB20224A /* flatlabel.h */ = {isa = PBXFileReference; lastKnownFileType = sourcecode.c.h; name = flatlabel.h; path = SourceFiles/ui/flatlabel.h; sourceTree = "<absolute>"; };
 		36BDA5D01BED543A92886669 /* Telegram.pro */ = {isa = PBXFileReference; lastKnownFileType = text; path = Telegram.pro; sourceTree = "<absolute>"; };
 		36F718DC72345A84987DB0F6 /* flatbutton.h */ = {isa = PBXFileReference; lastKnownFileType = sourcecode.c.h; name = flatbutton.h; path = SourceFiles/ui/flatbutton.h; sourceTree = "<absolute>"; };
 		3A220FD1AE5AD9FE3DC073A4 /* moc_mainwidget.cpp */ = {isa = PBXFileReference; lastKnownFileType = sourcecode.cpp.cpp; name = moc_mainwidget.cpp; path = GeneratedFiles/Debug/moc_mainwidget.cpp; sourceTree = "<absolute>"; };
 		3B3ED09AB00290D78CF1181B /* moc_dialogswidget.cpp */ = {isa = PBXFileReference; lastKnownFileType = sourcecode.cpp.cpp; name = moc_dialogswidget.cpp; path = GeneratedFiles/Debug/moc_dialogswidget.cpp; sourceTree = "<absolute>"; };
-<<<<<<< HEAD
-		3BBB805F6180E363BF89151A /* qtaudio_coreaudio */ = {isa = PBXFileReference; lastKnownFileType = archive.ar; name = qtaudio_coreaudio; path = "/usr/local/Qt-5.3.2/plugins/audio/libqtaudio_coreaudio$(QT_LIBRARY_SUFFIX).a"; sourceTree = "<absolute>"; };
-=======
 		3BBB805F6180E363BF89151A /* qtaudio_coreaudio */ = {isa = PBXFileReference; lastKnownFileType = archive.ar; name = qtaudio_coreaudio; path = "$(QT_PATH)/plugins/audio/libqtaudio_coreaudio$(QT_LIBRARY_SUFFIX).a"; sourceTree = "<absolute>"; };
->>>>>>> 53a56bbc
 		3BE70E2A82DC2BF402165ED5 /* sysbuttons.h */ = {isa = PBXFileReference; lastKnownFileType = sourcecode.c.h; name = sysbuttons.h; path = SourceFiles/sysbuttons.h; sourceTree = "<absolute>"; };
 		3C44131FDCFEF4396B9EA2BA /* AudioToolbox.framework */ = {isa = PBXFileReference; lastKnownFileType = wrapper.framework; name = AudioToolbox.framework; path = /System/Library/Frameworks/AudioToolbox.framework; sourceTree = "<absolute>"; };
 		3D54A9F3266BB8739520E3FB /* moc_fileuploader.cpp */ = {isa = PBXFileReference; lastKnownFileType = sourcecode.cpp.cpp; name = moc_fileuploader.cpp; path = GeneratedFiles/Debug/moc_fileuploader.cpp; sourceTree = "<absolute>"; };
@@ -576,11 +556,7 @@
 		420A06A32B66D250142B4B6D /* style_core.cpp */ = {isa = PBXFileReference; lastKnownFileType = sourcecode.cpp.cpp; name = style_core.cpp; path = SourceFiles/ui/style/style_core.cpp; sourceTree = "<absolute>"; };
 		4604687EBA85611C9E8A9CDF /* button.h */ = {isa = PBXFileReference; lastKnownFileType = sourcecode.c.h; name = button.h; path = SourceFiles/ui/button.h; sourceTree = "<absolute>"; };
 		46292F489228B60010794CE4 /* moc_button.cpp */ = {isa = PBXFileReference; lastKnownFileType = sourcecode.cpp.cpp; name = moc_button.cpp; path = GeneratedFiles/Debug/moc_button.cpp; sourceTree = "<absolute>"; };
-<<<<<<< HEAD
-		4689C06178B60B84E7F3A3B7 /* Qt5Widgets */ = {isa = PBXFileReference; lastKnownFileType = archive.ar; name = Qt5Widgets; path = "/usr/local/Qt-5.3.2/lib/libQt5Widgets$(QT_LIBRARY_SUFFIX).a"; sourceTree = "<absolute>"; };
-=======
 		4689C06178B60B84E7F3A3B7 /* Qt5Widgets */ = {isa = PBXFileReference; lastKnownFileType = archive.ar; name = Qt5Widgets; path = "$(QT_PATH)/lib/libQt5Widgets$(QT_LIBRARY_SUFFIX).a"; sourceTree = "<absolute>"; };
->>>>>>> 53a56bbc
 		48003469151B9DDE82E851FB /* moc_profilewidget.cpp */ = {isa = PBXFileReference; lastKnownFileType = sourcecode.cpp.cpp; name = moc_profilewidget.cpp; path = GeneratedFiles/Debug/moc_profilewidget.cpp; sourceTree = "<absolute>"; };
 		4AF15B5A0A43EB62D6DAF211 /* libexif.a */ = {isa = PBXFileReference; lastKnownFileType = archive.ar; name = libexif.a; path = "../../Libraries/libexif-0.6.20/libexif/.libs/libexif.a"; sourceTree = "<absolute>"; };
 		4D1099F2D3696E8A0E17D37D /* session.h */ = {isa = PBXFileReference; lastKnownFileType = sourcecode.c.h; name = session.h; path = SourceFiles/mtproto/session.h; sourceTree = "<absolute>"; };
@@ -601,11 +577,7 @@
 		59E514973BA9BF6599252DDC /* flattextarea.h */ = {isa = PBXFileReference; lastKnownFileType = sourcecode.c.h; name = flattextarea.h; path = SourceFiles/ui/flattextarea.h; sourceTree = "<absolute>"; };
 		5A5431331A13AA7B07414240 /* stdafx.cpp */ = {isa = PBXFileReference; lastKnownFileType = sourcecode.cpp.cpp; name = stdafx.cpp; path = SourceFiles/stdafx.cpp; sourceTree = "<absolute>"; };
 		5A7F88F9C7F08D3DDE6EEF6B /* localimageloader.cpp */ = {isa = PBXFileReference; lastKnownFileType = sourcecode.cpp.cpp; name = localimageloader.cpp; path = SourceFiles/localimageloader.cpp; sourceTree = "<absolute>"; };
-<<<<<<< HEAD
-		5A80A1907B6CFFB524C1E57D /* Qt5Core */ = {isa = PBXFileReference; lastKnownFileType = archive.ar; name = Qt5Core; path = "/usr/local/Qt-5.3.2/lib/libQt5Core$(QT_LIBRARY_SUFFIX).a"; sourceTree = "<absolute>"; };
-=======
 		5A80A1907B6CFFB524C1E57D /* Qt5Core */ = {isa = PBXFileReference; lastKnownFileType = archive.ar; name = Qt5Core; path = "$(QT_PATH)/lib/libQt5Core$(QT_LIBRARY_SUFFIX).a"; sourceTree = "<absolute>"; };
->>>>>>> 53a56bbc
 		5A9B4C6C59856143F3D0DE53 /* layerwidget.cpp */ = {isa = PBXFileReference; lastKnownFileType = sourcecode.cpp.cpp; name = layerwidget.cpp; path = SourceFiles/layerwidget.cpp; sourceTree = "<absolute>"; };
 		5C7FD422BBEDA858D7237AE9 /* flattextarea.cpp */ = {isa = PBXFileReference; lastKnownFileType = sourcecode.cpp.cpp; name = flattextarea.cpp; path = SourceFiles/ui/flattextarea.cpp; sourceTree = "<absolute>"; };
 		6011DDB120E1B2D4803E129A /* stdafx.h */ = {isa = PBXFileReference; lastKnownFileType = sourcecode.c.h; name = stdafx.h; path = SourceFiles/stdafx.h; sourceTree = "<absolute>"; };
@@ -614,11 +586,7 @@
 		63AF8520023B4EA40306CB03 /* moc_session.cpp */ = {isa = PBXFileReference; lastKnownFileType = sourcecode.cpp.cpp; name = moc_session.cpp; path = GeneratedFiles/Debug/moc_session.cpp; sourceTree = "<absolute>"; };
 		6532A0DC7EFE446967682E83 /* moc_downloadpathbox.cpp */ = {isa = PBXFileReference; lastKnownFileType = sourcecode.cpp.cpp; name = moc_downloadpathbox.cpp; path = GeneratedFiles/Debug/moc_downloadpathbox.cpp; sourceTree = "<absolute>"; };
 		6610564B876E47D289A596DB /* confirmbox.cpp */ = {isa = PBXFileReference; lastKnownFileType = sourcecode.cpp.cpp; name = confirmbox.cpp; path = SourceFiles/boxes/confirmbox.cpp; sourceTree = "<absolute>"; };
-<<<<<<< HEAD
-		6700DD555BF1C0FC338FB959 /* Qt5Network */ = {isa = PBXFileReference; lastKnownFileType = archive.ar; name = Qt5Network; path = "/usr/local/Qt-5.3.2/lib/libQt5Network$(QT_LIBRARY_SUFFIX).a"; sourceTree = "<absolute>"; };
-=======
 		6700DD555BF1C0FC338FB959 /* Qt5Network */ = {isa = PBXFileReference; lastKnownFileType = archive.ar; name = Qt5Network; path = "$(QT_PATH)/lib/libQt5Network$(QT_LIBRARY_SUFFIX).a"; sourceTree = "<absolute>"; };
->>>>>>> 53a56bbc
 		6868ADA9E9A9801B2BA92B97 /* countryinput.h */ = {isa = PBXFileReference; lastKnownFileType = sourcecode.c.h; name = countryinput.h; path = SourceFiles/ui/countryinput.h; sourceTree = "<absolute>"; };
 		6A510365F9F6367ECB0DB065 /* images.cpp */ = {isa = PBXFileReference; lastKnownFileType = sourcecode.cpp.cpp; name = images.cpp; path = SourceFiles/ui/images.cpp; sourceTree = "<absolute>"; };
 		6B46A0EE3C3B9D3B5A24946E /* moc_mainwindow.cpp */ = {isa = PBXFileReference; lastKnownFileType = sourcecode.cpp.cpp; name = moc_mainwindow.cpp; path = GeneratedFiles/Debug/moc_mainwindow.cpp; sourceTree = "<absolute>"; };
@@ -626,6 +594,7 @@
 		6C86B6E6AB1857B735B720D6 /* layerwidget.h */ = {isa = PBXFileReference; lastKnownFileType = sourcecode.c.h; name = layerwidget.h; path = SourceFiles/layerwidget.h; sourceTree = "<absolute>"; };
 		6D50D70712776D7ED3B00E5C /* facade.cpp */ = {isa = PBXFileReference; lastKnownFileType = sourcecode.cpp.cpp; name = facade.cpp; path = SourceFiles/mtproto/facade.cpp; sourceTree = "<absolute>"; };
 		6E1859D714E4471E053D90C9 /* scrollarea.cpp */ = {isa = PBXFileReference; lastKnownFileType = sourcecode.cpp.cpp; name = scrollarea.cpp; path = SourceFiles/ui/scrollarea.cpp; sourceTree = "<absolute>"; };
+		6E8FD0ED1B60D43929944CD2 /* text.h */ = {isa = PBXFileReference; lastKnownFileType = sourcecode.c.h; name = text.h; path = SourceFiles/ui/text/text.h; sourceTree = "<absolute>"; };
 		710C982FC773400941B3AFBC /* dropdown.cpp */ = {isa = PBXFileReference; lastKnownFileType = sourcecode.cpp.cpp; name = dropdown.cpp; path = SourceFiles/dropdown.cpp; sourceTree = "<absolute>"; };
 		723F90793B2C195E2CCB2233 /* AppKit.framework */ = {isa = PBXFileReference; lastKnownFileType = wrapper.framework; name = AppKit.framework; path = /System/Library/Frameworks/AppKit.framework; sourceTree = "<absolute>"; };
 		73737DC91E390C4AB18FB595 /* pspecific_mac_p.mm */ = {isa = PBXFileReference; lastKnownFileType = sourcecode.cpp.objcpp; name = pspecific_mac_p.mm; path = SourceFiles/pspecific_mac_p.mm; sourceTree = "<absolute>"; };
@@ -640,10 +609,6 @@
 		81780025807318AEA3B8A6FF /* moc_addcontactbox.cpp */ = {isa = PBXFileReference; lastKnownFileType = sourcecode.cpp.cpp; name = moc_addcontactbox.cpp; path = GeneratedFiles/Debug/moc_addcontactbox.cpp; sourceTree = "<absolute>"; };
 		83728F60A64483E0AA933D76 /* pspecific.h */ = {isa = PBXFileReference; lastKnownFileType = sourcecode.c.h; name = pspecific.h; path = SourceFiles/pspecific.h; sourceTree = "<absolute>"; };
 		83A36F229E897566E011B79E /* scrollarea.h */ = {isa = PBXFileReference; lastKnownFileType = sourcecode.c.h; name = scrollarea.h; path = SourceFiles/ui/scrollarea.h; sourceTree = "<absolute>"; };
-<<<<<<< HEAD
-		83D37373949868693FB7816D /* qmng */ = {isa = PBXFileReference; lastKnownFileType = archive.ar; name = qmng; path = "/usr/local/Qt-5.3.2/plugins/imageformats/libqmng$(QT_LIBRARY_SUFFIX).a"; sourceTree = "<absolute>"; };
-=======
->>>>>>> 53a56bbc
 		85FABD67716E36CD8B3CA4FA /* animation.h */ = {isa = PBXFileReference; lastKnownFileType = sourcecode.c.h; name = animation.h; path = SourceFiles/ui/animation.h; sourceTree = "<absolute>"; };
 		8880067F9BFD46108777E134 /* facade.h */ = {isa = PBXFileReference; lastKnownFileType = sourcecode.c.h; name = facade.h; path = SourceFiles/mtproto/facade.h; sourceTree = "<absolute>"; };
 		8918F4B71ED5FC138AFD3F70 /* moc_scrollarea.cpp */ = {isa = PBXFileReference; lastKnownFileType = sourcecode.cpp.cpp; name = moc_scrollarea.cpp; path = GeneratedFiles/Debug/moc_scrollarea.cpp; sourceTree = "<absolute>"; };
@@ -653,30 +618,18 @@
 		8B98A212C068D6CC7CE73CAA /* moc_introcode.cpp */ = {isa = PBXFileReference; lastKnownFileType = sourcecode.cpp.cpp; name = moc_introcode.cpp; path = GeneratedFiles/Debug/moc_introcode.cpp; sourceTree = "<absolute>"; };
 		8C800AAC9549E6E9E7046BED /* contactsbox.cpp */ = {isa = PBXFileReference; lastKnownFileType = sourcecode.cpp.cpp; name = contactsbox.cpp; path = SourceFiles/boxes/contactsbox.cpp; sourceTree = "<absolute>"; };
 		8CCCACE96535180FEB557712 /* settingswidget.cpp */ = {isa = PBXFileReference; lastKnownFileType = sourcecode.cpp.cpp; name = settingswidget.cpp; path = SourceFiles/settingswidget.cpp; sourceTree = "<absolute>"; };
-<<<<<<< HEAD
-		8CF51323544B886B8F4A2232 /* qwbmp */ = {isa = PBXFileReference; lastKnownFileType = archive.ar; name = qwbmp; path = "/usr/local/Qt-5.3.2/plugins/imageformats/libqwbmp$(QT_LIBRARY_SUFFIX).a"; sourceTree = "<absolute>"; };
-		8D9815BDB5BD9F90D2BC05C5 /* AGL.framework */ = {isa = PBXFileReference; lastKnownFileType = wrapper.framework; name = AGL.framework; path = /System/Library/Frameworks/AGL.framework; sourceTree = "<absolute>"; };
-		8DF456E9A416E4C3C2D6946C /* downloadpathbox.cpp */ = {isa = PBXFileReference; lastKnownFileType = sourcecode.cpp.cpp; name = downloadpathbox.cpp; path = SourceFiles/boxes/downloadpathbox.cpp; sourceTree = "<absolute>"; };
-		8EB83A4D34226609E79A613A /* connectionbox.h */ = {isa = PBXFileReference; lastKnownFileType = sourcecode.c.h; name = connectionbox.h; path = SourceFiles/boxes/connectionbox.h; sourceTree = "<absolute>"; };
-		8F500B5166907B6D9A7C3E3D /* qico */ = {isa = PBXFileReference; lastKnownFileType = archive.ar; name = qico; path = "/usr/local/Qt-5.3.2/plugins/imageformats/libqico$(QT_LIBRARY_SUFFIX).a"; sourceTree = "<absolute>"; };
-=======
 		8CF51323544B886B8F4A2232 /* qwbmp */ = {isa = PBXFileReference; lastKnownFileType = archive.ar; name = qwbmp; path = "$(QT_PATH)/plugins/imageformats/libqwbmp$(QT_LIBRARY_SUFFIX).a"; sourceTree = "<absolute>"; };
 		8D9815BDB5BD9F90D2BC05C5 /* AGL.framework */ = {isa = PBXFileReference; lastKnownFileType = wrapper.framework; name = AGL.framework; path = /System/Library/Frameworks/AGL.framework; sourceTree = "<absolute>"; };
 		8DF456E9A416E4C3C2D6946C /* downloadpathbox.cpp */ = {isa = PBXFileReference; lastKnownFileType = sourcecode.cpp.cpp; name = downloadpathbox.cpp; path = SourceFiles/boxes/downloadpathbox.cpp; sourceTree = "<absolute>"; };
 		8EB83A4D34226609E79A613A /* connectionbox.h */ = {isa = PBXFileReference; lastKnownFileType = sourcecode.c.h; name = connectionbox.h; path = SourceFiles/boxes/connectionbox.h; sourceTree = "<absolute>"; };
 		8F500B5166907B6D9A7C3E3D /* qico */ = {isa = PBXFileReference; lastKnownFileType = archive.ar; name = qico; path = "$(QT_PATH)/plugins/imageformats/libqico$(QT_LIBRARY_SUFFIX).a"; sourceTree = "<absolute>"; };
->>>>>>> 53a56bbc
 		924D4939FD169BB4B8AEB1C9 /* moc_facade.cpp */ = {isa = PBXFileReference; lastKnownFileType = sourcecode.cpp.cpp; name = moc_facade.cpp; path = GeneratedFiles/Debug/moc_facade.cpp; sourceTree = "<absolute>"; };
 		93AFE74928551FC3D7E8390B /* moc_settingswidget.cpp */ = {isa = PBXFileReference; lastKnownFileType = sourcecode.cpp.cpp; name = moc_settingswidget.cpp; path = GeneratedFiles/Debug/moc_settingswidget.cpp; sourceTree = "<absolute>"; };
 		963123025C466CB8DD9CF4AF /* connection.h */ = {isa = PBXFileReference; lastKnownFileType = sourcecode.c.h; name = connection.h; path = SourceFiles/mtproto/connection.h; sourceTree = "<absolute>"; };
 		96ACDDE3DCB798B97F9EA2F4 /* file_download.h */ = {isa = PBXFileReference; lastKnownFileType = sourcecode.c.h; name = file_download.h; path = SourceFiles/mtproto/file_download.h; sourceTree = "<absolute>"; };
 		9742F24EE18EA44D52824F1E /* CoreServices.framework */ = {isa = PBXFileReference; lastKnownFileType = wrapper.framework; name = CoreServices.framework; path = /System/Library/Frameworks/CoreServices.framework; sourceTree = "<absolute>"; };
 		974DB34EEB8F83B91614C0B0 /* logs.cpp */ = {isa = PBXFileReference; lastKnownFileType = sourcecode.cpp.cpp; name = logs.cpp; path = SourceFiles/logs.cpp; sourceTree = "<absolute>"; };
-<<<<<<< HEAD
-		9A55B8F7C143D66AD9EAE304 /* qgenericbearer */ = {isa = PBXFileReference; lastKnownFileType = archive.ar; name = qgenericbearer; path = "/usr/local/Qt-5.3.2/plugins/bearer/libqgenericbearer$(QT_LIBRARY_SUFFIX).a"; sourceTree = "<absolute>"; };
-=======
 		9A55B8F7C143D66AD9EAE304 /* qgenericbearer */ = {isa = PBXFileReference; lastKnownFileType = archive.ar; name = qgenericbearer; path = "$(QT_PATH)/plugins/bearer/libqgenericbearer$(QT_LIBRARY_SUFFIX).a"; sourceTree = "<absolute>"; };
->>>>>>> 53a56bbc
 		9A69B711DE4B9C89BA803750 /* moc_aboutbox.cpp */ = {isa = PBXFileReference; lastKnownFileType = sourcecode.cpp.cpp; name = moc_aboutbox.cpp; path = GeneratedFiles/Debug/moc_aboutbox.cpp; sourceTree = "<absolute>"; };
 		9AB1479D7D63386FD2046620 /* flatinput.cpp */ = {isa = PBXFileReference; lastKnownFileType = sourcecode.cpp.cpp; name = flatinput.cpp; path = SourceFiles/ui/flatinput.cpp; sourceTree = "<absolute>"; };
 		9B36BB8C5B8CA7B07F3F35F0 /* fileuploader.cpp */ = {isa = PBXFileReference; lastKnownFileType = sourcecode.cpp.cpp; name = fileuploader.cpp; path = SourceFiles/fileuploader.cpp; sourceTree = "<absolute>"; };
@@ -689,16 +642,6 @@
 		A1A67BEAA744704B29168D39 /* IOKit.framework */ = {isa = PBXFileReference; lastKnownFileType = wrapper.framework; name = IOKit.framework; path = /System/Library/Frameworks/IOKit.framework; sourceTree = "<absolute>"; };
 		A3622760CEC6D6827A25E710 /* rsa_public_key.h */ = {isa = PBXFileReference; lastKnownFileType = sourcecode.c.h; name = rsa_public_key.h; path = SourceFiles/mtproto/rsa_public_key.h; sourceTree = "<absolute>"; };
 		A37C7E516201B0264A4CDA38 /* moc_introwidget.cpp */ = {isa = PBXFileReference; lastKnownFileType = sourcecode.cpp.cpp; name = moc_introwidget.cpp; path = GeneratedFiles/Debug/moc_introwidget.cpp; sourceTree = "<absolute>"; };
-<<<<<<< HEAD
-		A7782E2B07CB2D1D14F431B0 /* qtaccessiblewidgets */ = {isa = PBXFileReference; lastKnownFileType = archive.ar; name = qtaccessiblewidgets; path = "/usr/local/Qt-5.3.2/plugins/accessible/libqtaccessiblewidgets$(QT_LIBRARY_SUFFIX).a"; sourceTree = "<absolute>"; };
-		A83D2C19F756D3371E5999A8 /* historywidget.cpp */ = {isa = PBXFileReference; lastKnownFileType = sourcecode.cpp.cpp; name = historywidget.cpp; path = SourceFiles/historywidget.cpp; sourceTree = "<absolute>"; };
-		A9FF4818C6775109B3DBFA18 /* introsignup.cpp */ = {isa = PBXFileReference; lastKnownFileType = sourcecode.cpp.cpp; name = introsignup.cpp; path = SourceFiles/intro/introsignup.cpp; sourceTree = "<absolute>"; };
-		AA5379CB06E908AC80BE7B82 /* Qt5OpenGL */ = {isa = PBXFileReference; lastKnownFileType = archive.ar; name = Qt5OpenGL; path = "/usr/local/Qt-5.3.2/lib/libQt5OpenGL$(QT_LIBRARY_SUFFIX).a"; sourceTree = "<absolute>"; };
-		AC9B5F6FB4B984C8D76F7AE2 /* moc_dropdown.cpp */ = {isa = PBXFileReference; lastKnownFileType = sourcecode.cpp.cpp; name = moc_dropdown.cpp; path = GeneratedFiles/Debug/moc_dropdown.cpp; sourceTree = "<absolute>"; };
-		AD0C395D671BC024083A5FC7 /* localimageloader.h */ = {isa = PBXFileReference; lastKnownFileType = sourcecode.c.h; name = localimageloader.h; path = SourceFiles/localimageloader.h; sourceTree = "<absolute>"; };
-		AD90723EF02EAD016FD49CC9 /* introstart.h */ = {isa = PBXFileReference; lastKnownFileType = sourcecode.c.h; name = introstart.h; path = SourceFiles/intro/introstart.h; sourceTree = "<absolute>"; };
-		ADC6308023253CEA51F86E21 /* qwebp */ = {isa = PBXFileReference; lastKnownFileType = archive.ar; name = qwebp; path = "/usr/local/Qt-5.3.2/plugins/imageformats/libqwebp$(QT_LIBRARY_SUFFIX).a"; sourceTree = "<absolute>"; };
-=======
 		A7782E2B07CB2D1D14F431B0 /* qtaccessiblewidgets */ = {isa = PBXFileReference; lastKnownFileType = archive.ar; name = qtaccessiblewidgets; path = "$(QT_PATH)/plugins/accessible/libqtaccessiblewidgets$(QT_LIBRARY_SUFFIX).a"; sourceTree = "<absolute>"; };
 		A83D2C19F756D3371E5999A8 /* historywidget.cpp */ = {isa = PBXFileReference; lastKnownFileType = sourcecode.cpp.cpp; name = historywidget.cpp; path = SourceFiles/historywidget.cpp; sourceTree = "<absolute>"; };
 		A9FF4818C6775109B3DBFA18 /* introsignup.cpp */ = {isa = PBXFileReference; lastKnownFileType = sourcecode.cpp.cpp; name = introsignup.cpp; path = SourceFiles/intro/introsignup.cpp; sourceTree = "<absolute>"; };
@@ -707,7 +650,6 @@
 		AD0C395D671BC024083A5FC7 /* localimageloader.h */ = {isa = PBXFileReference; lastKnownFileType = sourcecode.c.h; name = localimageloader.h; path = SourceFiles/localimageloader.h; sourceTree = "<absolute>"; };
 		AD90723EF02EAD016FD49CC9 /* introstart.h */ = {isa = PBXFileReference; lastKnownFileType = sourcecode.c.h; name = introstart.h; path = SourceFiles/intro/introstart.h; sourceTree = "<absolute>"; };
 		ADC6308023253CEA51F86E21 /* qwebp */ = {isa = PBXFileReference; lastKnownFileType = archive.ar; name = qwebp; path = "$(QT_PATH)/plugins/imageformats/libqwebp$(QT_LIBRARY_SUFFIX).a"; sourceTree = "<absolute>"; };
->>>>>>> 53a56bbc
 		AEA456A2F75ED9F5CDA7BCBE /* Cocoa.framework */ = {isa = PBXFileReference; lastKnownFileType = wrapper.framework; name = Cocoa.framework; path = /System/Library/Frameworks/Cocoa.framework; sourceTree = "<absolute>"; };
 		AF4585F593B1C9D0D4FD061C /* flatcheckbox.cpp */ = {isa = PBXFileReference; lastKnownFileType = sourcecode.cpp.cpp; name = flatcheckbox.cpp; path = SourceFiles/ui/flatcheckbox.cpp; sourceTree = "<absolute>"; };
 		AF5776B0652744978B7DF6D3 /* langloaderplain.cpp */ = {isa = PBXFileReference; lastKnownFileType = sourcecode.cpp.cpp; name = langloaderplain.cpp; path = SourceFiles/langloaderplain.cpp; sourceTree = "<absolute>"; };
@@ -734,17 +676,6 @@
 		CF32DF59C7823E4F3397EF3C /* profilewidget.cpp */ = {isa = PBXFileReference; lastKnownFileType = sourcecode.cpp.cpp; name = profilewidget.cpp; path = SourceFiles/profilewidget.cpp; sourceTree = "<absolute>"; };
 		D12A6BD8EE80B8B308E481AD /* moc_flattextarea.cpp */ = {isa = PBXFileReference; lastKnownFileType = sourcecode.cpp.cpp; name = moc_flattextarea.cpp; path = GeneratedFiles/Debug/moc_flattextarea.cpp; sourceTree = "<absolute>"; };
 		D1C9C77F1318F5A55C9BF289 /* photosendbox.cpp */ = {isa = PBXFileReference; lastKnownFileType = sourcecode.cpp.cpp; name = photosendbox.cpp; path = SourceFiles/boxes/photosendbox.cpp; sourceTree = "<absolute>"; };
-<<<<<<< HEAD
-		D3D1BE0BEA3AEE0551AD39AC /* qdds */ = {isa = PBXFileReference; lastKnownFileType = archive.ar; name = qdds; path = "/usr/local/Qt-5.3.2/plugins/imageformats/libqdds$(QT_LIBRARY_SUFFIX).a"; sourceTree = "<absolute>"; };
-		D3FE9C29B6A61D7C3C4B731B /* animation.cpp */ = {isa = PBXFileReference; lastKnownFileType = sourcecode.cpp.cpp; name = animation.cpp; path = SourceFiles/ui/animation.cpp; sourceTree = "<absolute>"; };
-		D4B32C2222F82AC56BADEB21 /* OpenGL.framework */ = {isa = PBXFileReference; lastKnownFileType = wrapper.framework; name = OpenGL.framework; path = /System/Library/Frameworks/OpenGL.framework; sourceTree = "<absolute>"; };
-		D53D8E6A188E05078A114294 /* qcocoa */ = {isa = PBXFileReference; lastKnownFileType = archive.ar; name = qcocoa; path = "/usr/local/Qt-5.3.2/plugins/platforms/libqcocoa$(QT_LIBRARY_SUFFIX).a"; sourceTree = "<absolute>"; };
-		D6193B79CECC9DD0142D1200 /* qtharfbuzzng */ = {isa = PBXFileReference; lastKnownFileType = archive.ar; name = qtharfbuzzng; path = "/usr/local/Qt-5.3.2/lib/libqtharfbuzzng$(QT_LIBRARY_SUFFIX).a"; sourceTree = "<absolute>"; };
-		D6FF6676816C4E374D374060 /* qrc_telegram.cpp */ = {isa = PBXFileReference; lastKnownFileType = sourcecode.cpp.cpp; name = qrc_telegram.cpp; path = GeneratedFiles/qrc_telegram.cpp; sourceTree = "<absolute>"; };
-		DBF506D10449BFABD45B82DA /* Qt5PrintSupport */ = {isa = PBXFileReference; lastKnownFileType = archive.ar; name = Qt5PrintSupport; path = "/usr/local/Qt-5.3.2/lib/libQt5PrintSupport$(QT_LIBRARY_SUFFIX).a"; sourceTree = "<absolute>"; };
-		DC23E0B79FF53F35BA8F76A1 /* introsignup.h */ = {isa = PBXFileReference; lastKnownFileType = sourcecode.c.h; name = introsignup.h; path = SourceFiles/intro/introsignup.h; sourceTree = "<absolute>"; };
-		DCEFD9167C239650120B0145 /* qtga */ = {isa = PBXFileReference; lastKnownFileType = archive.ar; name = qtga; path = "/usr/local/Qt-5.3.2/plugins/imageformats/libqtga$(QT_LIBRARY_SUFFIX).a"; sourceTree = "<absolute>"; };
-=======
 		D3D1BE0BEA3AEE0551AD39AC /* qdds */ = {isa = PBXFileReference; lastKnownFileType = archive.ar; name = qdds; path = "$(QT_PATH)/plugins/imageformats/libqdds$(QT_LIBRARY_SUFFIX).a"; sourceTree = "<absolute>"; };
 		D3FE9C29B6A61D7C3C4B731B /* animation.cpp */ = {isa = PBXFileReference; lastKnownFileType = sourcecode.cpp.cpp; name = animation.cpp; path = SourceFiles/ui/animation.cpp; sourceTree = "<absolute>"; };
 		D4B32C2222F82AC56BADEB21 /* OpenGL.framework */ = {isa = PBXFileReference; lastKnownFileType = wrapper.framework; name = OpenGL.framework; path = /System/Library/Frameworks/OpenGL.framework; sourceTree = "<absolute>"; };
@@ -754,27 +685,16 @@
 		DBF506D10449BFABD45B82DA /* Qt5PrintSupport */ = {isa = PBXFileReference; lastKnownFileType = archive.ar; name = Qt5PrintSupport; path = "$(QT_PATH)/lib/libQt5PrintSupport$(QT_LIBRARY_SUFFIX).a"; sourceTree = "<absolute>"; };
 		DC23E0B79FF53F35BA8F76A1 /* introsignup.h */ = {isa = PBXFileReference; lastKnownFileType = sourcecode.c.h; name = introsignup.h; path = SourceFiles/intro/introsignup.h; sourceTree = "<absolute>"; };
 		DCEFD9167C239650120B0145 /* qtga */ = {isa = PBXFileReference; lastKnownFileType = archive.ar; name = qtga; path = "$(QT_PATH)/plugins/imageformats/libqtga$(QT_LIBRARY_SUFFIX).a"; sourceTree = "<absolute>"; };
->>>>>>> 53a56bbc
 		DE4C0E3685DDAE58F9397B13 /* filedialog.cpp */ = {isa = PBXFileReference; lastKnownFileType = sourcecode.cpp.cpp; name = filedialog.cpp; path = SourceFiles/ui/filedialog.cpp; sourceTree = "<absolute>"; };
 		DFD7912080BC557230093752 /* ApplicationServices.framework */ = {isa = PBXFileReference; lastKnownFileType = wrapper.framework; name = ApplicationServices.framework; path = /System/Library/Frameworks/ApplicationServices.framework; sourceTree = "<absolute>"; };
 		E181C525E21A16F2D4396CA7 /* moc_application.cpp */ = {isa = PBXFileReference; lastKnownFileType = sourcecode.cpp.cpp; name = moc_application.cpp; path = GeneratedFiles/Debug/moc_application.cpp; sourceTree = "<absolute>"; };
 		E466873F01ABA1E55E914489 /* dialogswidget.cpp */ = {isa = PBXFileReference; lastKnownFileType = sourcecode.cpp.cpp; name = dialogswidget.cpp; path = SourceFiles/dialogswidget.cpp; sourceTree = "<absolute>"; };
-<<<<<<< HEAD
-		E7B2F248E3F7970788F35BF5 /* Qt5PlatformSupport */ = {isa = PBXFileReference; lastKnownFileType = archive.ar; name = Qt5PlatformSupport; path = "/usr/local/Qt-5.3.2/lib/libQt5PlatformSupport$(QT_LIBRARY_SUFFIX).a"; sourceTree = "<absolute>"; };
-		E908A6C86F93FA27DF70866C /* photocropbox.cpp */ = {isa = PBXFileReference; lastKnownFileType = sourcecode.cpp.cpp; name = photocropbox.cpp; path = SourceFiles/boxes/photocropbox.cpp; sourceTree = "<absolute>"; };
-		EE03BC5CA4628A6D6BEB0122 /* qcorewlanbearer */ = {isa = PBXFileReference; lastKnownFileType = archive.ar; name = qcorewlanbearer; path = "/usr/local/Qt-5.3.2/plugins/bearer/libqcorewlanbearer$(QT_LIBRARY_SUFFIX).a"; sourceTree = "<absolute>"; };
-		EF1AD6A66D0C28A6A15E2C30 /* introphone.h */ = {isa = PBXFileReference; lastKnownFileType = sourcecode.c.h; name = introphone.h; path = SourceFiles/intro/introphone.h; sourceTree = "<absolute>"; };
-		F0681BC551FC8A2B132FC646 /* qjp2 */ = {isa = PBXFileReference; lastKnownFileType = archive.ar; name = qjp2; path = "/usr/local/Qt-5.3.2/plugins/imageformats/libqjp2$(QT_LIBRARY_SUFFIX).a"; sourceTree = "<absolute>"; };
-		F1A04BDB750C2AE652797B04 /* flatbutton.cpp */ = {isa = PBXFileReference; lastKnownFileType = sourcecode.cpp.cpp; name = flatbutton.cpp; path = SourceFiles/ui/flatbutton.cpp; sourceTree = "<absolute>"; };
-		F2453BA07315EB9F34F1CD57 /* qtiff */ = {isa = PBXFileReference; lastKnownFileType = archive.ar; name = qtiff; path = "/usr/local/Qt-5.3.2/plugins/imageformats/libqtiff$(QT_LIBRARY_SUFFIX).a"; sourceTree = "<absolute>"; };
-=======
 		E7B2F248E3F7970788F35BF5 /* Qt5PlatformSupport */ = {isa = PBXFileReference; lastKnownFileType = archive.ar; name = Qt5PlatformSupport; path = "$(QT_PATH)/lib/libQt5PlatformSupport$(QT_LIBRARY_SUFFIX).a"; sourceTree = "<absolute>"; };
 		E908A6C86F93FA27DF70866C /* photocropbox.cpp */ = {isa = PBXFileReference; lastKnownFileType = sourcecode.cpp.cpp; name = photocropbox.cpp; path = SourceFiles/boxes/photocropbox.cpp; sourceTree = "<absolute>"; };
 		EE03BC5CA4628A6D6BEB0122 /* qcorewlanbearer */ = {isa = PBXFileReference; lastKnownFileType = archive.ar; name = qcorewlanbearer; path = "$(QT_PATH)/plugins/bearer/libqcorewlanbearer$(QT_LIBRARY_SUFFIX).a"; sourceTree = "<absolute>"; };
 		EF1AD6A66D0C28A6A15E2C30 /* introphone.h */ = {isa = PBXFileReference; lastKnownFileType = sourcecode.c.h; name = introphone.h; path = SourceFiles/intro/introphone.h; sourceTree = "<absolute>"; };
 		F1A04BDB750C2AE652797B04 /* flatbutton.cpp */ = {isa = PBXFileReference; lastKnownFileType = sourcecode.cpp.cpp; name = flatbutton.cpp; path = SourceFiles/ui/flatbutton.cpp; sourceTree = "<absolute>"; };
 		F2453BA07315EB9F34F1CD57 /* qtiff */ = {isa = PBXFileReference; lastKnownFileType = archive.ar; name = qtiff; path = "$(QT_PATH)/plugins/imageformats/libqtiff$(QT_LIBRARY_SUFFIX).a"; sourceTree = "<absolute>"; };
->>>>>>> 53a56bbc
 		F26998DF735BCE5F975508ED /* CoreWLAN.framework */ = {isa = PBXFileReference; lastKnownFileType = wrapper.framework; name = CoreWLAN.framework; path = /System/Library/Frameworks/CoreWLAN.framework; sourceTree = "<absolute>"; };
 		F4EECA1187A744AEF5165243 /* pspecific_mac.cpp */ = {isa = PBXFileReference; lastKnownFileType = sourcecode.cpp.cpp; name = pspecific_mac.cpp; path = SourceFiles/pspecific_mac.cpp; sourceTree = "<absolute>"; };
 		F80095A026AF9453E9C2B8BD /* settingswidget.h */ = {isa = PBXFileReference; lastKnownFileType = sourcecode.c.h; name = settingswidget.h; path = SourceFiles/settingswidget.h; sourceTree = "<absolute>"; };
@@ -790,12 +710,6 @@
 			isa = PBXFrameworksBuildPhase;
 			buildActionMask = 2147483647;
 			files = (
-<<<<<<< HEAD
-=======
-				0785004D1CCA847400168DBB /* libqtfreetype.a in Link Binary With Libraries */,
-				0752F8751C2C89F40026D0BC /* VideoToolbox.framework in Link Binary With Libraries */,
-				0752F8731C2C89220026D0BC /* VideoDecodeAcceleration.framework in Link Binary With Libraries */,
->>>>>>> 53a56bbc
 				07CAACD81AEA64F00058E508 /* AudioUnit.framework in Link Binary With Libraries */,
 				1BB705CDB741E2B7450201A5 /* Cocoa.framework in Link Binary With Libraries */,
 				328FD74542F6E2C873EE4D4B /* ApplicationServices.framework in Link Binary With Libraries */,
@@ -934,7 +848,7 @@
 				076B1C4B1CBFBF59002C0BC2 /* text_entity.cpp */,
 				076B1C4C1CBFBF59002C0BC2 /* text_entity.h */,
 				135FD3715BFDC50AD7B00E04 /* text.cpp */,
-				0785003F1CC9617100168DBB /* text.h */,
+				6E8FD0ED1B60D43929944CD2 /* text.h */,
 			);
 			name = text;
 			sourceTree = "<group>";
@@ -1394,12 +1308,6 @@
 		AF39DD055C3EF8226FBE929D /* Frameworks */ = {
 			isa = PBXGroup;
 			children = (
-<<<<<<< HEAD
-=======
-				0785004C1CCA847400168DBB /* libqtfreetype.a */,
-				0752F8741C2C89F40026D0BC /* VideoToolbox.framework */,
-				0752F8721C2C89220026D0BC /* VideoDecodeAcceleration.framework */,
->>>>>>> 53a56bbc
 				07CAACD71AEA64F00058E508 /* AudioUnit.framework */,
 				07055CC3194EE85B0008DEF6 /* libcrypto.a */,
 				07D795491B5544B200DE9598 /* qtpcre */,
@@ -1996,35 +1904,18 @@
 				GCC_WARN_UNUSED_FUNCTION = NO;
 				GCC_WARN_UNUSED_VARIABLE = NO;
 				HEADER_SEARCH_PATHS = (
-<<<<<<< HEAD
-					./../../Libraries/QtStatic/qtbase/include/QtGui/5.3.2/QtGui,
-					./../../Libraries/QtStatic/qtbase/include/QtCore/5.3.2/QtCore,
-					./../../Libraries/QtStatic/qtbase/include,
-=======
->>>>>>> 53a56bbc
 					./SourceFiles,
 					./GeneratedFiles,
 					/usr/local/include,
 					"$(QT_PATH)/include",
-					"$(QT_PATH)/include/QtGui/5.6.0/QtGui",
-					"$(QT_PATH)/include/QtCore/5.6.0/QtCore",
+					"$(QT_PATH)/include/QtGui/5.3.2/QtGui",
+					"$(QT_PATH)/include/QtCore/5.3.2/QtCore",
 					"$(QT_PATH)/mkspecs/macx-clang",
 					./../../Libraries/opus/include,
 					"./../../Libraries/openal-soft/include",
 					"./../../Libraries/libexif-0.6.20",
-<<<<<<< HEAD
-					"/usr/local/Qt-5.3.2/include",
-					"/usr/local/Qt-5.3.2/include/QtWidgets",
-					"/usr/local/Qt-5.3.2/include/QtNetwork",
-					"/usr/local/Qt-5.3.2/include/QtGui",
-					"/usr/local/Qt-5.3.2/include/QtCore",
 					/Applications/Xcode.app/Contents/Developer/Platforms/MacOSX.platform/Developer/SDKs/MacOSX10.9.sdk/System/Library/Frameworks/OpenGL.framework/Versions/A/Headers,
 					/Applications/Xcode.app/Contents/Developer/Platforms/MacOSX.platform/Developer/SDKs/MacOSX10.9.sdk/System/Library/Frameworks/AGL.framework/Headers,
-					"/usr/local/Qt-5.3.2/mkspecs/macx-clang",
-=======
-					/Applications/Xcode.app/Contents/Developer/Platforms/MacOSX.platform/Developer/SDKs/MacOSX10.9.sdk/System/Library/Frameworks/OpenGL.framework/Versions/A/Headers,
-					/Applications/Xcode.app/Contents/Developer/Platforms/MacOSX.platform/Developer/SDKs/MacOSX10.9.sdk/System/Library/Frameworks/AGL.framework/Headers,
->>>>>>> 53a56bbc
 					./ThirdParty/breakpad,
 					./ThirdParty/minizip,
 					./../../Libraries/crashpad/crashpad,
@@ -2036,17 +1927,10 @@
 				LIBRARY_SEARCH_PATHS = (
 					/System/Library/Frameworks/,
 					"./../../Libraries/libexif-0.6.20/libexif/.libs",
-<<<<<<< HEAD
-					"/usr/local/Qt-5.3.2/lib",
-					"/usr/local/Qt-5.3.2/plugins/bearer",
-					"/usr/local/Qt-5.3.2/plugins/platforms",
-					"/usr/local/Qt-5.3.2/plugins/imageformats",
-=======
 					"$(QT_PATH)/lib",
 					"$(QT_PATH)/plugins/bearer",
 					"$(QT_PATH)/plugins/platforms",
 					"$(QT_PATH)/plugins/imageformats",
->>>>>>> 53a56bbc
 					"./../../Libraries/openssl-xcode",
 				);
 				MACOSX_DEPLOYMENT_TARGET = 10.6;
@@ -2091,19 +1975,9 @@
 				);
 				OTHER_LDFLAGS = (
 					"-headerpad_max_install_names",
-<<<<<<< HEAD
-					"-L/usr/local/Qt-5.3.2/lib",
-					"-L/usr/local/Qt-5.3.2/plugins/bearer",
-					"-L/usr/local/Qt-5.3.2/plugins/platforms",
 					"-lcups",
 					"-lbsm",
-					"-L/usr/local/Qt-5.3.2/plugins/imageformats",
 					/usr/local/zlib_old/lib/libz.a,
-=======
-					"-lcups",
-					"-lbsm",
-					/usr/local/lib/libz.a,
->>>>>>> 53a56bbc
 					"-lm",
 					/usr/local/openal_old/lib/libopenal.a,
 					/usr/local/lib/libopus.a,
@@ -2123,7 +1997,7 @@
 				);
 				PRODUCT_NAME = Telegram;
 				QT_LIBRARY_SUFFIX = "";
-				QT_PATH = "/usr/local/tdesktop/Qt-5.6.0";
+				QT_PATH = "/usr/local/Qt-5.3.2";
 				SDKROOT = macosx;
 				SYMROOT = ./../Mac;
 				TDESKTOP_MAJOR_VERSION = 0.9;
@@ -2166,35 +2040,18 @@
 				GCC_WARN_UNUSED_FUNCTION = NO;
 				GCC_WARN_UNUSED_VARIABLE = NO;
 				HEADER_SEARCH_PATHS = (
-<<<<<<< HEAD
-					./../../Libraries/QtStatic/qtbase/include/QtGui/5.3.2/QtGui,
-					./../../Libraries/QtStatic/qtbase/include/QtCore/5.3.2/QtCore,
-					./../../Libraries/QtStatic/qtbase/include,
-=======
->>>>>>> 53a56bbc
 					./SourceFiles,
 					./GeneratedFiles,
 					/usr/local/include,
 					"$(QT_PATH)/include",
-					"$(QT_PATH)/include/QtGui/5.6.0/QtGui",
-					"$(QT_PATH)/include/QtCore/5.6.0/QtCore",
+					"$(QT_PATH)/include/QtGui/5.3.2/QtGui",
+					"$(QT_PATH)/include/QtCore/5.3.2/QtCore",
 					"$(QT_PATH)/mkspecs/macx-clang",
 					./../../Libraries/opus/include,
 					"./../../Libraries/openal-soft/include",
 					"./../../Libraries/libexif-0.6.20",
-<<<<<<< HEAD
-					"/usr/local/Qt-5.3.2/include",
-					"/usr/local/Qt-5.3.2/include/QtWidgets",
-					"/usr/local/Qt-5.3.2/include/QtNetwork",
-					"/usr/local/Qt-5.3.2/include/QtGui",
-					"/usr/local/Qt-5.3.2/include/QtCore",
 					/Applications/Xcode.app/Contents/Developer/Platforms/MacOSX.platform/Developer/SDKs/MacOSX10.9.sdk/System/Library/Frameworks/OpenGL.framework/Versions/A/Headers,
 					/Applications/Xcode.app/Contents/Developer/Platforms/MacOSX.platform/Developer/SDKs/MacOSX10.9.sdk/System/Library/Frameworks/AGL.framework/Headers,
-					"/usr/local/Qt-5.3.2/mkspecs/macx-clang",
-=======
-					/Applications/Xcode.app/Contents/Developer/Platforms/MacOSX.platform/Developer/SDKs/MacOSX10.9.sdk/System/Library/Frameworks/OpenGL.framework/Versions/A/Headers,
-					/Applications/Xcode.app/Contents/Developer/Platforms/MacOSX.platform/Developer/SDKs/MacOSX10.9.sdk/System/Library/Frameworks/AGL.framework/Headers,
->>>>>>> 53a56bbc
 					./ThirdParty/breakpad,
 					./ThirdParty/minizip,
 					./../../Libraries/crashpad/crashpad,
@@ -2206,17 +2063,10 @@
 				LIBRARY_SEARCH_PATHS = (
 					/System/Library/Frameworks/,
 					"./../../Libraries/libexif-0.6.20/libexif/.libs",
-<<<<<<< HEAD
-					"/usr/local/Qt-5.3.2/lib",
-					"/usr/local/Qt-5.3.2/plugins/bearer",
-					"/usr/local/Qt-5.3.2/plugins/platforms",
-					"/usr/local/Qt-5.3.2/plugins/imageformats",
-=======
 					"$(QT_PATH)/lib",
 					"$(QT_PATH)/plugins/bearer",
 					"$(QT_PATH)/plugins/platforms",
 					"$(QT_PATH)/plugins/imageformats",
->>>>>>> 53a56bbc
 					"./../../Libraries/openssl-xcode",
 				);
 				MACOSX_DEPLOYMENT_TARGET = 10.6;
@@ -2262,19 +2112,9 @@
 				);
 				OTHER_LDFLAGS = (
 					"-headerpad_max_install_names",
-<<<<<<< HEAD
-					"-L/usr/local/Qt-5.3.2/lib",
-					"-L/usr/local/Qt-5.3.2/plugins/bearer",
-					"-L/usr/local/Qt-5.3.2/plugins/platforms",
 					"-lcups",
 					"-lbsm",
-					"-L/usr/local/Qt-5.3.2/plugins/imageformats",
 					/usr/local/zlib_old/lib/libz.a,
-=======
-					"-lcups",
-					"-lbsm",
-					/usr/local/lib/libz.a,
->>>>>>> 53a56bbc
 					"-lm",
 					/usr/local/openal_old/lib/libopenal.a,
 					/usr/local/lib/libopus.a,
@@ -2294,7 +2134,7 @@
 				);
 				PRODUCT_NAME = Telegram;
 				QT_LIBRARY_SUFFIX = _debug;
-				QT_PATH = "/usr/local/tdesktop/Qt-5.6.0";
+				QT_PATH = "/usr/local/Qt-5.3.2";
 				SDKROOT = macosx;
 				SYMROOT = ./../Mac;
 				TDESKTOP_MAJOR_VERSION = 0.9;
@@ -2330,15 +2170,11 @@
 				CODE_SIGN_IDENTITY = "";
 				COMBINE_HIDPI_IMAGES = YES;
 				GCC_PREFIX_HEADER = ./SourceFiles/stdafx.h;
-<<<<<<< HEAD
-				MACOSX_DEPLOYMENT_TARGET = 10.6;
-=======
 				LIBRARY_SEARCH_PATHS = (
 					"$(inherited)",
 					"$(QT_PATH)/lib",
 				);
-				MACOSX_DEPLOYMENT_TARGET = 10.8;
->>>>>>> 53a56bbc
+				MACOSX_DEPLOYMENT_TARGET = 10.6;
 				OBJROOT = ./../Mac/DebugIntermediate;
 				PRODUCT_BUNDLE_IDENTIFIER = "com.tdesktop.$(PRODUCT_NAME:rfc1034identifier)";
 				QT_LIBRARY_SUFFIX = _debug;
