// !$*UTF8*$!
{
	archiveVersion = 1;
	classes = {
	};
	objectVersion = 46;
	objects = {

/* Begin PBXAggregateTarget section */
		07AA07135D01069052F55A12 /* Preprocess */ = {
			isa = PBXAggregateTarget;
			buildConfigurationList = 6CC3B5D2136C7CD6A5CF5A59 /* Build configuration list for PBXNativeTarget "Telegram" */;
			buildPhases = (
				7EF0942E79C014DCEC8976BC /* Qt Preprocessors */,
			);
			dependencies = (
				07C3AF42194CCC510016CFF1 /* PBXTargetDependency */,
			);
			name = Preprocess;
			productName = "Qt Preprocess";
		};
		07C3AF39194CCC310016CFF1 /* Meta Compile */ = {
			isa = PBXAggregateTarget;
			buildConfigurationList = 07C3AF3D194CCC310016CFF1 /* Build configuration list for PBXAggregateTarget "Meta Compile" */;
			buildPhases = (
				07C3AF3A194CCC310016CFF1 /* Meta Style */,
				07C3AF3B194CCC310016CFF1 /* Meta Lang */,
			);
			dependencies = (
			);
			name = "Meta Compile";
			productName = "Qt Preprocess";
		};
/* End PBXAggregateTarget section */

/* Begin PBXBuildFile section */
		0250AB6761AC71A2E3155EEA /* moc_introphone.cpp in Compile Sources */ = {isa = PBXBuildFile; fileRef = 1B4A65B84270FF2FED008EB6 /* moc_introphone.cpp */; settings = {ATTRIBUTES = (); }; };
		02F93BF511880983D3C57B84 /* dialogswidget.cpp in Compile Sources */ = {isa = PBXBuildFile; fileRef = E466873F01ABA1E55E914489 /* dialogswidget.cpp */; settings = {ATTRIBUTES = (); }; };
		03270F718426CFE84729079E /* flattextarea.cpp in Compile Sources */ = {isa = PBXBuildFile; fileRef = 5C7FD422BBEDA858D7237AE9 /* flattextarea.cpp */; settings = {ATTRIBUTES = (); }; };
		06EABCC49D2EEE4076322BE7 /* moc_mtp.cpp in Compile Sources */ = {isa = PBXBuildFile; fileRef = 924D4939FD169BB4B8AEB1C9 /* moc_mtp.cpp */; settings = {ATTRIBUTES = (); }; };
		07080BCF1A43588C00741A51 /* lang_auto.cpp in Compile Sources */ = {isa = PBXBuildFile; fileRef = 07080BCD1A43588C00741A51 /* lang_auto.cpp */; };
		07080BD21A436A5000741A51 /* lang.cpp in Compile Sources */ = {isa = PBXBuildFile; fileRef = 07080BD01A436A5000741A51 /* lang.cpp */; };
		0710C9FE1B0B9376001B4272 /* stickersetbox.cpp in Compile Sources */ = {isa = PBXBuildFile; fileRef = 0710C9FC1B0B9376001B4272 /* stickersetbox.cpp */; };
		0710CA051B0B9404001B4272 /* moc_stickersetbox.cpp in Compile Sources */ = {isa = PBXBuildFile; fileRef = 0710CA041B0B9404001B4272 /* moc_stickersetbox.cpp */; };
		07129D6A1C16D230002DC495 /* mtpAuthKey.cpp in Compile Sources */ = {isa = PBXBuildFile; fileRef = 07129D691C16D230002DC495 /* mtpAuthKey.cpp */; };
		07129D6E1C16D245002DC495 /* facades.cpp in Compile Sources */ = {isa = PBXBuildFile; fileRef = 07129D6C1C16D245002DC495 /* facades.cpp */; };
		071AD8D21C5E8E6D008C9E90 /* zip.c in Compile Sources */ = {isa = PBXBuildFile; fileRef = 071AD8D11C5E8E6D008C9E90 /* zip.c */; };
		071AD8F81C5E99D6008C9E90 /* ioapi.c in Compile Sources */ = {isa = PBXBuildFile; fileRef = 071AD8F71C5E99D6008C9E90 /* ioapi.c */; };
		0732E4A9199E262300D50FE7 /* overviewwidget.cpp in Compile Sources */ = {isa = PBXBuildFile; fileRef = 0732E4A7199E262300D50FE7 /* overviewwidget.cpp */; };
		0732E4AC199E268A00D50FE7 /* moc_overviewwidget.cpp in Compile Sources */ = {isa = PBXBuildFile; fileRef = 0732E4AB199E268A00D50FE7 /* moc_overviewwidget.cpp */; };
		074756191A1372C600CA07F7 /* moc_types.cpp in Compile Sources */ = {isa = PBXBuildFile; fileRef = 074756181A1372C600CA07F7 /* moc_types.cpp */; };
		074968D01A44D14C00394F46 /* languagebox.cpp in Compile Sources */ = {isa = PBXBuildFile; fileRef = 074968CE1A44D14C00394F46 /* languagebox.cpp */; };
		074968D21A44D1DF00394F46 /* moc_languagebox.cpp in Compile Sources */ = {isa = PBXBuildFile; fileRef = 074968D11A44D1DF00394F46 /* moc_languagebox.cpp */; };
		0749CE69194D723400345D61 /* Images.xcassets in Resources */ = {isa = PBXBuildFile; fileRef = 07C3AF24194335ED0016CFF1 /* Images.xcassets */; };
		074FCB8E19D36851004C6EB2 /* popupmenu.cpp in Compile Sources */ = {isa = PBXBuildFile; fileRef = 074FCB8C19D36851004C6EB2 /* popupmenu.cpp */; };
		074FCB9119D36E60004C6EB2 /* moc_popupmenu.cpp in Compile Sources */ = {isa = PBXBuildFile; fileRef = 074FCB9019D36E60004C6EB2 /* moc_popupmenu.cpp */; };
		0752F8701C2C84470026D0BC /* layout.cpp in Compile Sources */ = {isa = PBXBuildFile; fileRef = 0752F86E1C2C84470026D0BC /* layout.cpp */; };
		07539B1D1A1416AF00083EFC /* moc_history.cpp in Compile Sources */ = {isa = PBXBuildFile; fileRef = 07539B1C1A1416AF00083EFC /* moc_history.cpp */; };
		0755AEDD1AD12A80004D738A /* moc_abstractbox.cpp in Compile Sources */ = {isa = PBXBuildFile; fileRef = 0755AEDA1AD12A80004D738A /* moc_abstractbox.cpp */; };
		0755AEDE1AD12A80004D738A /* moc_intropwdcheck.cpp in Compile Sources */ = {isa = PBXBuildFile; fileRef = 0755AEDB1AD12A80004D738A /* moc_intropwdcheck.cpp */; };
		0755AEDF1AD12A80004D738A /* moc_sessionsbox.cpp in Compile Sources */ = {isa = PBXBuildFile; fileRef = 0755AEDC1AD12A80004D738A /* moc_sessionsbox.cpp */; };
		075FEBEC1C82336D0003ECA3 /* shortcuts.cpp in Compile Sources */ = {isa = PBXBuildFile; fileRef = 075FEBEA1C82336D0003ECA3 /* shortcuts.cpp */; };
		0764D55A1ABAD6F900FBFEED /* apiwrap.cpp in Compile Sources */ = {isa = PBXBuildFile; fileRef = 0764D5581ABAD6F900FBFEED /* apiwrap.cpp */; };
		0764D55D1ABAD71B00FBFEED /* moc_apiwrap.cpp in Compile Sources */ = {isa = PBXBuildFile; fileRef = 0764D55C1ABAD71B00FBFEED /* moc_apiwrap.cpp */; };
		078A2FCA1A811C5900CCC7A0 /* moc_backgroundbox.cpp in Compile Sources */ = {isa = PBXBuildFile; fileRef = 078A2FC91A811C5900CCC7A0 /* moc_backgroundbox.cpp */; };
		078A2FCD1A811CA600CCC7A0 /* backgroundbox.cpp in Compile Sources */ = {isa = PBXBuildFile; fileRef = 078A2FCB1A811CA600CCC7A0 /* backgroundbox.cpp */; };
		07A69332199277BA0099CB9F /* mediaview.cpp in Compile Sources */ = {isa = PBXBuildFile; fileRef = 07A69330199277BA0099CB9F /* mediaview.cpp */; };
		07A6933519927B160099CB9F /* moc_mediaview.cpp in Compile Sources */ = {isa = PBXBuildFile; fileRef = 07A6933419927B160099CB9F /* moc_mediaview.cpp */; };
		07AF95F41AFD03B90060B057 /* qrc_telegram_emojis.cpp in Compile Sources */ = {isa = PBXBuildFile; fileRef = 07AF95F21AFD03B90060B057 /* qrc_telegram_emojis.cpp */; };
		07AF95F51AFD03B90060B057 /* qrc_telegram_mac.cpp in Compile Sources */ = {isa = PBXBuildFile; fileRef = 07AF95F31AFD03B90060B057 /* qrc_telegram_mac.cpp */; };
		07AF95F91AFD03C80060B057 /* telegram_emojis.qrc in Resources */ = {isa = PBXBuildFile; fileRef = 07AF95F71AFD03C80060B057 /* telegram_emojis.qrc */; };
		07AF95FA1AFD03C80060B057 /* telegram_mac.qrc in Resources */ = {isa = PBXBuildFile; fileRef = 07AF95F81AFD03C80060B057 /* telegram_mac.qrc */; };
		07B604321B46A0EC00CA29FE /* playerwidget.cpp in Compile Sources */ = {isa = PBXBuildFile; fileRef = 07B604301B46A0EC00CA29FE /* playerwidget.cpp */; };
		07B604351B46A20900CA29FE /* moc_playerwidget.cpp in Compile Sources */ = {isa = PBXBuildFile; fileRef = 07B604341B46A20900CA29FE /* moc_playerwidget.cpp */; };
		07BE850F1A2093C9008ACB9F /* localstorage.cpp in Compile Sources */ = {isa = PBXBuildFile; fileRef = 07BE850D1A2093C9008ACB9F /* localstorage.cpp */; };
		07BE85121A20961F008ACB9F /* moc_localstorage.cpp in Compile Sources */ = {isa = PBXBuildFile; fileRef = 07BE85111A20961F008ACB9F /* moc_localstorage.cpp */; };
		07C7596F1B1F7E0000662169 /* autoupdater.cpp in Compile Sources */ = {isa = PBXBuildFile; fileRef = 07C7596D1B1F7E0000662169 /* autoupdater.cpp */; };
		07C759721B1F7E2800662169 /* moc_autoupdater.cpp in Compile Sources */ = {isa = PBXBuildFile; fileRef = 07C759711B1F7E2800662169 /* moc_autoupdater.cpp */; };
		07CAACD81AEA64F00058E508 /* AudioUnit.framework in Link Binary With Libraries */ = {isa = PBXBuildFile; fileRef = 07CAACD71AEA64F00058E508 /* AudioUnit.framework */; };
		07D7034B19B8755A00C4EED2 /* audio.cpp in Compile Sources */ = {isa = PBXBuildFile; fileRef = 07D7034919B8755A00C4EED2 /* audio.cpp */; };
		07D703BB19B88FB900C4EED2 /* moc_audio.cpp in Compile Sources */ = {isa = PBXBuildFile; fileRef = 07D703BA19B88FB900C4EED2 /* moc_audio.cpp */; };
		07D7EABA1A597DD000838BA2 /* Localizable.strings in Resources */ = {isa = PBXBuildFile; fileRef = 07D7EABC1A597DD000838BA2 /* Localizable.strings */; };
		07D8509419F5C97E00623D75 /* mtpCoreTypes.cpp in Compile Sources */ = {isa = PBXBuildFile; fileRef = 07D8509219F5C97E00623D75 /* mtpCoreTypes.cpp */; };
		07D8509519F5C97E00623D75 /* mtpScheme.cpp in Compile Sources */ = {isa = PBXBuildFile; fileRef = 07D8509319F5C97E00623D75 /* mtpScheme.cpp */; };
		07D8509919F8320900623D75 /* usernamebox.cpp in Compile Sources */ = {isa = PBXBuildFile; fileRef = 07D8509719F8320900623D75 /* usernamebox.cpp */; };
		07D8510819F8340A00623D75 /* moc_usernamebox.cpp in Compile Sources */ = {isa = PBXBuildFile; fileRef = 07D8510719F8340A00623D75 /* moc_usernamebox.cpp */; };
		07DB67471AD07C4F00A51329 /* structs.cpp in Compile Sources */ = {isa = PBXBuildFile; fileRef = 07DB67451AD07C4F00A51329 /* structs.cpp */; };
		07DB674D1AD07C9200A51329 /* abstractbox.cpp in Compile Sources */ = {isa = PBXBuildFile; fileRef = 07DB67491AD07C9200A51329 /* abstractbox.cpp */; };
		07DB674E1AD07C9200A51329 /* sessionsbox.cpp in Compile Sources */ = {isa = PBXBuildFile; fileRef = 07DB674B1AD07C9200A51329 /* sessionsbox.cpp */; };
		07DB67511AD07CB800A51329 /* intropwdcheck.cpp in Compile Sources */ = {isa = PBXBuildFile; fileRef = 07DB674F1AD07CB800A51329 /* intropwdcheck.cpp */; };
		07DC42A01B5EA15300B6B888 /* numbers.cpp in Compile Sources */ = {isa = PBXBuildFile; fileRef = 07DC429F1B5EA15300B6B888 /* numbers.cpp */; };
		07DE92A01AA4923300A18F6F /* passcodewidget.cpp in Compile Sources */ = {isa = PBXBuildFile; fileRef = 07DE929F1AA4923200A18F6F /* passcodewidget.cpp */; };
		07DE92A71AA4925B00A18F6F /* autolockbox.cpp in Compile Sources */ = {isa = PBXBuildFile; fileRef = 07DE92A31AA4925B00A18F6F /* autolockbox.cpp */; };
		07DE92A81AA4925B00A18F6F /* passcodebox.cpp in Compile Sources */ = {isa = PBXBuildFile; fileRef = 07DE92A51AA4925B00A18F6F /* passcodebox.cpp */; };
		07DE92AA1AA4928200A18F6F /* moc_autolockbox.cpp in Compile Sources */ = {isa = PBXBuildFile; fileRef = 07DE92A91AA4928200A18F6F /* moc_autolockbox.cpp */; };
		07DE92AD1AA4928B00A18F6F /* moc_passcodebox.cpp in Compile Sources */ = {isa = PBXBuildFile; fileRef = 07DE92AB1AA4928B00A18F6F /* moc_passcodebox.cpp */; };
		07DE92AE1AA4928B00A18F6F /* moc_passcodewidget.cpp in Compile Sources */ = {isa = PBXBuildFile; fileRef = 07DE92AC1AA4928B00A18F6F /* moc_passcodewidget.cpp */; };
		0CB7DE9A54CC9BF86FB7B5CA /* mtp.cpp in Compile Sources */ = {isa = PBXBuildFile; fileRef = 6D50D70712776D7ED3B00E5C /* mtp.cpp */; settings = {ATTRIBUTES = (); }; };
		0F7872E39EA570249D420912 /* moc_introwidget.cpp in Compile Sources */ = {isa = PBXBuildFile; fileRef = A37C7E516201B0264A4CDA38 /* moc_introwidget.cpp */; settings = {ATTRIBUTES = (); }; };
		113AA97DEE7847C7D2DCFF71 /* logs.cpp in Compile Sources */ = {isa = PBXBuildFile; fileRef = 974DB34EEB8F83B91614C0B0 /* logs.cpp */; settings = {ATTRIBUTES = (); }; };
		1299DDAE203A7EDFED9F5D6B /* main.cpp in Compile Sources */ = {isa = PBXBuildFile; fileRef = 5271C394C1E7646D117CE67E /* main.cpp */; settings = {ATTRIBUTES = (); }; };
		15364689D2AB5A30E87A689F /* Security.framework in Link Binary With Libraries */ = {isa = PBXBuildFile; fileRef = 205259EEEE2BADA5E64741E3 /* Security.framework */; };
		19A66ECD6EE2F8356F27D32D /* layerwidget.cpp in Compile Sources */ = {isa = PBXBuildFile; fileRef = 5A9B4C6C59856143F3D0DE53 /* layerwidget.cpp */; settings = {ATTRIBUTES = (); }; };
		1A681B886F50EE30FBE62B4B /* Qt5PrintSupport in Link Binary With Libraries */ = {isa = PBXBuildFile; fileRef = DBF506D10449BFABD45B82DA /* Qt5PrintSupport */; };
		1BB705CDB741E2B7450201A5 /* Cocoa.framework in Link Binary With Libraries */ = {isa = PBXBuildFile; fileRef = AEA456A2F75ED9F5CDA7BCBE /* Cocoa.framework */; };
		1BD711B4C358EA7D727BF358 /* moc_flatcheckbox.cpp in Compile Sources */ = {isa = PBXBuildFile; fileRef = 58E05D0B8B104D83F43F9859 /* moc_flatcheckbox.cpp */; settings = {ATTRIBUTES = (); }; };
		1DF53374E3B6A31661548D08 /* historywidget.cpp in Compile Sources */ = {isa = PBXBuildFile; fileRef = A83D2C19F756D3371E5999A8 /* historywidget.cpp */; settings = {ATTRIBUTES = (); }; };
		26A81090DC8B5BCF7278FDFF /* qrc_telegram.cpp in Compile Sources */ = {isa = PBXBuildFile; fileRef = D6FF6676816C4E374D374060 /* qrc_telegram.cpp */; settings = {ATTRIBUTES = (); }; };
		298BFAB73BF182297584F96F /* contactsbox.cpp in Compile Sources */ = {isa = PBXBuildFile; fileRef = 8C800AAC9549E6E9E7046BED /* contactsbox.cpp */; settings = {ATTRIBUTES = (); }; };
		2A500B102B7CE80F3EB6E13E /* moc_mtpFileLoader.cpp in Compile Sources */ = {isa = PBXBuildFile; fileRef = 5591A965D1DC024FBDB40151 /* moc_mtpFileLoader.cpp */; settings = {ATTRIBUTES = (); }; };
		2EF5D0AC9A18F9FE9B8A1ACA /* moc_introsignup.cpp in Compile Sources */ = {isa = PBXBuildFile; fileRef = 58A7114F60E7D09E73283983 /* moc_introsignup.cpp */; settings = {ATTRIBUTES = (); }; };
		328FD74542F6E2C873EE4D4B /* ApplicationServices.framework in Link Binary With Libraries */ = {isa = PBXBuildFile; fileRef = DFD7912080BC557230093752 /* ApplicationServices.framework */; };
		352349751855EF76DECA4D60 /* moc_historywidget.cpp in Compile Sources */ = {isa = PBXBuildFile; fileRef = 2C99425D7670941EAF07B453 /* moc_historywidget.cpp */; settings = {ATTRIBUTES = (); }; };
		35A1A39F8EAB37889EB3D397 /* CoreAudio.framework in Link Binary With Libraries */ = {isa = PBXBuildFile; fileRef = BEF9DFDA6822604126A7E233 /* CoreAudio.framework */; };
		37A3C6C782A0E4BC7B09536B /* langloaderplain.cpp in Compile Sources */ = {isa = PBXBuildFile; fileRef = AF5776B0652744978B7DF6D3 /* langloaderplain.cpp */; settings = {ATTRIBUTES = (); }; };
		3AA6E7264581F82856FB37F7 /* text.cpp in Compile Sources */ = {isa = PBXBuildFile; fileRef = 135FD3715BFDC50AD7B00E04 /* text.cpp */; settings = {ATTRIBUTES = (); }; };
		3ABE4F9B2264F770D944106D /* emojibox.cpp in Compile Sources */ = {isa = PBXBuildFile; fileRef = 0ECF1EB9BF3786A16731F685 /* emojibox.cpp */; settings = {ATTRIBUTES = (); }; };
		3F6EB1F5B98E704960FEA686 /* moc_scrollarea.cpp in Compile Sources */ = {isa = PBXBuildFile; fileRef = 8918F4B71ED5FC138AFD3F70 /* moc_scrollarea.cpp */; settings = {ATTRIBUTES = (); }; };
		4078D5D614EB3ECF7F1848C7 /* types.cpp in Compile Sources */ = {isa = PBXBuildFile; fileRef = 7D075A915E8739C1B6BC5F43 /* types.cpp */; settings = {ATTRIBUTES = (); }; };
		4426AF526AAD86D6F73CE36F /* addcontactbox.cpp in Compile Sources */ = {isa = PBXBuildFile; fileRef = 7CA6945B22800A0F30B75DA5 /* addcontactbox.cpp */; settings = {ATTRIBUTES = (); }; };
		48D8FC93AA8FF5D184649F49 /* localimageloader.cpp in Compile Sources */ = {isa = PBXBuildFile; fileRef = 5A7F88F9C7F08D3DDE6EEF6B /* localimageloader.cpp */; settings = {ATTRIBUTES = (); }; };
		496FD9CEEB508016AFB9F928 /* qico in Link Binary With Libraries */ = {isa = PBXBuildFile; fileRef = 8F500B5166907B6D9A7C3E3D /* qico */; };
		4978DE680549639AE9AA9CA6 /* introsignup.cpp in Compile Sources */ = {isa = PBXBuildFile; fileRef = A9FF4818C6775109B3DBFA18 /* introsignup.cpp */; settings = {ATTRIBUTES = (); }; };
		49C3C1BF153F7FC078A25CE4 /* moc_downloadpathbox.cpp in Compile Sources */ = {isa = PBXBuildFile; fileRef = 6532A0DC7EFE446967682E83 /* moc_downloadpathbox.cpp */; settings = {ATTRIBUTES = (); }; };
		4B0036C794BEA27AF9419768 /* moc_layerwidget.cpp in Compile Sources */ = {isa = PBXBuildFile; fileRef = 1FE45A67215BEA2434F588E8 /* moc_layerwidget.cpp */; settings = {ATTRIBUTES = (); }; };
		4BF3F8D0797BC8A0C1FAD13C /* introphone.cpp in Compile Sources */ = {isa = PBXBuildFile; fileRef = 61C679D8B4B332026BD34200 /* introphone.cpp */; settings = {ATTRIBUTES = (); }; };
		4EB68D0C8182BCE33529C421 /* AudioToolbox.framework in Link Binary With Libraries */ = {isa = PBXBuildFile; fileRef = 3C44131FDCFEF4396B9EA2BA /* AudioToolbox.framework */; };
		4F27F5F76AA3F78C8CA27339 /* moc_introcode.cpp in Compile Sources */ = {isa = PBXBuildFile; fileRef = 8B98A212C068D6CC7CE73CAA /* moc_introcode.cpp */; settings = {ATTRIBUTES = (); }; };
		4FEA8F51B7BC7CAC71347A1A /* connectionbox.cpp in Compile Sources */ = {isa = PBXBuildFile; fileRef = 51355181C0E6689B0B764543 /* connectionbox.cpp */; settings = {ATTRIBUTES = (); }; };
		5058CB9D7BFFCE9F404A3700 /* Qt5Network in Link Binary With Libraries */ = {isa = PBXBuildFile; fileRef = 6700DD555BF1C0FC338FB959 /* Qt5Network */; };
		565F748438E6CE0148C54AFE /* moc_flatinput.cpp in Compile Sources */ = {isa = PBXBuildFile; fileRef = 1E5EEB5782B6357057356F9E /* moc_flatinput.cpp */; settings = {ATTRIBUTES = (); }; };
		59789101736112A570B8EFE6 /* qjp2 in Link Binary With Libraries */ = {isa = PBXBuildFile; fileRef = F0681BC551FC8A2B132FC646 /* qjp2 */; };
		5CE57D44510AB2A11886AB52 /* title.cpp in Compile Sources */ = {isa = PBXBuildFile; fileRef = 2BB2A1BB8DB0993F78F4E3C7 /* title.cpp */; settings = {ATTRIBUTES = (); }; };
		5FC914F652D1B16FDA8F0634 /* moc_contactsbox.cpp in Compile Sources */ = {isa = PBXBuildFile; fileRef = 26083D8E535AFF927591E1A5 /* moc_contactsbox.cpp */; settings = {ATTRIBUTES = (); }; };
		60CB4898955209B665E7B07D /* moc_twidget.cpp in Compile Sources */ = {isa = PBXBuildFile; fileRef = 55A654A2EE8554FF062742B8 /* moc_twidget.cpp */; settings = {ATTRIBUTES = (); }; };
		668DDDA0C55405E7FCFD6CA5 /* CoreServices.framework in Link Binary With Libraries */ = {isa = PBXBuildFile; fileRef = 9742F24EE18EA44D52824F1E /* CoreServices.framework */; };
		68FFEB7CA30BF0149161B809 /* window.cpp in Compile Sources */ = {isa = PBXBuildFile; fileRef = CA56ACFB53D87637192CC9B2 /* window.cpp */; settings = {ATTRIBUTES = (); }; };
		6A8BC88AB464B92706EFE6FF /* moc_countryinput.cpp in Compile Sources */ = {isa = PBXBuildFile; fileRef = 9D9F4744B2F9FF22569D4535 /* moc_countryinput.cpp */; settings = {ATTRIBUTES = (); }; };
		6C79FBC5CFA36AC3EA6ABBD4 /* moc_dropdown.cpp in Compile Sources */ = {isa = PBXBuildFile; fileRef = AC9B5F6FB4B984C8D76F7AE2 /* moc_dropdown.cpp */; settings = {ATTRIBUTES = (); }; };
		6E4DB0CBEF415196AFD4149F /* fileuploader.cpp in Compile Sources */ = {isa = PBXBuildFile; fileRef = 9B36BB8C5B8CA7B07F3F35F0 /* fileuploader.cpp */; settings = {ATTRIBUTES = (); }; };
		6EF5A4ECC0EF19EA016EBA3E /* dropdown.cpp in Compile Sources */ = {isa = PBXBuildFile; fileRef = 710C982FC773400941B3AFBC /* dropdown.cpp */; settings = {ATTRIBUTES = (); }; };
		700925F3B2C6163D38140CEA /* history.cpp in Compile Sources */ = {isa = PBXBuildFile; fileRef = 26B83A58EE268598E703875D /* history.cpp */; settings = {ATTRIBUTES = (); }; };
		7062978F12EEA525893A5E6F /* moc_aboutbox.cpp in Compile Sources */ = {isa = PBXBuildFile; fileRef = 9A69B711DE4B9C89BA803750 /* moc_aboutbox.cpp */; settings = {ATTRIBUTES = (); }; };
		74343521EECC740F777DAFE6 /* pspecific_mac.cpp in Compile Sources */ = {isa = PBXBuildFile; fileRef = F4EECA1187A744AEF5165243 /* pspecific_mac.cpp */; settings = {ATTRIBUTES = (); }; };
		77B998AC22A13EF3DDEE07AC /* photocropbox.cpp in Compile Sources */ = {isa = PBXBuildFile; fileRef = E908A6C86F93FA27DF70866C /* photocropbox.cpp */; settings = {ATTRIBUTES = (); }; };
		77DA1217B595B799FB72CDDA /* flatinput.cpp in Compile Sources */ = {isa = PBXBuildFile; fileRef = 9AB1479D7D63386FD2046620 /* flatinput.cpp */; settings = {ATTRIBUTES = (); }; };
		7BEFA1D273AD62772AA33D73 /* app.cpp in Compile Sources */ = {isa = PBXBuildFile; fileRef = 06E379415713F34B83F99C35 /* app.cpp */; settings = {ATTRIBUTES = (); }; };
		7C2B2DEE467A4C4679F1C3C9 /* filedialog.cpp in Compile Sources */ = {isa = PBXBuildFile; fileRef = DE4C0E3685DDAE58F9397B13 /* filedialog.cpp */; settings = {ATTRIBUTES = (); }; };
		7CA5405B8503BFFC60932D2B /* qicns in Link Binary With Libraries */ = {isa = PBXBuildFile; fileRef = 31120EDB269DFF13E1D49847 /* qicns */; };
		7F76437B577F737145996DC3 /* qtga in Link Binary With Libraries */ = {isa = PBXBuildFile; fileRef = DCEFD9167C239650120B0145 /* qtga */; };
		822C2860FBFAF3EAE42C5A3F /* moc_fileuploader.cpp in Compile Sources */ = {isa = PBXBuildFile; fileRef = 3D54A9F3266BB8739520E3FB /* moc_fileuploader.cpp */; settings = {ATTRIBUTES = (); }; };
		832C50BFD7D09AF042A51D4F /* flatbutton.cpp in Compile Sources */ = {isa = PBXBuildFile; fileRef = F1A04BDB750C2AE652797B04 /* flatbutton.cpp */; settings = {ATTRIBUTES = (); }; };
		8771A8C96E9C391044035D99 /* OpenGL.framework in Link Binary With Libraries */ = {isa = PBXBuildFile; fileRef = D4B32C2222F82AC56BADEB21 /* OpenGL.framework */; };
		8883FF366F2623E89D90A9E6 /* qgenericbearer in Link Binary With Libraries */ = {isa = PBXBuildFile; fileRef = 9A55B8F7C143D66AD9EAE304 /* qgenericbearer */; };
		89ADB41E48A3B5E24ABB626C /* profilewidget.cpp in Compile Sources */ = {isa = PBXBuildFile; fileRef = CF32DF59C7823E4F3397EF3C /* profilewidget.cpp */; settings = {ATTRIBUTES = (); }; };
		8B22E794EFF0EAFF964A3043 /* introstart.cpp in Compile Sources */ = {isa = PBXBuildFile; fileRef = C34459FA465B57DF4DB80D12 /* introstart.cpp */; settings = {ATTRIBUTES = (); }; };
		8B71D1C7BB9DCEE6511219C2 /* moc_flatlabel.cpp in Compile Sources */ = {isa = PBXBuildFile; fileRef = 2181F5E34DE0A4B2F811E2E2 /* moc_flatlabel.cpp */; settings = {ATTRIBUTES = (); }; };
		8C4BA0DB55E2C40DE5F5E990 /* moc_pspecific_mac.cpp in Compile Sources */ = {isa = PBXBuildFile; fileRef = 74772222DA764BE4623EAC5D /* moc_pspecific_mac.cpp */; settings = {ATTRIBUTES = (); }; };
		8D267F2E4776F0ECA2F49DC8 /* IOKit.framework in Link Binary With Libraries */ = {isa = PBXBuildFile; fileRef = A1A67BEAA744704B29168D39 /* IOKit.framework */; };
		8D33FE22B9BBADC7FA46C15B /* qtharfbuzzng in Link Binary With Libraries */ = {isa = PBXBuildFile; fileRef = D6193B79CECC9DD0142D1200 /* qtharfbuzzng */; };
		8E26A0653012B8E8C3E865EC /* application.cpp in Compile Sources */ = {isa = PBXBuildFile; fileRef = C20F9DD8C7B031B8E20D5653 /* application.cpp */; settings = {ATTRIBUTES = (); }; };
		8F65F0D95B1F0CEB859F2FB3 /* boxshadow.cpp in Compile Sources */ = {isa = PBXBuildFile; fileRef = 08A7682548FB7E671FF03822 /* boxshadow.cpp */; settings = {ATTRIBUTES = (); }; };
		8F6F5D7F82036331E8C6DAE6 /* moc_mtpConnection.cpp in Compile Sources */ = {isa = PBXBuildFile; fileRef = B714EA71A09A832FAA846A0A /* moc_mtpConnection.cpp */; settings = {ATTRIBUTES = (); }; };
		90085DF442550A0845D5AF37 /* style_core.cpp in Compile Sources */ = {isa = PBXBuildFile; fileRef = 420A06A32B66D250142B4B6D /* style_core.cpp */; settings = {ATTRIBUTES = (); }; };
		9357E7B12AD6D88B157ACA05 /* introcode.cpp in Compile Sources */ = {isa = PBXBuildFile; fileRef = A0090709DE1B155085362C36 /* introcode.cpp */; settings = {ATTRIBUTES = (); }; };
		9809A3AF1946D51ACB41D716 /* moc_photocropbox.cpp in Compile Sources */ = {isa = PBXBuildFile; fileRef = AF61D864B8C444ADD4E1B391 /* moc_photocropbox.cpp */; settings = {ATTRIBUTES = (); }; };
		98E4F55DB5D8E64AB9F08C83 /* moc_localimageloader.cpp in Compile Sources */ = {isa = PBXBuildFile; fileRef = 1D7899ACAA9F973CADFA34C1 /* moc_localimageloader.cpp */; settings = {ATTRIBUTES = (); }; };
		99F0A9B2AFE5ABDCBFC04510 /* mtpRPC.cpp in Compile Sources */ = {isa = PBXBuildFile; fileRef = 89F92B278CA31C393E245056 /* mtpRPC.cpp */; settings = {ATTRIBUTES = (); }; };
		9A0D5DDC7816FC2538EB6A96 /* moc_window.cpp in Compile Sources */ = {isa = PBXBuildFile; fileRef = 6B46A0EE3C3B9D3B5A24946E /* moc_window.cpp */; settings = {ATTRIBUTES = (); }; };
		9A523F51135FD4E2464673A6 /* moc_mtpSession.cpp in Compile Sources */ = {isa = PBXBuildFile; fileRef = 63AF8520023B4EA40306CB03 /* moc_mtpSession.cpp */; settings = {ATTRIBUTES = (); }; };
		9D294F23E02CFDF22C288382 /* moc_emojibox.cpp in Compile Sources */ = {isa = PBXBuildFile; fileRef = 0C0DC15EB416789673526AA5 /* moc_emojibox.cpp */; settings = {ATTRIBUTES = (); }; };
		9F33AC0693BC81B27D8F518D /* Qt5Gui in Link Binary With Libraries */ = {isa = PBXBuildFile; fileRef = 04391BE7A8B9D811E255100A /* Qt5Gui */; };
		A0A6B97F7DBEC81004EC9461 /* confirmbox.cpp in Compile Sources */ = {isa = PBXBuildFile; fileRef = 6610564B876E47D289A596DB /* confirmbox.cpp */; settings = {ATTRIBUTES = (); }; };
		A24E4B5B683764E07683ECEC /* moc_mainwidget.cpp in Compile Sources */ = {isa = PBXBuildFile; fileRef = 3A220FD1AE5AD9FE3DC073A4 /* moc_mainwidget.cpp */; settings = {ATTRIBUTES = (); }; };
		A297B1E3CE33CC501DFEDB6E /* mtpSession.cpp in Compile Sources */ = {isa = PBXBuildFile; fileRef = 0FBED3C6654EA3753EB39831 /* mtpSession.cpp */; settings = {ATTRIBUTES = (); }; };
		A3F8F2284013928A02AE5C38 /* qwbmp in Link Binary With Libraries */ = {isa = PBXBuildFile; fileRef = 8CF51323544B886B8F4A2232 /* qwbmp */; };
		A469EC9C4C367E0B773A9BB7 /* moc_settingswidget.cpp in Compile Sources */ = {isa = PBXBuildFile; fileRef = 93AFE74928551FC3D7E8390B /* moc_settingswidget.cpp */; settings = {ATTRIBUTES = (); }; };
		A9563D9C9FD0D76FAAF1CA96 /* qdds in Link Binary With Libraries */ = {isa = PBXBuildFile; fileRef = D3D1BE0BEA3AEE0551AD39AC /* qdds */; };
		AC6C131416AEC557C854BA70 /* moc_photosendbox.cpp in Compile Sources */ = {isa = PBXBuildFile; fileRef = 9E0704DE8650D7952DC6B7AE /* moc_photosendbox.cpp */; settings = {ATTRIBUTES = (); }; };
		ADE99904299B99EB6135E8D9 /* scrollarea.cpp in Compile Sources */ = {isa = PBXBuildFile; fileRef = 6E1859D714E4471E053D90C9 /* scrollarea.cpp */; settings = {ATTRIBUTES = (); }; };
		B0B88EFE444C0DE673389418 /* moc_flatbutton.cpp in Compile Sources */ = {isa = PBXBuildFile; fileRef = C9FFCCE4FCB845744636795F /* moc_flatbutton.cpp */; settings = {ATTRIBUTES = (); }; };
		B2F5B08BFFBBE7E37D3863BB /* moc_button.cpp in Compile Sources */ = {isa = PBXBuildFile; fileRef = 46292F489228B60010794CE4 /* moc_button.cpp */; settings = {ATTRIBUTES = (); }; };
		B460F624007324313696BE86 /* QuartzCore.framework in Link Binary With Libraries */ = {isa = PBXBuildFile; fileRef = 7EC00404ACD5AB0E97726B0E /* QuartzCore.framework */; };
		B6346B66B0A2228A91D8A5D9 /* mtpDC.cpp in Compile Sources */ = {isa = PBXBuildFile; fileRef = 315C7FACB4A9E18AA95486CA /* mtpDC.cpp */; settings = {ATTRIBUTES = (); }; };
		B780F9E21269259B90A1F32A /* moc_mtpDC.cpp in Compile Sources */ = {isa = PBXBuildFile; fileRef = 2C540BAEABD7F9B5FA11008E /* moc_mtpDC.cpp */; settings = {ATTRIBUTES = (); }; };
		B8CA3E1E11A7E0E7DF9E1CDE /* mtpFileLoader.cpp in Compile Sources */ = {isa = PBXBuildFile; fileRef = 01D6341DC31FE5997F7BB159 /* mtpFileLoader.cpp */; settings = {ATTRIBUTES = (); }; };
		B8DA82DA1B195A933A0805E7 /* sysbuttons.cpp in Compile Sources */ = {isa = PBXBuildFile; fileRef = 6B90F69947805586A6FAE80E /* sysbuttons.cpp */; settings = {ATTRIBUTES = (); }; };
		B91D13BCC3963CB9C12D24A4 /* flatcheckbox.cpp in Compile Sources */ = {isa = PBXBuildFile; fileRef = AF4585F593B1C9D0D4FD061C /* flatcheckbox.cpp */; settings = {ATTRIBUTES = (); }; };
		B99CCE43EEFCD3E18F6D16D1 /* settingswidget.cpp in Compile Sources */ = {isa = PBXBuildFile; fileRef = 8CCCACE96535180FEB557712 /* settingswidget.cpp */; settings = {ATTRIBUTES = (); }; };
		B9ADD90C014EA3FBE351DF03 /* Qt5Core in Link Binary With Libraries */ = {isa = PBXBuildFile; fileRef = 5A80A1907B6CFFB524C1E57D /* Qt5Core */; };
		BA41D511A9BBCA09365DF88C /* downloadpathbox.cpp in Compile Sources */ = {isa = PBXBuildFile; fileRef = 8DF456E9A416E4C3C2D6946C /* downloadpathbox.cpp */; settings = {ATTRIBUTES = (); }; };
		BE6AB9DF1C4880624131C669 /* Qt5Widgets in Link Binary With Libraries */ = {isa = PBXBuildFile; fileRef = 4689C06178B60B84E7F3A3B7 /* Qt5Widgets */; };
		C03447C9A7D9FF73463B8BB5 /* countryinput.cpp in Compile Sources */ = {isa = PBXBuildFile; fileRef = 3E329D4547CC23585307FA32 /* countryinput.cpp */; settings = {ATTRIBUTES = (); }; };
		C06DDE378A7AC1FA9E6FF69A /* qtiff in Link Binary With Libraries */ = {isa = PBXBuildFile; fileRef = F2453BA07315EB9F34F1CD57 /* qtiff */; };
		C14E6C902F6435B3149ECD64 /* moc_profilewidget.cpp in Compile Sources */ = {isa = PBXBuildFile; fileRef = 48003469151B9DDE82E851FB /* moc_profilewidget.cpp */; settings = {ATTRIBUTES = (); }; };
		C1F9D5CA8AF3AD8EBC9D7310 /* moc_application.cpp in Compile Sources */ = {isa = PBXBuildFile; fileRef = E181C525E21A16F2D4396CA7 /* moc_application.cpp */; settings = {ATTRIBUTES = (); }; };
		C329997D36D34D568CE16C9A /* moc_animation.cpp in Compile Sources */ = {isa = PBXBuildFile; fileRef = A1479F94376F9732B57C69DB /* moc_animation.cpp */; settings = {ATTRIBUTES = (); }; };
		CDB0266A8B7CB20A95266BCD /* emoji_config.cpp in Compile Sources */ = {isa = PBXBuildFile; fileRef = B3062303CE8F4EB9325CB3DC /* emoji_config.cpp */; settings = {ATTRIBUTES = (); }; };
		D0EECF370C58DDCACBC71BAD /* CoreWLAN.framework in Link Binary With Libraries */ = {isa = PBXBuildFile; fileRef = F26998DF735BCE5F975508ED /* CoreWLAN.framework */; };
		D1FA8AF31837B51C762A9D4D /* qcocoa in Link Binary With Libraries */ = {isa = PBXBuildFile; fileRef = D53D8E6A188E05078A114294 /* qcocoa */; };
		D1FC601FC2F9F3E33F3A14E9 /* animation.cpp in Compile Sources */ = {isa = PBXBuildFile; fileRef = D3FE9C29B6A61D7C3C4B731B /* animation.cpp */; settings = {ATTRIBUTES = (); }; };
		D22929A2B8C5281567FCACDC /* Qt5PlatformSupport in Link Binary With Libraries */ = {isa = PBXBuildFile; fileRef = E7B2F248E3F7970788F35BF5 /* Qt5PlatformSupport */; };
		D4639595C3BCF2A39D88DF6E /* SystemConfiguration.framework in Link Binary With Libraries */ = {isa = PBXBuildFile; fileRef = FF5BDAB0076F3391B219EA52 /* SystemConfiguration.framework */; };
		D6874C00733283846ACA9AB2 /* moc_confirmbox.cpp in Compile Sources */ = {isa = PBXBuildFile; fileRef = CE7FFE194127BD789A2C877A /* moc_confirmbox.cpp */; settings = {ATTRIBUTES = (); }; };
		D7EF8F129FCCE9AB3F3F081F /* button.cpp in Compile Sources */ = {isa = PBXBuildFile; fileRef = 4D55B83DFDFE3D492CDBD27A /* button.cpp */; settings = {ATTRIBUTES = (); }; };
		D846C6F212B438DC2FD5FF71 /* moc_dialogswidget.cpp in Compile Sources */ = {isa = PBXBuildFile; fileRef = 3B3ED09AB00290D78CF1181B /* moc_dialogswidget.cpp */; settings = {ATTRIBUTES = (); }; };
		D87463318C8E5211C8C8670A /* stdafx.cpp in Compile Sources */ = {isa = PBXBuildFile; fileRef = 5A5431331A13AA7B07414240 /* stdafx.cpp */; settings = {ATTRIBUTES = (); }; };
		DE6A34CA3A5561888FA01AF1 /* flatlabel.cpp in Compile Sources */ = {isa = PBXBuildFile; fileRef = 763ED3C6815ED6C89E352652 /* flatlabel.cpp */; settings = {ATTRIBUTES = (); }; };
		DF259E9677CC63AF8754032B /* mtpConnection.cpp in Compile Sources */ = {isa = PBXBuildFile; fileRef = B8D9AFA42E8633154A9817A2 /* mtpConnection.cpp */; settings = {ATTRIBUTES = (); }; };
		DF36EA42D67ED39E58CB7DF9 /* settings.cpp in Compile Sources */ = {isa = PBXBuildFile; fileRef = 8A28F7789408AA839F48A5F2 /* settings.cpp */; settings = {ATTRIBUTES = (); }; };
		E3194392BD6D0726F75FA72E /* mainwidget.cpp in Compile Sources */ = {isa = PBXBuildFile; fileRef = 047DAFB0A7DE92C63033A43C /* mainwidget.cpp */; settings = {ATTRIBUTES = (); }; };
		E3D7A5CA24541D5DB69D6606 /* images.cpp in Compile Sources */ = {isa = PBXBuildFile; fileRef = 6A510365F9F6367ECB0DB065 /* images.cpp */; settings = {ATTRIBUTES = (); }; };
		E45E51A644D5FC9F942ECE55 /* AGL.framework in Link Binary With Libraries */ = {isa = PBXBuildFile; fileRef = 8D9815BDB5BD9F90D2BC05C5 /* AGL.framework */; };
		E8B28580819B882A5964561A /* moc_addcontactbox.cpp in Compile Sources */ = {isa = PBXBuildFile; fileRef = 81780025807318AEA3B8A6FF /* moc_addcontactbox.cpp */; settings = {ATTRIBUTES = (); }; };
		E8D95529CED88F18818C9A8B /* introwidget.cpp in Compile Sources */ = {isa = PBXBuildFile; fileRef = 0771C4C94B623FC34BF62983 /* introwidget.cpp */; settings = {ATTRIBUTES = (); }; };
		E97B3CFAB59B49BACFFC5F7C /* moc_title.cpp in Compile Sources */ = {isa = PBXBuildFile; fileRef = 1080B6D395843B8F76A2E45E /* moc_title.cpp */; settings = {ATTRIBUTES = (); }; };
		E9F1CE7F9B18C7C85A50E62D /* style_auto.cpp in Compile Sources */ = {isa = PBXBuildFile; fileRef = 99B8D38F7F5858601230911E /* style_auto.cpp */; settings = {ATTRIBUTES = (); }; };
		EBE29731916DB43BF49FE7A4 /* aboutbox.cpp in Compile Sources */ = {isa = PBXBuildFile; fileRef = C194EDD00F76216057D48A5C /* aboutbox.cpp */; settings = {ATTRIBUTES = (); }; };
		ED2557A57C6782721DC494AF /* moc_connectionbox.cpp in Compile Sources */ = {isa = PBXBuildFile; fileRef = FEC58F9D8A0963E5A9D4BE6F /* moc_connectionbox.cpp */; settings = {ATTRIBUTES = (); }; };
		F26454630C80841CBDCFE1CA /* Foundation.framework in Link Binary With Libraries */ = {isa = PBXBuildFile; fileRef = FCC237CA5AD60B9BA4447615 /* Foundation.framework */; };
		F278C423357CA99797EA30AB /* photosendbox.cpp in Compile Sources */ = {isa = PBXBuildFile; fileRef = D1C9C77F1318F5A55C9BF289 /* photosendbox.cpp */; settings = {ATTRIBUTES = (); }; };
		F2A75ACAC9DF6A3F4E5711E7 /* AppKit.framework in Link Binary With Libraries */ = {isa = PBXBuildFile; fileRef = 723F90793B2C195E2CCB2233 /* AppKit.framework */; };
		F4D3747C3A03B25EDC9057BB /* qwebp in Link Binary With Libraries */ = {isa = PBXBuildFile; fileRef = ADC6308023253CEA51F86E21 /* qwebp */; };
		F8B465CE34D8DF87AAE95913 /* CoreFoundation.framework in Link Binary With Libraries */ = {isa = PBXBuildFile; fileRef = 4D765E1B1EA6C757220C63E7 /* CoreFoundation.framework */; };
		F8ED42CF8679BF83227DAFC4 /* Carbon.framework in Link Binary With Libraries */ = {isa = PBXBuildFile; fileRef = 9DFF62A901D70814B8A323D4 /* Carbon.framework */; };
		FA603B17F803E8D6B55C2F2B /* pspecific_mac_p.mm in Compile Sources */ = {isa = PBXBuildFile; fileRef = 73737DC91E390C4AB18FB595 /* pspecific_mac_p.mm */; settings = {ATTRIBUTES = (); }; };
		FBD56E2AC34F76BFFDB68619 /* qmng in Link Binary With Libraries */ = {isa = PBXBuildFile; fileRef = 83D37373949868693FB7816D /* qmng */; };
		FCC949FEA178F9F5D7478027 /* moc_flattextarea.cpp in Compile Sources */ = {isa = PBXBuildFile; fileRef = D12A6BD8EE80B8B308E481AD /* moc_flattextarea.cpp */; settings = {ATTRIBUTES = (); }; };
		FCE6518C548DF7BC82228A4A /* twidget.cpp in Compile Sources */ = {isa = PBXBuildFile; fileRef = BB1602EA641643DE565005B1 /* twidget.cpp */; settings = {ATTRIBUTES = (); }; };
		FD2FE0C564A7389A2E609EC7 /* moc_sysbuttons.cpp in Compile Sources */ = {isa = PBXBuildFile; fileRef = B88236FC554B694F618D848C /* moc_sysbuttons.cpp */; settings = {ATTRIBUTES = (); }; };
/* End PBXBuildFile section */

/* Begin PBXContainerItemProxy section */
		07084688195445A700B5AE3A /* PBXContainerItemProxy */ = {
			isa = PBXContainerItemProxy;
			containerPortal = 07084684195445A600B5AE3A /* Updater.xcodeproj */;
			proxyType = 2;
			remoteGlobalIDString = 07084678195445A600B5AE3A;
			remoteInfo = Updater;
		};
		07C3AF22194335970016CFF1 /* PBXContainerItemProxy */ = {
			isa = PBXContainerItemProxy;
			containerPortal = 6DB9C3763D02B1415CD9D565 /* Project object */;
			proxyType = 1;
			remoteGlobalIDString = 07AA07135D01069052F55A12;
			remoteInfo = "Qt Preprocess";
		};
		07C3AF41194CCC510016CFF1 /* PBXContainerItemProxy */ = {
			isa = PBXContainerItemProxy;
			containerPortal = 6DB9C3763D02B1415CD9D565 /* Project object */;
			proxyType = 1;
			remoteGlobalIDString = 07C3AF39194CCC310016CFF1;
			remoteInfo = "Meta Compile";
		};
/* End PBXContainerItemProxy section */

/* Begin PBXFileReference section */
		01D6341DC31FE5997F7BB159 /* mtpFileLoader.cpp */ = {isa = PBXFileReference; lastKnownFileType = sourcecode.cpp.cpp; name = mtpFileLoader.cpp; path = SourceFiles/mtproto/mtpFileLoader.cpp; sourceTree = "<absolute>"; };
		032C1BF3E727B450A4851D48 /* emojibox.h */ = {isa = PBXFileReference; lastKnownFileType = sourcecode.c.h; name = emojibox.h; path = SourceFiles/boxes/emojibox.h; sourceTree = "<absolute>"; };
		04391BE7A8B9D811E255100A /* Qt5Gui */ = {isa = PBXFileReference; lastKnownFileType = archive.ar; name = Qt5Gui; path = "/usr/local/Qt-5.3.2/lib/libQt5Gui$(QT_LIBRARY_SUFFIX).a"; sourceTree = "<absolute>"; };
		047DAFB0A7DE92C63033A43C /* mainwidget.cpp */ = {isa = PBXFileReference; lastKnownFileType = sourcecode.cpp.cpp; name = mainwidget.cpp; path = SourceFiles/mainwidget.cpp; sourceTree = "<absolute>"; };
		060A694B42A4555240009936 /* /usr/local/Qt-5.3.2/mkspecs/modules/qt_plugin_qtga.pri */ = {isa = PBXFileReference; lastKnownFileType = text; path = "/usr/local/Qt-5.3.2/mkspecs/modules/qt_plugin_qtga.pri"; sourceTree = "<absolute>"; };
		06E379415713F34B83F99C35 /* app.cpp */ = {isa = PBXFileReference; lastKnownFileType = sourcecode.cpp.cpp; name = app.cpp; path = SourceFiles/app.cpp; sourceTree = "<absolute>"; };
		07055CC3194EE85B0008DEF6 /* libcrypto.a */ = {isa = PBXFileReference; lastKnownFileType = archive.ar; name = libcrypto.a; path = "./../../Libraries/openssl-xcode/libcrypto.a"; sourceTree = "<group>"; };
		07080BCB1A4357F300741A51 /* lang.strings */ = {isa = PBXFileReference; fileEncoding = 4; lastKnownFileType = text.plist.strings; name = lang.strings; path = Resources/lang.strings; sourceTree = SOURCE_ROOT; };
		07080BCD1A43588C00741A51 /* lang_auto.cpp */ = {isa = PBXFileReference; fileEncoding = 4; lastKnownFileType = sourcecode.cpp.cpp; name = lang_auto.cpp; path = GeneratedFiles/lang_auto.cpp; sourceTree = SOURCE_ROOT; };
		07080BCE1A43588C00741A51 /* lang_auto.h */ = {isa = PBXFileReference; fileEncoding = 4; lastKnownFileType = sourcecode.c.h; name = lang_auto.h; path = GeneratedFiles/lang_auto.h; sourceTree = SOURCE_ROOT; };
		07080BD01A436A5000741A51 /* lang.cpp */ = {isa = PBXFileReference; fileEncoding = 4; lastKnownFileType = sourcecode.cpp.cpp; name = lang.cpp; path = SourceFiles/lang.cpp; sourceTree = SOURCE_ROOT; };
		07080BD11A436A5000741A51 /* lang.h */ = {isa = PBXFileReference; fileEncoding = 4; lastKnownFileType = sourcecode.c.h; name = lang.h; path = SourceFiles/lang.h; sourceTree = SOURCE_ROOT; };
		07084684195445A600B5AE3A /* Updater.xcodeproj */ = {isa = PBXFileReference; lastKnownFileType = "wrapper.pb-project"; path = Updater.xcodeproj; sourceTree = SOURCE_ROOT; };
		0710C9FC1B0B9376001B4272 /* stickersetbox.cpp */ = {isa = PBXFileReference; fileEncoding = 4; lastKnownFileType = sourcecode.cpp.cpp; name = stickersetbox.cpp; path = SourceFiles/boxes/stickersetbox.cpp; sourceTree = SOURCE_ROOT; };
		0710C9FD1B0B9376001B4272 /* stickersetbox.h */ = {isa = PBXFileReference; fileEncoding = 4; lastKnownFileType = sourcecode.c.h; name = stickersetbox.h; path = SourceFiles/boxes/stickersetbox.h; sourceTree = SOURCE_ROOT; };
		0710CA041B0B9404001B4272 /* moc_stickersetbox.cpp */ = {isa = PBXFileReference; fileEncoding = 4; lastKnownFileType = sourcecode.cpp.cpp; name = moc_stickersetbox.cpp; path = GeneratedFiles/Debug/moc_stickersetbox.cpp; sourceTree = SOURCE_ROOT; };
		07129D691C16D230002DC495 /* mtpAuthKey.cpp */ = {isa = PBXFileReference; fileEncoding = 4; lastKnownFileType = sourcecode.cpp.cpp; name = mtpAuthKey.cpp; path = SourceFiles/mtproto/mtpAuthKey.cpp; sourceTree = SOURCE_ROOT; };
		07129D6C1C16D245002DC495 /* facades.cpp */ = {isa = PBXFileReference; fileEncoding = 4; lastKnownFileType = sourcecode.cpp.cpp; name = facades.cpp; path = SourceFiles/facades.cpp; sourceTree = SOURCE_ROOT; };
		07129D6D1C16D245002DC495 /* facades.h */ = {isa = PBXFileReference; fileEncoding = 4; lastKnownFileType = sourcecode.c.h; name = facades.h; path = SourceFiles/facades.h; sourceTree = SOURCE_ROOT; };
		071AD86B1C5E8536008C9E90 /* crypt.h */ = {isa = PBXFileReference; fileEncoding = 4; lastKnownFileType = sourcecode.c.h; name = crypt.h; path = ThirdParty/minizip/crypt.h; sourceTree = SOURCE_ROOT; };
		071AD86C1C5E8536008C9E90 /* ioapi.h */ = {isa = PBXFileReference; fileEncoding = 4; lastKnownFileType = sourcecode.c.h; name = ioapi.h; path = ThirdParty/minizip/ioapi.h; sourceTree = SOURCE_ROOT; };
		071AD86E1C5E8536008C9E90 /* zip.h */ = {isa = PBXFileReference; fileEncoding = 4; lastKnownFileType = sourcecode.c.h; name = zip.h; path = ThirdParty/minizip/zip.h; sourceTree = SOURCE_ROOT; };
		071AD8D11C5E8E6D008C9E90 /* zip.c */ = {isa = PBXFileReference; fileEncoding = 4; lastKnownFileType = sourcecode.c.c; name = zip.c; path = ThirdParty/minizip/zip.c; sourceTree = SOURCE_ROOT; };
		071AD8F71C5E99D6008C9E90 /* ioapi.c */ = {isa = PBXFileReference; fileEncoding = 4; lastKnownFileType = sourcecode.c.c; name = ioapi.c; path = ThirdParty/minizip/ioapi.c; sourceTree = SOURCE_ROOT; };
		072E117A1A56EB9400A87ACC /* lang_pt_BR.strings */ = {isa = PBXFileReference; fileEncoding = 4; lastKnownFileType = text.plist.strings; name = lang_pt_BR.strings; path = SourceFiles/langs/lang_pt_BR.strings; sourceTree = SOURCE_ROOT; };
		0732E4A7199E262300D50FE7 /* overviewwidget.cpp */ = {isa = PBXFileReference; fileEncoding = 4; lastKnownFileType = sourcecode.cpp.cpp; name = overviewwidget.cpp; path = SourceFiles/overviewwidget.cpp; sourceTree = SOURCE_ROOT; };
		0732E4A8199E262300D50FE7 /* overviewwidget.h */ = {isa = PBXFileReference; fileEncoding = 4; lastKnownFileType = sourcecode.c.h; name = overviewwidget.h; path = SourceFiles/overviewwidget.h; sourceTree = SOURCE_ROOT; };
		0732E4AB199E268A00D50FE7 /* moc_overviewwidget.cpp */ = {isa = PBXFileReference; fileEncoding = 4; lastKnownFileType = sourcecode.cpp.cpp; name = moc_overviewwidget.cpp; path = GeneratedFiles/Debug/moc_overviewwidget.cpp; sourceTree = SOURCE_ROOT; };
		074756181A1372C600CA07F7 /* moc_types.cpp */ = {isa = PBXFileReference; fileEncoding = 4; lastKnownFileType = sourcecode.cpp.cpp; name = moc_types.cpp; path = GeneratedFiles/Debug/moc_types.cpp; sourceTree = SOURCE_ROOT; };
		074968CC1A44D13400394F46 /* lang_it.strings */ = {isa = PBXFileReference; fileEncoding = 4; lastKnownFileType = text.plist.strings; name = lang_it.strings; path = SourceFiles/langs/lang_it.strings; sourceTree = SOURCE_ROOT; };
		074968CE1A44D14C00394F46 /* languagebox.cpp */ = {isa = PBXFileReference; fileEncoding = 4; lastKnownFileType = sourcecode.cpp.cpp; name = languagebox.cpp; path = SourceFiles/boxes/languagebox.cpp; sourceTree = SOURCE_ROOT; };
		074968CF1A44D14C00394F46 /* languagebox.h */ = {isa = PBXFileReference; fileEncoding = 4; lastKnownFileType = sourcecode.c.h; name = languagebox.h; path = SourceFiles/boxes/languagebox.h; sourceTree = SOURCE_ROOT; };
		074968D11A44D1DF00394F46 /* moc_languagebox.cpp */ = {isa = PBXFileReference; fileEncoding = 4; lastKnownFileType = sourcecode.cpp.cpp; name = moc_languagebox.cpp; path = GeneratedFiles/Debug/moc_languagebox.cpp; sourceTree = SOURCE_ROOT; };
		074FCB8C19D36851004C6EB2 /* popupmenu.cpp */ = {isa = PBXFileReference; fileEncoding = 4; lastKnownFileType = sourcecode.cpp.cpp; name = popupmenu.cpp; path = SourceFiles/gui/popupmenu.cpp; sourceTree = SOURCE_ROOT; };
		074FCB8D19D36851004C6EB2 /* popupmenu.h */ = {isa = PBXFileReference; fileEncoding = 4; lastKnownFileType = sourcecode.c.h; name = popupmenu.h; path = SourceFiles/gui/popupmenu.h; sourceTree = SOURCE_ROOT; };
		074FCB9019D36E60004C6EB2 /* moc_popupmenu.cpp */ = {isa = PBXFileReference; fileEncoding = 4; lastKnownFileType = sourcecode.cpp.cpp; name = moc_popupmenu.cpp; path = GeneratedFiles/Debug/moc_popupmenu.cpp; sourceTree = SOURCE_ROOT; };
		0752F86E1C2C84470026D0BC /* layout.cpp */ = {isa = PBXFileReference; fileEncoding = 4; lastKnownFileType = sourcecode.cpp.cpp; name = layout.cpp; path = SourceFiles/layout.cpp; sourceTree = SOURCE_ROOT; };
		0752F86F1C2C84470026D0BC /* layout.h */ = {isa = PBXFileReference; fileEncoding = 4; lastKnownFileType = sourcecode.c.h; name = layout.h; path = SourceFiles/layout.h; sourceTree = SOURCE_ROOT; };
		07539B1C1A1416AF00083EFC /* moc_history.cpp */ = {isa = PBXFileReference; fileEncoding = 4; lastKnownFileType = sourcecode.cpp.cpp; name = moc_history.cpp; path = GeneratedFiles/Debug/moc_history.cpp; sourceTree = SOURCE_ROOT; };
		0755AEDA1AD12A80004D738A /* moc_abstractbox.cpp */ = {isa = PBXFileReference; fileEncoding = 4; lastKnownFileType = sourcecode.cpp.cpp; name = moc_abstractbox.cpp; path = GeneratedFiles/Debug/moc_abstractbox.cpp; sourceTree = SOURCE_ROOT; };
		0755AEDB1AD12A80004D738A /* moc_intropwdcheck.cpp */ = {isa = PBXFileReference; fileEncoding = 4; lastKnownFileType = sourcecode.cpp.cpp; name = moc_intropwdcheck.cpp; path = GeneratedFiles/Debug/moc_intropwdcheck.cpp; sourceTree = SOURCE_ROOT; };
		0755AEDC1AD12A80004D738A /* moc_sessionsbox.cpp */ = {isa = PBXFileReference; fileEncoding = 4; lastKnownFileType = sourcecode.cpp.cpp; name = moc_sessionsbox.cpp; path = GeneratedFiles/Debug/moc_sessionsbox.cpp; sourceTree = SOURCE_ROOT; };
		075EB50EB07CF69FD62FB8DF /* /usr/local/Qt-5.3.2/mkspecs/modules/qt_lib_sql_private.pri */ = {isa = PBXFileReference; lastKnownFileType = text; path = "/usr/local/Qt-5.3.2/mkspecs/modules/qt_lib_sql_private.pri"; sourceTree = "<absolute>"; };
		075F99A91A45EEF200915C72 /* lang_es.strings */ = {isa = PBXFileReference; fileEncoding = 4; lastKnownFileType = text.plist.strings; name = lang_es.strings; path = SourceFiles/langs/lang_es.strings; sourceTree = SOURCE_ROOT; };
		075FEBEA1C82336D0003ECA3 /* shortcuts.cpp */ = {isa = PBXFileReference; fileEncoding = 4; lastKnownFileType = sourcecode.cpp.cpp; name = shortcuts.cpp; path = SourceFiles/shortcuts.cpp; sourceTree = SOURCE_ROOT; };
		075FEBEB1C82336D0003ECA3 /* shortcuts.h */ = {isa = PBXFileReference; fileEncoding = 4; lastKnownFileType = sourcecode.c.h; name = shortcuts.h; path = SourceFiles/shortcuts.h; sourceTree = SOURCE_ROOT; };
		0764D5581ABAD6F900FBFEED /* apiwrap.cpp */ = {isa = PBXFileReference; fileEncoding = 4; lastKnownFileType = sourcecode.cpp.cpp; name = apiwrap.cpp; path = SourceFiles/apiwrap.cpp; sourceTree = SOURCE_ROOT; };
		0764D5591ABAD6F900FBFEED /* apiwrap.h */ = {isa = PBXFileReference; fileEncoding = 4; lastKnownFileType = sourcecode.c.h; name = apiwrap.h; path = SourceFiles/apiwrap.h; sourceTree = SOURCE_ROOT; };
		0764D55C1ABAD71B00FBFEED /* moc_apiwrap.cpp */ = {isa = PBXFileReference; fileEncoding = 4; lastKnownFileType = sourcecode.cpp.cpp; name = moc_apiwrap.cpp; path = GeneratedFiles/Debug/moc_apiwrap.cpp; sourceTree = SOURCE_ROOT; };
		0771C4C94B623FC34BF62983 /* introwidget.cpp */ = {isa = PBXFileReference; lastKnownFileType = sourcecode.cpp.cpp; name = introwidget.cpp; path = SourceFiles/intro/introwidget.cpp; sourceTree = "<absolute>"; };
		078A2FC91A811C5900CCC7A0 /* moc_backgroundbox.cpp */ = {isa = PBXFileReference; fileEncoding = 4; lastKnownFileType = sourcecode.cpp.cpp; name = moc_backgroundbox.cpp; path = GeneratedFiles/Debug/moc_backgroundbox.cpp; sourceTree = SOURCE_ROOT; };
		078A2FCB1A811CA600CCC7A0 /* backgroundbox.cpp */ = {isa = PBXFileReference; fileEncoding = 4; lastKnownFileType = sourcecode.cpp.cpp; name = backgroundbox.cpp; path = SourceFiles/boxes/backgroundbox.cpp; sourceTree = SOURCE_ROOT; };
		078A2FCC1A811CA600CCC7A0 /* backgroundbox.h */ = {isa = PBXFileReference; fileEncoding = 4; lastKnownFileType = sourcecode.c.h; name = backgroundbox.h; path = SourceFiles/boxes/backgroundbox.h; sourceTree = SOURCE_ROOT; };
		078DD0241A48DD9E00DD14CC /* lang_de.strings */ = {isa = PBXFileReference; fileEncoding = 4; lastKnownFileType = text.plist.strings; name = lang_de.strings; path = SourceFiles/langs/lang_de.strings; sourceTree = SOURCE_ROOT; };
		078DD0251A48DD9E00DD14CC /* lang_nl.strings */ = {isa = PBXFileReference; fileEncoding = 4; lastKnownFileType = text.plist.strings; name = lang_nl.strings; path = SourceFiles/langs/lang_nl.strings; sourceTree = SOURCE_ROOT; };
		07A190511A723E0A004287AE /* lang_ko.strings */ = {isa = PBXFileReference; fileEncoding = 4; lastKnownFileType = text.plist.strings; name = lang_ko.strings; path = SourceFiles/langs/lang_ko.strings; sourceTree = SOURCE_ROOT; };
		07A69330199277BA0099CB9F /* mediaview.cpp */ = {isa = PBXFileReference; fileEncoding = 4; lastKnownFileType = sourcecode.cpp.cpp; name = mediaview.cpp; path = SourceFiles/mediaview.cpp; sourceTree = SOURCE_ROOT; };
		07A69331199277BA0099CB9F /* mediaview.h */ = {isa = PBXFileReference; fileEncoding = 4; lastKnownFileType = sourcecode.c.h; name = mediaview.h; path = SourceFiles/mediaview.h; sourceTree = SOURCE_ROOT; };
		07A6933419927B160099CB9F /* moc_mediaview.cpp */ = {isa = PBXFileReference; fileEncoding = 4; lastKnownFileType = sourcecode.cpp.cpp; name = moc_mediaview.cpp; path = GeneratedFiles/Debug/moc_mediaview.cpp; sourceTree = SOURCE_ROOT; };
		07AF95F21AFD03B90060B057 /* qrc_telegram_emojis.cpp */ = {isa = PBXFileReference; fileEncoding = 4; lastKnownFileType = sourcecode.cpp.cpp; name = qrc_telegram_emojis.cpp; path = GeneratedFiles/qrc_telegram_emojis.cpp; sourceTree = SOURCE_ROOT; };
		07AF95F31AFD03B90060B057 /* qrc_telegram_mac.cpp */ = {isa = PBXFileReference; fileEncoding = 4; lastKnownFileType = sourcecode.cpp.cpp; name = qrc_telegram_mac.cpp; path = GeneratedFiles/qrc_telegram_mac.cpp; sourceTree = SOURCE_ROOT; };
		07AF95F71AFD03C80060B057 /* telegram_emojis.qrc */ = {isa = PBXFileReference; fileEncoding = 4; lastKnownFileType = text; name = telegram_emojis.qrc; path = SourceFiles/telegram_emojis.qrc; sourceTree = SOURCE_ROOT; };
		07AF95F81AFD03C80060B057 /* telegram_mac.qrc */ = {isa = PBXFileReference; fileEncoding = 4; lastKnownFileType = text; name = telegram_mac.qrc; path = SourceFiles/telegram_mac.qrc; sourceTree = SOURCE_ROOT; };
		07B604301B46A0EC00CA29FE /* playerwidget.cpp */ = {isa = PBXFileReference; fileEncoding = 4; lastKnownFileType = sourcecode.cpp.cpp; name = playerwidget.cpp; path = SourceFiles/playerwidget.cpp; sourceTree = SOURCE_ROOT; };
		07B604311B46A0EC00CA29FE /* playerwidget.h */ = {isa = PBXFileReference; fileEncoding = 4; lastKnownFileType = sourcecode.c.h; name = playerwidget.h; path = SourceFiles/playerwidget.h; sourceTree = SOURCE_ROOT; };
		07B604341B46A20900CA29FE /* moc_playerwidget.cpp */ = {isa = PBXFileReference; fileEncoding = 4; lastKnownFileType = sourcecode.cpp.cpp; name = moc_playerwidget.cpp; path = GeneratedFiles/Debug/moc_playerwidget.cpp; sourceTree = SOURCE_ROOT; };
		07BE850D1A2093C9008ACB9F /* localstorage.cpp */ = {isa = PBXFileReference; fileEncoding = 4; lastKnownFileType = sourcecode.cpp.cpp; name = localstorage.cpp; path = SourceFiles/localstorage.cpp; sourceTree = SOURCE_ROOT; };
		07BE850E1A2093C9008ACB9F /* localstorage.h */ = {isa = PBXFileReference; fileEncoding = 4; lastKnownFileType = sourcecode.c.h; name = localstorage.h; path = SourceFiles/localstorage.h; sourceTree = SOURCE_ROOT; };
		07BE85111A20961F008ACB9F /* moc_localstorage.cpp */ = {isa = PBXFileReference; fileEncoding = 4; lastKnownFileType = sourcecode.cpp.cpp; name = moc_localstorage.cpp; path = GeneratedFiles/Debug/moc_localstorage.cpp; sourceTree = SOURCE_ROOT; };
		07C3AF24194335ED0016CFF1 /* Images.xcassets */ = {isa = PBXFileReference; lastKnownFileType = folder.assetcatalog; name = Images.xcassets; path = Telegram/Images.xcassets; sourceTree = SOURCE_ROOT; };
		07C3AF27194336B90016CFF1 /* pspecific_mac_p.h */ = {isa = PBXFileReference; fileEncoding = 4; lastKnownFileType = sourcecode.c.h; name = pspecific_mac_p.h; path = SourceFiles/pspecific_mac_p.h; sourceTree = SOURCE_ROOT; };
		07C3AF2919433ABF0016CFF1 /* style_classes.txt */ = {isa = PBXFileReference; fileEncoding = 4; lastKnownFileType = text; name = style_classes.txt; path = Resources/style_classes.txt; sourceTree = SOURCE_ROOT; };
		07C3AF2A19433ABF0016CFF1 /* style.txt */ = {isa = PBXFileReference; fileEncoding = 4; lastKnownFileType = text; name = style.txt; path = Resources/style.txt; sourceTree = SOURCE_ROOT; };
		07C7596D1B1F7E0000662169 /* autoupdater.cpp */ = {isa = PBXFileReference; fileEncoding = 4; lastKnownFileType = sourcecode.cpp.cpp; name = autoupdater.cpp; path = SourceFiles/autoupdater.cpp; sourceTree = SOURCE_ROOT; };
		07C7596E1B1F7E0000662169 /* autoupdater.h */ = {isa = PBXFileReference; fileEncoding = 4; lastKnownFileType = sourcecode.c.h; name = autoupdater.h; path = SourceFiles/autoupdater.h; sourceTree = SOURCE_ROOT; };
		07C759711B1F7E2800662169 /* moc_autoupdater.cpp */ = {isa = PBXFileReference; fileEncoding = 4; lastKnownFileType = sourcecode.cpp.cpp; name = moc_autoupdater.cpp; path = GeneratedFiles/Debug/moc_autoupdater.cpp; sourceTree = SOURCE_ROOT; };
		07CAACD71AEA64F00058E508 /* AudioUnit.framework */ = {isa = PBXFileReference; lastKnownFileType = wrapper.framework; name = AudioUnit.framework; path = System/Library/Frameworks/AudioUnit.framework; sourceTree = SDKROOT; };
		07D7034919B8755A00C4EED2 /* audio.cpp */ = {isa = PBXFileReference; fileEncoding = 4; lastKnownFileType = sourcecode.cpp.cpp; name = audio.cpp; path = SourceFiles/audio.cpp; sourceTree = SOURCE_ROOT; };
		07D7034A19B8755A00C4EED2 /* audio.h */ = {isa = PBXFileReference; fileEncoding = 4; lastKnownFileType = sourcecode.c.h; name = audio.h; path = SourceFiles/audio.h; sourceTree = SOURCE_ROOT; };
		07D703BA19B88FB900C4EED2 /* moc_audio.cpp */ = {isa = PBXFileReference; fileEncoding = 4; lastKnownFileType = sourcecode.cpp.cpp; name = moc_audio.cpp; path = GeneratedFiles/Debug/moc_audio.cpp; sourceTree = SOURCE_ROOT; };
		07D795491B5544B200DE9598 /* qtpcre */ = {isa = PBXFileReference; lastKnownFileType = archive.ar; name = qtpcre; path = "usr/local/Qt-5.3.2/lib/libqtpcre$(QT_LIBRARY_SUFFIX).a"; sourceTree = "<group>"; };
		07D7EABB1A597DD000838BA2 /* en */ = {isa = PBXFileReference; lastKnownFileType = text.plist.strings; name = en; path = en.lproj/Localizable.strings; sourceTree = "<group>"; };
		07D7EABD1A597DD200838BA2 /* es */ = {isa = PBXFileReference; lastKnownFileType = text.plist.strings; name = es; path = es.lproj/Localizable.strings; sourceTree = "<group>"; };
		07D7EABE1A597DD300838BA2 /* de */ = {isa = PBXFileReference; lastKnownFileType = text.plist.strings; name = de; path = de.lproj/Localizable.strings; sourceTree = "<group>"; };
		07D7EABF1A597DD400838BA2 /* nl */ = {isa = PBXFileReference; lastKnownFileType = text.plist.strings; name = nl; path = nl.lproj/Localizable.strings; sourceTree = "<group>"; };
		07D7EAC01A597DD500838BA2 /* it */ = {isa = PBXFileReference; lastKnownFileType = text.plist.strings; name = it; path = it.lproj/Localizable.strings; sourceTree = "<group>"; };
		07D7EAC11A597DD600838BA2 /* pt-BR */ = {isa = PBXFileReference; lastKnownFileType = text.plist.strings; name = "pt-BR"; path = "pt-BR.lproj/Localizable.strings"; sourceTree = "<group>"; };
		07D8509219F5C97E00623D75 /* mtpCoreTypes.cpp */ = {isa = PBXFileReference; fileEncoding = 4; lastKnownFileType = sourcecode.cpp.cpp; name = mtpCoreTypes.cpp; path = SourceFiles/mtproto/mtpCoreTypes.cpp; sourceTree = SOURCE_ROOT; };
		07D8509319F5C97E00623D75 /* mtpScheme.cpp */ = {isa = PBXFileReference; fileEncoding = 4; lastKnownFileType = sourcecode.cpp.cpp; name = mtpScheme.cpp; path = SourceFiles/mtproto/mtpScheme.cpp; sourceTree = SOURCE_ROOT; };
		07D8509719F8320900623D75 /* usernamebox.cpp */ = {isa = PBXFileReference; fileEncoding = 4; lastKnownFileType = sourcecode.cpp.cpp; name = usernamebox.cpp; path = SourceFiles/boxes/usernamebox.cpp; sourceTree = SOURCE_ROOT; };
		07D8509819F8320900623D75 /* usernamebox.h */ = {isa = PBXFileReference; fileEncoding = 4; lastKnownFileType = sourcecode.c.h; name = usernamebox.h; path = SourceFiles/boxes/usernamebox.h; sourceTree = SOURCE_ROOT; };
		07D8510719F8340A00623D75 /* moc_usernamebox.cpp */ = {isa = PBXFileReference; fileEncoding = 4; lastKnownFileType = sourcecode.cpp.cpp; name = moc_usernamebox.cpp; path = GeneratedFiles/Debug/moc_usernamebox.cpp; sourceTree = SOURCE_ROOT; };
		07DB67451AD07C4F00A51329 /* structs.cpp */ = {isa = PBXFileReference; fileEncoding = 4; lastKnownFileType = sourcecode.cpp.cpp; name = structs.cpp; path = SourceFiles/structs.cpp; sourceTree = SOURCE_ROOT; };
		07DB67461AD07C4F00A51329 /* structs.h */ = {isa = PBXFileReference; fileEncoding = 4; lastKnownFileType = sourcecode.c.h; name = structs.h; path = SourceFiles/structs.h; sourceTree = SOURCE_ROOT; };
		07DB67491AD07C9200A51329 /* abstractbox.cpp */ = {isa = PBXFileReference; fileEncoding = 4; lastKnownFileType = sourcecode.cpp.cpp; name = abstractbox.cpp; path = SourceFiles/boxes/abstractbox.cpp; sourceTree = SOURCE_ROOT; };
		07DB674A1AD07C9200A51329 /* abstractbox.h */ = {isa = PBXFileReference; fileEncoding = 4; lastKnownFileType = sourcecode.c.h; name = abstractbox.h; path = SourceFiles/boxes/abstractbox.h; sourceTree = SOURCE_ROOT; };
		07DB674B1AD07C9200A51329 /* sessionsbox.cpp */ = {isa = PBXFileReference; fileEncoding = 4; lastKnownFileType = sourcecode.cpp.cpp; name = sessionsbox.cpp; path = SourceFiles/boxes/sessionsbox.cpp; sourceTree = SOURCE_ROOT; };
		07DB674C1AD07C9200A51329 /* sessionsbox.h */ = {isa = PBXFileReference; fileEncoding = 4; lastKnownFileType = sourcecode.c.h; name = sessionsbox.h; path = SourceFiles/boxes/sessionsbox.h; sourceTree = SOURCE_ROOT; };
		07DB674F1AD07CB800A51329 /* intropwdcheck.cpp */ = {isa = PBXFileReference; fileEncoding = 4; lastKnownFileType = sourcecode.cpp.cpp; name = intropwdcheck.cpp; path = SourceFiles/intro/intropwdcheck.cpp; sourceTree = SOURCE_ROOT; };
		07DB67501AD07CB800A51329 /* intropwdcheck.h */ = {isa = PBXFileReference; fileEncoding = 4; lastKnownFileType = sourcecode.c.h; name = intropwdcheck.h; path = SourceFiles/intro/intropwdcheck.h; sourceTree = SOURCE_ROOT; };
		07DC429D1B5EA0E600B6B888 /* numbers.h */ = {isa = PBXFileReference; fileEncoding = 4; lastKnownFileType = sourcecode.c.h; name = numbers.h; path = SourceFiles/numbers.h; sourceTree = SOURCE_ROOT; };
		07DC429F1B5EA15300B6B888 /* numbers.cpp */ = {isa = PBXFileReference; fileEncoding = 4; lastKnownFileType = sourcecode.cpp.cpp; name = numbers.cpp; path = GeneratedFiles/numbers.cpp; sourceTree = SOURCE_ROOT; };
		07DE929F1AA4923200A18F6F /* passcodewidget.cpp */ = {isa = PBXFileReference; fileEncoding = 4; lastKnownFileType = sourcecode.cpp.cpp; name = passcodewidget.cpp; path = SourceFiles/passcodewidget.cpp; sourceTree = SOURCE_ROOT; };
		07DE92A21AA4924400A18F6F /* passcodewidget.h */ = {isa = PBXFileReference; fileEncoding = 4; lastKnownFileType = sourcecode.c.h; name = passcodewidget.h; path = SourceFiles/passcodewidget.h; sourceTree = SOURCE_ROOT; };
		07DE92A31AA4925B00A18F6F /* autolockbox.cpp */ = {isa = PBXFileReference; fileEncoding = 4; lastKnownFileType = sourcecode.cpp.cpp; name = autolockbox.cpp; path = SourceFiles/boxes/autolockbox.cpp; sourceTree = SOURCE_ROOT; };
		07DE92A41AA4925B00A18F6F /* autolockbox.h */ = {isa = PBXFileReference; fileEncoding = 4; lastKnownFileType = sourcecode.c.h; name = autolockbox.h; path = SourceFiles/boxes/autolockbox.h; sourceTree = SOURCE_ROOT; };
		07DE92A51AA4925B00A18F6F /* passcodebox.cpp */ = {isa = PBXFileReference; fileEncoding = 4; lastKnownFileType = sourcecode.cpp.cpp; name = passcodebox.cpp; path = SourceFiles/boxes/passcodebox.cpp; sourceTree = SOURCE_ROOT; };
		07DE92A61AA4925B00A18F6F /* passcodebox.h */ = {isa = PBXFileReference; fileEncoding = 4; lastKnownFileType = sourcecode.c.h; name = passcodebox.h; path = SourceFiles/boxes/passcodebox.h; sourceTree = SOURCE_ROOT; };
		07DE92A91AA4928200A18F6F /* moc_autolockbox.cpp */ = {isa = PBXFileReference; fileEncoding = 4; lastKnownFileType = sourcecode.cpp.cpp; name = moc_autolockbox.cpp; path = GeneratedFiles/Debug/moc_autolockbox.cpp; sourceTree = SOURCE_ROOT; };
		07DE92AB1AA4928B00A18F6F /* moc_passcodebox.cpp */ = {isa = PBXFileReference; fileEncoding = 4; lastKnownFileType = sourcecode.cpp.cpp; name = moc_passcodebox.cpp; path = GeneratedFiles/Debug/moc_passcodebox.cpp; sourceTree = SOURCE_ROOT; };
		07DE92AC1AA4928B00A18F6F /* moc_passcodewidget.cpp */ = {isa = PBXFileReference; fileEncoding = 4; lastKnownFileType = sourcecode.cpp.cpp; name = moc_passcodewidget.cpp; path = GeneratedFiles/Debug/moc_passcodewidget.cpp; sourceTree = SOURCE_ROOT; };
		08A7682548FB7E671FF03822 /* boxshadow.cpp */ = {isa = PBXFileReference; lastKnownFileType = sourcecode.cpp.cpp; name = boxshadow.cpp; path = SourceFiles/gui/boxshadow.cpp; sourceTree = "<absolute>"; };
		098EA7CE256AAFAE4A17EB77 /* introcode.h */ = {isa = PBXFileReference; lastKnownFileType = sourcecode.c.h; name = introcode.h; path = SourceFiles/intro/introcode.h; sourceTree = "<absolute>"; };
		09FD01F2BD652EB838A296D8 /* application.h */ = {isa = PBXFileReference; lastKnownFileType = sourcecode.c.h; name = application.h; path = SourceFiles/application.h; sourceTree = "<absolute>"; };
		0ABCEA8D0DD45589040B0AF2 /* /usr/local/Qt-5.3.2/mkspecs/common/unix.conf */ = {isa = PBXFileReference; lastKnownFileType = text; path = "/usr/local/Qt-5.3.2/mkspecs/common/unix.conf"; sourceTree = "<absolute>"; };
		0BDE09020E45EFA57DCB2E25 /* photosendbox.h */ = {isa = PBXFileReference; lastKnownFileType = sourcecode.c.h; name = photosendbox.h; path = SourceFiles/boxes/photosendbox.h; sourceTree = "<absolute>"; };
		0C0DC15EB416789673526AA5 /* moc_emojibox.cpp */ = {isa = PBXFileReference; lastKnownFileType = sourcecode.cpp.cpp; name = moc_emojibox.cpp; path = GeneratedFiles/Debug/moc_emojibox.cpp; sourceTree = "<absolute>"; };
		0CAA815FFFEDCD84808E11F5 /* logs.h */ = {isa = PBXFileReference; lastKnownFileType = sourcecode.c.h; name = logs.h; path = SourceFiles/logs.h; sourceTree = "<absolute>"; };
		0ECF1EB9BF3786A16731F685 /* emojibox.cpp */ = {isa = PBXFileReference; lastKnownFileType = sourcecode.cpp.cpp; name = emojibox.cpp; path = SourceFiles/boxes/emojibox.cpp; sourceTree = "<absolute>"; };
		0F8FFD87AEBAC448568570DC /* images.h */ = {isa = PBXFileReference; lastKnownFileType = sourcecode.c.h; name = images.h; path = SourceFiles/gui/images.h; sourceTree = "<absolute>"; };
		0FBED3C6654EA3753EB39831 /* mtpSession.cpp */ = {isa = PBXFileReference; lastKnownFileType = sourcecode.cpp.cpp; name = mtpSession.cpp; path = SourceFiles/mtproto/mtpSession.cpp; sourceTree = "<absolute>"; };
		0FC38EE7F29EF895925A2C49 /* style_core.h */ = {isa = PBXFileReference; lastKnownFileType = sourcecode.c.h; name = style_core.h; path = SourceFiles/gui/style_core.h; sourceTree = "<absolute>"; };
		1080B6D395843B8F76A2E45E /* moc_title.cpp */ = {isa = PBXFileReference; lastKnownFileType = sourcecode.cpp.cpp; name = moc_title.cpp; path = GeneratedFiles/Debug/moc_title.cpp; sourceTree = "<absolute>"; };
		111BBEE3D1432C3B517FD539 /* /usr/local/Qt-5.3.2/mkspecs/modules/qt_plugin_qdds.pri */ = {isa = PBXFileReference; lastKnownFileType = text; path = "/usr/local/Qt-5.3.2/mkspecs/modules/qt_plugin_qdds.pri"; sourceTree = "<absolute>"; };
		120EBCD9A37DB9A36BFE58C0 /* contactsbox.h */ = {isa = PBXFileReference; lastKnownFileType = sourcecode.c.h; name = contactsbox.h; path = SourceFiles/boxes/contactsbox.h; sourceTree = "<absolute>"; };
		1292B92B4848460640F6A391 /* telegram.qrc */ = {isa = PBXFileReference; lastKnownFileType = text; name = telegram.qrc; path = SourceFiles/telegram.qrc; sourceTree = "<absolute>"; };
		135FD3715BFDC50AD7B00E04 /* text.cpp */ = {isa = PBXFileReference; lastKnownFileType = sourcecode.cpp.cpp; name = text.cpp; path = SourceFiles/gui/text.cpp; sourceTree = "<absolute>"; };
		143405635D04698F421A12EA /* aboutbox.h */ = {isa = PBXFileReference; lastKnownFileType = sourcecode.c.h; name = aboutbox.h; path = SourceFiles/boxes/aboutbox.h; sourceTree = "<absolute>"; };
		14437BFDCD58FF1742EF1B35 /* photocropbox.h */ = {isa = PBXFileReference; lastKnownFileType = sourcecode.c.h; name = photocropbox.h; path = SourceFiles/boxes/photocropbox.h; sourceTree = "<absolute>"; };
<<<<<<< HEAD
		152B8D1BCECEB7B0C77E073C /* intro.h */ = {isa = PBXFileReference; lastKnownFileType = sourcecode.c.h; name = intro.h; path = SourceFiles/intro/intro.h; sourceTree = "<absolute>"; };
		16DD53E17C65AC8B450CC6C3 /* /usr/local/Qt-5.3.2/mkspecs/modules/qt_lib_quick.pri */ = {isa = PBXFileReference; lastKnownFileType = text; path = "/usr/local/Qt-5.3.2/mkspecs/modules/qt_lib_quick.pri"; sourceTree = "<absolute>"; };
=======
		152B8D1BCECEB7B0C77E073C /* introwidget.h */ = {isa = PBXFileReference; lastKnownFileType = sourcecode.c.h; name = introwidget.h; path = SourceFiles/intro/introwidget.h; sourceTree = "<absolute>"; };
		16DD53E17C65AC8B450CC6C3 /* /usr/local/Qt-5.5.1/mkspecs/modules/qt_lib_quick.pri */ = {isa = PBXFileReference; lastKnownFileType = text; path = "/usr/local/Qt-5.5.1/mkspecs/modules/qt_lib_quick.pri"; sourceTree = "<absolute>"; };
>>>>>>> b9616bdf
		186D09F4CB713AD4B8BDD260 /* AudioUnit.framework */ = {isa = PBXFileReference; lastKnownFileType = wrapper.framework; name = AudioUnit.framework; path = /System/Library/Frameworks/AudioUnit.framework; sourceTree = "<absolute>"; };
		19618554524B8D928F13940D /* emoji_config.h */ = {isa = PBXFileReference; lastKnownFileType = sourcecode.c.h; name = emoji_config.h; path = SourceFiles/gui/emoji_config.h; sourceTree = "<absolute>"; };
		1A4C47331E186344291B8178 /* dropdown.h */ = {isa = PBXFileReference; lastKnownFileType = sourcecode.c.h; name = dropdown.h; path = SourceFiles/dropdown.h; sourceTree = "<absolute>"; };
		1B4A65B84270FF2FED008EB6 /* moc_introphone.cpp */ = {isa = PBXFileReference; lastKnownFileType = sourcecode.cpp.cpp; name = moc_introphone.cpp; path = GeneratedFiles/Debug/moc_introphone.cpp; sourceTree = "<absolute>"; };
		1D7899ACAA9F973CADFA34C1 /* moc_localimageloader.cpp */ = {isa = PBXFileReference; lastKnownFileType = sourcecode.cpp.cpp; name = moc_localimageloader.cpp; path = GeneratedFiles/Debug/moc_localimageloader.cpp; sourceTree = "<absolute>"; };
		1DC02F674A7192FF8BE391A7 /* types.h */ = {isa = PBXFileReference; lastKnownFileType = sourcecode.c.h; name = types.h; path = SourceFiles/types.h; sourceTree = "<absolute>"; };
		1DEFC0760BB9340529F582F7 /* confirmbox.h */ = {isa = PBXFileReference; lastKnownFileType = sourcecode.c.h; name = confirmbox.h; path = SourceFiles/boxes/confirmbox.h; sourceTree = "<absolute>"; };
		1E5EEB5782B6357057356F9E /* moc_flatinput.cpp */ = {isa = PBXFileReference; lastKnownFileType = sourcecode.cpp.cpp; name = moc_flatinput.cpp; path = GeneratedFiles/Debug/moc_flatinput.cpp; sourceTree = "<absolute>"; };
		1FAE75C970AA73F2DEDDB508 /* /usr/local/Qt-5.3.2/mkspecs/modules/qt_plugin_qavfcamera.pri */ = {isa = PBXFileReference; lastKnownFileType = text; path = "/usr/local/Qt-5.3.2/mkspecs/modules/qt_plugin_qavfcamera.pri"; sourceTree = "<absolute>"; };
		1FE45A67215BEA2434F588E8 /* moc_layerwidget.cpp */ = {isa = PBXFileReference; lastKnownFileType = sourcecode.cpp.cpp; name = moc_layerwidget.cpp; path = GeneratedFiles/Debug/moc_layerwidget.cpp; sourceTree = "<absolute>"; };
		205259EEEE2BADA5E64741E3 /* Security.framework */ = {isa = PBXFileReference; lastKnownFileType = wrapper.framework; name = Security.framework; path = /System/Library/Frameworks/Security.framework; sourceTree = "<absolute>"; };
		206B4F5CBD5354BCE19FF32F /* countries.h */ = {isa = PBXFileReference; lastKnownFileType = sourcecode.c.h; name = countries.h; path = SourceFiles/countries.h; sourceTree = "<absolute>"; };
		2181F5E34DE0A4B2F811E2E2 /* moc_flatlabel.cpp */ = {isa = PBXFileReference; lastKnownFileType = sourcecode.cpp.cpp; name = moc_flatlabel.cpp; path = GeneratedFiles/Debug/moc_flatlabel.cpp; sourceTree = "<absolute>"; };
		21F907AB8D19BD779147A085 /* AVFoundation.framework */ = {isa = PBXFileReference; lastKnownFileType = wrapper.framework; name = AVFoundation.framework; path = /System/Library/Frameworks/AVFoundation.framework; sourceTree = "<absolute>"; };
		220B97F8F62C720E6059A64B /* profilewidget.h */ = {isa = PBXFileReference; lastKnownFileType = sourcecode.c.h; name = profilewidget.h; path = SourceFiles/profilewidget.h; sourceTree = "<absolute>"; };
		23BC8B0FC3279421D41CA268 /* /usr/local/Qt-5.3.2/mkspecs/modules/qt_lib_gui.pri */ = {isa = PBXFileReference; lastKnownFileType = text; path = "/usr/local/Qt-5.3.2/mkspecs/modules/qt_lib_gui.pri"; sourceTree = "<absolute>"; };
		2440CD1D4CEF80443BCA1B8B /* /usr/local/Qt-5.3.2/mkspecs/modules/qt_plugin_qgenericbearer.pri */ = {isa = PBXFileReference; lastKnownFileType = text; path = "/usr/local/Qt-5.3.2/mkspecs/modules/qt_plugin_qgenericbearer.pri"; sourceTree = "<absolute>"; };
		247D8DF3B1DDB665B80BBA25 /* /usr/local/Qt-5.3.2/mkspecs/modules/qt_plugin_qtaccessiblequick.pri */ = {isa = PBXFileReference; lastKnownFileType = text; path = "/usr/local/Qt-5.3.2/mkspecs/modules/qt_plugin_qtaccessiblequick.pri"; sourceTree = "<absolute>"; };
		24B6929EE3952310F2DAECB1 /* /usr/local/Qt-5.3.2/mkspecs/modules/qt_plugin_qtaudio_coreaudio.pri */ = {isa = PBXFileReference; lastKnownFileType = text; path = "/usr/local/Qt-5.3.2/mkspecs/modules/qt_plugin_qtaudio_coreaudio.pri"; sourceTree = "<absolute>"; };
		24F7D3E789E91B10E422C116 /* config.h */ = {isa = PBXFileReference; lastKnownFileType = sourcecode.c.h; name = config.h; path = SourceFiles/config.h; sourceTree = "<absolute>"; };
		25CA12A22B83B0B038C5B5DE /* langloaderplain.h */ = {isa = PBXFileReference; lastKnownFileType = sourcecode.c.h; name = langloaderplain.h; path = SourceFiles/langloaderplain.h; sourceTree = "<absolute>"; };
		26083D8E535AFF927591E1A5 /* moc_contactsbox.cpp */ = {isa = PBXFileReference; lastKnownFileType = sourcecode.cpp.cpp; name = moc_contactsbox.cpp; path = GeneratedFiles/Debug/moc_contactsbox.cpp; sourceTree = "<absolute>"; };
		26B83A58EE268598E703875D /* history.cpp */ = {isa = PBXFileReference; lastKnownFileType = sourcecode.cpp.cpp; name = history.cpp; path = SourceFiles/history.cpp; sourceTree = "<absolute>"; };
		27E7471A4EC90E84353AA16F /* mtpCoreTypes.h */ = {isa = PBXFileReference; lastKnownFileType = sourcecode.c.h; name = mtpCoreTypes.h; path = SourceFiles/mtproto/mtpCoreTypes.h; sourceTree = "<absolute>"; };
		28BD0D10214709D95B161E24 /* /usr/local/Qt-5.3.2/mkspecs/modules/qt_lib_multimediawidgets.pri */ = {isa = PBXFileReference; lastKnownFileType = text; path = "/usr/local/Qt-5.3.2/mkspecs/modules/qt_lib_multimediawidgets.pri"; sourceTree = "<absolute>"; };
		293C8DEEE270847AC20E70F9 /* /usr/local/Qt-5.3.2/mkspecs/modules/qt_lib_network.pri */ = {isa = PBXFileReference; lastKnownFileType = text; path = "/usr/local/Qt-5.3.2/mkspecs/modules/qt_lib_network.pri"; sourceTree = "<absolute>"; };
		2BB2A1BB8DB0993F78F4E3C7 /* title.cpp */ = {isa = PBXFileReference; lastKnownFileType = sourcecode.cpp.cpp; name = title.cpp; path = SourceFiles/title.cpp; sourceTree = "<absolute>"; };
		2C540BAEABD7F9B5FA11008E /* moc_mtpDC.cpp */ = {isa = PBXFileReference; lastKnownFileType = sourcecode.cpp.cpp; name = moc_mtpDC.cpp; path = GeneratedFiles/Debug/moc_mtpDC.cpp; sourceTree = "<absolute>"; };
		2C99425D7670941EAF07B453 /* moc_historywidget.cpp */ = {isa = PBXFileReference; lastKnownFileType = sourcecode.cpp.cpp; name = moc_historywidget.cpp; path = GeneratedFiles/Debug/moc_historywidget.cpp; sourceTree = "<absolute>"; };
		2E48BB382B895A5ACD79AF9F /* /usr/local/Qt-5.3.2/mkspecs/modules/qt_lib_bluetooth_private.pri */ = {isa = PBXFileReference; lastKnownFileType = text; path = "/usr/local/Qt-5.3.2/mkspecs/modules/qt_lib_bluetooth_private.pri"; sourceTree = "<absolute>"; };
		2E6D9B1D2743D24E31B0B284 /* /usr/local/Qt-5.3.2/mkspecs/modules/qt_lib_xmlpatterns.pri */ = {isa = PBXFileReference; lastKnownFileType = text; path = "/usr/local/Qt-5.3.2/mkspecs/modules/qt_lib_xmlpatterns.pri"; sourceTree = "<absolute>"; };
		2EA58EF6CDF368B0132BAEB9 /* settings.h */ = {isa = PBXFileReference; lastKnownFileType = sourcecode.c.h; name = settings.h; path = SourceFiles/settings.h; sourceTree = "<absolute>"; };
		301BB513F2F5D447B3BF22DF /* window.h */ = {isa = PBXFileReference; lastKnownFileType = sourcecode.c.h; name = window.h; path = SourceFiles/window.h; sourceTree = "<absolute>"; };
		311004331A04F3D69C98643C /* /usr/local/Qt-5.3.2/mkspecs/modules/qt_lib_serialport_private.pri */ = {isa = PBXFileReference; lastKnownFileType = text; path = "/usr/local/Qt-5.3.2/mkspecs/modules/qt_lib_serialport_private.pri"; sourceTree = "<absolute>"; };
		31120EDB269DFF13E1D49847 /* qicns */ = {isa = PBXFileReference; lastKnownFileType = archive.ar; name = qicns; path = "/usr/local/Qt-5.3.2/plugins/imageformats/libqicns$(QT_LIBRARY_SUFFIX).a"; sourceTree = "<absolute>"; };
		315C7FACB4A9E18AA95486CA /* mtpDC.cpp */ = {isa = PBXFileReference; lastKnownFileType = sourcecode.cpp.cpp; name = mtpDC.cpp; path = SourceFiles/mtproto/mtpDC.cpp; sourceTree = "<absolute>"; };
		33F165B1DB8CBF182C56FAB5 /* /usr/local/Qt-5.3.2/mkspecs/modules/qt_lib_macextras_private.pri */ = {isa = PBXFileReference; lastKnownFileType = text; path = "/usr/local/Qt-5.3.2/mkspecs/modules/qt_lib_macextras_private.pri"; sourceTree = "<absolute>"; };
		346287C9E754E7C458153F03 /* /usr/local/Qt-5.3.2/mkspecs/modules/qt_plugin_qwbmp.pri */ = {isa = PBXFileReference; lastKnownFileType = text; path = "/usr/local/Qt-5.3.2/mkspecs/modules/qt_plugin_qwbmp.pri"; sourceTree = "<absolute>"; };
		34E1DF19219C52D7DB20224A /* flatlabel.h */ = {isa = PBXFileReference; lastKnownFileType = sourcecode.c.h; name = flatlabel.h; path = SourceFiles/gui/flatlabel.h; sourceTree = "<absolute>"; };
		360D4B3ED25D126430DE27D4 /* /usr/local/Qt-5.3.2/mkspecs/modules/qt_lib_enginio.pri */ = {isa = PBXFileReference; lastKnownFileType = text; path = "/usr/local/Qt-5.3.2/mkspecs/modules/qt_lib_enginio.pri"; sourceTree = "<absolute>"; };
		3685604BDB64DD6E92169B73 /* /usr/local/Qt-5.3.2/mkspecs/modules/qt_plugin_qdeclarativeview.pri */ = {isa = PBXFileReference; lastKnownFileType = text; path = "/usr/local/Qt-5.3.2/mkspecs/modules/qt_plugin_qdeclarativeview.pri"; sourceTree = "<absolute>"; };
		36BDA5D01BED543A92886669 /* Telegram.pro */ = {isa = PBXFileReference; lastKnownFileType = text; path = Telegram.pro; sourceTree = "<absolute>"; };
		36F718DC72345A84987DB0F6 /* flatbutton.h */ = {isa = PBXFileReference; lastKnownFileType = sourcecode.c.h; name = flatbutton.h; path = SourceFiles/gui/flatbutton.h; sourceTree = "<absolute>"; };
		382E89A91A34F7898C25FD0D /* /usr/local/Qt-5.3.2/mkspecs/modules/qt_lib_network_private.pri */ = {isa = PBXFileReference; lastKnownFileType = text; path = "/usr/local/Qt-5.3.2/mkspecs/modules/qt_lib_network_private.pri"; sourceTree = "<absolute>"; };
		39C1ADF085370E033CB7E7E1 /* style_classes.h */ = {isa = PBXFileReference; lastKnownFileType = sourcecode.c.h; name = style_classes.h; path = GeneratedFiles/style_classes.h; sourceTree = "<absolute>"; };
		3A220FD1AE5AD9FE3DC073A4 /* moc_mainwidget.cpp */ = {isa = PBXFileReference; lastKnownFileType = sourcecode.cpp.cpp; name = moc_mainwidget.cpp; path = GeneratedFiles/Debug/moc_mainwidget.cpp; sourceTree = "<absolute>"; };
		3B3ED09AB00290D78CF1181B /* moc_dialogswidget.cpp */ = {isa = PBXFileReference; lastKnownFileType = sourcecode.cpp.cpp; name = moc_dialogswidget.cpp; path = GeneratedFiles/Debug/moc_dialogswidget.cpp; sourceTree = "<absolute>"; };
		3BBB805F6180E363BF89151A /* qtaudio_coreaudio */ = {isa = PBXFileReference; lastKnownFileType = archive.ar; name = qtaudio_coreaudio; path = "/usr/local/Qt-5.3.2/plugins/audio/libqtaudio_coreaudio$(QT_LIBRARY_SUFFIX).a"; sourceTree = "<absolute>"; };
		3BE70E2A82DC2BF402165ED5 /* sysbuttons.h */ = {isa = PBXFileReference; lastKnownFileType = sourcecode.c.h; name = sysbuttons.h; path = SourceFiles/sysbuttons.h; sourceTree = "<absolute>"; };
		3C44131FDCFEF4396B9EA2BA /* AudioToolbox.framework */ = {isa = PBXFileReference; lastKnownFileType = wrapper.framework; name = AudioToolbox.framework; path = /System/Library/Frameworks/AudioToolbox.framework; sourceTree = "<absolute>"; };
		3D54A9F3266BB8739520E3FB /* moc_fileuploader.cpp */ = {isa = PBXFileReference; lastKnownFileType = sourcecode.cpp.cpp; name = moc_fileuploader.cpp; path = GeneratedFiles/Debug/moc_fileuploader.cpp; sourceTree = "<absolute>"; };
		3E329D4547CC23585307FA32 /* countryinput.cpp */ = {isa = PBXFileReference; lastKnownFileType = sourcecode.cpp.cpp; name = countryinput.cpp; path = SourceFiles/gui/countryinput.cpp; sourceTree = "<absolute>"; };
		3F08D430CEC8D2117735CCB4 /* /usr/local/Qt-5.3.2/mkspecs/modules/qt_plugin_qmldbg_tcp_qtdeclarative.pri */ = {isa = PBXFileReference; lastKnownFileType = text; path = "/usr/local/Qt-5.3.2/mkspecs/modules/qt_plugin_qmldbg_tcp_qtdeclarative.pri"; sourceTree = "<absolute>"; };
		420A06A32B66D250142B4B6D /* style_core.cpp */ = {isa = PBXFileReference; lastKnownFileType = sourcecode.cpp.cpp; name = style_core.cpp; path = SourceFiles/gui/style_core.cpp; sourceTree = "<absolute>"; };
		45B95DB3B70B47A910FC847B /* /usr/local/Qt-5.3.2/mkspecs/common/gcc-base.conf */ = {isa = PBXFileReference; lastKnownFileType = text; path = "/usr/local/Qt-5.3.2/mkspecs/common/gcc-base.conf"; sourceTree = "<absolute>"; };
		45DB132B756499D4DF38430E /* /usr/local/Qt-5.3.2/mkspecs/modules/qt_plugin_qjp2.pri */ = {isa = PBXFileReference; lastKnownFileType = text; path = "/usr/local/Qt-5.3.2/mkspecs/modules/qt_plugin_qjp2.pri"; sourceTree = "<absolute>"; };
		4604687EBA85611C9E8A9CDF /* button.h */ = {isa = PBXFileReference; lastKnownFileType = sourcecode.c.h; name = button.h; path = SourceFiles/gui/button.h; sourceTree = "<absolute>"; };
		46292F489228B60010794CE4 /* moc_button.cpp */ = {isa = PBXFileReference; lastKnownFileType = sourcecode.cpp.cpp; name = moc_button.cpp; path = GeneratedFiles/Debug/moc_button.cpp; sourceTree = "<absolute>"; };
		4689C06178B60B84E7F3A3B7 /* Qt5Widgets */ = {isa = PBXFileReference; lastKnownFileType = archive.ar; name = Qt5Widgets; path = "/usr/local/Qt-5.3.2/lib/libQt5Widgets$(QT_LIBRARY_SUFFIX).a"; sourceTree = "<absolute>"; };
		48003469151B9DDE82E851FB /* moc_profilewidget.cpp */ = {isa = PBXFileReference; lastKnownFileType = sourcecode.cpp.cpp; name = moc_profilewidget.cpp; path = GeneratedFiles/Debug/moc_profilewidget.cpp; sourceTree = "<absolute>"; };
		4AF15B5A0A43EB62D6DAF211 /* libexif.a */ = {isa = PBXFileReference; lastKnownFileType = archive.ar; name = libexif.a; path = "../../Libraries/libexif-0.6.20/libexif/.libs/libexif.a"; sourceTree = "<absolute>"; };
		4C6C71914B1926119120DACD /* /usr/local/Qt-5.3.2/mkspecs/modules/qt_lib_enginio_private.pri */ = {isa = PBXFileReference; lastKnownFileType = text; path = "/usr/local/Qt-5.3.2/mkspecs/modules/qt_lib_enginio_private.pri"; sourceTree = "<absolute>"; };
		4D1099F2D3696E8A0E17D37D /* mtpSession.h */ = {isa = PBXFileReference; lastKnownFileType = sourcecode.c.h; name = mtpSession.h; path = SourceFiles/mtproto/mtpSession.h; sourceTree = "<absolute>"; };
		4D504A849F15EB58E53A4E5F /* title.h */ = {isa = PBXFileReference; lastKnownFileType = sourcecode.c.h; name = title.h; path = SourceFiles/title.h; sourceTree = "<absolute>"; };
		4D55B83DFDFE3D492CDBD27A /* button.cpp */ = {isa = PBXFileReference; lastKnownFileType = sourcecode.cpp.cpp; name = button.cpp; path = SourceFiles/gui/button.cpp; sourceTree = "<absolute>"; };
		4D765E1B1EA6C757220C63E7 /* CoreFoundation.framework */ = {isa = PBXFileReference; lastKnownFileType = wrapper.framework; name = CoreFoundation.framework; path = /System/Library/Frameworks/CoreFoundation.framework; sourceTree = "<absolute>"; };
		4E4D06EC4D2C82C7D6E079A2 /* flatinput.h */ = {isa = PBXFileReference; lastKnownFileType = sourcecode.c.h; name = flatinput.h; path = SourceFiles/gui/flatinput.h; sourceTree = "<absolute>"; };
		4FB6657DA22BC68B819B64B3 /* /usr/local/Qt-5.3.2/mkspecs/modules/qt_lib_qmldevtools_private.pri */ = {isa = PBXFileReference; lastKnownFileType = text; path = "/usr/local/Qt-5.3.2/mkspecs/modules/qt_lib_qmldevtools_private.pri"; sourceTree = "<absolute>"; };
		5059175BDCEC77B7246DE1B9 /* flatcheckbox.h */ = {isa = PBXFileReference; lastKnownFileType = sourcecode.c.h; name = flatcheckbox.h; path = SourceFiles/gui/flatcheckbox.h; sourceTree = "<absolute>"; };
		507CCEEC4CBA3E3BD6EEDED1 /* twidget.h */ = {isa = PBXFileReference; lastKnownFileType = sourcecode.c.h; name = twidget.h; path = SourceFiles/gui/twidget.h; sourceTree = "<absolute>"; };
		51355181C0E6689B0B764543 /* connectionbox.cpp */ = {isa = PBXFileReference; lastKnownFileType = sourcecode.cpp.cpp; name = connectionbox.cpp; path = SourceFiles/boxes/connectionbox.cpp; sourceTree = "<absolute>"; };
		5271C394C1E7646D117CE67E /* main.cpp */ = {isa = PBXFileReference; lastKnownFileType = sourcecode.cpp.cpp; name = main.cpp; path = SourceFiles/main.cpp; sourceTree = "<absolute>"; };
		547CCADBD1CC5050167EF948 /* CoreMedia.framework */ = {isa = PBXFileReference; lastKnownFileType = wrapper.framework; name = CoreMedia.framework; path = /System/Library/Frameworks/CoreMedia.framework; sourceTree = "<absolute>"; };
		5591A965D1DC024FBDB40151 /* moc_mtpFileLoader.cpp */ = {isa = PBXFileReference; lastKnownFileType = sourcecode.cpp.cpp; name = moc_mtpFileLoader.cpp; path = GeneratedFiles/Debug/moc_mtpFileLoader.cpp; sourceTree = "<absolute>"; };
		5597304BEC94BFB9EAAEBC4B /* /usr/local/Qt-5.3.2/mkspecs/modules/qt_lib_openglextensions_private.pri */ = {isa = PBXFileReference; lastKnownFileType = text; path = "/usr/local/Qt-5.3.2/mkspecs/modules/qt_lib_openglextensions_private.pri"; sourceTree = "<absolute>"; };
		55A654A2EE8554FF062742B8 /* moc_twidget.cpp */ = {isa = PBXFileReference; lastKnownFileType = sourcecode.cpp.cpp; name = moc_twidget.cpp; path = GeneratedFiles/Debug/moc_twidget.cpp; sourceTree = "<absolute>"; };
		55B4A93DD455EED91C899A8E /* dialogswidget.h */ = {isa = PBXFileReference; lastKnownFileType = sourcecode.c.h; name = dialogswidget.h; path = SourceFiles/dialogswidget.h; sourceTree = "<absolute>"; };
		58A7114F60E7D09E73283983 /* moc_introsignup.cpp */ = {isa = PBXFileReference; lastKnownFileType = sourcecode.cpp.cpp; name = moc_introsignup.cpp; path = GeneratedFiles/Debug/moc_introsignup.cpp; sourceTree = "<absolute>"; };
		58E05D0B8B104D83F43F9859 /* moc_flatcheckbox.cpp */ = {isa = PBXFileReference; lastKnownFileType = sourcecode.cpp.cpp; name = moc_flatcheckbox.cpp; path = GeneratedFiles/Debug/moc_flatcheckbox.cpp; sourceTree = "<absolute>"; };
		59E514973BA9BF6599252DDC /* flattextarea.h */ = {isa = PBXFileReference; lastKnownFileType = sourcecode.c.h; name = flattextarea.h; path = SourceFiles/gui/flattextarea.h; sourceTree = "<absolute>"; };
		5A5431331A13AA7B07414240 /* stdafx.cpp */ = {isa = PBXFileReference; lastKnownFileType = sourcecode.cpp.cpp; name = stdafx.cpp; path = SourceFiles/stdafx.cpp; sourceTree = "<absolute>"; };
		5A7F88F9C7F08D3DDE6EEF6B /* localimageloader.cpp */ = {isa = PBXFileReference; lastKnownFileType = sourcecode.cpp.cpp; name = localimageloader.cpp; path = SourceFiles/localimageloader.cpp; sourceTree = "<absolute>"; };
		5A80A1907B6CFFB524C1E57D /* Qt5Core */ = {isa = PBXFileReference; lastKnownFileType = archive.ar; name = Qt5Core; path = "/usr/local/Qt-5.3.2/lib/libQt5Core$(QT_LIBRARY_SUFFIX).a"; sourceTree = "<absolute>"; };
		5A9B4C6C59856143F3D0DE53 /* layerwidget.cpp */ = {isa = PBXFileReference; lastKnownFileType = sourcecode.cpp.cpp; name = layerwidget.cpp; path = SourceFiles/layerwidget.cpp; sourceTree = "<absolute>"; };
		5B22E9E4EE9AAE42ABC24AB3 /* /usr/local/Qt-5.3.2/mkspecs/modules/qt_lib_qtmultimediaquicktools_private.pri */ = {isa = PBXFileReference; lastKnownFileType = text; path = "/usr/local/Qt-5.3.2/mkspecs/modules/qt_lib_qtmultimediaquicktools_private.pri"; sourceTree = "<absolute>"; };
		5C7FD422BBEDA858D7237AE9 /* flattextarea.cpp */ = {isa = PBXFileReference; lastKnownFileType = sourcecode.cpp.cpp; name = flattextarea.cpp; path = SourceFiles/gui/flattextarea.cpp; sourceTree = "<absolute>"; };
		5CEA7A2DB2136425A88D1254 /* /usr/local/Qt-5.3.2/mkspecs/modules/qt_lib_opengl.pri */ = {isa = PBXFileReference; lastKnownFileType = text; path = "/usr/local/Qt-5.3.2/mkspecs/modules/qt_lib_opengl.pri"; sourceTree = "<absolute>"; };
		5F781C7FD8422D359EA1D2FE /* /usr/local/Qt-5.3.2/mkspecs/modules/qt_lib_core_private.pri */ = {isa = PBXFileReference; lastKnownFileType = text; path = "/usr/local/Qt-5.3.2/mkspecs/modules/qt_lib_core_private.pri"; sourceTree = "<absolute>"; };
		6011DDB120E1B2D4803E129A /* stdafx.h */ = {isa = PBXFileReference; lastKnownFileType = sourcecode.c.h; name = stdafx.h; path = SourceFiles/stdafx.h; sourceTree = "<absolute>"; };
		6102C69805B6398AF6FA5BEB /* /usr/local/Qt-5.3.2/mkspecs/modules/qt_lib_qml_private.pri */ = {isa = PBXFileReference; lastKnownFileType = text; path = "/usr/local/Qt-5.3.2/mkspecs/modules/qt_lib_qml_private.pri"; sourceTree = "<absolute>"; };
		61C679D8B4B332026BD34200 /* introphone.cpp */ = {isa = PBXFileReference; lastKnownFileType = sourcecode.cpp.cpp; name = introphone.cpp; path = SourceFiles/intro/introphone.cpp; sourceTree = "<absolute>"; };
		62807F13DBD204D0716143AD /* Telegram.app */ = {isa = PBXFileReference; explicitFileType = wrapper.application; includeInIndex = 0; path = Telegram.app; sourceTree = BUILT_PRODUCTS_DIR; };
		63AF8520023B4EA40306CB03 /* moc_mtpSession.cpp */ = {isa = PBXFileReference; lastKnownFileType = sourcecode.cpp.cpp; name = moc_mtpSession.cpp; path = GeneratedFiles/Debug/moc_mtpSession.cpp; sourceTree = "<absolute>"; };
		63E722139886C87BC82DBDF5 /* /usr/local/Qt-5.3.2/mkspecs/macx-clang/qmake.conf */ = {isa = PBXFileReference; lastKnownFileType = text; path = "/usr/local/Qt-5.3.2/mkspecs/macx-clang/qmake.conf"; sourceTree = "<absolute>"; };
		6532A0DC7EFE446967682E83 /* moc_downloadpathbox.cpp */ = {isa = PBXFileReference; lastKnownFileType = sourcecode.cpp.cpp; name = moc_downloadpathbox.cpp; path = GeneratedFiles/Debug/moc_downloadpathbox.cpp; sourceTree = "<absolute>"; };
		6610564B876E47D289A596DB /* confirmbox.cpp */ = {isa = PBXFileReference; lastKnownFileType = sourcecode.cpp.cpp; name = confirmbox.cpp; path = SourceFiles/boxes/confirmbox.cpp; sourceTree = "<absolute>"; };
		669FB007C4A3D58424D85EC8 /* /usr/local/Qt-5.3.2/mkspecs/common/shell-unix.conf */ = {isa = PBXFileReference; lastKnownFileType = text; path = "/usr/local/Qt-5.3.2/mkspecs/common/shell-unix.conf"; sourceTree = "<absolute>"; };
		6700DD555BF1C0FC338FB959 /* Qt5Network */ = {isa = PBXFileReference; lastKnownFileType = archive.ar; name = Qt5Network; path = "/usr/local/Qt-5.3.2/lib/libQt5Network$(QT_LIBRARY_SUFFIX).a"; sourceTree = "<absolute>"; };
		6868ADA9E9A9801B2BA92B97 /* countryinput.h */ = {isa = PBXFileReference; lastKnownFileType = sourcecode.c.h; name = countryinput.h; path = SourceFiles/gui/countryinput.h; sourceTree = "<absolute>"; };
		69347C39E4D922E94D0860BF /* /usr/local/Qt-5.3.2/mkspecs/modules/qt_lib_designercomponents_private.pri */ = {isa = PBXFileReference; lastKnownFileType = text; path = "/usr/local/Qt-5.3.2/mkspecs/modules/qt_lib_designercomponents_private.pri"; sourceTree = "<absolute>"; };
		6A510365F9F6367ECB0DB065 /* images.cpp */ = {isa = PBXFileReference; lastKnownFileType = sourcecode.cpp.cpp; name = images.cpp; path = SourceFiles/gui/images.cpp; sourceTree = "<absolute>"; };
		6B46A0EE3C3B9D3B5A24946E /* moc_window.cpp */ = {isa = PBXFileReference; lastKnownFileType = sourcecode.cpp.cpp; name = moc_window.cpp; path = GeneratedFiles/Debug/moc_window.cpp; sourceTree = "<absolute>"; };
		6B90F69947805586A6FAE80E /* sysbuttons.cpp */ = {isa = PBXFileReference; lastKnownFileType = sourcecode.cpp.cpp; name = sysbuttons.cpp; path = SourceFiles/sysbuttons.cpp; sourceTree = "<absolute>"; };
		6C08BFC27C4C303A3A5181DB /* /usr/local/Qt-5.3.2/mkspecs/modules/qt_lib_printsupport.pri */ = {isa = PBXFileReference; lastKnownFileType = text; path = "/usr/local/Qt-5.3.2/mkspecs/modules/qt_lib_printsupport.pri"; sourceTree = "<absolute>"; };
		6C86B6E6AB1857B735B720D6 /* layerwidget.h */ = {isa = PBXFileReference; lastKnownFileType = sourcecode.c.h; name = layerwidget.h; path = SourceFiles/layerwidget.h; sourceTree = "<absolute>"; };
		6D50D70712776D7ED3B00E5C /* mtp.cpp */ = {isa = PBXFileReference; lastKnownFileType = sourcecode.cpp.cpp; name = mtp.cpp; path = SourceFiles/mtproto/mtp.cpp; sourceTree = "<absolute>"; };
		6E1859D714E4471E053D90C9 /* scrollarea.cpp */ = {isa = PBXFileReference; lastKnownFileType = sourcecode.cpp.cpp; name = scrollarea.cpp; path = SourceFiles/gui/scrollarea.cpp; sourceTree = "<absolute>"; };
		6E67D23B15FC4B628DB2E0B2 /* /usr/local/Qt-5.3.2/mkspecs/qdevice.pri */ = {isa = PBXFileReference; lastKnownFileType = text; path = "/usr/local/Qt-5.3.2/mkspecs/qdevice.pri"; sourceTree = "<absolute>"; };
		6E8FD0ED1B60D43929944CD2 /* text.h */ = {isa = PBXFileReference; lastKnownFileType = sourcecode.c.h; name = text.h; path = SourceFiles/gui/text.h; sourceTree = "<absolute>"; };
		710C982FC773400941B3AFBC /* dropdown.cpp */ = {isa = PBXFileReference; lastKnownFileType = sourcecode.cpp.cpp; name = dropdown.cpp; path = SourceFiles/dropdown.cpp; sourceTree = "<absolute>"; };
		723F90793B2C195E2CCB2233 /* AppKit.framework */ = {isa = PBXFileReference; lastKnownFileType = wrapper.framework; name = AppKit.framework; path = /System/Library/Frameworks/AppKit.framework; sourceTree = "<absolute>"; };
		73737DC91E390C4AB18FB595 /* pspecific_mac_p.mm */ = {isa = PBXFileReference; lastKnownFileType = sourcecode.cpp.objcpp; name = pspecific_mac_p.mm; path = SourceFiles/pspecific_mac_p.mm; sourceTree = "<absolute>"; };
		74772222DA764BE4623EAC5D /* moc_pspecific_mac.cpp */ = {isa = PBXFileReference; lastKnownFileType = sourcecode.cpp.cpp; name = moc_pspecific_mac.cpp; path = GeneratedFiles/Debug/moc_pspecific_mac.cpp; sourceTree = "<absolute>"; };
		748F1BCCBEEB3675768960FB /* mtpAuthKey.h */ = {isa = PBXFileReference; lastKnownFileType = sourcecode.c.h; name = mtpAuthKey.h; path = SourceFiles/mtproto/mtpAuthKey.h; sourceTree = "<absolute>"; };
		763ED3C6815ED6C89E352652 /* flatlabel.cpp */ = {isa = PBXFileReference; lastKnownFileType = sourcecode.cpp.cpp; name = flatlabel.cpp; path = SourceFiles/gui/flatlabel.cpp; sourceTree = "<absolute>"; };
		77FF486B1F9BCD55A8A3F35D /* /usr/local/Qt-5.3.2/mkspecs/modules/qt_lib_concurrent.pri */ = {isa = PBXFileReference; lastKnownFileType = text; path = "/usr/local/Qt-5.3.2/mkspecs/modules/qt_lib_concurrent.pri"; sourceTree = "<absolute>"; };
		7A94C7168B3FCBE5F04A013B /* /usr/local/Qt-5.3.2/mkspecs/modules/qt_lib_declarative.pri */ = {isa = PBXFileReference; lastKnownFileType = text; path = "/usr/local/Qt-5.3.2/mkspecs/modules/qt_lib_declarative.pri"; sourceTree = "<absolute>"; };
		7C2F42B222EE88E26A6FED62 /* /usr/local/Qt-5.3.2/mkspecs/modules/qt_lib_designer_private.pri */ = {isa = PBXFileReference; lastKnownFileType = text; path = "/usr/local/Qt-5.3.2/mkspecs/modules/qt_lib_designer_private.pri"; sourceTree = "<absolute>"; };
		7CA6945B22800A0F30B75DA5 /* addcontactbox.cpp */ = {isa = PBXFileReference; lastKnownFileType = sourcecode.cpp.cpp; name = addcontactbox.cpp; path = SourceFiles/boxes/addcontactbox.cpp; sourceTree = "<absolute>"; };
		7CDE9D7CB2C729BC3612372B /* addcontactbox.h */ = {isa = PBXFileReference; lastKnownFileType = sourcecode.c.h; name = addcontactbox.h; path = SourceFiles/boxes/addcontactbox.h; sourceTree = "<absolute>"; };
		7D075A915E8739C1B6BC5F43 /* types.cpp */ = {isa = PBXFileReference; lastKnownFileType = sourcecode.cpp.cpp; name = types.cpp; path = SourceFiles/types.cpp; sourceTree = "<absolute>"; };
		7D28E9003CE64D8A7F2E292E /* /usr/local/Qt-5.3.2/mkspecs/modules/qt_lib_concurrent_private.pri */ = {isa = PBXFileReference; lastKnownFileType = text; path = "/usr/local/Qt-5.3.2/mkspecs/modules/qt_lib_concurrent_private.pri"; sourceTree = "<absolute>"; };
		7DBFC0B5EAF874BA10E3D603 /* mtpScheme.h */ = {isa = PBXFileReference; lastKnownFileType = sourcecode.c.h; name = mtpScheme.h; path = SourceFiles/mtproto/mtpScheme.h; sourceTree = "<absolute>"; };
		7DE30A90667C03C4F91A2A91 /* /usr/local/Qt-5.3.2/mkspecs/modules/qt_lib_sql.pri */ = {isa = PBXFileReference; lastKnownFileType = text; path = "/usr/local/Qt-5.3.2/mkspecs/modules/qt_lib_sql.pri"; sourceTree = "<absolute>"; };
		7EC00404ACD5AB0E97726B0E /* QuartzCore.framework */ = {isa = PBXFileReference; lastKnownFileType = wrapper.framework; name = QuartzCore.framework; path = /System/Library/Frameworks/QuartzCore.framework; sourceTree = "<absolute>"; };
		7ECCC1F9442988B4F2707CC1 /* /usr/local/Qt-5.3.2/mkspecs/modules/qt_lib_core.pri */ = {isa = PBXFileReference; lastKnownFileType = text; path = "/usr/local/Qt-5.3.2/mkspecs/modules/qt_lib_core.pri"; sourceTree = "<absolute>"; };
		81780025807318AEA3B8A6FF /* moc_addcontactbox.cpp */ = {isa = PBXFileReference; lastKnownFileType = sourcecode.cpp.cpp; name = moc_addcontactbox.cpp; path = GeneratedFiles/Debug/moc_addcontactbox.cpp; sourceTree = "<absolute>"; };
		817A0F5A41B553A6DE67FDEB /* /usr/local/Qt-5.3.2/mkspecs/common/macx.conf */ = {isa = PBXFileReference; lastKnownFileType = text; path = "/usr/local/Qt-5.3.2/mkspecs/common/macx.conf"; sourceTree = "<absolute>"; };
		82E7DCFD95559532D8FC6CDD /* /usr/local/Qt-5.3.2/mkspecs/modules/qt_lib_quickparticles_private.pri */ = {isa = PBXFileReference; lastKnownFileType = text; path = "/usr/local/Qt-5.3.2/mkspecs/modules/qt_lib_quickparticles_private.pri"; sourceTree = "<absolute>"; };
		83728F60A64483E0AA933D76 /* pspecific.h */ = {isa = PBXFileReference; lastKnownFileType = sourcecode.c.h; name = pspecific.h; path = SourceFiles/pspecific.h; sourceTree = "<absolute>"; };
		83A36F229E897566E011B79E /* scrollarea.h */ = {isa = PBXFileReference; lastKnownFileType = sourcecode.c.h; name = scrollarea.h; path = SourceFiles/gui/scrollarea.h; sourceTree = "<absolute>"; };
		83D37373949868693FB7816D /* qmng */ = {isa = PBXFileReference; lastKnownFileType = archive.ar; name = qmng; path = "/usr/local/Qt-5.3.2/plugins/imageformats/libqmng$(QT_LIBRARY_SUFFIX).a"; sourceTree = "<absolute>"; };
		85061B1DA49D125991117950 /* /usr/local/Qt-5.3.2/mkspecs/macx-xcode/qmake.conf */ = {isa = PBXFileReference; lastKnownFileType = text; path = "/usr/local/Qt-5.3.2/mkspecs/macx-xcode/qmake.conf"; sourceTree = "<absolute>"; };
		85B6936EDBE61D9BB8F8B33B /* /usr/local/Qt-5.3.2/mkspecs/modules/qt_lib_sensors.pri */ = {isa = PBXFileReference; lastKnownFileType = text; path = "/usr/local/Qt-5.3.2/mkspecs/modules/qt_lib_sensors.pri"; sourceTree = "<absolute>"; };
		85FABD67716E36CD8B3CA4FA /* animation.h */ = {isa = PBXFileReference; lastKnownFileType = sourcecode.c.h; name = animation.h; path = SourceFiles/gui/animation.h; sourceTree = "<absolute>"; };
		87A4C1983FD641360BF80A02 /* /usr/local/Qt-5.3.2/mkspecs/modules/qt_plugin_qtaccessiblewidgets.pri */ = {isa = PBXFileReference; lastKnownFileType = text; path = "/usr/local/Qt-5.3.2/mkspecs/modules/qt_plugin_qtaccessiblewidgets.pri"; sourceTree = "<absolute>"; };
		87EEF25EE25CF21572D1438C /* /usr/local/Qt-5.3.2/mkspecs/modules/qt_lib_websockets_private.pri */ = {isa = PBXFileReference; lastKnownFileType = text; path = "/usr/local/Qt-5.3.2/mkspecs/modules/qt_lib_websockets_private.pri"; sourceTree = "<absolute>"; };
		8849E60AEC7DB97A475C17EA /* /usr/local/Qt-5.3.2/mkspecs/modules/qt_lib_testlib_private.pri */ = {isa = PBXFileReference; lastKnownFileType = text; path = "/usr/local/Qt-5.3.2/mkspecs/modules/qt_lib_testlib_private.pri"; sourceTree = "<absolute>"; };
		8880067F9BFD46108777E134 /* mtp.h */ = {isa = PBXFileReference; lastKnownFileType = sourcecode.c.h; name = mtp.h; path = SourceFiles/mtproto/mtp.h; sourceTree = "<absolute>"; };
		8918F4B71ED5FC138AFD3F70 /* moc_scrollarea.cpp */ = {isa = PBXFileReference; lastKnownFileType = sourcecode.cpp.cpp; name = moc_scrollarea.cpp; path = GeneratedFiles/Debug/moc_scrollarea.cpp; sourceTree = "<absolute>"; };
		892D36BEF797BA4AF48D378A /* /usr/local/Qt-5.3.2/mkspecs/modules/qt_plugin_qtsensors_dummy.pri */ = {isa = PBXFileReference; lastKnownFileType = text; path = "/usr/local/Qt-5.3.2/mkspecs/modules/qt_plugin_qtsensors_dummy.pri"; sourceTree = "<absolute>"; };
		89863CCAF1D29037AE95755D /* /usr/local/Qt-5.3.2/mkspecs/modules/qt_lib_declarative_private.pri */ = {isa = PBXFileReference; lastKnownFileType = text; path = "/usr/local/Qt-5.3.2/mkspecs/modules/qt_lib_declarative_private.pri"; sourceTree = "<absolute>"; };
		89F92B278CA31C393E245056 /* mtpRPC.cpp */ = {isa = PBXFileReference; lastKnownFileType = sourcecode.cpp.cpp; name = mtpRPC.cpp; path = SourceFiles/mtproto/mtpRPC.cpp; sourceTree = "<absolute>"; };
		8A04A4A3625204D12A1207F6 /* /usr/local/Qt-5.3.2/mkspecs/modules/qt_lib_nfc.pri */ = {isa = PBXFileReference; lastKnownFileType = text; path = "/usr/local/Qt-5.3.2/mkspecs/modules/qt_lib_nfc.pri"; sourceTree = "<absolute>"; };
		8A28F7789408AA839F48A5F2 /* settings.cpp */ = {isa = PBXFileReference; lastKnownFileType = sourcecode.cpp.cpp; name = settings.cpp; path = SourceFiles/settings.cpp; sourceTree = "<absolute>"; };
		8A9D926C08392F7A9BC83B0C /* fileuploader.h */ = {isa = PBXFileReference; lastKnownFileType = sourcecode.c.h; name = fileuploader.h; path = SourceFiles/fileuploader.h; sourceTree = "<absolute>"; };
		8B4BB4E74F8A4442EF563D7D /* /usr/local/Qt-5.3.2/mkspecs/modules/qt_plugin_qtsensorgestures_shakeplugin.pri */ = {isa = PBXFileReference; lastKnownFileType = text; path = "/usr/local/Qt-5.3.2/mkspecs/modules/qt_plugin_qtsensorgestures_shakeplugin.pri"; sourceTree = "<absolute>"; };
		8B98A212C068D6CC7CE73CAA /* moc_introcode.cpp */ = {isa = PBXFileReference; lastKnownFileType = sourcecode.cpp.cpp; name = moc_introcode.cpp; path = GeneratedFiles/Debug/moc_introcode.cpp; sourceTree = "<absolute>"; };
		8C31D89BDFCDF466DAED19A0 /* /usr/local/Qt-5.3.2/mkspecs/modules/qt_lib_quick_private.pri */ = {isa = PBXFileReference; lastKnownFileType = text; path = "/usr/local/Qt-5.3.2/mkspecs/modules/qt_lib_quick_private.pri"; sourceTree = "<absolute>"; };
		8C5164D4E37556D40C5E6AA2 /* /usr/local/Qt-5.3.2/mkspecs/common/clang.conf */ = {isa = PBXFileReference; lastKnownFileType = text; path = "/usr/local/Qt-5.3.2/mkspecs/common/clang.conf"; sourceTree = "<absolute>"; };
		8C800AAC9549E6E9E7046BED /* contactsbox.cpp */ = {isa = PBXFileReference; lastKnownFileType = sourcecode.cpp.cpp; name = contactsbox.cpp; path = SourceFiles/boxes/contactsbox.cpp; sourceTree = "<absolute>"; };
		8CCCACE96535180FEB557712 /* settingswidget.cpp */ = {isa = PBXFileReference; lastKnownFileType = sourcecode.cpp.cpp; name = settingswidget.cpp; path = SourceFiles/settingswidget.cpp; sourceTree = "<absolute>"; };
		8CF51323544B886B8F4A2232 /* qwbmp */ = {isa = PBXFileReference; lastKnownFileType = archive.ar; name = qwbmp; path = "/usr/local/Qt-5.3.2/plugins/imageformats/libqwbmp$(QT_LIBRARY_SUFFIX).a"; sourceTree = "<absolute>"; };
		8D9815BDB5BD9F90D2BC05C5 /* AGL.framework */ = {isa = PBXFileReference; lastKnownFileType = wrapper.framework; name = AGL.framework; path = /System/Library/Frameworks/AGL.framework; sourceTree = "<absolute>"; };
		8DDE1D26B3206CDB8B57FABE /* /usr/local/Qt-5.3.2/mkspecs/modules/qt_lib_svg_private.pri */ = {isa = PBXFileReference; lastKnownFileType = text; path = "/usr/local/Qt-5.3.2/mkspecs/modules/qt_lib_svg_private.pri"; sourceTree = "<absolute>"; };
		8DF456E9A416E4C3C2D6946C /* downloadpathbox.cpp */ = {isa = PBXFileReference; lastKnownFileType = sourcecode.cpp.cpp; name = downloadpathbox.cpp; path = SourceFiles/boxes/downloadpathbox.cpp; sourceTree = "<absolute>"; };
		8E9136256AFFBA6EF048AA55 /* /usr/local/Qt-5.3.2/mkspecs/modules/qt_lib_widgets_private.pri */ = {isa = PBXFileReference; lastKnownFileType = text; path = "/usr/local/Qt-5.3.2/mkspecs/modules/qt_lib_widgets_private.pri"; sourceTree = "<absolute>"; };
		8EB83A4D34226609E79A613A /* connectionbox.h */ = {isa = PBXFileReference; lastKnownFileType = sourcecode.c.h; name = connectionbox.h; path = SourceFiles/boxes/connectionbox.h; sourceTree = "<absolute>"; };
		8F500B5166907B6D9A7C3E3D /* qico */ = {isa = PBXFileReference; lastKnownFileType = archive.ar; name = qico; path = "/usr/local/Qt-5.3.2/plugins/imageformats/libqico$(QT_LIBRARY_SUFFIX).a"; sourceTree = "<absolute>"; };
		8F572030CE9AB8CC5F672201 /* /usr/local/Qt-5.3.2/mkspecs/modules/qt_lib_platformsupport_private.pri */ = {isa = PBXFileReference; lastKnownFileType = text; path = "/usr/local/Qt-5.3.2/mkspecs/modules/qt_lib_platformsupport_private.pri"; sourceTree = "<absolute>"; };
		8F97C9CAE38CA3AFAC0B3953 /* /usr/local/Qt-5.3.2/mkspecs/modules/qt_lib_websockets.pri */ = {isa = PBXFileReference; lastKnownFileType = text; path = "/usr/local/Qt-5.3.2/mkspecs/modules/qt_lib_websockets.pri"; sourceTree = "<absolute>"; };
		924D4939FD169BB4B8AEB1C9 /* moc_mtp.cpp */ = {isa = PBXFileReference; lastKnownFileType = sourcecode.cpp.cpp; name = moc_mtp.cpp; path = GeneratedFiles/Debug/moc_mtp.cpp; sourceTree = "<absolute>"; };
		93AFE74928551FC3D7E8390B /* moc_settingswidget.cpp */ = {isa = PBXFileReference; lastKnownFileType = sourcecode.cpp.cpp; name = moc_settingswidget.cpp; path = GeneratedFiles/Debug/moc_settingswidget.cpp; sourceTree = "<absolute>"; };
		946BEA667170DC1A7A8F9DB0 /* /usr/local/Qt-5.3.2/mkspecs/modules/qt_plugin_qmng.pri */ = {isa = PBXFileReference; lastKnownFileType = text; path = "/usr/local/Qt-5.3.2/mkspecs/modules/qt_plugin_qmng.pri"; sourceTree = "<absolute>"; };
		963123025C466CB8DD9CF4AF /* mtpConnection.h */ = {isa = PBXFileReference; lastKnownFileType = sourcecode.c.h; name = mtpConnection.h; path = SourceFiles/mtproto/mtpConnection.h; sourceTree = "<absolute>"; };
		96ACDDE3DCB798B97F9EA2F4 /* mtpFileLoader.h */ = {isa = PBXFileReference; lastKnownFileType = sourcecode.c.h; name = mtpFileLoader.h; path = SourceFiles/mtproto/mtpFileLoader.h; sourceTree = "<absolute>"; };
		9742F24EE18EA44D52824F1E /* CoreServices.framework */ = {isa = PBXFileReference; lastKnownFileType = wrapper.framework; name = CoreServices.framework; path = /System/Library/Frameworks/CoreServices.framework; sourceTree = "<absolute>"; };
		974DB34EEB8F83B91614C0B0 /* logs.cpp */ = {isa = PBXFileReference; lastKnownFileType = sourcecode.cpp.cpp; name = logs.cpp; path = SourceFiles/logs.cpp; sourceTree = "<absolute>"; };
		99B8D38F7F5858601230911E /* style_auto.cpp */ = {isa = PBXFileReference; lastKnownFileType = sourcecode.cpp.cpp; name = style_auto.cpp; path = GeneratedFiles/style_auto.cpp; sourceTree = "<absolute>"; };
		9A0BDF67E013BB4FFB8685B0 /* /usr/local/Qt-5.3.2/mkspecs/modules/qt_plugin_qqt7engine.pri */ = {isa = PBXFileReference; lastKnownFileType = text; path = "/usr/local/Qt-5.3.2/mkspecs/modules/qt_plugin_qqt7engine.pri"; sourceTree = "<absolute>"; };
		9A55B8F7C143D66AD9EAE304 /* qgenericbearer */ = {isa = PBXFileReference; lastKnownFileType = archive.ar; name = qgenericbearer; path = "/usr/local/Qt-5.3.2/plugins/bearer/libqgenericbearer$(QT_LIBRARY_SUFFIX).a"; sourceTree = "<absolute>"; };
		9A69B711DE4B9C89BA803750 /* moc_aboutbox.cpp */ = {isa = PBXFileReference; lastKnownFileType = sourcecode.cpp.cpp; name = moc_aboutbox.cpp; path = GeneratedFiles/Debug/moc_aboutbox.cpp; sourceTree = "<absolute>"; };
		9AB1479D7D63386FD2046620 /* flatinput.cpp */ = {isa = PBXFileReference; lastKnownFileType = sourcecode.cpp.cpp; name = flatinput.cpp; path = SourceFiles/gui/flatinput.cpp; sourceTree = "<absolute>"; };
		9B36BB8C5B8CA7B07F3F35F0 /* fileuploader.cpp */ = {isa = PBXFileReference; lastKnownFileType = sourcecode.cpp.cpp; name = fileuploader.cpp; path = SourceFiles/fileuploader.cpp; sourceTree = "<absolute>"; };
		9BD0BE66E93ACE27D00D6D75 /* filedialog.h */ = {isa = PBXFileReference; lastKnownFileType = sourcecode.c.h; name = filedialog.h; path = SourceFiles/gui/filedialog.h; sourceTree = "<absolute>"; };
		9D9F4744B2F9FF22569D4535 /* moc_countryinput.cpp */ = {isa = PBXFileReference; lastKnownFileType = sourcecode.cpp.cpp; name = moc_countryinput.cpp; path = GeneratedFiles/Debug/moc_countryinput.cpp; sourceTree = "<absolute>"; };
		9DFF62A901D70814B8A323D4 /* Carbon.framework */ = {isa = PBXFileReference; lastKnownFileType = wrapper.framework; name = Carbon.framework; path = /System/Library/Frameworks/Carbon.framework; sourceTree = "<absolute>"; };
		9E0704DE8650D7952DC6B7AE /* moc_photosendbox.cpp */ = {isa = PBXFileReference; lastKnownFileType = sourcecode.cpp.cpp; name = moc_photosendbox.cpp; path = GeneratedFiles/Debug/moc_photosendbox.cpp; sourceTree = "<absolute>"; };
		9EFD7CB36012BFC00CC79434 /* style_auto.h */ = {isa = PBXFileReference; lastKnownFileType = sourcecode.c.h; name = style_auto.h; path = GeneratedFiles/style_auto.h; sourceTree = "<absolute>"; };
		A0090709DE1B155085362C36 /* introcode.cpp */ = {isa = PBXFileReference; lastKnownFileType = sourcecode.cpp.cpp; name = introcode.cpp; path = SourceFiles/intro/introcode.cpp; sourceTree = "<absolute>"; };
		A022AF919D1977534CA66BB8 /* /usr/local/Qt-5.3.2/mkspecs/modules/qt_lib_widgets.pri */ = {isa = PBXFileReference; lastKnownFileType = text; path = "/usr/local/Qt-5.3.2/mkspecs/modules/qt_lib_widgets.pri"; sourceTree = "<absolute>"; };
		A1479F94376F9732B57C69DB /* moc_animation.cpp */ = {isa = PBXFileReference; lastKnownFileType = sourcecode.cpp.cpp; name = moc_animation.cpp; path = GeneratedFiles/Debug/moc_animation.cpp; sourceTree = "<absolute>"; };
		A1A67BEAA744704B29168D39 /* IOKit.framework */ = {isa = PBXFileReference; lastKnownFileType = wrapper.framework; name = IOKit.framework; path = /System/Library/Frameworks/IOKit.framework; sourceTree = "<absolute>"; };
		A3622760CEC6D6827A25E710 /* mtpPublicRSA.h */ = {isa = PBXFileReference; lastKnownFileType = sourcecode.c.h; name = mtpPublicRSA.h; path = SourceFiles/mtproto/mtpPublicRSA.h; sourceTree = "<absolute>"; };
<<<<<<< HEAD
		A37C7E516201B0264A4CDA38 /* moc_intro.cpp */ = {isa = PBXFileReference; lastKnownFileType = sourcecode.cpp.cpp; name = moc_intro.cpp; path = GeneratedFiles/Debug/moc_intro.cpp; sourceTree = "<absolute>"; };
		A4D8AC60897F435C1C3B9D02 /* /usr/local/Qt-5.3.2/mkspecs/modules/qt_plugin_qtsensors_generic.pri */ = {isa = PBXFileReference; lastKnownFileType = text; path = "/usr/local/Qt-5.3.2/mkspecs/modules/qt_plugin_qtsensors_generic.pri"; sourceTree = "<absolute>"; };
		A59F74CD76FDC2B4B9910E18 /* /usr/local/Qt-5.3.2/mkspecs/modules/qt_lib_scripttools_private.pri */ = {isa = PBXFileReference; lastKnownFileType = text; path = "/usr/local/Qt-5.3.2/mkspecs/modules/qt_lib_scripttools_private.pri"; sourceTree = "<absolute>"; };
		A5B17ABEFBA1C2F43443D644 /* /usr/local/Qt-5.3.2/mkspecs/modules/qt_lib_macextras.pri */ = {isa = PBXFileReference; lastKnownFileType = text; path = "/usr/local/Qt-5.3.2/mkspecs/modules/qt_lib_macextras.pri"; sourceTree = "<absolute>"; };
		A7782E2B07CB2D1D14F431B0 /* qtaccessiblewidgets */ = {isa = PBXFileReference; lastKnownFileType = archive.ar; name = qtaccessiblewidgets; path = "/usr/local/Qt-5.3.2/plugins/accessible/libqtaccessiblewidgets$(QT_LIBRARY_SUFFIX).a"; sourceTree = "<absolute>"; };
=======
		A37C7E516201B0264A4CDA38 /* moc_introwidget.cpp */ = {isa = PBXFileReference; lastKnownFileType = sourcecode.cpp.cpp; name = moc_introwidget.cpp; path = GeneratedFiles/Debug/moc_introwidget.cpp; sourceTree = "<absolute>"; };
		A4D8AC60897F435C1C3B9D02 /* /usr/local/Qt-5.5.1/mkspecs/modules/qt_plugin_qtsensors_generic.pri */ = {isa = PBXFileReference; lastKnownFileType = text; path = "/usr/local/Qt-5.5.1/mkspecs/modules/qt_plugin_qtsensors_generic.pri"; sourceTree = "<absolute>"; };
		A59F74CD76FDC2B4B9910E18 /* /usr/local/Qt-5.5.1/mkspecs/modules/qt_lib_scripttools_private.pri */ = {isa = PBXFileReference; lastKnownFileType = text; path = "/usr/local/Qt-5.5.1/mkspecs/modules/qt_lib_scripttools_private.pri"; sourceTree = "<absolute>"; };
		A5B17ABEFBA1C2F43443D644 /* /usr/local/Qt-5.5.1/mkspecs/modules/qt_lib_macextras.pri */ = {isa = PBXFileReference; lastKnownFileType = text; path = "/usr/local/Qt-5.5.1/mkspecs/modules/qt_lib_macextras.pri"; sourceTree = "<absolute>"; };
		A7782E2B07CB2D1D14F431B0 /* qtaccessiblewidgets */ = {isa = PBXFileReference; lastKnownFileType = archive.ar; name = qtaccessiblewidgets; path = "/usr/local/Qt-5.5.1/plugins/accessible/libqtaccessiblewidgets$(QT_LIBRARY_SUFFIX).a"; sourceTree = "<absolute>"; };
>>>>>>> b9616bdf
		A83D2C19F756D3371E5999A8 /* historywidget.cpp */ = {isa = PBXFileReference; lastKnownFileType = sourcecode.cpp.cpp; name = historywidget.cpp; path = SourceFiles/historywidget.cpp; sourceTree = "<absolute>"; };
		A9E30FA27827990C5F182223 /* /usr/local/Qt-5.3.2/mkspecs/common/gcc-base-mac.conf */ = {isa = PBXFileReference; lastKnownFileType = text; path = "/usr/local/Qt-5.3.2/mkspecs/common/gcc-base-mac.conf"; sourceTree = "<absolute>"; };
		A9FF4818C6775109B3DBFA18 /* introsignup.cpp */ = {isa = PBXFileReference; lastKnownFileType = sourcecode.cpp.cpp; name = introsignup.cpp; path = SourceFiles/intro/introsignup.cpp; sourceTree = "<absolute>"; };
		AA5379CB06E908AC80BE7B82 /* Qt5OpenGL */ = {isa = PBXFileReference; lastKnownFileType = archive.ar; name = Qt5OpenGL; path = "/usr/local/Qt-5.3.2/lib/libQt5OpenGL$(QT_LIBRARY_SUFFIX).a"; sourceTree = "<absolute>"; };
		AA73DC3C2901E2979FE8AD5B /* /usr/local/Qt-5.3.2/mkspecs/modules/qt_lib_xml.pri */ = {isa = PBXFileReference; lastKnownFileType = text; path = "/usr/local/Qt-5.3.2/mkspecs/modules/qt_lib_xml.pri"; sourceTree = "<absolute>"; };
		AB1C02DDBD8E88DD9A9AFDDD /* /usr/local/Qt-5.3.2/mkspecs/modules/qt_plugin_qtsensorgestures_plugin.pri */ = {isa = PBXFileReference; lastKnownFileType = text; path = "/usr/local/Qt-5.3.2/mkspecs/modules/qt_plugin_qtsensorgestures_plugin.pri"; sourceTree = "<absolute>"; };
		AB745978DF0F41D1801ABDA6 /* .qmake.stash */ = {isa = PBXFileReference; lastKnownFileType = file; path = .qmake.stash; sourceTree = "<absolute>"; };
		ABA9AB4619F09DCFD2D4A27F /* /usr/local/Qt-5.3.2/mkspecs/modules/qt_lib_qmltest_private.pri */ = {isa = PBXFileReference; lastKnownFileType = text; path = "/usr/local/Qt-5.3.2/mkspecs/modules/qt_lib_qmltest_private.pri"; sourceTree = "<absolute>"; };
		AC9B5F6FB4B984C8D76F7AE2 /* moc_dropdown.cpp */ = {isa = PBXFileReference; lastKnownFileType = sourcecode.cpp.cpp; name = moc_dropdown.cpp; path = GeneratedFiles/Debug/moc_dropdown.cpp; sourceTree = "<absolute>"; };
		ACC8A73268E5D9AF64E97AF4 /* /usr/local/Qt-5.3.2/mkspecs/modules/qt_lib_bluetooth.pri */ = {isa = PBXFileReference; lastKnownFileType = text; path = "/usr/local/Qt-5.3.2/mkspecs/modules/qt_lib_bluetooth.pri"; sourceTree = "<absolute>"; };
		AD0C395D671BC024083A5FC7 /* localimageloader.h */ = {isa = PBXFileReference; lastKnownFileType = sourcecode.c.h; name = localimageloader.h; path = SourceFiles/localimageloader.h; sourceTree = "<absolute>"; };
<<<<<<< HEAD
		AD90723EF02EAD016FD49CC9 /* introsteps.h */ = {isa = PBXFileReference; lastKnownFileType = sourcecode.c.h; name = introsteps.h; path = SourceFiles/intro/introsteps.h; sourceTree = "<absolute>"; };
		ADC6308023253CEA51F86E21 /* qwebp */ = {isa = PBXFileReference; lastKnownFileType = archive.ar; name = qwebp; path = "/usr/local/Qt-5.3.2/plugins/imageformats/libqwebp$(QT_LIBRARY_SUFFIX).a"; sourceTree = "<absolute>"; };
		ADFC79902C14A612AE93A89A /* /usr/local/Qt-5.3.2/mkspecs/modules/qt_lib_svg.pri */ = {isa = PBXFileReference; lastKnownFileType = text; path = "/usr/local/Qt-5.3.2/mkspecs/modules/qt_lib_svg.pri"; sourceTree = "<absolute>"; };
=======
		AD90723EF02EAD016FD49CC9 /* introstart.h */ = {isa = PBXFileReference; lastKnownFileType = sourcecode.c.h; name = introstart.h; path = SourceFiles/intro/introstart.h; sourceTree = "<absolute>"; };
		ADC6308023253CEA51F86E21 /* qwebp */ = {isa = PBXFileReference; lastKnownFileType = archive.ar; name = qwebp; path = "/usr/local/Qt-5.5.1/plugins/imageformats/libqwebp$(QT_LIBRARY_SUFFIX).a"; sourceTree = "<absolute>"; };
		ADFC79902C14A612AE93A89A /* /usr/local/Qt-5.5.1/mkspecs/modules/qt_lib_svg.pri */ = {isa = PBXFileReference; lastKnownFileType = text; path = "/usr/local/Qt-5.5.1/mkspecs/modules/qt_lib_svg.pri"; sourceTree = "<absolute>"; };
>>>>>>> b9616bdf
		AEA456A2F75ED9F5CDA7BCBE /* Cocoa.framework */ = {isa = PBXFileReference; lastKnownFileType = wrapper.framework; name = Cocoa.framework; path = /System/Library/Frameworks/Cocoa.framework; sourceTree = "<absolute>"; };
		AF4585F593B1C9D0D4FD061C /* flatcheckbox.cpp */ = {isa = PBXFileReference; lastKnownFileType = sourcecode.cpp.cpp; name = flatcheckbox.cpp; path = SourceFiles/gui/flatcheckbox.cpp; sourceTree = "<absolute>"; };
		AF5776B0652744978B7DF6D3 /* langloaderplain.cpp */ = {isa = PBXFileReference; lastKnownFileType = sourcecode.cpp.cpp; name = langloaderplain.cpp; path = SourceFiles/langloaderplain.cpp; sourceTree = "<absolute>"; };
		AF61D864B8C444ADD4E1B391 /* moc_photocropbox.cpp */ = {isa = PBXFileReference; lastKnownFileType = sourcecode.cpp.cpp; name = moc_photocropbox.cpp; path = GeneratedFiles/Debug/moc_photocropbox.cpp; sourceTree = "<absolute>"; };
		AFD721AA33A2F785E77B1698 /* /usr/local/Qt-5.3.2/mkspecs/modules/qt_plugin_qcocoa.pri */ = {isa = PBXFileReference; lastKnownFileType = text; path = "/usr/local/Qt-5.3.2/mkspecs/modules/qt_plugin_qcocoa.pri"; sourceTree = "<absolute>"; };
		B064BF3B496A7BF7A449CA1E /* /usr/local/Qt-5.3.2/mkspecs/modules/qt_plugin_qsqlite.pri */ = {isa = PBXFileReference; lastKnownFileType = text; path = "/usr/local/Qt-5.3.2/mkspecs/modules/qt_plugin_qsqlite.pri"; sourceTree = "<absolute>"; };
		B2246267D4C0D789259A86B0 /* /usr/local/Qt-5.3.2/mkspecs/modules/qt_lib_quickwidgets_private.pri */ = {isa = PBXFileReference; lastKnownFileType = text; path = "/usr/local/Qt-5.3.2/mkspecs/modules/qt_lib_quickwidgets_private.pri"; sourceTree = "<absolute>"; };
		B26239063A068F800A2C95F4 /* /usr/local/Qt-5.3.2/mkspecs/modules/qt_plugin_qwebp.pri */ = {isa = PBXFileReference; lastKnownFileType = text; path = "/usr/local/Qt-5.3.2/mkspecs/modules/qt_plugin_qwebp.pri"; sourceTree = "<absolute>"; };
		B3062303CE8F4EB9325CB3DC /* emoji_config.cpp */ = {isa = PBXFileReference; lastKnownFileType = sourcecode.cpp.cpp; name = emoji_config.cpp; path = SourceFiles/gui/emoji_config.cpp; sourceTree = "<absolute>"; };
		B382B645B34234E451AE5D94 /* /usr/local/Qt-5.3.2/mkspecs/modules/qt_lib_qml.pri */ = {isa = PBXFileReference; lastKnownFileType = text; path = "/usr/local/Qt-5.3.2/mkspecs/modules/qt_lib_qml.pri"; sourceTree = "<absolute>"; };
		B3D42654F18B1FE49512C404 /* mtpDC.h */ = {isa = PBXFileReference; lastKnownFileType = sourcecode.c.h; name = mtpDC.h; path = SourceFiles/mtproto/mtpDC.h; sourceTree = "<absolute>"; };
		B518DA4EE7376002AFC71FD5 /* /usr/local/Qt-5.3.2/mkspecs/modules/qt_lib_uitools_private.pri */ = {isa = PBXFileReference; lastKnownFileType = text; path = "/usr/local/Qt-5.3.2/mkspecs/modules/qt_lib_uitools_private.pri"; sourceTree = "<absolute>"; };
		B51B01657BFE9EAEF5590561 /* /usr/local/Qt-5.3.2/mkspecs/modules/qt_lib_nfc_private.pri */ = {isa = PBXFileReference; lastKnownFileType = text; path = "/usr/local/Qt-5.3.2/mkspecs/modules/qt_lib_nfc_private.pri"; sourceTree = "<absolute>"; };
		B678DA730B4ECE863AD631AE /* /usr/local/Qt-5.3.2/mkspecs/modules/qt_plugin_qminimal.pri */ = {isa = PBXFileReference; lastKnownFileType = text; path = "/usr/local/Qt-5.3.2/mkspecs/modules/qt_plugin_qminimal.pri"; sourceTree = "<absolute>"; };
		B714EA71A09A832FAA846A0A /* moc_mtpConnection.cpp */ = {isa = PBXFileReference; lastKnownFileType = sourcecode.cpp.cpp; name = moc_mtpConnection.cpp; path = GeneratedFiles/Debug/moc_mtpConnection.cpp; sourceTree = "<absolute>"; };
		B8525798C5AA7D7C6D68E1B3 /* /usr/local/Qt-5.3.2/mkspecs/modules/qt_plugin_qmldbg_qtquick2.pri */ = {isa = PBXFileReference; lastKnownFileType = text; path = "/usr/local/Qt-5.3.2/mkspecs/modules/qt_plugin_qmldbg_qtquick2.pri"; sourceTree = "<absolute>"; };
		B88236FC554B694F618D848C /* moc_sysbuttons.cpp */ = {isa = PBXFileReference; lastKnownFileType = sourcecode.cpp.cpp; name = moc_sysbuttons.cpp; path = GeneratedFiles/Debug/moc_sysbuttons.cpp; sourceTree = "<absolute>"; };
		B8C1F6C965A7A14FBA8D4518 /* /usr/local/Qt-5.3.2/mkspecs/modules/qt_plugin_qtmedia_audioengine.pri */ = {isa = PBXFileReference; lastKnownFileType = text; path = "/usr/local/Qt-5.3.2/mkspecs/modules/qt_plugin_qtmedia_audioengine.pri"; sourceTree = "<absolute>"; };
		B8D9AFA42E8633154A9817A2 /* mtpConnection.cpp */ = {isa = PBXFileReference; lastKnownFileType = sourcecode.cpp.cpp; name = mtpConnection.cpp; path = SourceFiles/mtproto/mtpConnection.cpp; sourceTree = "<absolute>"; };
		B97D4DB97FE881648644211A /* downloadpathbox.h */ = {isa = PBXFileReference; lastKnownFileType = sourcecode.c.h; name = downloadpathbox.h; path = SourceFiles/boxes/downloadpathbox.h; sourceTree = "<absolute>"; };
		BB1602EA641643DE565005B1 /* twidget.cpp */ = {isa = PBXFileReference; lastKnownFileType = sourcecode.cpp.cpp; name = twidget.cpp; path = SourceFiles/gui/twidget.cpp; sourceTree = "<absolute>"; };
		BD22EFEFCC02644B1883CE19 /* /usr/local/Qt-5.3.2/mkspecs/modules/qt_plugin_qtiff.pri */ = {isa = PBXFileReference; lastKnownFileType = text; path = "/usr/local/Qt-5.3.2/mkspecs/modules/qt_plugin_qtiff.pri"; sourceTree = "<absolute>"; };
		BD4D97801B547471B37A4CDC /* /usr/local/Qt-5.3.2/mkspecs/modules/qt_lib_bootstrap_private.pri */ = {isa = PBXFileReference; lastKnownFileType = text; path = "/usr/local/Qt-5.3.2/mkspecs/modules/qt_lib_bootstrap_private.pri"; sourceTree = "<absolute>"; };
		BDAB6725B830DEE896DC0F55 /* boxshadow.h */ = {isa = PBXFileReference; lastKnownFileType = sourcecode.c.h; name = boxshadow.h; path = SourceFiles/gui/boxshadow.h; sourceTree = "<absolute>"; };
		BDC9ECADEE40D11E3C2EA93F /* /usr/local/Qt-5.3.2/mkspecs/modules/qt_lib_sensors_private.pri */ = {isa = PBXFileReference; lastKnownFileType = text; path = "/usr/local/Qt-5.3.2/mkspecs/modules/qt_lib_sensors_private.pri"; sourceTree = "<absolute>"; };
		BEF9DFDA6822604126A7E233 /* CoreAudio.framework */ = {isa = PBXFileReference; lastKnownFileType = wrapper.framework; name = CoreAudio.framework; path = /System/Library/Frameworks/CoreAudio.framework; sourceTree = "<absolute>"; };
		BFF0C38FB0EC140C5F0304AE /* /usr/local/Qt-5.3.2/mkspecs/modules/qt_lib_serialport.pri */ = {isa = PBXFileReference; lastKnownFileType = text; path = "/usr/local/Qt-5.3.2/mkspecs/modules/qt_lib_serialport.pri"; sourceTree = "<absolute>"; };
		C194EDD00F76216057D48A5C /* aboutbox.cpp */ = {isa = PBXFileReference; lastKnownFileType = sourcecode.cpp.cpp; name = aboutbox.cpp; path = SourceFiles/boxes/aboutbox.cpp; sourceTree = "<absolute>"; };
		C19DF71B273A4843553518F2 /* app.h */ = {isa = PBXFileReference; lastKnownFileType = sourcecode.c.h; name = app.h; path = SourceFiles/app.h; sourceTree = "<absolute>"; };
		C20F9DD8C7B031B8E20D5653 /* application.cpp */ = {isa = PBXFileReference; lastKnownFileType = sourcecode.cpp.cpp; name = application.cpp; path = SourceFiles/application.cpp; sourceTree = "<absolute>"; };
<<<<<<< HEAD
		C34459FA465B57DF4DB80D12 /* introsteps.cpp */ = {isa = PBXFileReference; lastKnownFileType = sourcecode.cpp.cpp; name = introsteps.cpp; path = SourceFiles/intro/introsteps.cpp; sourceTree = "<absolute>"; };
		C4295BE59CCEBCDD16268349 /* /usr/local/Qt-5.3.2/mkspecs/modules/qt_plugin_qico.pri */ = {isa = PBXFileReference; lastKnownFileType = text; path = "/usr/local/Qt-5.3.2/mkspecs/modules/qt_plugin_qico.pri"; sourceTree = "<absolute>"; };
		C505A18319B9B63C63877858 /* /usr/local/Qt-5.3.2/mkspecs/modules/qt_lib_script_private.pri */ = {isa = PBXFileReference; lastKnownFileType = text; path = "/usr/local/Qt-5.3.2/mkspecs/modules/qt_lib_script_private.pri"; sourceTree = "<absolute>"; };
=======
		C34459FA465B57DF4DB80D12 /* introstart.cpp */ = {isa = PBXFileReference; lastKnownFileType = sourcecode.cpp.cpp; name = introstart.cpp; path = SourceFiles/intro/introstart.cpp; sourceTree = "<absolute>"; };
		C4295BE59CCEBCDD16268349 /* /usr/local/Qt-5.5.1/mkspecs/modules/qt_plugin_qico.pri */ = {isa = PBXFileReference; lastKnownFileType = text; path = "/usr/local/Qt-5.5.1/mkspecs/modules/qt_plugin_qico.pri"; sourceTree = "<absolute>"; };
		C505A18319B9B63C63877858 /* /usr/local/Qt-5.5.1/mkspecs/modules/qt_lib_script_private.pri */ = {isa = PBXFileReference; lastKnownFileType = text; path = "/usr/local/Qt-5.5.1/mkspecs/modules/qt_lib_script_private.pri"; sourceTree = "<absolute>"; };
>>>>>>> b9616bdf
		C63C6D083EBEB13A60256DF3 /* historywidget.h */ = {isa = PBXFileReference; lastKnownFileType = sourcecode.c.h; name = historywidget.h; path = SourceFiles/historywidget.h; sourceTree = "<absolute>"; };
		C84546C18DCBB04166195DCF /* /usr/local/Qt-5.3.2/mkspecs/modules/qt_plugin_qtposition_positionpoll.pri */ = {isa = PBXFileReference; lastKnownFileType = text; path = "/usr/local/Qt-5.3.2/mkspecs/modules/qt_plugin_qtposition_positionpoll.pri"; sourceTree = "<absolute>"; };
		C913E6A1001E07EE7C13CE93 /* style.h */ = {isa = PBXFileReference; lastKnownFileType = sourcecode.c.h; name = style.h; path = SourceFiles/style.h; sourceTree = "<absolute>"; };
		C9FFCCE4FCB845744636795F /* moc_flatbutton.cpp */ = {isa = PBXFileReference; lastKnownFileType = sourcecode.cpp.cpp; name = moc_flatbutton.cpp; path = GeneratedFiles/Debug/moc_flatbutton.cpp; sourceTree = "<absolute>"; };
		CA56ACFB53D87637192CC9B2 /* window.cpp */ = {isa = PBXFileReference; lastKnownFileType = sourcecode.cpp.cpp; name = window.cpp; path = SourceFiles/window.cpp; sourceTree = "<absolute>"; };
		CCF75CFFB857487FB18F99F9 /* /usr/local/Qt-5.3.2/mkspecs/modules/qt_plugin_qoffscreen.pri */ = {isa = PBXFileReference; lastKnownFileType = text; path = "/usr/local/Qt-5.3.2/mkspecs/modules/qt_plugin_qoffscreen.pri"; sourceTree = "<absolute>"; };
		CE0D5EFE401BF9815FACE579 /* pspecific_mac.h */ = {isa = PBXFileReference; lastKnownFileType = sourcecode.c.h; name = pspecific_mac.h; path = SourceFiles/pspecific_mac.h; sourceTree = "<absolute>"; };
		CE7FFE194127BD789A2C877A /* moc_confirmbox.cpp */ = {isa = PBXFileReference; lastKnownFileType = sourcecode.cpp.cpp; name = moc_confirmbox.cpp; path = GeneratedFiles/Debug/moc_confirmbox.cpp; sourceTree = "<absolute>"; };
		CE829DD126DD2B97E8D70A7A /* /usr/local/Qt-5.3.2/mkspecs/modules/qt_lib_scripttools.pri */ = {isa = PBXFileReference; lastKnownFileType = text; path = "/usr/local/Qt-5.3.2/mkspecs/modules/qt_lib_scripttools.pri"; sourceTree = "<absolute>"; };
		CF1690B68F3B278E78823DB9 /* history.h */ = {isa = PBXFileReference; lastKnownFileType = sourcecode.c.h; name = history.h; path = SourceFiles/history.h; sourceTree = "<absolute>"; };
		CF32DF59C7823E4F3397EF3C /* profilewidget.cpp */ = {isa = PBXFileReference; lastKnownFileType = sourcecode.cpp.cpp; name = profilewidget.cpp; path = SourceFiles/profilewidget.cpp; sourceTree = "<absolute>"; };
		CF86CD5BB01B9011E6B6FD3E /* /usr/local/Qt-5.3.2/mkspecs/modules/qt_lib_clucene_private.pri */ = {isa = PBXFileReference; lastKnownFileType = text; path = "/usr/local/Qt-5.3.2/mkspecs/modules/qt_lib_clucene_private.pri"; sourceTree = "<absolute>"; };
		CFCB992BEC24B71BFB8A2F30 /* /usr/local/Qt-5.3.2/mkspecs/modules/qt_lib_script.pri */ = {isa = PBXFileReference; lastKnownFileType = text; path = "/usr/local/Qt-5.3.2/mkspecs/modules/qt_lib_script.pri"; sourceTree = "<absolute>"; };
		CFFBE05DB004895080314289 /* /usr/local/Qt-5.3.2/mkspecs/modules/qt_plugin_qsvgicon.pri */ = {isa = PBXFileReference; lastKnownFileType = text; path = "/usr/local/Qt-5.3.2/mkspecs/modules/qt_plugin_qsvgicon.pri"; sourceTree = "<absolute>"; };
		D0CDC87DAFDA7F18A7AF450F /* /usr/local/Qt-5.3.2/mkspecs/modules/qt_lib_printsupport_private.pri */ = {isa = PBXFileReference; lastKnownFileType = text; path = "/usr/local/Qt-5.3.2/mkspecs/modules/qt_lib_printsupport_private.pri"; sourceTree = "<absolute>"; };
		D12A6BD8EE80B8B308E481AD /* moc_flattextarea.cpp */ = {isa = PBXFileReference; lastKnownFileType = sourcecode.cpp.cpp; name = moc_flattextarea.cpp; path = GeneratedFiles/Debug/moc_flattextarea.cpp; sourceTree = "<absolute>"; };
		D1C9C77F1318F5A55C9BF289 /* photosendbox.cpp */ = {isa = PBXFileReference; lastKnownFileType = sourcecode.cpp.cpp; name = photosendbox.cpp; path = SourceFiles/boxes/photosendbox.cpp; sourceTree = "<absolute>"; };
		D1FA7CAB5ACC09D563AE569F /* /usr/local/Qt-5.3.2/mkspecs/modules/qt_lib_multimediawidgets_private.pri */ = {isa = PBXFileReference; lastKnownFileType = text; path = "/usr/local/Qt-5.3.2/mkspecs/modules/qt_lib_multimediawidgets_private.pri"; sourceTree = "<absolute>"; };
		D2FE4D909926A0D1656068C4 /* /usr/local/Qt-5.3.2/mkspecs/modules/qt_lib_multimedia.pri */ = {isa = PBXFileReference; lastKnownFileType = text; path = "/usr/local/Qt-5.3.2/mkspecs/modules/qt_lib_multimedia.pri"; sourceTree = "<absolute>"; };
		D3D1BE0BEA3AEE0551AD39AC /* qdds */ = {isa = PBXFileReference; lastKnownFileType = archive.ar; name = qdds; path = "/usr/local/Qt-5.3.2/plugins/imageformats/libqdds$(QT_LIBRARY_SUFFIX).a"; sourceTree = "<absolute>"; };
		D3FE9C29B6A61D7C3C4B731B /* animation.cpp */ = {isa = PBXFileReference; lastKnownFileType = sourcecode.cpp.cpp; name = animation.cpp; path = SourceFiles/gui/animation.cpp; sourceTree = "<absolute>"; };
		D4B32C2222F82AC56BADEB21 /* OpenGL.framework */ = {isa = PBXFileReference; lastKnownFileType = wrapper.framework; name = OpenGL.framework; path = /System/Library/Frameworks/OpenGL.framework; sourceTree = "<absolute>"; };
		D4DE537C1FBBD48BD989FAD1 /* /usr/local/Qt-5.3.2/mkspecs/qconfig.pri */ = {isa = PBXFileReference; lastKnownFileType = text; path = "/usr/local/Qt-5.3.2/mkspecs/qconfig.pri"; sourceTree = "<absolute>"; };
		D5141F795670589C8CC41CBC /* /usr/local/Qt-5.3.2/mkspecs/modules/qt_plugin_cocoaprintersupport.pri */ = {isa = PBXFileReference; lastKnownFileType = text; path = "/usr/local/Qt-5.3.2/mkspecs/modules/qt_plugin_cocoaprintersupport.pri"; sourceTree = "<absolute>"; };
		D53D8E6A188E05078A114294 /* qcocoa */ = {isa = PBXFileReference; lastKnownFileType = archive.ar; name = qcocoa; path = "/usr/local/Qt-5.3.2/plugins/platforms/libqcocoa$(QT_LIBRARY_SUFFIX).a"; sourceTree = "<absolute>"; };
		D6193B79CECC9DD0142D1200 /* qtharfbuzzng */ = {isa = PBXFileReference; lastKnownFileType = archive.ar; name = qtharfbuzzng; path = "/usr/local/Qt-5.3.2/lib/libqtharfbuzzng$(QT_LIBRARY_SUFFIX).a"; sourceTree = "<absolute>"; };
		D6FF6676816C4E374D374060 /* qrc_telegram.cpp */ = {isa = PBXFileReference; lastKnownFileType = sourcecode.cpp.cpp; name = qrc_telegram.cpp; path = GeneratedFiles/qrc_telegram.cpp; sourceTree = "<absolute>"; };
		D7A0618DE39A427EBF41940E /* /usr/local/Qt-5.3.2/mkspecs/modules/qt_lib_help_private.pri */ = {isa = PBXFileReference; lastKnownFileType = text; path = "/usr/local/Qt-5.3.2/mkspecs/modules/qt_lib_help_private.pri"; sourceTree = "<absolute>"; };
		D81E3D9A18202BE8EC3D0E2C /* /usr/local/Qt-5.3.2/mkspecs/modules/qt_lib_gui_private.pri */ = {isa = PBXFileReference; lastKnownFileType = text; path = "/usr/local/Qt-5.3.2/mkspecs/modules/qt_lib_gui_private.pri"; sourceTree = "<absolute>"; };
		D948D4D8F949D45158F8DE35 /* /usr/local/Qt-5.3.2/mkspecs/modules/qt_lib_quickwidgets.pri */ = {isa = PBXFileReference; lastKnownFileType = text; path = "/usr/local/Qt-5.3.2/mkspecs/modules/qt_lib_quickwidgets.pri"; sourceTree = "<absolute>"; };
		DB0A26DDC377B2004F61BFE3 /* /usr/local/Qt-5.3.2/mkspecs/modules/qt_lib_testlib.pri */ = {isa = PBXFileReference; lastKnownFileType = text; path = "/usr/local/Qt-5.3.2/mkspecs/modules/qt_lib_testlib.pri"; sourceTree = "<absolute>"; };
		DBF506D10449BFABD45B82DA /* Qt5PrintSupport */ = {isa = PBXFileReference; lastKnownFileType = archive.ar; name = Qt5PrintSupport; path = "/usr/local/Qt-5.3.2/lib/libQt5PrintSupport$(QT_LIBRARY_SUFFIX).a"; sourceTree = "<absolute>"; };
		DC23E0B79FF53F35BA8F76A1 /* introsignup.h */ = {isa = PBXFileReference; lastKnownFileType = sourcecode.c.h; name = introsignup.h; path = SourceFiles/intro/introsignup.h; sourceTree = "<absolute>"; };
		DCEFD9167C239650120B0145 /* qtga */ = {isa = PBXFileReference; lastKnownFileType = archive.ar; name = qtga; path = "/usr/local/Qt-5.3.2/plugins/imageformats/libqtga$(QT_LIBRARY_SUFFIX).a"; sourceTree = "<absolute>"; };
		DE4C0E3685DDAE58F9397B13 /* filedialog.cpp */ = {isa = PBXFileReference; lastKnownFileType = sourcecode.cpp.cpp; name = filedialog.cpp; path = SourceFiles/gui/filedialog.cpp; sourceTree = "<absolute>"; };
		DF8188E30892A4654B984221 /* /usr/local/Qt-5.3.2/mkspecs/modules/qt_lib_qmltest.pri */ = {isa = PBXFileReference; lastKnownFileType = text; path = "/usr/local/Qt-5.3.2/mkspecs/modules/qt_lib_qmltest.pri"; sourceTree = "<absolute>"; };
		DFD7912080BC557230093752 /* ApplicationServices.framework */ = {isa = PBXFileReference; lastKnownFileType = wrapper.framework; name = ApplicationServices.framework; path = /System/Library/Frameworks/ApplicationServices.framework; sourceTree = "<absolute>"; };
		E0F4563EA350EB65112A0EF4 /* /usr/local/Qt-5.3.2/mkspecs/modules/qt_lib_opengl_private.pri */ = {isa = PBXFileReference; lastKnownFileType = text; path = "/usr/local/Qt-5.3.2/mkspecs/modules/qt_lib_opengl_private.pri"; sourceTree = "<absolute>"; };
		E181C525E21A16F2D4396CA7 /* moc_application.cpp */ = {isa = PBXFileReference; lastKnownFileType = sourcecode.cpp.cpp; name = moc_application.cpp; path = GeneratedFiles/Debug/moc_application.cpp; sourceTree = "<absolute>"; };
		E37365B4489B4918BEBB707D /* /usr/local/Qt-5.3.2/mkspecs/modules/qt_lib_xml_private.pri */ = {isa = PBXFileReference; lastKnownFileType = text; path = "/usr/local/Qt-5.3.2/mkspecs/modules/qt_lib_xml_private.pri"; sourceTree = "<absolute>"; };
		E432DA897A5F027987342E8F /* /usr/local/Qt-5.3.2/mkspecs/modules/qt_lib_openglextensions.pri */ = {isa = PBXFileReference; lastKnownFileType = text; path = "/usr/local/Qt-5.3.2/mkspecs/modules/qt_lib_openglextensions.pri"; sourceTree = "<absolute>"; };
		E466873F01ABA1E55E914489 /* dialogswidget.cpp */ = {isa = PBXFileReference; lastKnownFileType = sourcecode.cpp.cpp; name = dialogswidget.cpp; path = SourceFiles/dialogswidget.cpp; sourceTree = "<absolute>"; };
		E50FA73B8A23BC179A642B27 /* /usr/local/Qt-5.3.2/mkspecs/modules/qt_lib_uitools.pri */ = {isa = PBXFileReference; lastKnownFileType = text; path = "/usr/local/Qt-5.3.2/mkspecs/modules/qt_lib_uitools.pri"; sourceTree = "<absolute>"; };
		E66B9EC81C285CA9A7FB6A2E /* /usr/local/Qt-5.3.2/mkspecs/modules/qt_lib_positioning_private.pri */ = {isa = PBXFileReference; lastKnownFileType = text; path = "/usr/local/Qt-5.3.2/mkspecs/modules/qt_lib_positioning_private.pri"; sourceTree = "<absolute>"; };
		E7B2F248E3F7970788F35BF5 /* Qt5PlatformSupport */ = {isa = PBXFileReference; lastKnownFileType = archive.ar; name = Qt5PlatformSupport; path = "/usr/local/Qt-5.3.2/lib/libQt5PlatformSupport$(QT_LIBRARY_SUFFIX).a"; sourceTree = "<absolute>"; };
		E7D67CB158408BB7DEA74764 /* /usr/local/Qt-5.3.2/mkspecs/modules/qt_lib_multimedia_private.pri */ = {isa = PBXFileReference; lastKnownFileType = text; path = "/usr/local/Qt-5.3.2/mkspecs/modules/qt_lib_multimedia_private.pri"; sourceTree = "<absolute>"; };
		E908A6C86F93FA27DF70866C /* photocropbox.cpp */ = {isa = PBXFileReference; lastKnownFileType = sourcecode.cpp.cpp; name = photocropbox.cpp; path = SourceFiles/boxes/photocropbox.cpp; sourceTree = "<absolute>"; };
		EA5D4FF9DE4AC4215D7DCE0D /* /usr/local/Qt-5.3.2/mkspecs/modules/qt_plugin_qcorewlanbearer.pri */ = {isa = PBXFileReference; lastKnownFileType = text; path = "/usr/local/Qt-5.3.2/mkspecs/modules/qt_plugin_qcorewlanbearer.pri"; sourceTree = "<absolute>"; };
		EB1F99FD112917157F3C3F6E /* /usr/local/Qt-5.3.2/mkspecs/modules/qt_plugin_qicns.pri */ = {isa = PBXFileReference; lastKnownFileType = text; path = "/usr/local/Qt-5.3.2/mkspecs/modules/qt_plugin_qicns.pri"; sourceTree = "<absolute>"; };
		EB29AC635054C09EFA749AE1 /* /usr/local/Qt-5.3.2/mkspecs/modules/qt_plugin_qmldbg_tcp.pri */ = {isa = PBXFileReference; lastKnownFileType = text; path = "/usr/local/Qt-5.3.2/mkspecs/modules/qt_plugin_qmldbg_tcp.pri"; sourceTree = "<absolute>"; };
		EBD39B69F368CEEAC360A16D /* /usr/local/Qt-5.3.2/mkspecs/common/mac.conf */ = {isa = PBXFileReference; lastKnownFileType = text; path = "/usr/local/Qt-5.3.2/mkspecs/common/mac.conf"; sourceTree = "<absolute>"; };
		EC4D4A7398CAAD47386D9CA0 /* mtpSessionImpl.h */ = {isa = PBXFileReference; lastKnownFileType = sourcecode.c.h; name = mtpSessionImpl.h; path = SourceFiles/mtproto/mtpSessionImpl.h; sourceTree = "<absolute>"; };
		EE03BC5CA4628A6D6BEB0122 /* qcorewlanbearer */ = {isa = PBXFileReference; lastKnownFileType = archive.ar; name = qcorewlanbearer; path = "/usr/local/Qt-5.3.2/plugins/bearer/libqcorewlanbearer$(QT_LIBRARY_SUFFIX).a"; sourceTree = "<absolute>"; };
		EF1AD6A66D0C28A6A15E2C30 /* introphone.h */ = {isa = PBXFileReference; lastKnownFileType = sourcecode.c.h; name = introphone.h; path = SourceFiles/intro/introphone.h; sourceTree = "<absolute>"; };
		F0681BC551FC8A2B132FC646 /* qjp2 */ = {isa = PBXFileReference; lastKnownFileType = archive.ar; name = qjp2; path = "/usr/local/Qt-5.3.2/plugins/imageformats/libqjp2$(QT_LIBRARY_SUFFIX).a"; sourceTree = "<absolute>"; };
		F0A58515945747E36783CC21 /* /usr/local/Qt-5.3.2/mkspecs/modules/qt_plugin_qmldbg_inspector.pri */ = {isa = PBXFileReference; lastKnownFileType = text; path = "/usr/local/Qt-5.3.2/mkspecs/modules/qt_plugin_qmldbg_inspector.pri"; sourceTree = "<absolute>"; };
		F1A04BDB750C2AE652797B04 /* flatbutton.cpp */ = {isa = PBXFileReference; lastKnownFileType = sourcecode.cpp.cpp; name = flatbutton.cpp; path = SourceFiles/gui/flatbutton.cpp; sourceTree = "<absolute>"; };
		F2453BA07315EB9F34F1CD57 /* qtiff */ = {isa = PBXFileReference; lastKnownFileType = archive.ar; name = qtiff; path = "/usr/local/Qt-5.3.2/plugins/imageformats/libqtiff$(QT_LIBRARY_SUFFIX).a"; sourceTree = "<absolute>"; };
		F26998DF735BCE5F975508ED /* CoreWLAN.framework */ = {isa = PBXFileReference; lastKnownFileType = wrapper.framework; name = CoreWLAN.framework; path = /System/Library/Frameworks/CoreWLAN.framework; sourceTree = "<absolute>"; };
		F2F823087EA182CCBD5748B8 /* /usr/local/Qt-5.3.2/mkspecs/modules/qt_lib_designer.pri */ = {isa = PBXFileReference; lastKnownFileType = text; path = "/usr/local/Qt-5.3.2/mkspecs/modules/qt_lib_designer.pri"; sourceTree = "<absolute>"; };
		F33BE16353DD1557A9AB3558 /* /usr/local/Qt-5.3.2/mkspecs/common/clang-mac.conf */ = {isa = PBXFileReference; lastKnownFileType = text; path = "/usr/local/Qt-5.3.2/mkspecs/common/clang-mac.conf"; sourceTree = "<absolute>"; };
		F4EB01857048DCFCFFAAC4D0 /* /usr/local/Qt-5.3.2/mkspecs/modules/qt_plugin_qavfmediaplayer.pri */ = {isa = PBXFileReference; lastKnownFileType = text; path = "/usr/local/Qt-5.3.2/mkspecs/modules/qt_plugin_qavfmediaplayer.pri"; sourceTree = "<absolute>"; };
		F4EECA1187A744AEF5165243 /* pspecific_mac.cpp */ = {isa = PBXFileReference; lastKnownFileType = sourcecode.cpp.cpp; name = pspecific_mac.cpp; path = SourceFiles/pspecific_mac.cpp; sourceTree = "<absolute>"; };
		F7ADBF552F6B9A5982915164 /* /usr/local/Qt-5.3.2/mkspecs/modules/qt_lib_positioning.pri */ = {isa = PBXFileReference; lastKnownFileType = text; path = "/usr/local/Qt-5.3.2/mkspecs/modules/qt_lib_positioning.pri"; sourceTree = "<absolute>"; };
		F80095A026AF9453E9C2B8BD /* settingswidget.h */ = {isa = PBXFileReference; lastKnownFileType = sourcecode.c.h; name = settingswidget.h; path = SourceFiles/settingswidget.h; sourceTree = "<absolute>"; };
		F83F87F8A60C9DF666911D42 /* /usr/local/Qt-5.3.2/mkspecs/modules/qt_plugin_qsvg.pri */ = {isa = PBXFileReference; lastKnownFileType = text; path = "/usr/local/Qt-5.3.2/mkspecs/modules/qt_plugin_qsvg.pri"; sourceTree = "<absolute>"; };
		F9BEAA743A908603687DA204 /* /usr/local/Qt-5.3.2/mkspecs/modules/qt_lib_xmlpatterns_private.pri */ = {isa = PBXFileReference; lastKnownFileType = text; path = "/usr/local/Qt-5.3.2/mkspecs/modules/qt_lib_xmlpatterns_private.pri"; sourceTree = "<absolute>"; };
		FB61F72601D91BF3AC730D20 /* mtpRPC.h */ = {isa = PBXFileReference; lastKnownFileType = sourcecode.c.h; name = mtpRPC.h; path = SourceFiles/mtproto/mtpRPC.h; sourceTree = "<absolute>"; };
		FCC237CA5AD60B9BA4447615 /* Foundation.framework */ = {isa = PBXFileReference; lastKnownFileType = wrapper.framework; name = Foundation.framework; path = /System/Library/Frameworks/Foundation.framework; sourceTree = "<absolute>"; };
		FD944B80F033DFE737D401A2 /* /usr/local/Qt-5.3.2/mkspecs/modules/qt_lib_help.pri */ = {isa = PBXFileReference; lastKnownFileType = text; path = "/usr/local/Qt-5.3.2/mkspecs/modules/qt_lib_help.pri"; sourceTree = "<absolute>"; };
		FE8FD20832B4C226E345CFBA /* mainwidget.h */ = {isa = PBXFileReference; lastKnownFileType = sourcecode.c.h; name = mainwidget.h; path = SourceFiles/mainwidget.h; sourceTree = "<absolute>"; };
		FEC58F9D8A0963E5A9D4BE6F /* moc_connectionbox.cpp */ = {isa = PBXFileReference; lastKnownFileType = sourcecode.cpp.cpp; name = moc_connectionbox.cpp; path = GeneratedFiles/Debug/moc_connectionbox.cpp; sourceTree = "<absolute>"; };
		FF5BDAB0076F3391B219EA52 /* SystemConfiguration.framework */ = {isa = PBXFileReference; lastKnownFileType = wrapper.framework; name = SystemConfiguration.framework; path = /System/Library/Frameworks/SystemConfiguration.framework; sourceTree = "<absolute>"; };
/* End PBXFileReference section */

/* Begin PBXFrameworksBuildPhase section */
		D1C883685E82D5676953459A /* Link Binary With Libraries */ = {
			isa = PBXFrameworksBuildPhase;
			buildActionMask = 2147483647;
			files = (
				07CAACD81AEA64F00058E508 /* AudioUnit.framework in Link Binary With Libraries */,
				1BB705CDB741E2B7450201A5 /* Cocoa.framework in Link Binary With Libraries */,
				328FD74542F6E2C873EE4D4B /* ApplicationServices.framework in Link Binary With Libraries */,
				668DDDA0C55405E7FCFD6CA5 /* CoreServices.framework in Link Binary With Libraries */,
				F8B465CE34D8DF87AAE95913 /* CoreFoundation.framework in Link Binary With Libraries */,
				F26454630C80841CBDCFE1CA /* Foundation.framework in Link Binary With Libraries */,
				8771A8C96E9C391044035D99 /* OpenGL.framework in Link Binary With Libraries */,
				E45E51A644D5FC9F942ECE55 /* AGL.framework in Link Binary With Libraries */,
				15364689D2AB5A30E87A689F /* Security.framework in Link Binary With Libraries */,
				D4639595C3BCF2A39D88DF6E /* SystemConfiguration.framework in Link Binary With Libraries */,
				F8ED42CF8679BF83227DAFC4 /* Carbon.framework in Link Binary With Libraries */,
				4EB68D0C8182BCE33529C421 /* AudioToolbox.framework in Link Binary With Libraries */,
				35A1A39F8EAB37889EB3D397 /* CoreAudio.framework in Link Binary With Libraries */,
				B460F624007324313696BE86 /* QuartzCore.framework in Link Binary With Libraries */,
				F2A75ACAC9DF6A3F4E5711E7 /* AppKit.framework in Link Binary With Libraries */,
				D0EECF370C58DDCACBC71BAD /* CoreWLAN.framework in Link Binary With Libraries */,
				8883FF366F2623E89D90A9E6 /* qgenericbearer in Link Binary With Libraries */,
				5058CB9D7BFFCE9F404A3700 /* Qt5Network in Link Binary With Libraries */,
				D1FA8AF31837B51C762A9D4D /* qcocoa in Link Binary With Libraries */,
				8D267F2E4776F0ECA2F49DC8 /* IOKit.framework in Link Binary With Libraries */,
				1A681B886F50EE30FBE62B4B /* Qt5PrintSupport in Link Binary With Libraries */,
				D22929A2B8C5281567FCACDC /* Qt5PlatformSupport in Link Binary With Libraries */,
				BE6AB9DF1C4880624131C669 /* Qt5Widgets in Link Binary With Libraries */,
				A9563D9C9FD0D76FAAF1CA96 /* qdds in Link Binary With Libraries */,
				7CA5405B8503BFFC60932D2B /* qicns in Link Binary With Libraries */,
				496FD9CEEB508016AFB9F928 /* qico in Link Binary With Libraries */,
				59789101736112A570B8EFE6 /* qjp2 in Link Binary With Libraries */,
				FBD56E2AC34F76BFFDB68619 /* qmng in Link Binary With Libraries */,
				7F76437B577F737145996DC3 /* qtga in Link Binary With Libraries */,
				C06DDE378A7AC1FA9E6FF69A /* qtiff in Link Binary With Libraries */,
				A3F8F2284013928A02AE5C38 /* qwbmp in Link Binary With Libraries */,
				F4D3747C3A03B25EDC9057BB /* qwebp in Link Binary With Libraries */,
				9F33AC0693BC81B27D8F518D /* Qt5Gui in Link Binary With Libraries */,
				8D33FE22B9BBADC7FA46C15B /* qtharfbuzzng in Link Binary With Libraries */,
				B9ADD90C014EA3FBE351DF03 /* Qt5Core in Link Binary With Libraries */,
			);
			name = "Link Binary With Libraries";
			runOnlyForDeploymentPostprocessing = 0;
		};
/* End PBXFrameworksBuildPhase section */

/* Begin PBXGroup section */
		07084685195445A600B5AE3A /* Products */ = {
			isa = PBXGroup;
			children = (
				07084689195445A700B5AE3A /* Updater */,
			);
			name = Products;
			sourceTree = "<group>";
		};
		071AD8691C5E8504008C9E90 /* ThirdParty */ = {
			isa = PBXGroup;
			children = (
				071AD86A1C5E8522008C9E90 /* minizip */,
			);
			name = ThirdParty;
			sourceTree = "<group>";
		};
		071AD86A1C5E8522008C9E90 /* minizip */ = {
			isa = PBXGroup;
			children = (
				071AD86B1C5E8536008C9E90 /* crypt.h */,
				071AD86C1C5E8536008C9E90 /* ioapi.h */,
				071AD8F71C5E99D6008C9E90 /* ioapi.c */,
				071AD86E1C5E8536008C9E90 /* zip.h */,
				071AD8D11C5E8E6D008C9E90 /* zip.c */,
			);
			name = minizip;
			sourceTree = "<group>";
		};
		074968CB1A44D0B800394F46 /* langs */ = {
			isa = PBXGroup;
			children = (
				07A190511A723E0A004287AE /* lang_ko.strings */,
				072E117A1A56EB9400A87ACC /* lang_pt_BR.strings */,
				078DD0241A48DD9E00DD14CC /* lang_de.strings */,
				078DD0251A48DD9E00DD14CC /* lang_nl.strings */,
				075F99A91A45EEF200915C72 /* lang_es.strings */,
				074968CC1A44D13400394F46 /* lang_it.strings */,
			);
			name = langs;
			sourceTree = "<group>";
		};
		130BDDB6FC4D60CF394D95AF /* GeneratedFiles */ = {
			isa = PBXGroup;
			children = (
				07DC429F1B5EA15300B6B888 /* numbers.cpp */,
				07080BCD1A43588C00741A51 /* lang_auto.cpp */,
				07080BCE1A43588C00741A51 /* lang_auto.h */,
				99B8D38F7F5858601230911E /* style_auto.cpp */,
				9EFD7CB36012BFC00CC79434 /* style_auto.h */,
				39C1ADF085370E033CB7E7E1 /* style_classes.h */,
			);
			name = GeneratedFiles;
			sourceTree = "<Group>";
		};
		1A6AA22F4A758C4B5F5138FB /* mtproto */ = {
			isa = PBXGroup;
			children = (
				6D50D70712776D7ED3B00E5C /* mtp.cpp */,
				07129D691C16D230002DC495 /* mtpAuthKey.cpp */,
				B8D9AFA42E8633154A9817A2 /* mtpConnection.cpp */,
				07D8509219F5C97E00623D75 /* mtpCoreTypes.cpp */,
				315C7FACB4A9E18AA95486CA /* mtpDC.cpp */,
				01D6341DC31FE5997F7BB159 /* mtpFileLoader.cpp */,
				89F92B278CA31C393E245056 /* mtpRPC.cpp */,
				07D8509319F5C97E00623D75 /* mtpScheme.cpp */,
				0FBED3C6654EA3753EB39831 /* mtpSession.cpp */,
				EC4D4A7398CAAD47386D9CA0 /* mtpSessionImpl.h */,
				8880067F9BFD46108777E134 /* mtp.h */,
				748F1BCCBEEB3675768960FB /* mtpAuthKey.h */,
				963123025C466CB8DD9CF4AF /* mtpConnection.h */,
				27E7471A4EC90E84353AA16F /* mtpCoreTypes.h */,
				B3D42654F18B1FE49512C404 /* mtpDC.h */,
				96ACDDE3DCB798B97F9EA2F4 /* mtpFileLoader.h */,
				A3622760CEC6D6827A25E710 /* mtpPublicRSA.h */,
				FB61F72601D91BF3AC730D20 /* mtpRPC.h */,
				7DBFC0B5EAF874BA10E3D603 /* mtpScheme.h */,
				4D1099F2D3696E8A0E17D37D /* mtpSession.h */,
			);
			name = mtproto;
			sourceTree = "<Group>";
		};
		25B08E2869634E9BCBA333A2 /* Generated Sources */ = {
			isa = PBXGroup;
			children = (
				D0B536A85E53302E4F66CE23 /* GeneratedFiles */,
			);
			name = "Generated Sources";
			sourceTree = "<Group>";
		};
		2EB56BE3C2D93CDAB0C52E67 /* Sources */ = {
			isa = PBXGroup;
			children = (
				73F2E45FDEB381A085D37A49 /* SourceFiles */,
				130BDDB6FC4D60CF394D95AF /* GeneratedFiles */,
			);
			name = Sources;
			sourceTree = "<Group>";
		};
		370997172D3BAEED157B8E70 /* SourceFiles */ = {
			isa = PBXGroup;
			children = (
			);
			name = SourceFiles;
			sourceTree = "<Group>";
		};
		579DA7AEF5751DF4988869A0 /* gui */ = {
			isa = PBXGroup;
			children = (
				D3FE9C29B6A61D7C3C4B731B /* animation.cpp */,
				08A7682548FB7E671FF03822 /* boxshadow.cpp */,
				4D55B83DFDFE3D492CDBD27A /* button.cpp */,
				074FCB8C19D36851004C6EB2 /* popupmenu.cpp */,
				3E329D4547CC23585307FA32 /* countryinput.cpp */,
				B3062303CE8F4EB9325CB3DC /* emoji_config.cpp */,
				DE4C0E3685DDAE58F9397B13 /* filedialog.cpp */,
				F1A04BDB750C2AE652797B04 /* flatbutton.cpp */,
				AF4585F593B1C9D0D4FD061C /* flatcheckbox.cpp */,
				9AB1479D7D63386FD2046620 /* flatinput.cpp */,
				763ED3C6815ED6C89E352652 /* flatlabel.cpp */,
				5C7FD422BBEDA858D7237AE9 /* flattextarea.cpp */,
				6A510365F9F6367ECB0DB065 /* images.cpp */,
				6E1859D714E4471E053D90C9 /* scrollarea.cpp */,
				420A06A32B66D250142B4B6D /* style_core.cpp */,
				135FD3715BFDC50AD7B00E04 /* text.cpp */,
				BB1602EA641643DE565005B1 /* twidget.cpp */,
				85FABD67716E36CD8B3CA4FA /* animation.h */,
				BDAB6725B830DEE896DC0F55 /* boxshadow.h */,
				4604687EBA85611C9E8A9CDF /* button.h */,
				074FCB8D19D36851004C6EB2 /* popupmenu.h */,
				6868ADA9E9A9801B2BA92B97 /* countryinput.h */,
				19618554524B8D928F13940D /* emoji_config.h */,
				9BD0BE66E93ACE27D00D6D75 /* filedialog.h */,
				36F718DC72345A84987DB0F6 /* flatbutton.h */,
				5059175BDCEC77B7246DE1B9 /* flatcheckbox.h */,
				4E4D06EC4D2C82C7D6E079A2 /* flatinput.h */,
				34E1DF19219C52D7DB20224A /* flatlabel.h */,
				59E514973BA9BF6599252DDC /* flattextarea.h */,
				0F8FFD87AEBAC448568570DC /* images.h */,
				83A36F229E897566E011B79E /* scrollarea.h */,
				0FC38EE7F29EF895925A2C49 /* style_core.h */,
				6E8FD0ED1B60D43929944CD2 /* text.h */,
				507CCEEC4CBA3E3BD6EEDED1 /* twidget.h */,
			);
			name = gui;
			sourceTree = "<Group>";
		};
		5E35A03E5F2C51353EBCBF00 /* intro */ = {
			isa = PBXGroup;
			children = (
				0771C4C94B623FC34BF62983 /* introwidget.cpp */,
				A0090709DE1B155085362C36 /* introcode.cpp */,
				61C679D8B4B332026BD34200 /* introphone.cpp */,
				07DB674F1AD07CB800A51329 /* intropwdcheck.cpp */,
				A9FF4818C6775109B3DBFA18 /* introsignup.cpp */,
				C34459FA465B57DF4DB80D12 /* introstart.cpp */,
				152B8D1BCECEB7B0C77E073C /* introwidget.h */,
				098EA7CE256AAFAE4A17EB77 /* introcode.h */,
				EF1AD6A66D0C28A6A15E2C30 /* introphone.h */,
				07DB67501AD07CB800A51329 /* intropwdcheck.h */,
				DC23E0B79FF53F35BA8F76A1 /* introsignup.h */,
				AD90723EF02EAD016FD49CC9 /* introstart.h */,
			);
			name = intro;
			sourceTree = "<Group>";
		};
		73F2E45FDEB381A085D37A49 /* SourceFiles */ = {
			isa = PBXGroup;
			children = (
				5271C394C1E7646D117CE67E /* main.cpp */,
				5A5431331A13AA7B07414240 /* stdafx.cpp */,
				0764D5581ABAD6F900FBFEED /* apiwrap.cpp */,
				06E379415713F34B83F99C35 /* app.cpp */,
				C20F9DD8C7B031B8E20D5653 /* application.cpp */,
				07D7034919B8755A00C4EED2 /* audio.cpp */,
				07C7596D1B1F7E0000662169 /* autoupdater.cpp */,
				E466873F01ABA1E55E914489 /* dialogswidget.cpp */,
				710C982FC773400941B3AFBC /* dropdown.cpp */,
				07129D6C1C16D245002DC495 /* facades.cpp */,
				9B36BB8C5B8CA7B07F3F35F0 /* fileuploader.cpp */,
				26B83A58EE268598E703875D /* history.cpp */,
				A83D2C19F756D3371E5999A8 /* historywidget.cpp */,
				07080BD01A436A5000741A51 /* lang.cpp */,
				AF5776B0652744978B7DF6D3 /* langloaderplain.cpp */,
				5A9B4C6C59856143F3D0DE53 /* layerwidget.cpp */,
				0752F86E1C2C84470026D0BC /* layout.cpp */,
				07A69330199277BA0099CB9F /* mediaview.cpp */,
				0732E4A7199E262300D50FE7 /* overviewwidget.cpp */,
				07DE929F1AA4923200A18F6F /* passcodewidget.cpp */,
				07B604301B46A0EC00CA29FE /* playerwidget.cpp */,
				CF32DF59C7823E4F3397EF3C /* profilewidget.cpp */,
				5A7F88F9C7F08D3DDE6EEF6B /* localimageloader.cpp */,
				07BE850D1A2093C9008ACB9F /* localstorage.cpp */,
				974DB34EEB8F83B91614C0B0 /* logs.cpp */,
				047DAFB0A7DE92C63033A43C /* mainwidget.cpp */,
				8A28F7789408AA839F48A5F2 /* settings.cpp */,
				8CCCACE96535180FEB557712 /* settingswidget.cpp */,
				075FEBEA1C82336D0003ECA3 /* shortcuts.cpp */,
				07DB67451AD07C4F00A51329 /* structs.cpp */,
				6B90F69947805586A6FAE80E /* sysbuttons.cpp */,
				2BB2A1BB8DB0993F78F4E3C7 /* title.cpp */,
				7D075A915E8739C1B6BC5F43 /* types.cpp */,
				CA56ACFB53D87637192CC9B2 /* window.cpp */,
				F4EECA1187A744AEF5165243 /* pspecific_mac.cpp */,
				73737DC91E390C4AB18FB595 /* pspecific_mac_p.mm */,
				1A6AA22F4A758C4B5F5138FB /* mtproto */,
				579DA7AEF5751DF4988869A0 /* gui */,
				ADC8DBF4C6F26E14C77F68B4 /* boxes */,
				5E35A03E5F2C51353EBCBF00 /* intro */,
				074968CB1A44D0B800394F46 /* langs */,
				6011DDB120E1B2D4803E129A /* stdafx.h */,
				0764D5591ABAD6F900FBFEED /* apiwrap.h */,
				C19DF71B273A4843553518F2 /* app.h */,
				09FD01F2BD652EB838A296D8 /* application.h */,
				07D7034A19B8755A00C4EED2 /* audio.h */,
				07C7596E1B1F7E0000662169 /* autoupdater.h */,
				24F7D3E789E91B10E422C116 /* config.h */,
				206B4F5CBD5354BCE19FF32F /* countries.h */,
				55B4A93DD455EED91C899A8E /* dialogswidget.h */,
				1A4C47331E186344291B8178 /* dropdown.h */,
				07129D6D1C16D245002DC495 /* facades.h */,
				8A9D926C08392F7A9BC83B0C /* fileuploader.h */,
				CF1690B68F3B278E78823DB9 /* history.h */,
				C63C6D083EBEB13A60256DF3 /* historywidget.h */,
				07080BD11A436A5000741A51 /* lang.h */,
				25CA12A22B83B0B038C5B5DE /* langloaderplain.h */,
				6C86B6E6AB1857B735B720D6 /* layerwidget.h */,
				0752F86F1C2C84470026D0BC /* layout.h */,
				07A69331199277BA0099CB9F /* mediaview.h */,
				07DC429D1B5EA0E600B6B888 /* numbers.h */,
				0732E4A8199E262300D50FE7 /* overviewwidget.h */,
				07DE92A21AA4924400A18F6F /* passcodewidget.h */,
				07B604311B46A0EC00CA29FE /* playerwidget.h */,
				220B97F8F62C720E6059A64B /* profilewidget.h */,
				AD0C395D671BC024083A5FC7 /* localimageloader.h */,
				07BE850E1A2093C9008ACB9F /* localstorage.h */,
				0CAA815FFFEDCD84808E11F5 /* logs.h */,
				FE8FD20832B4C226E345CFBA /* mainwidget.h */,
				2EA58EF6CDF368B0132BAEB9 /* settings.h */,
				F80095A026AF9453E9C2B8BD /* settingswidget.h */,
				075FEBEB1C82336D0003ECA3 /* shortcuts.h */,
				07DB67461AD07C4F00A51329 /* structs.h */,
				C913E6A1001E07EE7C13CE93 /* style.h */,
				3BE70E2A82DC2BF402165ED5 /* sysbuttons.h */,
				4D504A849F15EB58E53A4E5F /* title.h */,
				1DC02F674A7192FF8BE391A7 /* types.h */,
				301BB513F2F5D447B3BF22DF /* window.h */,
				83728F60A64483E0AA933D76 /* pspecific.h */,
				CE0D5EFE401BF9815FACE579 /* pspecific_mac.h */,
				07C3AF27194336B90016CFF1 /* pspecific_mac_p.h */,
			);
			name = SourceFiles;
			sourceTree = "<Group>";
		};
		74B182DB50CB5611B5C1C297 /* Supporting Files */ = {
			isa = PBXGroup;
			children = (
				36BDA5D01BED543A92886669 /* Telegram.pro */,
				6E67D23B15FC4B628DB2E0B2 /* /usr/local/Qt-5.3.2/mkspecs/qdevice.pri */,
				669FB007C4A3D58424D85EC8 /* /usr/local/Qt-5.3.2/mkspecs/common/shell-unix.conf */,
				0ABCEA8D0DD45589040B0AF2 /* /usr/local/Qt-5.3.2/mkspecs/common/unix.conf */,
				EBD39B69F368CEEAC360A16D /* /usr/local/Qt-5.3.2/mkspecs/common/mac.conf */,
				817A0F5A41B553A6DE67FDEB /* /usr/local/Qt-5.3.2/mkspecs/common/macx.conf */,
				45B95DB3B70B47A910FC847B /* /usr/local/Qt-5.3.2/mkspecs/common/gcc-base.conf */,
				A9E30FA27827990C5F182223 /* /usr/local/Qt-5.3.2/mkspecs/common/gcc-base-mac.conf */,
				8C5164D4E37556D40C5E6AA2 /* /usr/local/Qt-5.3.2/mkspecs/common/clang.conf */,
				F33BE16353DD1557A9AB3558 /* /usr/local/Qt-5.3.2/mkspecs/common/clang-mac.conf */,
				D4DE537C1FBBD48BD989FAD1 /* /usr/local/Qt-5.3.2/mkspecs/qconfig.pri */,
				ACC8A73268E5D9AF64E97AF4 /* /usr/local/Qt-5.3.2/mkspecs/modules/qt_lib_bluetooth.pri */,
				2E48BB382B895A5ACD79AF9F /* /usr/local/Qt-5.3.2/mkspecs/modules/qt_lib_bluetooth_private.pri */,
				BD4D97801B547471B37A4CDC /* /usr/local/Qt-5.3.2/mkspecs/modules/qt_lib_bootstrap_private.pri */,
				CF86CD5BB01B9011E6B6FD3E /* /usr/local/Qt-5.3.2/mkspecs/modules/qt_lib_clucene_private.pri */,
				77FF486B1F9BCD55A8A3F35D /* /usr/local/Qt-5.3.2/mkspecs/modules/qt_lib_concurrent.pri */,
				7D28E9003CE64D8A7F2E292E /* /usr/local/Qt-5.3.2/mkspecs/modules/qt_lib_concurrent_private.pri */,
				7ECCC1F9442988B4F2707CC1 /* /usr/local/Qt-5.3.2/mkspecs/modules/qt_lib_core.pri */,
				5F781C7FD8422D359EA1D2FE /* /usr/local/Qt-5.3.2/mkspecs/modules/qt_lib_core_private.pri */,
				7A94C7168B3FCBE5F04A013B /* /usr/local/Qt-5.3.2/mkspecs/modules/qt_lib_declarative.pri */,
				89863CCAF1D29037AE95755D /* /usr/local/Qt-5.3.2/mkspecs/modules/qt_lib_declarative_private.pri */,
				F2F823087EA182CCBD5748B8 /* /usr/local/Qt-5.3.2/mkspecs/modules/qt_lib_designer.pri */,
				7C2F42B222EE88E26A6FED62 /* /usr/local/Qt-5.3.2/mkspecs/modules/qt_lib_designer_private.pri */,
				69347C39E4D922E94D0860BF /* /usr/local/Qt-5.3.2/mkspecs/modules/qt_lib_designercomponents_private.pri */,
				360D4B3ED25D126430DE27D4 /* /usr/local/Qt-5.3.2/mkspecs/modules/qt_lib_enginio.pri */,
				4C6C71914B1926119120DACD /* /usr/local/Qt-5.3.2/mkspecs/modules/qt_lib_enginio_private.pri */,
				23BC8B0FC3279421D41CA268 /* /usr/local/Qt-5.3.2/mkspecs/modules/qt_lib_gui.pri */,
				D81E3D9A18202BE8EC3D0E2C /* /usr/local/Qt-5.3.2/mkspecs/modules/qt_lib_gui_private.pri */,
				FD944B80F033DFE737D401A2 /* /usr/local/Qt-5.3.2/mkspecs/modules/qt_lib_help.pri */,
				D7A0618DE39A427EBF41940E /* /usr/local/Qt-5.3.2/mkspecs/modules/qt_lib_help_private.pri */,
				A5B17ABEFBA1C2F43443D644 /* /usr/local/Qt-5.3.2/mkspecs/modules/qt_lib_macextras.pri */,
				33F165B1DB8CBF182C56FAB5 /* /usr/local/Qt-5.3.2/mkspecs/modules/qt_lib_macextras_private.pri */,
				D2FE4D909926A0D1656068C4 /* /usr/local/Qt-5.3.2/mkspecs/modules/qt_lib_multimedia.pri */,
				E7D67CB158408BB7DEA74764 /* /usr/local/Qt-5.3.2/mkspecs/modules/qt_lib_multimedia_private.pri */,
				28BD0D10214709D95B161E24 /* /usr/local/Qt-5.3.2/mkspecs/modules/qt_lib_multimediawidgets.pri */,
				D1FA7CAB5ACC09D563AE569F /* /usr/local/Qt-5.3.2/mkspecs/modules/qt_lib_multimediawidgets_private.pri */,
				293C8DEEE270847AC20E70F9 /* /usr/local/Qt-5.3.2/mkspecs/modules/qt_lib_network.pri */,
				382E89A91A34F7898C25FD0D /* /usr/local/Qt-5.3.2/mkspecs/modules/qt_lib_network_private.pri */,
				8A04A4A3625204D12A1207F6 /* /usr/local/Qt-5.3.2/mkspecs/modules/qt_lib_nfc.pri */,
				B51B01657BFE9EAEF5590561 /* /usr/local/Qt-5.3.2/mkspecs/modules/qt_lib_nfc_private.pri */,
				5CEA7A2DB2136425A88D1254 /* /usr/local/Qt-5.3.2/mkspecs/modules/qt_lib_opengl.pri */,
				E0F4563EA350EB65112A0EF4 /* /usr/local/Qt-5.3.2/mkspecs/modules/qt_lib_opengl_private.pri */,
				E432DA897A5F027987342E8F /* /usr/local/Qt-5.3.2/mkspecs/modules/qt_lib_openglextensions.pri */,
				5597304BEC94BFB9EAAEBC4B /* /usr/local/Qt-5.3.2/mkspecs/modules/qt_lib_openglextensions_private.pri */,
				8F572030CE9AB8CC5F672201 /* /usr/local/Qt-5.3.2/mkspecs/modules/qt_lib_platformsupport_private.pri */,
				F7ADBF552F6B9A5982915164 /* /usr/local/Qt-5.3.2/mkspecs/modules/qt_lib_positioning.pri */,
				E66B9EC81C285CA9A7FB6A2E /* /usr/local/Qt-5.3.2/mkspecs/modules/qt_lib_positioning_private.pri */,
				6C08BFC27C4C303A3A5181DB /* /usr/local/Qt-5.3.2/mkspecs/modules/qt_lib_printsupport.pri */,
				D0CDC87DAFDA7F18A7AF450F /* /usr/local/Qt-5.3.2/mkspecs/modules/qt_lib_printsupport_private.pri */,
				B382B645B34234E451AE5D94 /* /usr/local/Qt-5.3.2/mkspecs/modules/qt_lib_qml.pri */,
				6102C69805B6398AF6FA5BEB /* /usr/local/Qt-5.3.2/mkspecs/modules/qt_lib_qml_private.pri */,
				4FB6657DA22BC68B819B64B3 /* /usr/local/Qt-5.3.2/mkspecs/modules/qt_lib_qmldevtools_private.pri */,
				DF8188E30892A4654B984221 /* /usr/local/Qt-5.3.2/mkspecs/modules/qt_lib_qmltest.pri */,
				ABA9AB4619F09DCFD2D4A27F /* /usr/local/Qt-5.3.2/mkspecs/modules/qt_lib_qmltest_private.pri */,
				5B22E9E4EE9AAE42ABC24AB3 /* /usr/local/Qt-5.3.2/mkspecs/modules/qt_lib_qtmultimediaquicktools_private.pri */,
				16DD53E17C65AC8B450CC6C3 /* /usr/local/Qt-5.3.2/mkspecs/modules/qt_lib_quick.pri */,
				8C31D89BDFCDF466DAED19A0 /* /usr/local/Qt-5.3.2/mkspecs/modules/qt_lib_quick_private.pri */,
				82E7DCFD95559532D8FC6CDD /* /usr/local/Qt-5.3.2/mkspecs/modules/qt_lib_quickparticles_private.pri */,
				D948D4D8F949D45158F8DE35 /* /usr/local/Qt-5.3.2/mkspecs/modules/qt_lib_quickwidgets.pri */,
				B2246267D4C0D789259A86B0 /* /usr/local/Qt-5.3.2/mkspecs/modules/qt_lib_quickwidgets_private.pri */,
				CFCB992BEC24B71BFB8A2F30 /* /usr/local/Qt-5.3.2/mkspecs/modules/qt_lib_script.pri */,
				C505A18319B9B63C63877858 /* /usr/local/Qt-5.3.2/mkspecs/modules/qt_lib_script_private.pri */,
				CE829DD126DD2B97E8D70A7A /* /usr/local/Qt-5.3.2/mkspecs/modules/qt_lib_scripttools.pri */,
				A59F74CD76FDC2B4B9910E18 /* /usr/local/Qt-5.3.2/mkspecs/modules/qt_lib_scripttools_private.pri */,
				85B6936EDBE61D9BB8F8B33B /* /usr/local/Qt-5.3.2/mkspecs/modules/qt_lib_sensors.pri */,
				BDC9ECADEE40D11E3C2EA93F /* /usr/local/Qt-5.3.2/mkspecs/modules/qt_lib_sensors_private.pri */,
				BFF0C38FB0EC140C5F0304AE /* /usr/local/Qt-5.3.2/mkspecs/modules/qt_lib_serialport.pri */,
				311004331A04F3D69C98643C /* /usr/local/Qt-5.3.2/mkspecs/modules/qt_lib_serialport_private.pri */,
				7DE30A90667C03C4F91A2A91 /* /usr/local/Qt-5.3.2/mkspecs/modules/qt_lib_sql.pri */,
				075EB50EB07CF69FD62FB8DF /* /usr/local/Qt-5.3.2/mkspecs/modules/qt_lib_sql_private.pri */,
				ADFC79902C14A612AE93A89A /* /usr/local/Qt-5.3.2/mkspecs/modules/qt_lib_svg.pri */,
				8DDE1D26B3206CDB8B57FABE /* /usr/local/Qt-5.3.2/mkspecs/modules/qt_lib_svg_private.pri */,
				DB0A26DDC377B2004F61BFE3 /* /usr/local/Qt-5.3.2/mkspecs/modules/qt_lib_testlib.pri */,
				8849E60AEC7DB97A475C17EA /* /usr/local/Qt-5.3.2/mkspecs/modules/qt_lib_testlib_private.pri */,
				E50FA73B8A23BC179A642B27 /* /usr/local/Qt-5.3.2/mkspecs/modules/qt_lib_uitools.pri */,
				B518DA4EE7376002AFC71FD5 /* /usr/local/Qt-5.3.2/mkspecs/modules/qt_lib_uitools_private.pri */,
				8F97C9CAE38CA3AFAC0B3953 /* /usr/local/Qt-5.3.2/mkspecs/modules/qt_lib_websockets.pri */,
				87EEF25EE25CF21572D1438C /* /usr/local/Qt-5.3.2/mkspecs/modules/qt_lib_websockets_private.pri */,
				A022AF919D1977534CA66BB8 /* /usr/local/Qt-5.3.2/mkspecs/modules/qt_lib_widgets.pri */,
				8E9136256AFFBA6EF048AA55 /* /usr/local/Qt-5.3.2/mkspecs/modules/qt_lib_widgets_private.pri */,
				AA73DC3C2901E2979FE8AD5B /* /usr/local/Qt-5.3.2/mkspecs/modules/qt_lib_xml.pri */,
				E37365B4489B4918BEBB707D /* /usr/local/Qt-5.3.2/mkspecs/modules/qt_lib_xml_private.pri */,
				2E6D9B1D2743D24E31B0B284 /* /usr/local/Qt-5.3.2/mkspecs/modules/qt_lib_xmlpatterns.pri */,
				F9BEAA743A908603687DA204 /* /usr/local/Qt-5.3.2/mkspecs/modules/qt_lib_xmlpatterns_private.pri */,
				D5141F795670589C8CC41CBC /* /usr/local/Qt-5.3.2/mkspecs/modules/qt_plugin_cocoaprintersupport.pri */,
				1FAE75C970AA73F2DEDDB508 /* /usr/local/Qt-5.3.2/mkspecs/modules/qt_plugin_qavfcamera.pri */,
				F4EB01857048DCFCFFAAC4D0 /* /usr/local/Qt-5.3.2/mkspecs/modules/qt_plugin_qavfmediaplayer.pri */,
				AFD721AA33A2F785E77B1698 /* /usr/local/Qt-5.3.2/mkspecs/modules/qt_plugin_qcocoa.pri */,
				EA5D4FF9DE4AC4215D7DCE0D /* /usr/local/Qt-5.3.2/mkspecs/modules/qt_plugin_qcorewlanbearer.pri */,
				111BBEE3D1432C3B517FD539 /* /usr/local/Qt-5.3.2/mkspecs/modules/qt_plugin_qdds.pri */,
				3685604BDB64DD6E92169B73 /* /usr/local/Qt-5.3.2/mkspecs/modules/qt_plugin_qdeclarativeview.pri */,
				2440CD1D4CEF80443BCA1B8B /* /usr/local/Qt-5.3.2/mkspecs/modules/qt_plugin_qgenericbearer.pri */,
				EB1F99FD112917157F3C3F6E /* /usr/local/Qt-5.3.2/mkspecs/modules/qt_plugin_qicns.pri */,
				C4295BE59CCEBCDD16268349 /* /usr/local/Qt-5.3.2/mkspecs/modules/qt_plugin_qico.pri */,
				45DB132B756499D4DF38430E /* /usr/local/Qt-5.3.2/mkspecs/modules/qt_plugin_qjp2.pri */,
				B678DA730B4ECE863AD631AE /* /usr/local/Qt-5.3.2/mkspecs/modules/qt_plugin_qminimal.pri */,
				F0A58515945747E36783CC21 /* /usr/local/Qt-5.3.2/mkspecs/modules/qt_plugin_qmldbg_inspector.pri */,
				B8525798C5AA7D7C6D68E1B3 /* /usr/local/Qt-5.3.2/mkspecs/modules/qt_plugin_qmldbg_qtquick2.pri */,
				EB29AC635054C09EFA749AE1 /* /usr/local/Qt-5.3.2/mkspecs/modules/qt_plugin_qmldbg_tcp.pri */,
				3F08D430CEC8D2117735CCB4 /* /usr/local/Qt-5.3.2/mkspecs/modules/qt_plugin_qmldbg_tcp_qtdeclarative.pri */,
				946BEA667170DC1A7A8F9DB0 /* /usr/local/Qt-5.3.2/mkspecs/modules/qt_plugin_qmng.pri */,
				CCF75CFFB857487FB18F99F9 /* /usr/local/Qt-5.3.2/mkspecs/modules/qt_plugin_qoffscreen.pri */,
				9A0BDF67E013BB4FFB8685B0 /* /usr/local/Qt-5.3.2/mkspecs/modules/qt_plugin_qqt7engine.pri */,
				B064BF3B496A7BF7A449CA1E /* /usr/local/Qt-5.3.2/mkspecs/modules/qt_plugin_qsqlite.pri */,
				F83F87F8A60C9DF666911D42 /* /usr/local/Qt-5.3.2/mkspecs/modules/qt_plugin_qsvg.pri */,
				CFFBE05DB004895080314289 /* /usr/local/Qt-5.3.2/mkspecs/modules/qt_plugin_qsvgicon.pri */,
				247D8DF3B1DDB665B80BBA25 /* /usr/local/Qt-5.3.2/mkspecs/modules/qt_plugin_qtaccessiblequick.pri */,
				87A4C1983FD641360BF80A02 /* /usr/local/Qt-5.3.2/mkspecs/modules/qt_plugin_qtaccessiblewidgets.pri */,
				24B6929EE3952310F2DAECB1 /* /usr/local/Qt-5.3.2/mkspecs/modules/qt_plugin_qtaudio_coreaudio.pri */,
				060A694B42A4555240009936 /* /usr/local/Qt-5.3.2/mkspecs/modules/qt_plugin_qtga.pri */,
				BD22EFEFCC02644B1883CE19 /* /usr/local/Qt-5.3.2/mkspecs/modules/qt_plugin_qtiff.pri */,
				B8C1F6C965A7A14FBA8D4518 /* /usr/local/Qt-5.3.2/mkspecs/modules/qt_plugin_qtmedia_audioengine.pri */,
				C84546C18DCBB04166195DCF /* /usr/local/Qt-5.3.2/mkspecs/modules/qt_plugin_qtposition_positionpoll.pri */,
				AB1C02DDBD8E88DD9A9AFDDD /* /usr/local/Qt-5.3.2/mkspecs/modules/qt_plugin_qtsensorgestures_plugin.pri */,
				8B4BB4E74F8A4442EF563D7D /* /usr/local/Qt-5.3.2/mkspecs/modules/qt_plugin_qtsensorgestures_shakeplugin.pri */,
				892D36BEF797BA4AF48D378A /* /usr/local/Qt-5.3.2/mkspecs/modules/qt_plugin_qtsensors_dummy.pri */,
				A4D8AC60897F435C1C3B9D02 /* /usr/local/Qt-5.3.2/mkspecs/modules/qt_plugin_qtsensors_generic.pri */,
				346287C9E754E7C458153F03 /* /usr/local/Qt-5.3.2/mkspecs/modules/qt_plugin_qwbmp.pri */,
				B26239063A068F800A2C95F4 /* /usr/local/Qt-5.3.2/mkspecs/modules/qt_plugin_qwebp.pri */,
				63E722139886C87BC82DBDF5 /* /usr/local/Qt-5.3.2/mkspecs/macx-clang/qmake.conf */,
				85061B1DA49D125991117950 /* /usr/local/Qt-5.3.2/mkspecs/macx-xcode/qmake.conf */,
				AB745978DF0F41D1801ABDA6 /* .qmake.stash */,
				370997172D3BAEED157B8E70 /* SourceFiles */,
			);
			name = "Supporting Files";
			sourceTree = "<Group>";
		};
		801973D3334D0FCA849CF485 /* Debug */ = {
			isa = PBXGroup;
			children = (
				07B604341B46A20900CA29FE /* moc_playerwidget.cpp */,
				07C759711B1F7E2800662169 /* moc_autoupdater.cpp */,
				0710CA041B0B9404001B4272 /* moc_stickersetbox.cpp */,
				0755AEDA1AD12A80004D738A /* moc_abstractbox.cpp */,
				0755AEDB1AD12A80004D738A /* moc_intropwdcheck.cpp */,
				0755AEDC1AD12A80004D738A /* moc_sessionsbox.cpp */,
				0764D55C1ABAD71B00FBFEED /* moc_apiwrap.cpp */,
				07DE92AB1AA4928B00A18F6F /* moc_passcodebox.cpp */,
				07DE92AC1AA4928B00A18F6F /* moc_passcodewidget.cpp */,
				07DE92A91AA4928200A18F6F /* moc_autolockbox.cpp */,
				078A2FC91A811C5900CCC7A0 /* moc_backgroundbox.cpp */,
				074968D11A44D1DF00394F46 /* moc_languagebox.cpp */,
				07BE85111A20961F008ACB9F /* moc_localstorage.cpp */,
				07539B1C1A1416AF00083EFC /* moc_history.cpp */,
				074756181A1372C600CA07F7 /* moc_types.cpp */,
				07D8510719F8340A00623D75 /* moc_usernamebox.cpp */,
				074FCB9019D36E60004C6EB2 /* moc_popupmenu.cpp */,
				07D703BA19B88FB900C4EED2 /* moc_audio.cpp */,
				0732E4AB199E268A00D50FE7 /* moc_overviewwidget.cpp */,
				E181C525E21A16F2D4396CA7 /* moc_application.cpp */,
				3B3ED09AB00290D78CF1181B /* moc_dialogswidget.cpp */,
				AC9B5F6FB4B984C8D76F7AE2 /* moc_dropdown.cpp */,
				3D54A9F3266BB8739520E3FB /* moc_fileuploader.cpp */,
				2C99425D7670941EAF07B453 /* moc_historywidget.cpp */,
				1FE45A67215BEA2434F588E8 /* moc_layerwidget.cpp */,
				07A6933419927B160099CB9F /* moc_mediaview.cpp */,
				48003469151B9DDE82E851FB /* moc_profilewidget.cpp */,
				1D7899ACAA9F973CADFA34C1 /* moc_localimageloader.cpp */,
				3A220FD1AE5AD9FE3DC073A4 /* moc_mainwidget.cpp */,
				93AFE74928551FC3D7E8390B /* moc_settingswidget.cpp */,
				B88236FC554B694F618D848C /* moc_sysbuttons.cpp */,
				1080B6D395843B8F76A2E45E /* moc_title.cpp */,
				6B46A0EE3C3B9D3B5A24946E /* moc_window.cpp */,
				924D4939FD169BB4B8AEB1C9 /* moc_mtp.cpp */,
				B714EA71A09A832FAA846A0A /* moc_mtpConnection.cpp */,
				2C540BAEABD7F9B5FA11008E /* moc_mtpDC.cpp */,
				5591A965D1DC024FBDB40151 /* moc_mtpFileLoader.cpp */,
				63AF8520023B4EA40306CB03 /* moc_mtpSession.cpp */,
				A1479F94376F9732B57C69DB /* moc_animation.cpp */,
				46292F489228B60010794CE4 /* moc_button.cpp */,
				9D9F4744B2F9FF22569D4535 /* moc_countryinput.cpp */,
				C9FFCCE4FCB845744636795F /* moc_flatbutton.cpp */,
				58E05D0B8B104D83F43F9859 /* moc_flatcheckbox.cpp */,
				1E5EEB5782B6357057356F9E /* moc_flatinput.cpp */,
				2181F5E34DE0A4B2F811E2E2 /* moc_flatlabel.cpp */,
				D12A6BD8EE80B8B308E481AD /* moc_flattextarea.cpp */,
				8918F4B71ED5FC138AFD3F70 /* moc_scrollarea.cpp */,
				55A654A2EE8554FF062742B8 /* moc_twidget.cpp */,
				9A69B711DE4B9C89BA803750 /* moc_aboutbox.cpp */,
				81780025807318AEA3B8A6FF /* moc_addcontactbox.cpp */,
				CE7FFE194127BD789A2C877A /* moc_confirmbox.cpp */,
				FEC58F9D8A0963E5A9D4BE6F /* moc_connectionbox.cpp */,
				26083D8E535AFF927591E1A5 /* moc_contactsbox.cpp */,
				6532A0DC7EFE446967682E83 /* moc_downloadpathbox.cpp */,
				0C0DC15EB416789673526AA5 /* moc_emojibox.cpp */,
				AF61D864B8C444ADD4E1B391 /* moc_photocropbox.cpp */,
				9E0704DE8650D7952DC6B7AE /* moc_photosendbox.cpp */,
				A37C7E516201B0264A4CDA38 /* moc_introwidget.cpp */,
				8B98A212C068D6CC7CE73CAA /* moc_introcode.cpp */,
				1B4A65B84270FF2FED008EB6 /* moc_introphone.cpp */,
				58A7114F60E7D09E73283983 /* moc_introsignup.cpp */,
				74772222DA764BE4623EAC5D /* moc_pspecific_mac.cpp */,
			);
			name = Debug;
			sourceTree = "<Group>";
		};
		ADC8DBF4C6F26E14C77F68B4 /* boxes */ = {
			isa = PBXGroup;
			children = (
				C194EDD00F76216057D48A5C /* aboutbox.cpp */,
				07DB67491AD07C9200A51329 /* abstractbox.cpp */,
				7CA6945B22800A0F30B75DA5 /* addcontactbox.cpp */,
				07DE92A31AA4925B00A18F6F /* autolockbox.cpp */,
				078A2FCB1A811CA600CCC7A0 /* backgroundbox.cpp */,
				6610564B876E47D289A596DB /* confirmbox.cpp */,
				51355181C0E6689B0B764543 /* connectionbox.cpp */,
				8C800AAC9549E6E9E7046BED /* contactsbox.cpp */,
				8DF456E9A416E4C3C2D6946C /* downloadpathbox.cpp */,
				0ECF1EB9BF3786A16731F685 /* emojibox.cpp */,
				074968CE1A44D14C00394F46 /* languagebox.cpp */,
				07DE92A51AA4925B00A18F6F /* passcodebox.cpp */,
				E908A6C86F93FA27DF70866C /* photocropbox.cpp */,
				D1C9C77F1318F5A55C9BF289 /* photosendbox.cpp */,
				07DB674B1AD07C9200A51329 /* sessionsbox.cpp */,
				0710C9FC1B0B9376001B4272 /* stickersetbox.cpp */,
				07D8509719F8320900623D75 /* usernamebox.cpp */,
				143405635D04698F421A12EA /* aboutbox.h */,
				07DB674A1AD07C9200A51329 /* abstractbox.h */,
				7CDE9D7CB2C729BC3612372B /* addcontactbox.h */,
				07DE92A41AA4925B00A18F6F /* autolockbox.h */,
				078A2FCC1A811CA600CCC7A0 /* backgroundbox.h */,
				1DEFC0760BB9340529F582F7 /* confirmbox.h */,
				8EB83A4D34226609E79A613A /* connectionbox.h */,
				120EBCD9A37DB9A36BFE58C0 /* contactsbox.h */,
				B97D4DB97FE881648644211A /* downloadpathbox.h */,
				032C1BF3E727B450A4851D48 /* emojibox.h */,
				074968CF1A44D14C00394F46 /* languagebox.h */,
				07DE92A61AA4925B00A18F6F /* passcodebox.h */,
				14437BFDCD58FF1742EF1B35 /* photocropbox.h */,
				0BDE09020E45EFA57DCB2E25 /* photosendbox.h */,
				07DB674C1AD07C9200A51329 /* sessionsbox.h */,
				0710C9FD1B0B9376001B4272 /* stickersetbox.h */,
				07D8509819F8320900623D75 /* usernamebox.h */,
			);
			name = boxes;
			sourceTree = "<Group>";
		};
		AF39DD055C3EF8226FBE929D /* Frameworks */ = {
			isa = PBXGroup;
			children = (
				07CAACD71AEA64F00058E508 /* AudioUnit.framework */,
				07055CC3194EE85B0008DEF6 /* libcrypto.a */,
				07D795491B5544B200DE9598 /* qtpcre */,
				AEA456A2F75ED9F5CDA7BCBE /* Cocoa.framework */,
				4AF15B5A0A43EB62D6DAF211 /* libexif.a */,
				DFD7912080BC557230093752 /* ApplicationServices.framework */,
				9742F24EE18EA44D52824F1E /* CoreServices.framework */,
				4D765E1B1EA6C757220C63E7 /* CoreFoundation.framework */,
				FCC237CA5AD60B9BA4447615 /* Foundation.framework */,
				D4B32C2222F82AC56BADEB21 /* OpenGL.framework */,
				8D9815BDB5BD9F90D2BC05C5 /* AGL.framework */,
				205259EEEE2BADA5E64741E3 /* Security.framework */,
				FF5BDAB0076F3391B219EA52 /* SystemConfiguration.framework */,
				9DFF62A901D70814B8A323D4 /* Carbon.framework */,
				3C44131FDCFEF4396B9EA2BA /* AudioToolbox.framework */,
				BEF9DFDA6822604126A7E233 /* CoreAudio.framework */,
				7EC00404ACD5AB0E97726B0E /* QuartzCore.framework */,
				21F907AB8D19BD779147A085 /* AVFoundation.framework */,
				547CCADBD1CC5050167EF948 /* CoreMedia.framework */,
				723F90793B2C195E2CCB2233 /* AppKit.framework */,
				186D09F4CB713AD4B8BDD260 /* AudioUnit.framework */,
				AA5379CB06E908AC80BE7B82 /* Qt5OpenGL */,
				3BBB805F6180E363BF89151A /* qtaudio_coreaudio */,
				A7782E2B07CB2D1D14F431B0 /* qtaccessiblewidgets */,
				EE03BC5CA4628A6D6BEB0122 /* qcorewlanbearer */,
				F26998DF735BCE5F975508ED /* CoreWLAN.framework */,
				9A55B8F7C143D66AD9EAE304 /* qgenericbearer */,
				6700DD555BF1C0FC338FB959 /* Qt5Network */,
				D53D8E6A188E05078A114294 /* qcocoa */,
				A1A67BEAA744704B29168D39 /* IOKit.framework */,
				DBF506D10449BFABD45B82DA /* Qt5PrintSupport */,
				E7B2F248E3F7970788F35BF5 /* Qt5PlatformSupport */,
				4689C06178B60B84E7F3A3B7 /* Qt5Widgets */,
				D3D1BE0BEA3AEE0551AD39AC /* qdds */,
				31120EDB269DFF13E1D49847 /* qicns */,
				8F500B5166907B6D9A7C3E3D /* qico */,
				F0681BC551FC8A2B132FC646 /* qjp2 */,
				83D37373949868693FB7816D /* qmng */,
				DCEFD9167C239650120B0145 /* qtga */,
				F2453BA07315EB9F34F1CD57 /* qtiff */,
				8CF51323544B886B8F4A2232 /* qwbmp */,
				ADC6308023253CEA51F86E21 /* qwebp */,
				04391BE7A8B9D811E255100A /* Qt5Gui */,
				D6193B79CECC9DD0142D1200 /* qtharfbuzzng */,
				5A80A1907B6CFFB524C1E57D /* Qt5Core */,
			);
			name = Frameworks;
			sourceTree = "<Group>";
		};
		D0B536A85E53302E4F66CE23 /* GeneratedFiles */ = {
			isa = PBXGroup;
			children = (
				07AF95F21AFD03B90060B057 /* qrc_telegram_emojis.cpp */,
				07AF95F31AFD03B90060B057 /* qrc_telegram_mac.cpp */,
				D6FF6676816C4E374D374060 /* qrc_telegram.cpp */,
				801973D3334D0FCA849CF485 /* Debug */,
			);
			name = GeneratedFiles;
			sourceTree = "<Group>";
		};
		E8C543AB96796ECAA2E65C57 /* Telegram */ = {
			isa = PBXGroup;
			children = (
				07D7EABC1A597DD000838BA2 /* Localizable.strings */,
				07084684195445A600B5AE3A /* Updater.xcodeproj */,
				2EB56BE3C2D93CDAB0C52E67 /* Sources */,
				25B08E2869634E9BCBA333A2 /* Generated Sources */,
				071AD8691C5E8504008C9E90 /* ThirdParty */,
				74B182DB50CB5611B5C1C297 /* Supporting Files */,
				AF39DD055C3EF8226FBE929D /* Frameworks */,
				FE0A091FDBFB3E9C31B7A1BD /* Products */,
				07C3AF24194335ED0016CFF1 /* Images.xcassets */,
				07080BCB1A4357F300741A51 /* lang.strings */,
				07C3AF2919433ABF0016CFF1 /* style_classes.txt */,
				07C3AF2A19433ABF0016CFF1 /* style.txt */,
				07AF95F71AFD03C80060B057 /* telegram_emojis.qrc */,
				07AF95F81AFD03C80060B057 /* telegram_mac.qrc */,
				1292B92B4848460640F6A391 /* telegram.qrc */,
			);
			name = Telegram;
			sourceTree = "<Group>";
		};
		FE0A091FDBFB3E9C31B7A1BD /* Products */ = {
			isa = PBXGroup;
			children = (
				62807F13DBD204D0716143AD /* Telegram.app */,
			);
			name = Products;
			sourceTree = "<Group>";
		};
/* End PBXGroup section */

/* Begin PBXNativeTarget section */
		7CCA95B9FCAD34D929431AD6 /* Telegram */ = {
			isa = PBXNativeTarget;
			buildConfigurationList = 6CC3B5D2136C7CD6A5CF5A59 /* Build configuration list for PBXNativeTarget "Telegram" */;
			buildPhases = (
				F7E50F631C51CD5B5DC0BC43 /* Compile Sources */,
				D1C883685E82D5676953459A /* Link Binary With Libraries */,
				07C3AF341948FC3B0016CFF1 /* Force Resources Directory */,
				07C3AF25194336160016CFF1 /* Resources */,
				07489B6B1A28949600348CD9 /* Build Updater */,
				071AD90E1C60AA74008C9E90 /* Copy crashpad_handler */,
			);
			buildRules = (
			);
			dependencies = (
				69BB0D15D494AAF597C8D2CF /* PBXTargetDependency */,
			);
			name = Telegram;
			productInstallPath = ../Mac/Debug/;
			productName = Telegram;
			productReference = 62807F13DBD204D0716143AD /* Telegram.app */;
			productType = "com.apple.product-type.application";
		};
/* End PBXNativeTarget section */

/* Begin PBXProject section */
		6DB9C3763D02B1415CD9D565 /* Project object */ = {
			isa = PBXProject;
			attributes = {
				LastUpgradeCheck = 0700;
				TargetAttributes = {
					7CCA95B9FCAD34D929431AD6 = {
						DevelopmentTeam = 63FLR8MQA9;
					};
				};
			};
			buildConfigurationList = DAC4C1AA5EDEA1C85E9CA5E6 /* Build configuration list for PBXProject "Telegram" */;
			compatibilityVersion = "Xcode 3.2";
			developmentRegion = English;
			hasScannedForEncodings = 1;
			knownRegions = (
				en,
				es,
				de,
				nl,
				it,
				"pt-BR",
			);
			mainGroup = E8C543AB96796ECAA2E65C57 /* Telegram */;
			productRefGroup = FE0A091FDBFB3E9C31B7A1BD /* Products */;
			projectDirPath = "";
			projectReferences = (
				{
					ProductGroup = 07084685195445A600B5AE3A /* Products */;
					ProjectRef = 07084684195445A600B5AE3A /* Updater.xcodeproj */;
				},
			);
			projectRoot = "";
			targets = (
				7CCA95B9FCAD34D929431AD6 /* Telegram */,
				07AA07135D01069052F55A12 /* Preprocess */,
				07C3AF39194CCC310016CFF1 /* Meta Compile */,
			);
		};
/* End PBXProject section */

/* Begin PBXReferenceProxy section */
		07084689195445A700B5AE3A /* Updater */ = {
			isa = PBXReferenceProxy;
			fileType = "compiled.mach-o.executable";
			path = Updater;
			remoteRef = 07084688195445A700B5AE3A /* PBXContainerItemProxy */;
			sourceTree = BUILT_PRODUCTS_DIR;
		};
/* End PBXReferenceProxy section */

/* Begin PBXResourcesBuildPhase section */
		07C3AF25194336160016CFF1 /* Resources */ = {
			isa = PBXResourcesBuildPhase;
			buildActionMask = 2147483647;
			files = (
				0749CE69194D723400345D61 /* Images.xcassets in Resources */,
				07AF95FA1AFD03C80060B057 /* telegram_mac.qrc in Resources */,
				07D7EABA1A597DD000838BA2 /* Localizable.strings in Resources */,
				07AF95F91AFD03C80060B057 /* telegram_emojis.qrc in Resources */,
			);
			runOnlyForDeploymentPostprocessing = 0;
		};
/* End PBXResourcesBuildPhase section */

/* Begin PBXShellScriptBuildPhase section */
		071AD90E1C60AA74008C9E90 /* Copy crashpad_handler */ = {
			isa = PBXShellScriptBuildPhase;
			buildActionMask = 2147483647;
			files = (
			);
			inputPaths = (
			);
			name = "Copy crashpad_handler";
			outputPaths = (
			);
			runOnlyForDeploymentPostprocessing = 0;
			shellPath = /bin/sh;
			shellScript = "mkdir -p \"$CONFIGURATION_BUILD_DIR/$PRODUCT_NAME.app/Contents/Helpers\" && cp \"./../../Libraries/crashpad/crashpad/out/Release/crashpad_handler\" \"$CONFIGURATION_BUILD_DIR/$PRODUCT_NAME.app/Contents/Helpers/\"";
		};
		07489B6B1A28949600348CD9 /* Build Updater */ = {
			isa = PBXShellScriptBuildPhase;
			buildActionMask = 2147483647;
			files = (
			);
			inputPaths = (
			);
			name = "Build Updater";
			outputPaths = (
			);
			runOnlyForDeploymentPostprocessing = 0;
			shellPath = /bin/sh;
			shellScript = "xcodebuild -project Updater.xcodeproj -configuration $CONFIGURATION";
		};
		07C3AF341948FC3B0016CFF1 /* Force Resources Directory */ = {
			isa = PBXShellScriptBuildPhase;
			buildActionMask = 2147483647;
			files = (
			);
			inputPaths = (
			);
			name = "Force Resources Directory";
			outputPaths = (
			);
			runOnlyForDeploymentPostprocessing = 0;
			shellPath = /bin/sh;
			shellScript = "mkdir -p \"$CONFIGURATION_BUILD_DIR/$PRODUCT_NAME.app/Contents/Resources\"";
		};
		07C3AF3A194CCC310016CFF1 /* Meta Style */ = {
			isa = PBXShellScriptBuildPhase;
			buildActionMask = 2147483647;
			files = (
			);
			inputPaths = (
			);
			name = "Meta Style";
			outputPaths = (
			);
			runOnlyForDeploymentPostprocessing = 0;
			shellPath = /bin/sh;
			shellScript = "open ../Mac/DebugStyle/MetaStyle.app --args -classes_in \"../../Telegram/Resources/style_classes.txt\" -classes_out \"../../Telegram/GeneratedFiles/style_classes.h\" -styles_in \"../../Telegram/Resources/style.txt\" -styles_out \"../../Telegram/GeneratedFiles/style_auto.h\" -path_to_sprites \"../../Telegram/SourceFiles/art/\"";
		};
		07C3AF3B194CCC310016CFF1 /* Meta Lang */ = {
			isa = PBXShellScriptBuildPhase;
			buildActionMask = 2147483647;
			files = (
			);
			inputPaths = (
			);
			name = "Meta Lang";
			outputPaths = (
			);
			runOnlyForDeploymentPostprocessing = 0;
			shellPath = /bin/sh;
			shellScript = "open ../Mac/DebugLang/MetaLang.app --args -lang_in \"../../Telegram/Resources/lang.strings\" -lang_out \"../../Telegram/GeneratedFiles/lang_auto\"";
		};
		7EF0942E79C014DCEC8976BC /* Qt Preprocessors */ = {
			isa = PBXShellScriptBuildPhase;
			buildActionMask = 2147483647;
			files = (
			);
			name = "Qt Preprocessors";
			runOnlyForDeploymentPostprocessing = 0;
			shellPath = /bin/sh;
			shellScript = "make -C . -f Telegram.xcodeproj/qt_preprocess.mak";
		};
/* End PBXShellScriptBuildPhase section */

/* Begin PBXSourcesBuildPhase section */
		F7E50F631C51CD5B5DC0BC43 /* Compile Sources */ = {
			isa = PBXSourcesBuildPhase;
			buildActionMask = 2147483647;
			files = (
				1299DDAE203A7EDFED9F5D6B /* main.cpp in Compile Sources */,
				D87463318C8E5211C8C8670A /* stdafx.cpp in Compile Sources */,
				7BEFA1D273AD62772AA33D73 /* app.cpp in Compile Sources */,
				8E26A0653012B8E8C3E865EC /* application.cpp in Compile Sources */,
				07DB67471AD07C4F00A51329 /* structs.cpp in Compile Sources */,
				02F93BF511880983D3C57B84 /* dialogswidget.cpp in Compile Sources */,
				07DE92A81AA4925B00A18F6F /* passcodebox.cpp in Compile Sources */,
				074968D21A44D1DF00394F46 /* moc_languagebox.cpp in Compile Sources */,
				6EF5A4ECC0EF19EA016EBA3E /* dropdown.cpp in Compile Sources */,
				6E4DB0CBEF415196AFD4149F /* fileuploader.cpp in Compile Sources */,
				700925F3B2C6163D38140CEA /* history.cpp in Compile Sources */,
				0732E4A9199E262300D50FE7 /* overviewwidget.cpp in Compile Sources */,
				1DF53374E3B6A31661548D08 /* historywidget.cpp in Compile Sources */,
				078A2FCD1A811CA600CCC7A0 /* backgroundbox.cpp in Compile Sources */,
				37A3C6C782A0E4BC7B09536B /* langloaderplain.cpp in Compile Sources */,
				19A66ECD6EE2F8356F27D32D /* layerwidget.cpp in Compile Sources */,
				89ADB41E48A3B5E24ABB626C /* profilewidget.cpp in Compile Sources */,
				48D8FC93AA8FF5D184649F49 /* localimageloader.cpp in Compile Sources */,
				113AA97DEE7847C7D2DCFF71 /* logs.cpp in Compile Sources */,
				E3194392BD6D0726F75FA72E /* mainwidget.cpp in Compile Sources */,
				DF36EA42D67ED39E58CB7DF9 /* settings.cpp in Compile Sources */,
				B99CCE43EEFCD3E18F6D16D1 /* settingswidget.cpp in Compile Sources */,
				B8DA82DA1B195A933A0805E7 /* sysbuttons.cpp in Compile Sources */,
				5CE57D44510AB2A11886AB52 /* title.cpp in Compile Sources */,
				4078D5D614EB3ECF7F1848C7 /* types.cpp in Compile Sources */,
				68FFEB7CA30BF0149161B809 /* window.cpp in Compile Sources */,
				0CB7DE9A54CC9BF86FB7B5CA /* mtp.cpp in Compile Sources */,
				DF259E9677CC63AF8754032B /* mtpConnection.cpp in Compile Sources */,
				074FCB9119D36E60004C6EB2 /* moc_popupmenu.cpp in Compile Sources */,
				B6346B66B0A2228A91D8A5D9 /* mtpDC.cpp in Compile Sources */,
				0755AEDF1AD12A80004D738A /* moc_sessionsbox.cpp in Compile Sources */,
				07129D6E1C16D245002DC495 /* facades.cpp in Compile Sources */,
				B8CA3E1E11A7E0E7DF9E1CDE /* mtpFileLoader.cpp in Compile Sources */,
				0755AEDD1AD12A80004D738A /* moc_abstractbox.cpp in Compile Sources */,
				99F0A9B2AFE5ABDCBFC04510 /* mtpRPC.cpp in Compile Sources */,
				A297B1E3CE33CC501DFEDB6E /* mtpSession.cpp in Compile Sources */,
				D1FC601FC2F9F3E33F3A14E9 /* animation.cpp in Compile Sources */,
				8F65F0D95B1F0CEB859F2FB3 /* boxshadow.cpp in Compile Sources */,
				D7EF8F129FCCE9AB3F3F081F /* button.cpp in Compile Sources */,
				07DC42A01B5EA15300B6B888 /* numbers.cpp in Compile Sources */,
				C03447C9A7D9FF73463B8BB5 /* countryinput.cpp in Compile Sources */,
				07BE850F1A2093C9008ACB9F /* localstorage.cpp in Compile Sources */,
				CDB0266A8B7CB20A95266BCD /* emoji_config.cpp in Compile Sources */,
				0732E4AC199E268A00D50FE7 /* moc_overviewwidget.cpp in Compile Sources */,
				7C2B2DEE467A4C4679F1C3C9 /* filedialog.cpp in Compile Sources */,
				832C50BFD7D09AF042A51D4F /* flatbutton.cpp in Compile Sources */,
				B91D13BCC3963CB9C12D24A4 /* flatcheckbox.cpp in Compile Sources */,
				77DA1217B595B799FB72CDDA /* flatinput.cpp in Compile Sources */,
				DE6A34CA3A5561888FA01AF1 /* flatlabel.cpp in Compile Sources */,
				03270F718426CFE84729079E /* flattextarea.cpp in Compile Sources */,
				E3D7A5CA24541D5DB69D6606 /* images.cpp in Compile Sources */,
				ADE99904299B99EB6135E8D9 /* scrollarea.cpp in Compile Sources */,
				07129D6A1C16D230002DC495 /* mtpAuthKey.cpp in Compile Sources */,
				90085DF442550A0845D5AF37 /* style_core.cpp in Compile Sources */,
				074FCB8E19D36851004C6EB2 /* popupmenu.cpp in Compile Sources */,
				3AA6E7264581F82856FB37F7 /* text.cpp in Compile Sources */,
				FCE6518C548DF7BC82228A4A /* twidget.cpp in Compile Sources */,
				071AD8D21C5E8E6D008C9E90 /* zip.c in Compile Sources */,
				E9F1CE7F9B18C7C85A50E62D /* style_auto.cpp in Compile Sources */,
				EBE29731916DB43BF49FE7A4 /* aboutbox.cpp in Compile Sources */,
				4426AF526AAD86D6F73CE36F /* addcontactbox.cpp in Compile Sources */,
				07D7034B19B8755A00C4EED2 /* audio.cpp in Compile Sources */,
				A0A6B97F7DBEC81004EC9461 /* confirmbox.cpp in Compile Sources */,
				4FEA8F51B7BC7CAC71347A1A /* connectionbox.cpp in Compile Sources */,
				07C7596F1B1F7E0000662169 /* autoupdater.cpp in Compile Sources */,
				078A2FCA1A811C5900CCC7A0 /* moc_backgroundbox.cpp in Compile Sources */,
				298BFAB73BF182297584F96F /* contactsbox.cpp in Compile Sources */,
				BA41D511A9BBCA09365DF88C /* downloadpathbox.cpp in Compile Sources */,
				07DB67511AD07CB800A51329 /* intropwdcheck.cpp in Compile Sources */,
				3ABE4F9B2264F770D944106D /* emojibox.cpp in Compile Sources */,
				07D703BB19B88FB900C4EED2 /* moc_audio.cpp in Compile Sources */,
				77B998AC22A13EF3DDEE07AC /* photocropbox.cpp in Compile Sources */,
				F278C423357CA99797EA30AB /* photosendbox.cpp in Compile Sources */,
				E8D95529CED88F18818C9A8B /* introwidget.cpp in Compile Sources */,
				9357E7B12AD6D88B157ACA05 /* introcode.cpp in Compile Sources */,
				4BF3F8D0797BC8A0C1FAD13C /* introphone.cpp in Compile Sources */,
				4978DE680549639AE9AA9CA6 /* introsignup.cpp in Compile Sources */,
				8B22E794EFF0EAFF964A3043 /* introstart.cpp in Compile Sources */,
				74343521EECC740F777DAFE6 /* pspecific_mac.cpp in Compile Sources */,
				26A81090DC8B5BCF7278FDFF /* qrc_telegram.cpp in Compile Sources */,
				07AF95F51AFD03B90060B057 /* qrc_telegram_mac.cpp in Compile Sources */,
				C1F9D5CA8AF3AD8EBC9D7310 /* moc_application.cpp in Compile Sources */,
				D846C6F212B438DC2FD5FF71 /* moc_dialogswidget.cpp in Compile Sources */,
				6C79FBC5CFA36AC3EA6ABBD4 /* moc_dropdown.cpp in Compile Sources */,
				822C2860FBFAF3EAE42C5A3F /* moc_fileuploader.cpp in Compile Sources */,
				352349751855EF76DECA4D60 /* moc_historywidget.cpp in Compile Sources */,
				4B0036C794BEA27AF9419768 /* moc_layerwidget.cpp in Compile Sources */,
				C14E6C902F6435B3149ECD64 /* moc_profilewidget.cpp in Compile Sources */,
				071AD8F81C5E99D6008C9E90 /* ioapi.c in Compile Sources */,
				074756191A1372C600CA07F7 /* moc_types.cpp in Compile Sources */,
				98E4F55DB5D8E64AB9F08C83 /* moc_localimageloader.cpp in Compile Sources */,
				A24E4B5B683764E07683ECEC /* moc_mainwidget.cpp in Compile Sources */,
				0710CA051B0B9404001B4272 /* moc_stickersetbox.cpp in Compile Sources */,
				07DE92A71AA4925B00A18F6F /* autolockbox.cpp in Compile Sources */,
				07D8509919F8320900623D75 /* usernamebox.cpp in Compile Sources */,
				A469EC9C4C367E0B773A9BB7 /* moc_settingswidget.cpp in Compile Sources */,
				FD2FE0C564A7389A2E609EC7 /* moc_sysbuttons.cpp in Compile Sources */,
				E97B3CFAB59B49BACFFC5F7C /* moc_title.cpp in Compile Sources */,
				07D8510819F8340A00623D75 /* moc_usernamebox.cpp in Compile Sources */,
				9A0D5DDC7816FC2538EB6A96 /* moc_window.cpp in Compile Sources */,
				06EABCC49D2EEE4076322BE7 /* moc_mtp.cpp in Compile Sources */,
				0755AEDE1AD12A80004D738A /* moc_intropwdcheck.cpp in Compile Sources */,
				07DE92AA1AA4928200A18F6F /* moc_autolockbox.cpp in Compile Sources */,
				07B604351B46A20900CA29FE /* moc_playerwidget.cpp in Compile Sources */,
				8F6F5D7F82036331E8C6DAE6 /* moc_mtpConnection.cpp in Compile Sources */,
				B780F9E21269259B90A1F32A /* moc_mtpDC.cpp in Compile Sources */,
				07080BCF1A43588C00741A51 /* lang_auto.cpp in Compile Sources */,
				07539B1D1A1416AF00083EFC /* moc_history.cpp in Compile Sources */,
				2A500B102B7CE80F3EB6E13E /* moc_mtpFileLoader.cpp in Compile Sources */,
				07A6933519927B160099CB9F /* moc_mediaview.cpp in Compile Sources */,
				07A69332199277BA0099CB9F /* mediaview.cpp in Compile Sources */,
				9A523F51135FD4E2464673A6 /* moc_mtpSession.cpp in Compile Sources */,
				C329997D36D34D568CE16C9A /* moc_animation.cpp in Compile Sources */,
				B2F5B08BFFBBE7E37D3863BB /* moc_button.cpp in Compile Sources */,
				6A8BC88AB464B92706EFE6FF /* moc_countryinput.cpp in Compile Sources */,
				0764D55A1ABAD6F900FBFEED /* apiwrap.cpp in Compile Sources */,
				07DE92A01AA4923300A18F6F /* passcodewidget.cpp in Compile Sources */,
				B0B88EFE444C0DE673389418 /* moc_flatbutton.cpp in Compile Sources */,
				1BD711B4C358EA7D727BF358 /* moc_flatcheckbox.cpp in Compile Sources */,
				565F748438E6CE0148C54AFE /* moc_flatinput.cpp in Compile Sources */,
				8B71D1C7BB9DCEE6511219C2 /* moc_flatlabel.cpp in Compile Sources */,
				0710C9FE1B0B9376001B4272 /* stickersetbox.cpp in Compile Sources */,
				0764D55D1ABAD71B00FBFEED /* moc_apiwrap.cpp in Compile Sources */,
				0752F8701C2C84470026D0BC /* layout.cpp in Compile Sources */,
				07DE92AD1AA4928B00A18F6F /* moc_passcodebox.cpp in Compile Sources */,
				FCC949FEA178F9F5D7478027 /* moc_flattextarea.cpp in Compile Sources */,
				07DB674D1AD07C9200A51329 /* abstractbox.cpp in Compile Sources */,
				3F6EB1F5B98E704960FEA686 /* moc_scrollarea.cpp in Compile Sources */,
				60CB4898955209B665E7B07D /* moc_twidget.cpp in Compile Sources */,
				7062978F12EEA525893A5E6F /* moc_aboutbox.cpp in Compile Sources */,
				E8B28580819B882A5964561A /* moc_addcontactbox.cpp in Compile Sources */,
				07B604321B46A0EC00CA29FE /* playerwidget.cpp in Compile Sources */,
				D6874C00733283846ACA9AB2 /* moc_confirmbox.cpp in Compile Sources */,
				075FEBEC1C82336D0003ECA3 /* shortcuts.cpp in Compile Sources */,
				ED2557A57C6782721DC494AF /* moc_connectionbox.cpp in Compile Sources */,
				5FC914F652D1B16FDA8F0634 /* moc_contactsbox.cpp in Compile Sources */,
				074968D01A44D14C00394F46 /* languagebox.cpp in Compile Sources */,
				07BE85121A20961F008ACB9F /* moc_localstorage.cpp in Compile Sources */,
				07AF95F41AFD03B90060B057 /* qrc_telegram_emojis.cpp in Compile Sources */,
				07C759721B1F7E2800662169 /* moc_autoupdater.cpp in Compile Sources */,
				07DB674E1AD07C9200A51329 /* sessionsbox.cpp in Compile Sources */,
				49C3C1BF153F7FC078A25CE4 /* moc_downloadpathbox.cpp in Compile Sources */,
				9D294F23E02CFDF22C288382 /* moc_emojibox.cpp in Compile Sources */,
				9809A3AF1946D51ACB41D716 /* moc_photocropbox.cpp in Compile Sources */,
				AC6C131416AEC557C854BA70 /* moc_photosendbox.cpp in Compile Sources */,
				0F7872E39EA570249D420912 /* moc_introwidget.cpp in Compile Sources */,
				4F27F5F76AA3F78C8CA27339 /* moc_introcode.cpp in Compile Sources */,
				07D8509519F5C97E00623D75 /* mtpScheme.cpp in Compile Sources */,
				0250AB6761AC71A2E3155EEA /* moc_introphone.cpp in Compile Sources */,
				07D8509419F5C97E00623D75 /* mtpCoreTypes.cpp in Compile Sources */,
				2EF5D0AC9A18F9FE9B8A1ACA /* moc_introsignup.cpp in Compile Sources */,
				8C4BA0DB55E2C40DE5F5E990 /* moc_pspecific_mac.cpp in Compile Sources */,
				07DE92AE1AA4928B00A18F6F /* moc_passcodewidget.cpp in Compile Sources */,
				FA603B17F803E8D6B55C2F2B /* pspecific_mac_p.mm in Compile Sources */,
				07080BD21A436A5000741A51 /* lang.cpp in Compile Sources */,
			);
			name = "Compile Sources";
			runOnlyForDeploymentPostprocessing = 0;
		};
/* End PBXSourcesBuildPhase section */

/* Begin PBXTargetDependency section */
		07C3AF42194CCC510016CFF1 /* PBXTargetDependency */ = {
			isa = PBXTargetDependency;
			target = 07C3AF39194CCC310016CFF1 /* Meta Compile */;
			targetProxy = 07C3AF41194CCC510016CFF1 /* PBXContainerItemProxy */;
		};
		69BB0D15D494AAF597C8D2CF /* PBXTargetDependency */ = {
			isa = PBXTargetDependency;
			target = 07AA07135D01069052F55A12 /* Preprocess */;
			targetProxy = 07C3AF22194335970016CFF1 /* PBXContainerItemProxy */;
		};
/* End PBXTargetDependency section */

/* Begin PBXVariantGroup section */
		07D7EABC1A597DD000838BA2 /* Localizable.strings */ = {
			isa = PBXVariantGroup;
			children = (
				07D7EABB1A597DD000838BA2 /* en */,
				07D7EABD1A597DD200838BA2 /* es */,
				07D7EABE1A597DD300838BA2 /* de */,
				07D7EABF1A597DD400838BA2 /* nl */,
				07D7EAC01A597DD500838BA2 /* it */,
				07D7EAC11A597DD600838BA2 /* pt-BR */,
			);
			name = Localizable.strings;
			sourceTree = SOURCE_ROOT;
		};
/* End PBXVariantGroup section */

/* Begin XCBuildConfiguration section */
		07C3AF3E194CCC310016CFF1 /* Debug */ = {
			isa = XCBuildConfiguration;
			buildSettings = {
				ASSETCATALOG_COMPILER_APPICON_NAME = AppIcon;
				COPY_PHASE_STRIP = NO;
				CURRENT_PROJECT_VERSION = 0.9.34;
				DEBUG_INFORMATION_FORMAT = dwarf;
				GCC_GENERATE_DEBUGGING_SYMBOLS = YES;
				GCC_OPTIMIZATION_LEVEL = 0;
				GCC_PREFIX_HEADER = ./SourceFiles/stdafx.h;
				OBJROOT = ./../Mac/DebugIntermediate;
				PRODUCT_BUNDLE_IDENTIFIER = "com.tdesktop.$(PRODUCT_NAME:rfc1034identifier)";
				PRODUCT_NAME = "Meta Compile";
				QT_LIBRARY_SUFFIX = _debug;
				SDKROOT = macosx;
				SYMROOT = ./../Mac;
			};
			name = Debug;
		};
		07C3AF3F194CCC310016CFF1 /* Release */ = {
			isa = XCBuildConfiguration;
			buildSettings = {
				ASSETCATALOG_COMPILER_APPICON_NAME = AppIcon;
				COPY_PHASE_STRIP = YES;
				CURRENT_PROJECT_VERSION = 0.9.34;
				GCC_GENERATE_DEBUGGING_SYMBOLS = NO;
				GCC_OPTIMIZATION_LEVEL = fast;
				GCC_PREFIX_HEADER = ./SourceFiles/stdafx.h;
				LLVM_LTO = YES;
				OBJROOT = ./../Mac/ReleaseIntermediate;
				PRODUCT_BUNDLE_IDENTIFIER = "com.tdesktop.$(PRODUCT_NAME:rfc1034identifier)";
				PRODUCT_NAME = "Meta Compile";
				QT_LIBRARY_SUFFIX = "";
				SDKROOT = macosx;
				SYMROOT = ./../Mac;
			};
			name = Release;
		};
		339EE1B2CC4FC24589A0EA95 /* Release */ = {
			isa = XCBuildConfiguration;
			buildSettings = {
				CC = /Applications/Xcode.app/Contents/Developer/Toolchains/XcodeDefault.xctoolchain/usr/bin/clang;
				CLANG_CXX_LANGUAGE_STANDARD = "c++0x";
				CLANG_WARN_BOOL_CONVERSION = NO;
				CLANG_WARN_CONSTANT_CONVERSION = NO;
				CLANG_WARN_EMPTY_BODY = YES;
				CLANG_WARN_ENUM_CONVERSION = NO;
				CLANG_WARN_INT_CONVERSION = NO;
				CLANG_WARN_UNREACHABLE_CODE = NO;
				CLANG_WARN__DUPLICATE_METHOD_MATCH = YES;
				CODE_SIGN_IDENTITY = "";
				COPY_PHASE_STRIP = NO;
				CURRENT_PROJECT_VERSION = 0.9.34;
				DEBUG_INFORMATION_FORMAT = "dwarf-with-dsym";
				DYLIB_COMPATIBILITY_VERSION = 0.9;
				DYLIB_CURRENT_VERSION = 0.9.34;
				ENABLE_STRICT_OBJC_MSGSEND = YES;
				FRAMEWORK_SEARCH_PATHS = "";
				GCC_GENERATE_DEBUGGING_SYMBOLS = YES;
				GCC_LINK_WITH_DYNAMIC_LIBRARIES = NO;
				GCC_NO_COMMON_BLOCKS = YES;
				GCC_OPTIMIZATION_LEVEL = fast;
				GCC_PRECOMPILE_PREFIX_HEADER = YES;
				GCC_PREFIX_HEADER = SourceFiles/stdafx.h;
				GCC_STRICT_ALIASING = NO;
				GCC_VERSION = com.apple.compilers.llvm.clang.1_0;
				GCC_WARN_64_TO_32_BIT_CONVERSION = NO;
				GCC_WARN_ABOUT_RETURN_TYPE = YES;
				GCC_WARN_UNDECLARED_SELECTOR = YES;
				GCC_WARN_UNINITIALIZED_AUTOS = YES;
				GCC_WARN_UNUSED_FUNCTION = NO;
				GCC_WARN_UNUSED_VARIABLE = NO;
				HEADER_SEARCH_PATHS = (
					./../../Libraries/QtStatic/qtbase/include/QtGui/5.3.2/QtGui,
					./../../Libraries/QtStatic/qtbase/include/QtCore/5.3.2/QtCore,
					./../../Libraries/QtStatic/qtbase/include,
					./SourceFiles,
					./GeneratedFiles,
					/usr/local/include,
					./../../Libraries/opus/include,
					"./../../Libraries/openal-soft/include",
					"./../../Libraries/libexif-0.6.20",
					"/usr/local/Qt-5.3.2/include",
					"/usr/local/Qt-5.3.2/include/QtWidgets",
					"/usr/local/Qt-5.3.2/include/QtNetwork",
					"/usr/local/Qt-5.3.2/include/QtGui",
					"/usr/local/Qt-5.3.2/include/QtCore",
					/Applications/Xcode.app/Contents/Developer/Platforms/MacOSX.platform/Developer/SDKs/MacOSX10.9.sdk/System/Library/Frameworks/OpenGL.framework/Versions/A/Headers,
					/Applications/Xcode.app/Contents/Developer/Platforms/MacOSX.platform/Developer/SDKs/MacOSX10.9.sdk/System/Library/Frameworks/AGL.framework/Headers,
					"/usr/local/Qt-5.3.2/mkspecs/macx-clang",
					./ThirdParty/breakpad,
					./ThirdParty/minizip,
					./../../Libraries/crashpad/crashpad,
					./../../Libraries/crashpad/crashpad/third_party/mini_chromium/mini_chromium,
				);
				INFOPLIST_FILE = Telegram.plist;
				INSTALL_DIR = ./../Mac/Release/;
				LDPLUSPLUS = "/Applications/Xcode.app/Contents/Developer/Toolchains/XcodeDefault.xctoolchain/usr/bin/clang++";
				LIBRARY_SEARCH_PATHS = (
					/System/Library/Frameworks/,
					"./../../Libraries/libexif-0.6.20/libexif/.libs",
					"/usr/local/Qt-5.3.2/lib",
					"/usr/local/Qt-5.3.2/plugins/bearer",
					"/usr/local/Qt-5.3.2/plugins/platforms",
					"/usr/local/Qt-5.3.2/plugins/imageformats",
					"./../../Libraries/openssl-xcode",
				);
				MACOSX_DEPLOYMENT_TARGET = 10.6;
				OBJROOT = "./../Mac/$(CONFIGURATION)Intermediate";
				OTHER_CFLAGS = (
					"-pipe",
					"-g",
					"-Wall",
					"-W",
					"-fPIE",
					"-DQT_WIDGETS_LIB",
					"-DQT_NETWORK_LIB",
					"-DQT_GUI_LIB",
					"-DQT_CORE_LIB",
					"-Wno-unused-variable",
					"-Wno-unused-parameter",
					"-Wno-unused-function",
					"-Wno-switch",
					"-Wno-comment",
					"-Wno-inconsistent-missing-override",
					"-DCUSTOM_API_ID",
					"-I./../../Libraries/openssl-xcode/include",
				);
				OTHER_CPLUSPLUSFLAGS = (
					"-pipe",
					"-g",
					"-Wall",
					"-W",
					"-fPIE",
					"-DQT_WIDGETS_LIB",
					"-DQT_NETWORK_LIB",
					"-DQT_GUI_LIB",
					"-DQT_CORE_LIB",
					"-Wno-unused-variable",
					"-Wno-unused-parameter",
					"-Wno-unused-function",
					"-Wno-switch",
					"-Wno-comment",
					"-Wno-inconsistent-missing-override",
					"-DCUSTOM_API_ID",
					"-I./../../Libraries/openssl-xcode/include",
				);
				OTHER_LDFLAGS = (
					"-headerpad_max_install_names",
					"-L/usr/local/Qt-5.3.2/lib",
					"-L/usr/local/Qt-5.3.2/plugins/bearer",
					"-L/usr/local/Qt-5.3.2/plugins/platforms",
					"-lcups",
					"-lbsm",
					"-L/usr/local/Qt-5.3.2/plugins/imageformats",
					/usr/local/zlib_old/lib/libz.a,
					"-lm",
					/usr/local/openal_old/lib/libopenal.a,
					/usr/local/lib/libopus.a,
					/usr/local/lib/liblzma.a,
					/usr/local/lib/libexif.a,
					/usr/local/ffmpeg_old/lib/libavcodec.a,
					/usr/local/ffmpeg_old/lib/libavformat.a,
					/usr/local/ffmpeg_old/lib/libswscale.a,
					/usr/local/ffmpeg_old/lib/libswresample.a,
					/usr/local/ffmpeg_old/lib/libavutil.a,
					/usr/local/lib/libiconv.a,
					"./../../Libraries/openssl-xcode/libcrypto.a",
					./../../Libraries/crashpad/crashpad/out/Release/libbase.a,
					./../../Libraries/crashpad/crashpad/out/Release/libcrashpad_client.a,
					./../../Libraries/crashpad/crashpad/out/Release/libcrashpad_util.a,
					"-g",
				);
				PRODUCT_NAME = Telegram;
				QT_LIBRARY_SUFFIX = "";
				SDKROOT = macosx;
				SYMROOT = ./../Mac;
			};
			name = Release;
		};
		3AA6C32AC930069E80220CF1 /* Debug */ = {
			isa = XCBuildConfiguration;
			buildSettings = {
				CC = /Applications/Xcode.app/Contents/Developer/Toolchains/XcodeDefault.xctoolchain/usr/bin/clang;
				CLANG_CXX_LANGUAGE_STANDARD = "c++0x";
				CLANG_WARN_BOOL_CONVERSION = NO;
				CLANG_WARN_CONSTANT_CONVERSION = NO;
				CLANG_WARN_EMPTY_BODY = YES;
				CLANG_WARN_ENUM_CONVERSION = NO;
				CLANG_WARN_INT_CONVERSION = NO;
				CLANG_WARN_UNREACHABLE_CODE = NO;
				CLANG_WARN__DUPLICATE_METHOD_MATCH = YES;
				CODE_SIGN_IDENTITY = "";
				COPY_PHASE_STRIP = NO;
				CURRENT_PROJECT_VERSION = 0.9.34;
				DEBUG_INFORMATION_FORMAT = dwarf;
				DYLIB_COMPATIBILITY_VERSION = 0.9;
				DYLIB_CURRENT_VERSION = 0.9.34;
				ENABLE_STRICT_OBJC_MSGSEND = YES;
				ENABLE_TESTABILITY = YES;
				FRAMEWORK_SEARCH_PATHS = "";
				GCC_GENERATE_DEBUGGING_SYMBOLS = YES;
				GCC_LINK_WITH_DYNAMIC_LIBRARIES = NO;
				GCC_NO_COMMON_BLOCKS = YES;
				GCC_OPTIMIZATION_LEVEL = 0;
				GCC_PRECOMPILE_PREFIX_HEADER = YES;
				GCC_PREFIX_HEADER = SourceFiles/stdafx.h;
				GCC_STRICT_ALIASING = NO;
				GCC_VERSION = com.apple.compilers.llvm.clang.1_0;
				GCC_WARN_64_TO_32_BIT_CONVERSION = NO;
				GCC_WARN_ABOUT_RETURN_TYPE = YES;
				GCC_WARN_UNDECLARED_SELECTOR = YES;
				GCC_WARN_UNINITIALIZED_AUTOS = YES;
				GCC_WARN_UNUSED_FUNCTION = NO;
				GCC_WARN_UNUSED_VARIABLE = NO;
				HEADER_SEARCH_PATHS = (
					./../../Libraries/QtStatic/qtbase/include/QtGui/5.3.2/QtGui,
					./../../Libraries/QtStatic/qtbase/include/QtCore/5.3.2/QtCore,
					./../../Libraries/QtStatic/qtbase/include,
					./SourceFiles,
					./GeneratedFiles,
					/usr/local/include,
					./../../Libraries/opus/include,
					"./../../Libraries/openal-soft/include",
					"./../../Libraries/libexif-0.6.20",
					"/usr/local/Qt-5.3.2/include",
					"/usr/local/Qt-5.3.2/include/QtWidgets",
					"/usr/local/Qt-5.3.2/include/QtNetwork",
					"/usr/local/Qt-5.3.2/include/QtGui",
					"/usr/local/Qt-5.3.2/include/QtCore",
					/Applications/Xcode.app/Contents/Developer/Platforms/MacOSX.platform/Developer/SDKs/MacOSX10.9.sdk/System/Library/Frameworks/OpenGL.framework/Versions/A/Headers,
					/Applications/Xcode.app/Contents/Developer/Platforms/MacOSX.platform/Developer/SDKs/MacOSX10.9.sdk/System/Library/Frameworks/AGL.framework/Headers,
					"/usr/local/Qt-5.3.2/mkspecs/macx-clang",
					./ThirdParty/breakpad,
					./ThirdParty/minizip,
					./../../Libraries/crashpad/crashpad,
					./../../Libraries/crashpad/crashpad/third_party/mini_chromium/mini_chromium,
				);
				INFOPLIST_FILE = Telegram.plist;
				INSTALL_DIR = ./../Mac/Debug/;
				LDPLUSPLUS = "/Applications/Xcode.app/Contents/Developer/Toolchains/XcodeDefault.xctoolchain/usr/bin/clang++";
				LIBRARY_SEARCH_PATHS = (
					/System/Library/Frameworks/,
					"./../../Libraries/libexif-0.6.20/libexif/.libs",
					"/usr/local/Qt-5.3.2/lib",
					"/usr/local/Qt-5.3.2/plugins/bearer",
					"/usr/local/Qt-5.3.2/plugins/platforms",
					"/usr/local/Qt-5.3.2/plugins/imageformats",
					"./../../Libraries/openssl-xcode",
				);
				MACOSX_DEPLOYMENT_TARGET = 10.6;
				OBJROOT = "./../Mac/$(CONFIGURATION)Intermediate";
				ONLY_ACTIVE_ARCH = YES;
				OTHER_CFLAGS = (
					"-pipe",
					"-g",
					"-Wall",
					"-W",
					"-fPIE",
					"-D_DEBUG",
					"-DQT_WIDGETS_LIB",
					"-DQT_NETWORK_LIB",
					"-DQT_GUI_LIB",
					"-DQT_CORE_LIB",
					"-Wno-unused-variable",
					"-Wno-unused-parameter",
					"-Wno-unused-function",
					"-Wno-switch",
					"-Wno-comment",
					"-Wno-inconsistent-missing-override",
					"-I./../../Libraries/openssl-xcode/include",
				);
				OTHER_CPLUSPLUSFLAGS = (
					"-pipe",
					"-g",
					"-Wall",
					"-W",
					"-fPIE",
					"-D_DEBUG",
					"-DQT_WIDGETS_LIB",
					"-DQT_NETWORK_LIB",
					"-DQT_GUI_LIB",
					"-DQT_CORE_LIB",
					"-Wno-unused-variable",
					"-Wno-unused-parameter",
					"-Wno-unused-function",
					"-Wno-switch",
					"-Wno-comment",
					"-Wno-inconsistent-missing-override",
					"-I./../../Libraries/openssl-xcode/include",
				);
				OTHER_LDFLAGS = (
					"-headerpad_max_install_names",
					"-L/usr/local/Qt-5.3.2/lib",
					"-L/usr/local/Qt-5.3.2/plugins/bearer",
					"-L/usr/local/Qt-5.3.2/plugins/platforms",
					"-lcups",
					"-lbsm",
					"-L/usr/local/Qt-5.3.2/plugins/imageformats",
					/usr/local/zlib_old/lib/libz.a,
					"-lm",
					/usr/local/openal_old/lib/libopenal.a,
					/usr/local/lib/libopus.a,
					/usr/local/lib/liblzma.a,
					/usr/local/lib/libexif.a,
					/usr/local/ffmpeg_old/lib/libavcodec.a,
					/usr/local/ffmpeg_old/lib/libavformat.a,
					/usr/local/ffmpeg_old/lib/libswscale.a,
					/usr/local/ffmpeg_old/lib/libswresample.a,
					/usr/local/ffmpeg_old/lib/libavutil.a,
					/usr/local/lib/libiconv.a,
					"./../../Libraries/openssl-xcode/libcrypto.a",
					./../../Libraries/crashpad/crashpad/out/Release/libbase.a,
					./../../Libraries/crashpad/crashpad/out/Release/libcrashpad_client.a,
					./../../Libraries/crashpad/crashpad/out/Release/libcrashpad_util.a,
					"-g",
				);
				PRODUCT_NAME = Telegram;
				QT_LIBRARY_SUFFIX = _debug;
				SDKROOT = macosx;
				SYMROOT = ./../Mac;
			};
			name = Debug;
		};
		6666AA5E688052234F6758D8 /* Release */ = {
			isa = XCBuildConfiguration;
			buildSettings = {
				ASSETCATALOG_COMPILER_APPICON_NAME = AppIcon;
				CODE_SIGN_IDENTITY = "";
				COMBINE_HIDPI_IMAGES = YES;
				GCC_PREFIX_HEADER = ./SourceFiles/stdafx.h;
				LLVM_LTO = YES;
				MACOSX_DEPLOYMENT_TARGET = 10.6;
				OBJROOT = ./../Mac/ReleaseIntermediate;
				PRODUCT_BUNDLE_IDENTIFIER = "com.tdesktop.$(PRODUCT_NAME:rfc1034identifier)";
				QT_LIBRARY_SUFFIX = "";
				SDKROOT = macosx;
				SYMROOT = ./../Mac;
			};
			name = Release;
		};
		77418F46922677BB04ED38DD /* Debug */ = {
			isa = XCBuildConfiguration;
			buildSettings = {
				ASSETCATALOG_COMPILER_APPICON_NAME = AppIcon;
				CODE_SIGN_IDENTITY = "";
				COMBINE_HIDPI_IMAGES = YES;
				GCC_PREFIX_HEADER = ./SourceFiles/stdafx.h;
				MACOSX_DEPLOYMENT_TARGET = 10.6;
				OBJROOT = ./../Mac/DebugIntermediate;
				PRODUCT_BUNDLE_IDENTIFIER = "com.tdesktop.$(PRODUCT_NAME:rfc1034identifier)";
				QT_LIBRARY_SUFFIX = _debug;
				SDKROOT = macosx;
				SYMROOT = ./../Mac;
			};
			name = Debug;
		};
/* End XCBuildConfiguration section */

/* Begin XCConfigurationList section */
		07C3AF3D194CCC310016CFF1 /* Build configuration list for PBXAggregateTarget "Meta Compile" */ = {
			isa = XCConfigurationList;
			buildConfigurations = (
				07C3AF3E194CCC310016CFF1 /* Debug */,
				07C3AF3F194CCC310016CFF1 /* Release */,
			);
			defaultConfigurationIsVisible = 0;
			defaultConfigurationName = Release;
		};
		6CC3B5D2136C7CD6A5CF5A59 /* Build configuration list for PBXNativeTarget "Telegram" */ = {
			isa = XCConfigurationList;
			buildConfigurations = (
				77418F46922677BB04ED38DD /* Debug */,
				6666AA5E688052234F6758D8 /* Release */,
			);
			defaultConfigurationIsVisible = 0;
			defaultConfigurationName = Release;
		};
		DAC4C1AA5EDEA1C85E9CA5E6 /* Build configuration list for PBXProject "Telegram" */ = {
			isa = XCConfigurationList;
			buildConfigurations = (
				3AA6C32AC930069E80220CF1 /* Debug */,
				339EE1B2CC4FC24589A0EA95 /* Release */,
			);
			defaultConfigurationIsVisible = 0;
			defaultConfigurationName = Release;
		};
/* End XCConfigurationList section */
	};
	rootObject = 6DB9C3763D02B1415CD9D565 /* Project object */;
}<|MERGE_RESOLUTION|>--- conflicted
+++ resolved
@@ -384,13 +384,8 @@
 		135FD3715BFDC50AD7B00E04 /* text.cpp */ = {isa = PBXFileReference; lastKnownFileType = sourcecode.cpp.cpp; name = text.cpp; path = SourceFiles/gui/text.cpp; sourceTree = "<absolute>"; };
 		143405635D04698F421A12EA /* aboutbox.h */ = {isa = PBXFileReference; lastKnownFileType = sourcecode.c.h; name = aboutbox.h; path = SourceFiles/boxes/aboutbox.h; sourceTree = "<absolute>"; };
 		14437BFDCD58FF1742EF1B35 /* photocropbox.h */ = {isa = PBXFileReference; lastKnownFileType = sourcecode.c.h; name = photocropbox.h; path = SourceFiles/boxes/photocropbox.h; sourceTree = "<absolute>"; };
-<<<<<<< HEAD
-		152B8D1BCECEB7B0C77E073C /* intro.h */ = {isa = PBXFileReference; lastKnownFileType = sourcecode.c.h; name = intro.h; path = SourceFiles/intro/intro.h; sourceTree = "<absolute>"; };
+		152B8D1BCECEB7B0C77E073C /* introwidget.h */ = {isa = PBXFileReference; lastKnownFileType = sourcecode.c.h; name = introwidget.h; path = SourceFiles/intro/introwidget.h; sourceTree = "<absolute>"; };
 		16DD53E17C65AC8B450CC6C3 /* /usr/local/Qt-5.3.2/mkspecs/modules/qt_lib_quick.pri */ = {isa = PBXFileReference; lastKnownFileType = text; path = "/usr/local/Qt-5.3.2/mkspecs/modules/qt_lib_quick.pri"; sourceTree = "<absolute>"; };
-=======
-		152B8D1BCECEB7B0C77E073C /* introwidget.h */ = {isa = PBXFileReference; lastKnownFileType = sourcecode.c.h; name = introwidget.h; path = SourceFiles/intro/introwidget.h; sourceTree = "<absolute>"; };
-		16DD53E17C65AC8B450CC6C3 /* /usr/local/Qt-5.5.1/mkspecs/modules/qt_lib_quick.pri */ = {isa = PBXFileReference; lastKnownFileType = text; path = "/usr/local/Qt-5.5.1/mkspecs/modules/qt_lib_quick.pri"; sourceTree = "<absolute>"; };
->>>>>>> b9616bdf
 		186D09F4CB713AD4B8BDD260 /* AudioUnit.framework */ = {isa = PBXFileReference; lastKnownFileType = wrapper.framework; name = AudioUnit.framework; path = /System/Library/Frameworks/AudioUnit.framework; sourceTree = "<absolute>"; };
 		19618554524B8D928F13940D /* emoji_config.h */ = {isa = PBXFileReference; lastKnownFileType = sourcecode.c.h; name = emoji_config.h; path = SourceFiles/gui/emoji_config.h; sourceTree = "<absolute>"; };
 		1A4C47331E186344291B8178 /* dropdown.h */ = {isa = PBXFileReference; lastKnownFileType = sourcecode.c.h; name = dropdown.h; path = SourceFiles/dropdown.h; sourceTree = "<absolute>"; };
@@ -575,19 +570,11 @@
 		A1479F94376F9732B57C69DB /* moc_animation.cpp */ = {isa = PBXFileReference; lastKnownFileType = sourcecode.cpp.cpp; name = moc_animation.cpp; path = GeneratedFiles/Debug/moc_animation.cpp; sourceTree = "<absolute>"; };
 		A1A67BEAA744704B29168D39 /* IOKit.framework */ = {isa = PBXFileReference; lastKnownFileType = wrapper.framework; name = IOKit.framework; path = /System/Library/Frameworks/IOKit.framework; sourceTree = "<absolute>"; };
 		A3622760CEC6D6827A25E710 /* mtpPublicRSA.h */ = {isa = PBXFileReference; lastKnownFileType = sourcecode.c.h; name = mtpPublicRSA.h; path = SourceFiles/mtproto/mtpPublicRSA.h; sourceTree = "<absolute>"; };
-<<<<<<< HEAD
-		A37C7E516201B0264A4CDA38 /* moc_intro.cpp */ = {isa = PBXFileReference; lastKnownFileType = sourcecode.cpp.cpp; name = moc_intro.cpp; path = GeneratedFiles/Debug/moc_intro.cpp; sourceTree = "<absolute>"; };
+		A37C7E516201B0264A4CDA38 /* moc_introwidget.cpp */ = {isa = PBXFileReference; lastKnownFileType = sourcecode.cpp.cpp; name = moc_introwidget.cpp; path = GeneratedFiles/Debug/moc_introwidget.cpp; sourceTree = "<absolute>"; };
 		A4D8AC60897F435C1C3B9D02 /* /usr/local/Qt-5.3.2/mkspecs/modules/qt_plugin_qtsensors_generic.pri */ = {isa = PBXFileReference; lastKnownFileType = text; path = "/usr/local/Qt-5.3.2/mkspecs/modules/qt_plugin_qtsensors_generic.pri"; sourceTree = "<absolute>"; };
 		A59F74CD76FDC2B4B9910E18 /* /usr/local/Qt-5.3.2/mkspecs/modules/qt_lib_scripttools_private.pri */ = {isa = PBXFileReference; lastKnownFileType = text; path = "/usr/local/Qt-5.3.2/mkspecs/modules/qt_lib_scripttools_private.pri"; sourceTree = "<absolute>"; };
 		A5B17ABEFBA1C2F43443D644 /* /usr/local/Qt-5.3.2/mkspecs/modules/qt_lib_macextras.pri */ = {isa = PBXFileReference; lastKnownFileType = text; path = "/usr/local/Qt-5.3.2/mkspecs/modules/qt_lib_macextras.pri"; sourceTree = "<absolute>"; };
 		A7782E2B07CB2D1D14F431B0 /* qtaccessiblewidgets */ = {isa = PBXFileReference; lastKnownFileType = archive.ar; name = qtaccessiblewidgets; path = "/usr/local/Qt-5.3.2/plugins/accessible/libqtaccessiblewidgets$(QT_LIBRARY_SUFFIX).a"; sourceTree = "<absolute>"; };
-=======
-		A37C7E516201B0264A4CDA38 /* moc_introwidget.cpp */ = {isa = PBXFileReference; lastKnownFileType = sourcecode.cpp.cpp; name = moc_introwidget.cpp; path = GeneratedFiles/Debug/moc_introwidget.cpp; sourceTree = "<absolute>"; };
-		A4D8AC60897F435C1C3B9D02 /* /usr/local/Qt-5.5.1/mkspecs/modules/qt_plugin_qtsensors_generic.pri */ = {isa = PBXFileReference; lastKnownFileType = text; path = "/usr/local/Qt-5.5.1/mkspecs/modules/qt_plugin_qtsensors_generic.pri"; sourceTree = "<absolute>"; };
-		A59F74CD76FDC2B4B9910E18 /* /usr/local/Qt-5.5.1/mkspecs/modules/qt_lib_scripttools_private.pri */ = {isa = PBXFileReference; lastKnownFileType = text; path = "/usr/local/Qt-5.5.1/mkspecs/modules/qt_lib_scripttools_private.pri"; sourceTree = "<absolute>"; };
-		A5B17ABEFBA1C2F43443D644 /* /usr/local/Qt-5.5.1/mkspecs/modules/qt_lib_macextras.pri */ = {isa = PBXFileReference; lastKnownFileType = text; path = "/usr/local/Qt-5.5.1/mkspecs/modules/qt_lib_macextras.pri"; sourceTree = "<absolute>"; };
-		A7782E2B07CB2D1D14F431B0 /* qtaccessiblewidgets */ = {isa = PBXFileReference; lastKnownFileType = archive.ar; name = qtaccessiblewidgets; path = "/usr/local/Qt-5.5.1/plugins/accessible/libqtaccessiblewidgets$(QT_LIBRARY_SUFFIX).a"; sourceTree = "<absolute>"; };
->>>>>>> b9616bdf
 		A83D2C19F756D3371E5999A8 /* historywidget.cpp */ = {isa = PBXFileReference; lastKnownFileType = sourcecode.cpp.cpp; name = historywidget.cpp; path = SourceFiles/historywidget.cpp; sourceTree = "<absolute>"; };
 		A9E30FA27827990C5F182223 /* /usr/local/Qt-5.3.2/mkspecs/common/gcc-base-mac.conf */ = {isa = PBXFileReference; lastKnownFileType = text; path = "/usr/local/Qt-5.3.2/mkspecs/common/gcc-base-mac.conf"; sourceTree = "<absolute>"; };
 		A9FF4818C6775109B3DBFA18 /* introsignup.cpp */ = {isa = PBXFileReference; lastKnownFileType = sourcecode.cpp.cpp; name = introsignup.cpp; path = SourceFiles/intro/introsignup.cpp; sourceTree = "<absolute>"; };
@@ -599,15 +586,9 @@
 		AC9B5F6FB4B984C8D76F7AE2 /* moc_dropdown.cpp */ = {isa = PBXFileReference; lastKnownFileType = sourcecode.cpp.cpp; name = moc_dropdown.cpp; path = GeneratedFiles/Debug/moc_dropdown.cpp; sourceTree = "<absolute>"; };
 		ACC8A73268E5D9AF64E97AF4 /* /usr/local/Qt-5.3.2/mkspecs/modules/qt_lib_bluetooth.pri */ = {isa = PBXFileReference; lastKnownFileType = text; path = "/usr/local/Qt-5.3.2/mkspecs/modules/qt_lib_bluetooth.pri"; sourceTree = "<absolute>"; };
 		AD0C395D671BC024083A5FC7 /* localimageloader.h */ = {isa = PBXFileReference; lastKnownFileType = sourcecode.c.h; name = localimageloader.h; path = SourceFiles/localimageloader.h; sourceTree = "<absolute>"; };
-<<<<<<< HEAD
-		AD90723EF02EAD016FD49CC9 /* introsteps.h */ = {isa = PBXFileReference; lastKnownFileType = sourcecode.c.h; name = introsteps.h; path = SourceFiles/intro/introsteps.h; sourceTree = "<absolute>"; };
+		AD90723EF02EAD016FD49CC9 /* introstart.h */ = {isa = PBXFileReference; lastKnownFileType = sourcecode.c.h; name = introstart.h; path = SourceFiles/intro/introstart.h; sourceTree = "<absolute>"; };
 		ADC6308023253CEA51F86E21 /* qwebp */ = {isa = PBXFileReference; lastKnownFileType = archive.ar; name = qwebp; path = "/usr/local/Qt-5.3.2/plugins/imageformats/libqwebp$(QT_LIBRARY_SUFFIX).a"; sourceTree = "<absolute>"; };
 		ADFC79902C14A612AE93A89A /* /usr/local/Qt-5.3.2/mkspecs/modules/qt_lib_svg.pri */ = {isa = PBXFileReference; lastKnownFileType = text; path = "/usr/local/Qt-5.3.2/mkspecs/modules/qt_lib_svg.pri"; sourceTree = "<absolute>"; };
-=======
-		AD90723EF02EAD016FD49CC9 /* introstart.h */ = {isa = PBXFileReference; lastKnownFileType = sourcecode.c.h; name = introstart.h; path = SourceFiles/intro/introstart.h; sourceTree = "<absolute>"; };
-		ADC6308023253CEA51F86E21 /* qwebp */ = {isa = PBXFileReference; lastKnownFileType = archive.ar; name = qwebp; path = "/usr/local/Qt-5.5.1/plugins/imageformats/libqwebp$(QT_LIBRARY_SUFFIX).a"; sourceTree = "<absolute>"; };
-		ADFC79902C14A612AE93A89A /* /usr/local/Qt-5.5.1/mkspecs/modules/qt_lib_svg.pri */ = {isa = PBXFileReference; lastKnownFileType = text; path = "/usr/local/Qt-5.5.1/mkspecs/modules/qt_lib_svg.pri"; sourceTree = "<absolute>"; };
->>>>>>> b9616bdf
 		AEA456A2F75ED9F5CDA7BCBE /* Cocoa.framework */ = {isa = PBXFileReference; lastKnownFileType = wrapper.framework; name = Cocoa.framework; path = /System/Library/Frameworks/Cocoa.framework; sourceTree = "<absolute>"; };
 		AF4585F593B1C9D0D4FD061C /* flatcheckbox.cpp */ = {isa = PBXFileReference; lastKnownFileType = sourcecode.cpp.cpp; name = flatcheckbox.cpp; path = SourceFiles/gui/flatcheckbox.cpp; sourceTree = "<absolute>"; };
 		AF5776B0652744978B7DF6D3 /* langloaderplain.cpp */ = {isa = PBXFileReference; lastKnownFileType = sourcecode.cpp.cpp; name = langloaderplain.cpp; path = SourceFiles/langloaderplain.cpp; sourceTree = "<absolute>"; };
@@ -638,15 +619,9 @@
 		C194EDD00F76216057D48A5C /* aboutbox.cpp */ = {isa = PBXFileReference; lastKnownFileType = sourcecode.cpp.cpp; name = aboutbox.cpp; path = SourceFiles/boxes/aboutbox.cpp; sourceTree = "<absolute>"; };
 		C19DF71B273A4843553518F2 /* app.h */ = {isa = PBXFileReference; lastKnownFileType = sourcecode.c.h; name = app.h; path = SourceFiles/app.h; sourceTree = "<absolute>"; };
 		C20F9DD8C7B031B8E20D5653 /* application.cpp */ = {isa = PBXFileReference; lastKnownFileType = sourcecode.cpp.cpp; name = application.cpp; path = SourceFiles/application.cpp; sourceTree = "<absolute>"; };
-<<<<<<< HEAD
-		C34459FA465B57DF4DB80D12 /* introsteps.cpp */ = {isa = PBXFileReference; lastKnownFileType = sourcecode.cpp.cpp; name = introsteps.cpp; path = SourceFiles/intro/introsteps.cpp; sourceTree = "<absolute>"; };
+		C34459FA465B57DF4DB80D12 /* introstart.cpp */ = {isa = PBXFileReference; lastKnownFileType = sourcecode.cpp.cpp; name = introstart.cpp; path = SourceFiles/intro/introstart.cpp; sourceTree = "<absolute>"; };
 		C4295BE59CCEBCDD16268349 /* /usr/local/Qt-5.3.2/mkspecs/modules/qt_plugin_qico.pri */ = {isa = PBXFileReference; lastKnownFileType = text; path = "/usr/local/Qt-5.3.2/mkspecs/modules/qt_plugin_qico.pri"; sourceTree = "<absolute>"; };
 		C505A18319B9B63C63877858 /* /usr/local/Qt-5.3.2/mkspecs/modules/qt_lib_script_private.pri */ = {isa = PBXFileReference; lastKnownFileType = text; path = "/usr/local/Qt-5.3.2/mkspecs/modules/qt_lib_script_private.pri"; sourceTree = "<absolute>"; };
-=======
-		C34459FA465B57DF4DB80D12 /* introstart.cpp */ = {isa = PBXFileReference; lastKnownFileType = sourcecode.cpp.cpp; name = introstart.cpp; path = SourceFiles/intro/introstart.cpp; sourceTree = "<absolute>"; };
-		C4295BE59CCEBCDD16268349 /* /usr/local/Qt-5.5.1/mkspecs/modules/qt_plugin_qico.pri */ = {isa = PBXFileReference; lastKnownFileType = text; path = "/usr/local/Qt-5.5.1/mkspecs/modules/qt_plugin_qico.pri"; sourceTree = "<absolute>"; };
-		C505A18319B9B63C63877858 /* /usr/local/Qt-5.5.1/mkspecs/modules/qt_lib_script_private.pri */ = {isa = PBXFileReference; lastKnownFileType = text; path = "/usr/local/Qt-5.5.1/mkspecs/modules/qt_lib_script_private.pri"; sourceTree = "<absolute>"; };
->>>>>>> b9616bdf
 		C63C6D083EBEB13A60256DF3 /* historywidget.h */ = {isa = PBXFileReference; lastKnownFileType = sourcecode.c.h; name = historywidget.h; path = SourceFiles/historywidget.h; sourceTree = "<absolute>"; };
 		C84546C18DCBB04166195DCF /* /usr/local/Qt-5.3.2/mkspecs/modules/qt_plugin_qtposition_positionpoll.pri */ = {isa = PBXFileReference; lastKnownFileType = text; path = "/usr/local/Qt-5.3.2/mkspecs/modules/qt_plugin_qtposition_positionpoll.pri"; sourceTree = "<absolute>"; };
 		C913E6A1001E07EE7C13CE93 /* style.h */ = {isa = PBXFileReference; lastKnownFileType = sourcecode.c.h; name = style.h; path = SourceFiles/style.h; sourceTree = "<absolute>"; };
