// !$*UTF8*$!
{
	archiveVersion = 1;
	classes = {
	};
	objectVersion = 46;
	objects = {

/* Begin PBXAggregateTarget section */
		07AA07135D01069052F55A12 /* Preprocess */ = {
			isa = PBXAggregateTarget;
			buildConfigurationList = 6CC3B5D2136C7CD6A5CF5A59 /* Build configuration list for PBXNativeTarget "Telegram" */;
			buildPhases = (
				7EF0942E79C014DCEC8976BC /* Qt Preprocessors */,
			);
			dependencies = (
				07C3AF42194CCC510016CFF1 /* PBXTargetDependency */,
			);
			name = Preprocess;
			productName = "Qt Preprocess";
		};
		07C3AF39194CCC310016CFF1 /* Meta Compile */ = {
			isa = PBXAggregateTarget;
			buildConfigurationList = 07C3AF3D194CCC310016CFF1 /* Build configuration list for PBXAggregateTarget "Meta Compile" */;
			buildPhases = (
				07C3AF3A194CCC310016CFF1 /* Meta Style */,
				07C3AF3B194CCC310016CFF1 /* Meta Lang */,
			);
			dependencies = (
			);
			name = "Meta Compile";
			productName = "Qt Preprocess";
		};
/* End PBXAggregateTarget section */

/* Begin PBXBuildFile section */
		0250AB6761AC71A2E3155EEA /* moc_introphone.cpp in Compile Sources */ = {isa = PBXBuildFile; fileRef = 1B4A65B84270FF2FED008EB6 /* moc_introphone.cpp */; settings = {ATTRIBUTES = (); }; };
		02F93BF511880983D3C57B84 /* dialogswidget.cpp in Compile Sources */ = {isa = PBXBuildFile; fileRef = E466873F01ABA1E55E914489 /* dialogswidget.cpp */; settings = {ATTRIBUTES = (); }; };
		03270F718426CFE84729079E /* flattextarea.cpp in Compile Sources */ = {isa = PBXBuildFile; fileRef = 5C7FD422BBEDA858D7237AE9 /* flattextarea.cpp */; settings = {ATTRIBUTES = (); }; };
		06EABCC49D2EEE4076322BE7 /* moc_mtp.cpp in Compile Sources */ = {isa = PBXBuildFile; fileRef = 924D4939FD169BB4B8AEB1C9 /* moc_mtp.cpp */; settings = {ATTRIBUTES = (); }; };
		07080BCF1A43588C00741A51 /* lang_auto.cpp in Compile Sources */ = {isa = PBXBuildFile; fileRef = 07080BCD1A43588C00741A51 /* lang_auto.cpp */; };
		07080BD21A436A5000741A51 /* lang.cpp in Compile Sources */ = {isa = PBXBuildFile; fileRef = 07080BD01A436A5000741A51 /* lang.cpp */; };
		0710C9FE1B0B9376001B4272 /* stickersetbox.cpp in Compile Sources */ = {isa = PBXBuildFile; fileRef = 0710C9FC1B0B9376001B4272 /* stickersetbox.cpp */; };
		0710CA051B0B9404001B4272 /* moc_stickersetbox.cpp in Compile Sources */ = {isa = PBXBuildFile; fileRef = 0710CA041B0B9404001B4272 /* moc_stickersetbox.cpp */; };
		07129D6A1C16D230002DC495 /* mtpAuthKey.cpp in Compile Sources */ = {isa = PBXBuildFile; fileRef = 07129D691C16D230002DC495 /* mtpAuthKey.cpp */; };
		07129D6E1C16D245002DC495 /* facades.cpp in Compile Sources */ = {isa = PBXBuildFile; fileRef = 07129D6C1C16D245002DC495 /* facades.cpp */; };
		071AD8D21C5E8E6D008C9E90 /* zip.c in Compile Sources */ = {isa = PBXBuildFile; fileRef = 071AD8D11C5E8E6D008C9E90 /* zip.c */; };
		071AD8F81C5E99D6008C9E90 /* ioapi.c in Compile Sources */ = {isa = PBXBuildFile; fileRef = 071AD8F71C5E99D6008C9E90 /* ioapi.c */; };
		071AD90A1C5EA2A5008C9E90 /* Breakpad.framework in Link Binary With Libraries */ = {isa = PBXBuildFile; fileRef = 071AD9091C5EA2A5008C9E90 /* Breakpad.framework */; };
		0732E4A9199E262300D50FE7 /* overviewwidget.cpp in Compile Sources */ = {isa = PBXBuildFile; fileRef = 0732E4A7199E262300D50FE7 /* overviewwidget.cpp */; };
		0732E4AC199E268A00D50FE7 /* moc_overviewwidget.cpp in Compile Sources */ = {isa = PBXBuildFile; fileRef = 0732E4AB199E268A00D50FE7 /* moc_overviewwidget.cpp */; };
		074756191A1372C600CA07F7 /* moc_types.cpp in Compile Sources */ = {isa = PBXBuildFile; fileRef = 074756181A1372C600CA07F7 /* moc_types.cpp */; };
		074968D01A44D14C00394F46 /* languagebox.cpp in Compile Sources */ = {isa = PBXBuildFile; fileRef = 074968CE1A44D14C00394F46 /* languagebox.cpp */; };
		074968D21A44D1DF00394F46 /* moc_languagebox.cpp in Compile Sources */ = {isa = PBXBuildFile; fileRef = 074968D11A44D1DF00394F46 /* moc_languagebox.cpp */; };
		0749CE69194D723400345D61 /* Images.xcassets in Resources */ = {isa = PBXBuildFile; fileRef = 07C3AF24194335ED0016CFF1 /* Images.xcassets */; };
		074FCB8E19D36851004C6EB2 /* popupmenu.cpp in Compile Sources */ = {isa = PBXBuildFile; fileRef = 074FCB8C19D36851004C6EB2 /* popupmenu.cpp */; };
		074FCB9119D36E60004C6EB2 /* moc_popupmenu.cpp in Compile Sources */ = {isa = PBXBuildFile; fileRef = 074FCB9019D36E60004C6EB2 /* moc_popupmenu.cpp */; };
		0752F8701C2C84470026D0BC /* layout.cpp in Compile Sources */ = {isa = PBXBuildFile; fileRef = 0752F86E1C2C84470026D0BC /* layout.cpp */; };
		07539B1D1A1416AF00083EFC /* moc_history.cpp in Compile Sources */ = {isa = PBXBuildFile; fileRef = 07539B1C1A1416AF00083EFC /* moc_history.cpp */; };
		0755AEDD1AD12A80004D738A /* moc_abstractbox.cpp in Compile Sources */ = {isa = PBXBuildFile; fileRef = 0755AEDA1AD12A80004D738A /* moc_abstractbox.cpp */; };
		0755AEDE1AD12A80004D738A /* moc_intropwdcheck.cpp in Compile Sources */ = {isa = PBXBuildFile; fileRef = 0755AEDB1AD12A80004D738A /* moc_intropwdcheck.cpp */; };
		0755AEDF1AD12A80004D738A /* moc_sessionsbox.cpp in Compile Sources */ = {isa = PBXBuildFile; fileRef = 0755AEDC1AD12A80004D738A /* moc_sessionsbox.cpp */; };
		0764D55A1ABAD6F900FBFEED /* apiwrap.cpp in Compile Sources */ = {isa = PBXBuildFile; fileRef = 0764D5581ABAD6F900FBFEED /* apiwrap.cpp */; };
		0764D55D1ABAD71B00FBFEED /* moc_apiwrap.cpp in Compile Sources */ = {isa = PBXBuildFile; fileRef = 0764D55C1ABAD71B00FBFEED /* moc_apiwrap.cpp */; };
		078A2FCA1A811C5900CCC7A0 /* moc_backgroundbox.cpp in Compile Sources */ = {isa = PBXBuildFile; fileRef = 078A2FC91A811C5900CCC7A0 /* moc_backgroundbox.cpp */; };
		078A2FCD1A811CA600CCC7A0 /* backgroundbox.cpp in Compile Sources */ = {isa = PBXBuildFile; fileRef = 078A2FCB1A811CA600CCC7A0 /* backgroundbox.cpp */; };
		07A69332199277BA0099CB9F /* mediaview.cpp in Compile Sources */ = {isa = PBXBuildFile; fileRef = 07A69330199277BA0099CB9F /* mediaview.cpp */; };
		07A6933519927B160099CB9F /* moc_mediaview.cpp in Compile Sources */ = {isa = PBXBuildFile; fileRef = 07A6933419927B160099CB9F /* moc_mediaview.cpp */; };
		07AF95F41AFD03B90060B057 /* qrc_telegram_emojis.cpp in Compile Sources */ = {isa = PBXBuildFile; fileRef = 07AF95F21AFD03B90060B057 /* qrc_telegram_emojis.cpp */; };
		07AF95F51AFD03B90060B057 /* qrc_telegram_mac.cpp in Compile Sources */ = {isa = PBXBuildFile; fileRef = 07AF95F31AFD03B90060B057 /* qrc_telegram_mac.cpp */; };
		07AF95F91AFD03C80060B057 /* telegram_emojis.qrc in Resources */ = {isa = PBXBuildFile; fileRef = 07AF95F71AFD03C80060B057 /* telegram_emojis.qrc */; };
		07AF95FA1AFD03C80060B057 /* telegram_mac.qrc in Resources */ = {isa = PBXBuildFile; fileRef = 07AF95F81AFD03C80060B057 /* telegram_mac.qrc */; };
		07B604321B46A0EC00CA29FE /* playerwidget.cpp in Compile Sources */ = {isa = PBXBuildFile; fileRef = 07B604301B46A0EC00CA29FE /* playerwidget.cpp */; };
		07B604351B46A20900CA29FE /* moc_playerwidget.cpp in Compile Sources */ = {isa = PBXBuildFile; fileRef = 07B604341B46A20900CA29FE /* moc_playerwidget.cpp */; };
		07BE850F1A2093C9008ACB9F /* localstorage.cpp in Compile Sources */ = {isa = PBXBuildFile; fileRef = 07BE850D1A2093C9008ACB9F /* localstorage.cpp */; };
		07BE85121A20961F008ACB9F /* moc_localstorage.cpp in Compile Sources */ = {isa = PBXBuildFile; fileRef = 07BE85111A20961F008ACB9F /* moc_localstorage.cpp */; };
		07C7596F1B1F7E0000662169 /* autoupdater.cpp in Compile Sources */ = {isa = PBXBuildFile; fileRef = 07C7596D1B1F7E0000662169 /* autoupdater.cpp */; };
		07C759721B1F7E2800662169 /* moc_autoupdater.cpp in Compile Sources */ = {isa = PBXBuildFile; fileRef = 07C759711B1F7E2800662169 /* moc_autoupdater.cpp */; };
		07CAACD81AEA64F00058E508 /* AudioUnit.framework in Link Binary With Libraries */ = {isa = PBXBuildFile; fileRef = 07CAACD71AEA64F00058E508 /* AudioUnit.framework */; };
		07D7034B19B8755A00C4EED2 /* audio.cpp in Compile Sources */ = {isa = PBXBuildFile; fileRef = 07D7034919B8755A00C4EED2 /* audio.cpp */; };
		07D703BB19B88FB900C4EED2 /* moc_audio.cpp in Compile Sources */ = {isa = PBXBuildFile; fileRef = 07D703BA19B88FB900C4EED2 /* moc_audio.cpp */; };
		07D7EABA1A597DD000838BA2 /* Localizable.strings in Resources */ = {isa = PBXBuildFile; fileRef = 07D7EABC1A597DD000838BA2 /* Localizable.strings */; };
		07D8509419F5C97E00623D75 /* mtpCoreTypes.cpp in Compile Sources */ = {isa = PBXBuildFile; fileRef = 07D8509219F5C97E00623D75 /* mtpCoreTypes.cpp */; };
		07D8509519F5C97E00623D75 /* mtpScheme.cpp in Compile Sources */ = {isa = PBXBuildFile; fileRef = 07D8509319F5C97E00623D75 /* mtpScheme.cpp */; };
		07D8509919F8320900623D75 /* usernamebox.cpp in Compile Sources */ = {isa = PBXBuildFile; fileRef = 07D8509719F8320900623D75 /* usernamebox.cpp */; };
		07D8510819F8340A00623D75 /* moc_usernamebox.cpp in Compile Sources */ = {isa = PBXBuildFile; fileRef = 07D8510719F8340A00623D75 /* moc_usernamebox.cpp */; };
		07DB67471AD07C4F00A51329 /* structs.cpp in Compile Sources */ = {isa = PBXBuildFile; fileRef = 07DB67451AD07C4F00A51329 /* structs.cpp */; };
		07DB674D1AD07C9200A51329 /* abstractbox.cpp in Compile Sources */ = {isa = PBXBuildFile; fileRef = 07DB67491AD07C9200A51329 /* abstractbox.cpp */; };
		07DB674E1AD07C9200A51329 /* sessionsbox.cpp in Compile Sources */ = {isa = PBXBuildFile; fileRef = 07DB674B1AD07C9200A51329 /* sessionsbox.cpp */; };
		07DB67511AD07CB800A51329 /* intropwdcheck.cpp in Compile Sources */ = {isa = PBXBuildFile; fileRef = 07DB674F1AD07CB800A51329 /* intropwdcheck.cpp */; };
		07DC42A01B5EA15300B6B888 /* numbers.cpp in Compile Sources */ = {isa = PBXBuildFile; fileRef = 07DC429F1B5EA15300B6B888 /* numbers.cpp */; };
		07DE92A01AA4923300A18F6F /* passcodewidget.cpp in Compile Sources */ = {isa = PBXBuildFile; fileRef = 07DE929F1AA4923200A18F6F /* passcodewidget.cpp */; };
		07DE92A71AA4925B00A18F6F /* autolockbox.cpp in Compile Sources */ = {isa = PBXBuildFile; fileRef = 07DE92A31AA4925B00A18F6F /* autolockbox.cpp */; };
		07DE92A81AA4925B00A18F6F /* passcodebox.cpp in Compile Sources */ = {isa = PBXBuildFile; fileRef = 07DE92A51AA4925B00A18F6F /* passcodebox.cpp */; };
		07DE92AA1AA4928200A18F6F /* moc_autolockbox.cpp in Compile Sources */ = {isa = PBXBuildFile; fileRef = 07DE92A91AA4928200A18F6F /* moc_autolockbox.cpp */; };
		07DE92AD1AA4928B00A18F6F /* moc_passcodebox.cpp in Compile Sources */ = {isa = PBXBuildFile; fileRef = 07DE92AB1AA4928B00A18F6F /* moc_passcodebox.cpp */; };
		07DE92AE1AA4928B00A18F6F /* moc_passcodewidget.cpp in Compile Sources */ = {isa = PBXBuildFile; fileRef = 07DE92AC1AA4928B00A18F6F /* moc_passcodewidget.cpp */; };
		0CB7DE9A54CC9BF86FB7B5CA /* mtp.cpp in Compile Sources */ = {isa = PBXBuildFile; fileRef = 6D50D70712776D7ED3B00E5C /* mtp.cpp */; settings = {ATTRIBUTES = (); }; };
		0F7872E39EA570249D420912 /* moc_intro.cpp in Compile Sources */ = {isa = PBXBuildFile; fileRef = A37C7E516201B0264A4CDA38 /* moc_intro.cpp */; settings = {ATTRIBUTES = (); }; };
		113AA97DEE7847C7D2DCFF71 /* logs.cpp in Compile Sources */ = {isa = PBXBuildFile; fileRef = 974DB34EEB8F83B91614C0B0 /* logs.cpp */; settings = {ATTRIBUTES = (); }; };
		1299DDAE203A7EDFED9F5D6B /* main.cpp in Compile Sources */ = {isa = PBXBuildFile; fileRef = 5271C394C1E7646D117CE67E /* main.cpp */; settings = {ATTRIBUTES = (); }; };
		15364689D2AB5A30E87A689F /* Security.framework in Link Binary With Libraries */ = {isa = PBXBuildFile; fileRef = 205259EEEE2BADA5E64741E3 /* Security.framework */; };
		19A66ECD6EE2F8356F27D32D /* layerwidget.cpp in Compile Sources */ = {isa = PBXBuildFile; fileRef = 5A9B4C6C59856143F3D0DE53 /* layerwidget.cpp */; settings = {ATTRIBUTES = (); }; };
		1A681B886F50EE30FBE62B4B /* Qt5PrintSupport in Link Binary With Libraries */ = {isa = PBXBuildFile; fileRef = DBF506D10449BFABD45B82DA /* Qt5PrintSupport */; };
		1BB705CDB741E2B7450201A5 /* Cocoa.framework in Link Binary With Libraries */ = {isa = PBXBuildFile; fileRef = AEA456A2F75ED9F5CDA7BCBE /* Cocoa.framework */; };
		1BD711B4C358EA7D727BF358 /* moc_flatcheckbox.cpp in Compile Sources */ = {isa = PBXBuildFile; fileRef = 58E05D0B8B104D83F43F9859 /* moc_flatcheckbox.cpp */; settings = {ATTRIBUTES = (); }; };
		1DF53374E3B6A31661548D08 /* historywidget.cpp in Compile Sources */ = {isa = PBXBuildFile; fileRef = A83D2C19F756D3371E5999A8 /* historywidget.cpp */; settings = {ATTRIBUTES = (); }; };
		26A81090DC8B5BCF7278FDFF /* qrc_telegram.cpp in Compile Sources */ = {isa = PBXBuildFile; fileRef = D6FF6676816C4E374D374060 /* qrc_telegram.cpp */; settings = {ATTRIBUTES = (); }; };
		298BFAB73BF182297584F96F /* contactsbox.cpp in Compile Sources */ = {isa = PBXBuildFile; fileRef = 8C800AAC9549E6E9E7046BED /* contactsbox.cpp */; settings = {ATTRIBUTES = (); }; };
		2A500B102B7CE80F3EB6E13E /* moc_mtpFileLoader.cpp in Compile Sources */ = {isa = PBXBuildFile; fileRef = 5591A965D1DC024FBDB40151 /* moc_mtpFileLoader.cpp */; settings = {ATTRIBUTES = (); }; };
		2EF5D0AC9A18F9FE9B8A1ACA /* moc_introsignup.cpp in Compile Sources */ = {isa = PBXBuildFile; fileRef = 58A7114F60E7D09E73283983 /* moc_introsignup.cpp */; settings = {ATTRIBUTES = (); }; };
		328FD74542F6E2C873EE4D4B /* ApplicationServices.framework in Link Binary With Libraries */ = {isa = PBXBuildFile; fileRef = DFD7912080BC557230093752 /* ApplicationServices.framework */; };
		352349751855EF76DECA4D60 /* moc_historywidget.cpp in Compile Sources */ = {isa = PBXBuildFile; fileRef = 2C99425D7670941EAF07B453 /* moc_historywidget.cpp */; settings = {ATTRIBUTES = (); }; };
		35A1A39F8EAB37889EB3D397 /* CoreAudio.framework in Link Binary With Libraries */ = {isa = PBXBuildFile; fileRef = BEF9DFDA6822604126A7E233 /* CoreAudio.framework */; };
		37A3C6C782A0E4BC7B09536B /* langloaderplain.cpp in Compile Sources */ = {isa = PBXBuildFile; fileRef = AF5776B0652744978B7DF6D3 /* langloaderplain.cpp */; settings = {ATTRIBUTES = (); }; };
		3AA6E7264581F82856FB37F7 /* text.cpp in Compile Sources */ = {isa = PBXBuildFile; fileRef = 135FD3715BFDC50AD7B00E04 /* text.cpp */; settings = {ATTRIBUTES = (); }; };
		3ABE4F9B2264F770D944106D /* emojibox.cpp in Compile Sources */ = {isa = PBXBuildFile; fileRef = 0ECF1EB9BF3786A16731F685 /* emojibox.cpp */; settings = {ATTRIBUTES = (); }; };
		3F6EB1F5B98E704960FEA686 /* moc_scrollarea.cpp in Compile Sources */ = {isa = PBXBuildFile; fileRef = 8918F4B71ED5FC138AFD3F70 /* moc_scrollarea.cpp */; settings = {ATTRIBUTES = (); }; };
		4078D5D614EB3ECF7F1848C7 /* types.cpp in Compile Sources */ = {isa = PBXBuildFile; fileRef = 7D075A915E8739C1B6BC5F43 /* types.cpp */; settings = {ATTRIBUTES = (); }; };
		4426AF526AAD86D6F73CE36F /* addcontactbox.cpp in Compile Sources */ = {isa = PBXBuildFile; fileRef = 7CA6945B22800A0F30B75DA5 /* addcontactbox.cpp */; settings = {ATTRIBUTES = (); }; };
		48D8FC93AA8FF5D184649F49 /* localimageloader.cpp in Compile Sources */ = {isa = PBXBuildFile; fileRef = 5A7F88F9C7F08D3DDE6EEF6B /* localimageloader.cpp */; settings = {ATTRIBUTES = (); }; };
		496FD9CEEB508016AFB9F928 /* qico in Link Binary With Libraries */ = {isa = PBXBuildFile; fileRef = 8F500B5166907B6D9A7C3E3D /* qico */; };
		4978DE680549639AE9AA9CA6 /* introsignup.cpp in Compile Sources */ = {isa = PBXBuildFile; fileRef = A9FF4818C6775109B3DBFA18 /* introsignup.cpp */; settings = {ATTRIBUTES = (); }; };
		49C3C1BF153F7FC078A25CE4 /* moc_downloadpathbox.cpp in Compile Sources */ = {isa = PBXBuildFile; fileRef = 6532A0DC7EFE446967682E83 /* moc_downloadpathbox.cpp */; settings = {ATTRIBUTES = (); }; };
		4B0036C794BEA27AF9419768 /* moc_layerwidget.cpp in Compile Sources */ = {isa = PBXBuildFile; fileRef = 1FE45A67215BEA2434F588E8 /* moc_layerwidget.cpp */; settings = {ATTRIBUTES = (); }; };
		4BF3F8D0797BC8A0C1FAD13C /* introphone.cpp in Compile Sources */ = {isa = PBXBuildFile; fileRef = 61C679D8B4B332026BD34200 /* introphone.cpp */; settings = {ATTRIBUTES = (); }; };
		4EB68D0C8182BCE33529C421 /* AudioToolbox.framework in Link Binary With Libraries */ = {isa = PBXBuildFile; fileRef = 3C44131FDCFEF4396B9EA2BA /* AudioToolbox.framework */; };
		4F27F5F76AA3F78C8CA27339 /* moc_introcode.cpp in Compile Sources */ = {isa = PBXBuildFile; fileRef = 8B98A212C068D6CC7CE73CAA /* moc_introcode.cpp */; settings = {ATTRIBUTES = (); }; };
		4FEA8F51B7BC7CAC71347A1A /* connectionbox.cpp in Compile Sources */ = {isa = PBXBuildFile; fileRef = 51355181C0E6689B0B764543 /* connectionbox.cpp */; settings = {ATTRIBUTES = (); }; };
		5058CB9D7BFFCE9F404A3700 /* Qt5Network in Link Binary With Libraries */ = {isa = PBXBuildFile; fileRef = 6700DD555BF1C0FC338FB959 /* Qt5Network */; };
		565F748438E6CE0148C54AFE /* moc_flatinput.cpp in Compile Sources */ = {isa = PBXBuildFile; fileRef = 1E5EEB5782B6357057356F9E /* moc_flatinput.cpp */; settings = {ATTRIBUTES = (); }; };
		59789101736112A570B8EFE6 /* qjp2 in Link Binary With Libraries */ = {isa = PBXBuildFile; fileRef = F0681BC551FC8A2B132FC646 /* qjp2 */; };
		5CE57D44510AB2A11886AB52 /* title.cpp in Compile Sources */ = {isa = PBXBuildFile; fileRef = 2BB2A1BB8DB0993F78F4E3C7 /* title.cpp */; settings = {ATTRIBUTES = (); }; };
		5FC914F652D1B16FDA8F0634 /* moc_contactsbox.cpp in Compile Sources */ = {isa = PBXBuildFile; fileRef = 26083D8E535AFF927591E1A5 /* moc_contactsbox.cpp */; settings = {ATTRIBUTES = (); }; };
		60CB4898955209B665E7B07D /* moc_twidget.cpp in Compile Sources */ = {isa = PBXBuildFile; fileRef = 55A654A2EE8554FF062742B8 /* moc_twidget.cpp */; settings = {ATTRIBUTES = (); }; };
		668DDDA0C55405E7FCFD6CA5 /* CoreServices.framework in Link Binary With Libraries */ = {isa = PBXBuildFile; fileRef = 9742F24EE18EA44D52824F1E /* CoreServices.framework */; };
		68FFEB7CA30BF0149161B809 /* window.cpp in Compile Sources */ = {isa = PBXBuildFile; fileRef = CA56ACFB53D87637192CC9B2 /* window.cpp */; settings = {ATTRIBUTES = (); }; };
		6A8BC88AB464B92706EFE6FF /* moc_countryinput.cpp in Compile Sources */ = {isa = PBXBuildFile; fileRef = 9D9F4744B2F9FF22569D4535 /* moc_countryinput.cpp */; settings = {ATTRIBUTES = (); }; };
		6C79FBC5CFA36AC3EA6ABBD4 /* moc_dropdown.cpp in Compile Sources */ = {isa = PBXBuildFile; fileRef = AC9B5F6FB4B984C8D76F7AE2 /* moc_dropdown.cpp */; settings = {ATTRIBUTES = (); }; };
		6E4DB0CBEF415196AFD4149F /* fileuploader.cpp in Compile Sources */ = {isa = PBXBuildFile; fileRef = 9B36BB8C5B8CA7B07F3F35F0 /* fileuploader.cpp */; settings = {ATTRIBUTES = (); }; };
		6EF5A4ECC0EF19EA016EBA3E /* dropdown.cpp in Compile Sources */ = {isa = PBXBuildFile; fileRef = 710C982FC773400941B3AFBC /* dropdown.cpp */; settings = {ATTRIBUTES = (); }; };
		700925F3B2C6163D38140CEA /* history.cpp in Compile Sources */ = {isa = PBXBuildFile; fileRef = 26B83A58EE268598E703875D /* history.cpp */; settings = {ATTRIBUTES = (); }; };
		7062978F12EEA525893A5E6F /* moc_aboutbox.cpp in Compile Sources */ = {isa = PBXBuildFile; fileRef = 9A69B711DE4B9C89BA803750 /* moc_aboutbox.cpp */; settings = {ATTRIBUTES = (); }; };
		74343521EECC740F777DAFE6 /* pspecific_mac.cpp in Compile Sources */ = {isa = PBXBuildFile; fileRef = F4EECA1187A744AEF5165243 /* pspecific_mac.cpp */; settings = {ATTRIBUTES = (); }; };
		77B998AC22A13EF3DDEE07AC /* photocropbox.cpp in Compile Sources */ = {isa = PBXBuildFile; fileRef = E908A6C86F93FA27DF70866C /* photocropbox.cpp */; settings = {ATTRIBUTES = (); }; };
		77DA1217B595B799FB72CDDA /* flatinput.cpp in Compile Sources */ = {isa = PBXBuildFile; fileRef = 9AB1479D7D63386FD2046620 /* flatinput.cpp */; settings = {ATTRIBUTES = (); }; };
		7BEFA1D273AD62772AA33D73 /* app.cpp in Compile Sources */ = {isa = PBXBuildFile; fileRef = 06E379415713F34B83F99C35 /* app.cpp */; settings = {ATTRIBUTES = (); }; };
		7C2B2DEE467A4C4679F1C3C9 /* filedialog.cpp in Compile Sources */ = {isa = PBXBuildFile; fileRef = DE4C0E3685DDAE58F9397B13 /* filedialog.cpp */; settings = {ATTRIBUTES = (); }; };
		7CA5405B8503BFFC60932D2B /* qicns in Link Binary With Libraries */ = {isa = PBXBuildFile; fileRef = 31120EDB269DFF13E1D49847 /* qicns */; };
		7F76437B577F737145996DC3 /* qtga in Link Binary With Libraries */ = {isa = PBXBuildFile; fileRef = DCEFD9167C239650120B0145 /* qtga */; };
		822C2860FBFAF3EAE42C5A3F /* moc_fileuploader.cpp in Compile Sources */ = {isa = PBXBuildFile; fileRef = 3D54A9F3266BB8739520E3FB /* moc_fileuploader.cpp */; settings = {ATTRIBUTES = (); }; };
		832C50BFD7D09AF042A51D4F /* flatbutton.cpp in Compile Sources */ = {isa = PBXBuildFile; fileRef = F1A04BDB750C2AE652797B04 /* flatbutton.cpp */; settings = {ATTRIBUTES = (); }; };
		8771A8C96E9C391044035D99 /* OpenGL.framework in Link Binary With Libraries */ = {isa = PBXBuildFile; fileRef = D4B32C2222F82AC56BADEB21 /* OpenGL.framework */; };
		8883FF366F2623E89D90A9E6 /* qgenericbearer in Link Binary With Libraries */ = {isa = PBXBuildFile; fileRef = 9A55B8F7C143D66AD9EAE304 /* qgenericbearer */; };
		89ADB41E48A3B5E24ABB626C /* profilewidget.cpp in Compile Sources */ = {isa = PBXBuildFile; fileRef = CF32DF59C7823E4F3397EF3C /* profilewidget.cpp */; settings = {ATTRIBUTES = (); }; };
		8B22E794EFF0EAFF964A3043 /* introsteps.cpp in Compile Sources */ = {isa = PBXBuildFile; fileRef = C34459FA465B57DF4DB80D12 /* introsteps.cpp */; settings = {ATTRIBUTES = (); }; };
		8B71D1C7BB9DCEE6511219C2 /* moc_flatlabel.cpp in Compile Sources */ = {isa = PBXBuildFile; fileRef = 2181F5E34DE0A4B2F811E2E2 /* moc_flatlabel.cpp */; settings = {ATTRIBUTES = (); }; };
		8C4BA0DB55E2C40DE5F5E990 /* moc_pspecific_mac.cpp in Compile Sources */ = {isa = PBXBuildFile; fileRef = 74772222DA764BE4623EAC5D /* moc_pspecific_mac.cpp */; settings = {ATTRIBUTES = (); }; };
		8D267F2E4776F0ECA2F49DC8 /* IOKit.framework in Link Binary With Libraries */ = {isa = PBXBuildFile; fileRef = A1A67BEAA744704B29168D39 /* IOKit.framework */; };
		8D33FE22B9BBADC7FA46C15B /* qtharfbuzzng in Link Binary With Libraries */ = {isa = PBXBuildFile; fileRef = D6193B79CECC9DD0142D1200 /* qtharfbuzzng */; };
		8E26A0653012B8E8C3E865EC /* application.cpp in Compile Sources */ = {isa = PBXBuildFile; fileRef = C20F9DD8C7B031B8E20D5653 /* application.cpp */; settings = {ATTRIBUTES = (); }; };
		8F65F0D95B1F0CEB859F2FB3 /* boxshadow.cpp in Compile Sources */ = {isa = PBXBuildFile; fileRef = 08A7682548FB7E671FF03822 /* boxshadow.cpp */; settings = {ATTRIBUTES = (); }; };
		8F6F5D7F82036331E8C6DAE6 /* moc_mtpConnection.cpp in Compile Sources */ = {isa = PBXBuildFile; fileRef = B714EA71A09A832FAA846A0A /* moc_mtpConnection.cpp */; settings = {ATTRIBUTES = (); }; };
		90085DF442550A0845D5AF37 /* style_core.cpp in Compile Sources */ = {isa = PBXBuildFile; fileRef = 420A06A32B66D250142B4B6D /* style_core.cpp */; settings = {ATTRIBUTES = (); }; };
		9357E7B12AD6D88B157ACA05 /* introcode.cpp in Compile Sources */ = {isa = PBXBuildFile; fileRef = A0090709DE1B155085362C36 /* introcode.cpp */; settings = {ATTRIBUTES = (); }; };
		9809A3AF1946D51ACB41D716 /* moc_photocropbox.cpp in Compile Sources */ = {isa = PBXBuildFile; fileRef = AF61D864B8C444ADD4E1B391 /* moc_photocropbox.cpp */; settings = {ATTRIBUTES = (); }; };
		98E4F55DB5D8E64AB9F08C83 /* moc_localimageloader.cpp in Compile Sources */ = {isa = PBXBuildFile; fileRef = 1D7899ACAA9F973CADFA34C1 /* moc_localimageloader.cpp */; settings = {ATTRIBUTES = (); }; };
		99F0A9B2AFE5ABDCBFC04510 /* mtpRPC.cpp in Compile Sources */ = {isa = PBXBuildFile; fileRef = 89F92B278CA31C393E245056 /* mtpRPC.cpp */; settings = {ATTRIBUTES = (); }; };
		9A0D5DDC7816FC2538EB6A96 /* moc_window.cpp in Compile Sources */ = {isa = PBXBuildFile; fileRef = 6B46A0EE3C3B9D3B5A24946E /* moc_window.cpp */; settings = {ATTRIBUTES = (); }; };
		9A523F51135FD4E2464673A6 /* moc_mtpSession.cpp in Compile Sources */ = {isa = PBXBuildFile; fileRef = 63AF8520023B4EA40306CB03 /* moc_mtpSession.cpp */; settings = {ATTRIBUTES = (); }; };
		9D294F23E02CFDF22C288382 /* moc_emojibox.cpp in Compile Sources */ = {isa = PBXBuildFile; fileRef = 0C0DC15EB416789673526AA5 /* moc_emojibox.cpp */; settings = {ATTRIBUTES = (); }; };
		9F33AC0693BC81B27D8F518D /* Qt5Gui in Link Binary With Libraries */ = {isa = PBXBuildFile; fileRef = 04391BE7A8B9D811E255100A /* Qt5Gui */; };
		A0A6B97F7DBEC81004EC9461 /* confirmbox.cpp in Compile Sources */ = {isa = PBXBuildFile; fileRef = 6610564B876E47D289A596DB /* confirmbox.cpp */; settings = {ATTRIBUTES = (); }; };
		A24E4B5B683764E07683ECEC /* moc_mainwidget.cpp in Compile Sources */ = {isa = PBXBuildFile; fileRef = 3A220FD1AE5AD9FE3DC073A4 /* moc_mainwidget.cpp */; settings = {ATTRIBUTES = (); }; };
		A297B1E3CE33CC501DFEDB6E /* mtpSession.cpp in Compile Sources */ = {isa = PBXBuildFile; fileRef = 0FBED3C6654EA3753EB39831 /* mtpSession.cpp */; settings = {ATTRIBUTES = (); }; };
		A3F8F2284013928A02AE5C38 /* qwbmp in Link Binary With Libraries */ = {isa = PBXBuildFile; fileRef = 8CF51323544B886B8F4A2232 /* qwbmp */; };
		A469EC9C4C367E0B773A9BB7 /* moc_settingswidget.cpp in Compile Sources */ = {isa = PBXBuildFile; fileRef = 93AFE74928551FC3D7E8390B /* moc_settingswidget.cpp */; settings = {ATTRIBUTES = (); }; };
		A9563D9C9FD0D76FAAF1CA96 /* qdds in Link Binary With Libraries */ = {isa = PBXBuildFile; fileRef = D3D1BE0BEA3AEE0551AD39AC /* qdds */; };
		AC6C131416AEC557C854BA70 /* moc_photosendbox.cpp in Compile Sources */ = {isa = PBXBuildFile; fileRef = 9E0704DE8650D7952DC6B7AE /* moc_photosendbox.cpp */; settings = {ATTRIBUTES = (); }; };
		ADE99904299B99EB6135E8D9 /* scrollarea.cpp in Compile Sources */ = {isa = PBXBuildFile; fileRef = 6E1859D714E4471E053D90C9 /* scrollarea.cpp */; settings = {ATTRIBUTES = (); }; };
		B0B88EFE444C0DE673389418 /* moc_flatbutton.cpp in Compile Sources */ = {isa = PBXBuildFile; fileRef = C9FFCCE4FCB845744636795F /* moc_flatbutton.cpp */; settings = {ATTRIBUTES = (); }; };
		B2F5B08BFFBBE7E37D3863BB /* moc_button.cpp in Compile Sources */ = {isa = PBXBuildFile; fileRef = 46292F489228B60010794CE4 /* moc_button.cpp */; settings = {ATTRIBUTES = (); }; };
		B460F624007324313696BE86 /* QuartzCore.framework in Link Binary With Libraries */ = {isa = PBXBuildFile; fileRef = 7EC00404ACD5AB0E97726B0E /* QuartzCore.framework */; };
		B6346B66B0A2228A91D8A5D9 /* mtpDC.cpp in Compile Sources */ = {isa = PBXBuildFile; fileRef = 315C7FACB4A9E18AA95486CA /* mtpDC.cpp */; settings = {ATTRIBUTES = (); }; };
		B780F9E21269259B90A1F32A /* moc_mtpDC.cpp in Compile Sources */ = {isa = PBXBuildFile; fileRef = 2C540BAEABD7F9B5FA11008E /* moc_mtpDC.cpp */; settings = {ATTRIBUTES = (); }; };
		B8CA3E1E11A7E0E7DF9E1CDE /* mtpFileLoader.cpp in Compile Sources */ = {isa = PBXBuildFile; fileRef = 01D6341DC31FE5997F7BB159 /* mtpFileLoader.cpp */; settings = {ATTRIBUTES = (); }; };
		B8DA82DA1B195A933A0805E7 /* sysbuttons.cpp in Compile Sources */ = {isa = PBXBuildFile; fileRef = 6B90F69947805586A6FAE80E /* sysbuttons.cpp */; settings = {ATTRIBUTES = (); }; };
		B91D13BCC3963CB9C12D24A4 /* flatcheckbox.cpp in Compile Sources */ = {isa = PBXBuildFile; fileRef = AF4585F593B1C9D0D4FD061C /* flatcheckbox.cpp */; settings = {ATTRIBUTES = (); }; };
		B99CCE43EEFCD3E18F6D16D1 /* settingswidget.cpp in Compile Sources */ = {isa = PBXBuildFile; fileRef = 8CCCACE96535180FEB557712 /* settingswidget.cpp */; settings = {ATTRIBUTES = (); }; };
		B9ADD90C014EA3FBE351DF03 /* Qt5Core in Link Binary With Libraries */ = {isa = PBXBuildFile; fileRef = 5A80A1907B6CFFB524C1E57D /* Qt5Core */; };
		BA41D511A9BBCA09365DF88C /* downloadpathbox.cpp in Compile Sources */ = {isa = PBXBuildFile; fileRef = 8DF456E9A416E4C3C2D6946C /* downloadpathbox.cpp */; settings = {ATTRIBUTES = (); }; };
		BE6AB9DF1C4880624131C669 /* Qt5Widgets in Link Binary With Libraries */ = {isa = PBXBuildFile; fileRef = 4689C06178B60B84E7F3A3B7 /* Qt5Widgets */; };
		C03447C9A7D9FF73463B8BB5 /* countryinput.cpp in Compile Sources */ = {isa = PBXBuildFile; fileRef = 3E329D4547CC23585307FA32 /* countryinput.cpp */; settings = {ATTRIBUTES = (); }; };
		C06DDE378A7AC1FA9E6FF69A /* qtiff in Link Binary With Libraries */ = {isa = PBXBuildFile; fileRef = F2453BA07315EB9F34F1CD57 /* qtiff */; };
		C14E6C902F6435B3149ECD64 /* moc_profilewidget.cpp in Compile Sources */ = {isa = PBXBuildFile; fileRef = 48003469151B9DDE82E851FB /* moc_profilewidget.cpp */; settings = {ATTRIBUTES = (); }; };
		C1F9D5CA8AF3AD8EBC9D7310 /* moc_application.cpp in Compile Sources */ = {isa = PBXBuildFile; fileRef = E181C525E21A16F2D4396CA7 /* moc_application.cpp */; settings = {ATTRIBUTES = (); }; };
		C329997D36D34D568CE16C9A /* moc_animation.cpp in Compile Sources */ = {isa = PBXBuildFile; fileRef = A1479F94376F9732B57C69DB /* moc_animation.cpp */; settings = {ATTRIBUTES = (); }; };
		CDB0266A8B7CB20A95266BCD /* emoji_config.cpp in Compile Sources */ = {isa = PBXBuildFile; fileRef = B3062303CE8F4EB9325CB3DC /* emoji_config.cpp */; settings = {ATTRIBUTES = (); }; };
		D0EECF370C58DDCACBC71BAD /* CoreWLAN.framework in Link Binary With Libraries */ = {isa = PBXBuildFile; fileRef = F26998DF735BCE5F975508ED /* CoreWLAN.framework */; };
		D1FA8AF31837B51C762A9D4D /* qcocoa in Link Binary With Libraries */ = {isa = PBXBuildFile; fileRef = D53D8E6A188E05078A114294 /* qcocoa */; };
		D1FC601FC2F9F3E33F3A14E9 /* animation.cpp in Compile Sources */ = {isa = PBXBuildFile; fileRef = D3FE9C29B6A61D7C3C4B731B /* animation.cpp */; settings = {ATTRIBUTES = (); }; };
		D22929A2B8C5281567FCACDC /* Qt5PlatformSupport in Link Binary With Libraries */ = {isa = PBXBuildFile; fileRef = E7B2F248E3F7970788F35BF5 /* Qt5PlatformSupport */; };
		D4639595C3BCF2A39D88DF6E /* SystemConfiguration.framework in Link Binary With Libraries */ = {isa = PBXBuildFile; fileRef = FF5BDAB0076F3391B219EA52 /* SystemConfiguration.framework */; };
		D6874C00733283846ACA9AB2 /* moc_confirmbox.cpp in Compile Sources */ = {isa = PBXBuildFile; fileRef = CE7FFE194127BD789A2C877A /* moc_confirmbox.cpp */; settings = {ATTRIBUTES = (); }; };
		D7EF8F129FCCE9AB3F3F081F /* button.cpp in Compile Sources */ = {isa = PBXBuildFile; fileRef = 4D55B83DFDFE3D492CDBD27A /* button.cpp */; settings = {ATTRIBUTES = (); }; };
		D846C6F212B438DC2FD5FF71 /* moc_dialogswidget.cpp in Compile Sources */ = {isa = PBXBuildFile; fileRef = 3B3ED09AB00290D78CF1181B /* moc_dialogswidget.cpp */; settings = {ATTRIBUTES = (); }; };
		D87463318C8E5211C8C8670A /* stdafx.cpp in Compile Sources */ = {isa = PBXBuildFile; fileRef = 5A5431331A13AA7B07414240 /* stdafx.cpp */; settings = {ATTRIBUTES = (); }; };
		DE6A34CA3A5561888FA01AF1 /* flatlabel.cpp in Compile Sources */ = {isa = PBXBuildFile; fileRef = 763ED3C6815ED6C89E352652 /* flatlabel.cpp */; settings = {ATTRIBUTES = (); }; };
		DF259E9677CC63AF8754032B /* mtpConnection.cpp in Compile Sources */ = {isa = PBXBuildFile; fileRef = B8D9AFA42E8633154A9817A2 /* mtpConnection.cpp */; settings = {ATTRIBUTES = (); }; };
		DF36EA42D67ED39E58CB7DF9 /* settings.cpp in Compile Sources */ = {isa = PBXBuildFile; fileRef = 8A28F7789408AA839F48A5F2 /* settings.cpp */; settings = {ATTRIBUTES = (); }; };
		E3194392BD6D0726F75FA72E /* mainwidget.cpp in Compile Sources */ = {isa = PBXBuildFile; fileRef = 047DAFB0A7DE92C63033A43C /* mainwidget.cpp */; settings = {ATTRIBUTES = (); }; };
		E3D7A5CA24541D5DB69D6606 /* images.cpp in Compile Sources */ = {isa = PBXBuildFile; fileRef = 6A510365F9F6367ECB0DB065 /* images.cpp */; settings = {ATTRIBUTES = (); }; };
		E45E51A644D5FC9F942ECE55 /* AGL.framework in Link Binary With Libraries */ = {isa = PBXBuildFile; fileRef = 8D9815BDB5BD9F90D2BC05C5 /* AGL.framework */; };
		E8B28580819B882A5964561A /* moc_addcontactbox.cpp in Compile Sources */ = {isa = PBXBuildFile; fileRef = 81780025807318AEA3B8A6FF /* moc_addcontactbox.cpp */; settings = {ATTRIBUTES = (); }; };
		E8D95529CED88F18818C9A8B /* intro.cpp in Compile Sources */ = {isa = PBXBuildFile; fileRef = 0771C4C94B623FC34BF62983 /* intro.cpp */; settings = {ATTRIBUTES = (); }; };
		E97B3CFAB59B49BACFFC5F7C /* moc_title.cpp in Compile Sources */ = {isa = PBXBuildFile; fileRef = 1080B6D395843B8F76A2E45E /* moc_title.cpp */; settings = {ATTRIBUTES = (); }; };
		E9F1CE7F9B18C7C85A50E62D /* style_auto.cpp in Compile Sources */ = {isa = PBXBuildFile; fileRef = 99B8D38F7F5858601230911E /* style_auto.cpp */; settings = {ATTRIBUTES = (); }; };
		EBE29731916DB43BF49FE7A4 /* aboutbox.cpp in Compile Sources */ = {isa = PBXBuildFile; fileRef = C194EDD00F76216057D48A5C /* aboutbox.cpp */; settings = {ATTRIBUTES = (); }; };
		ED2557A57C6782721DC494AF /* moc_connectionbox.cpp in Compile Sources */ = {isa = PBXBuildFile; fileRef = FEC58F9D8A0963E5A9D4BE6F /* moc_connectionbox.cpp */; settings = {ATTRIBUTES = (); }; };
		F26454630C80841CBDCFE1CA /* Foundation.framework in Link Binary With Libraries */ = {isa = PBXBuildFile; fileRef = FCC237CA5AD60B9BA4447615 /* Foundation.framework */; };
		F278C423357CA99797EA30AB /* photosendbox.cpp in Compile Sources */ = {isa = PBXBuildFile; fileRef = D1C9C77F1318F5A55C9BF289 /* photosendbox.cpp */; settings = {ATTRIBUTES = (); }; };
		F2A75ACAC9DF6A3F4E5711E7 /* AppKit.framework in Link Binary With Libraries */ = {isa = PBXBuildFile; fileRef = 723F90793B2C195E2CCB2233 /* AppKit.framework */; };
		F4D3747C3A03B25EDC9057BB /* qwebp in Link Binary With Libraries */ = {isa = PBXBuildFile; fileRef = ADC6308023253CEA51F86E21 /* qwebp */; };
		F8B465CE34D8DF87AAE95913 /* CoreFoundation.framework in Link Binary With Libraries */ = {isa = PBXBuildFile; fileRef = 4D765E1B1EA6C757220C63E7 /* CoreFoundation.framework */; };
		F8ED42CF8679BF83227DAFC4 /* Carbon.framework in Link Binary With Libraries */ = {isa = PBXBuildFile; fileRef = 9DFF62A901D70814B8A323D4 /* Carbon.framework */; };
		FA603B17F803E8D6B55C2F2B /* pspecific_mac_p.mm in Compile Sources */ = {isa = PBXBuildFile; fileRef = 73737DC91E390C4AB18FB595 /* pspecific_mac_p.mm */; settings = {ATTRIBUTES = (); }; };
		FBD56E2AC34F76BFFDB68619 /* qmng in Link Binary With Libraries */ = {isa = PBXBuildFile; fileRef = 83D37373949868693FB7816D /* qmng */; };
		FCC949FEA178F9F5D7478027 /* moc_flattextarea.cpp in Compile Sources */ = {isa = PBXBuildFile; fileRef = D12A6BD8EE80B8B308E481AD /* moc_flattextarea.cpp */; settings = {ATTRIBUTES = (); }; };
		FCE6518C548DF7BC82228A4A /* twidget.cpp in Compile Sources */ = {isa = PBXBuildFile; fileRef = BB1602EA641643DE565005B1 /* twidget.cpp */; settings = {ATTRIBUTES = (); }; };
		FD2FE0C564A7389A2E609EC7 /* moc_sysbuttons.cpp in Compile Sources */ = {isa = PBXBuildFile; fileRef = B88236FC554B694F618D848C /* moc_sysbuttons.cpp */; settings = {ATTRIBUTES = (); }; };
/* End PBXBuildFile section */

/* Begin PBXContainerItemProxy section */
		07084688195445A700B5AE3A /* PBXContainerItemProxy */ = {
			isa = PBXContainerItemProxy;
			containerPortal = 07084684195445A600B5AE3A /* Updater.xcodeproj */;
			proxyType = 2;
			remoteGlobalIDString = 07084678195445A600B5AE3A;
			remoteInfo = Updater;
		};
		07C3AF22194335970016CFF1 /* PBXContainerItemProxy */ = {
			isa = PBXContainerItemProxy;
			containerPortal = 6DB9C3763D02B1415CD9D565 /* Project object */;
			proxyType = 1;
			remoteGlobalIDString = 07AA07135D01069052F55A12;
			remoteInfo = "Qt Preprocess";
		};
		07C3AF41194CCC510016CFF1 /* PBXContainerItemProxy */ = {
			isa = PBXContainerItemProxy;
			containerPortal = 6DB9C3763D02B1415CD9D565 /* Project object */;
			proxyType = 1;
			remoteGlobalIDString = 07C3AF39194CCC310016CFF1;
			remoteInfo = "Meta Compile";
		};
/* End PBXContainerItemProxy section */

/* Begin PBXFileReference section */
		01D6341DC31FE5997F7BB159 /* mtpFileLoader.cpp */ = {isa = PBXFileReference; lastKnownFileType = sourcecode.cpp.cpp; name = mtpFileLoader.cpp; path = SourceFiles/mtproto/mtpFileLoader.cpp; sourceTree = "<absolute>"; };
		032C1BF3E727B450A4851D48 /* emojibox.h */ = {isa = PBXFileReference; lastKnownFileType = sourcecode.c.h; name = emojibox.h; path = SourceFiles/boxes/emojibox.h; sourceTree = "<absolute>"; };
		04391BE7A8B9D811E255100A /* Qt5Gui */ = {isa = PBXFileReference; lastKnownFileType = archive.ar; name = Qt5Gui; path = "/usr/local/Qt-5.3.2/lib/libQt5Gui$(QT_LIBRARY_SUFFIX).a"; sourceTree = "<absolute>"; };
		047DAFB0A7DE92C63033A43C /* mainwidget.cpp */ = {isa = PBXFileReference; lastKnownFileType = sourcecode.cpp.cpp; name = mainwidget.cpp; path = SourceFiles/mainwidget.cpp; sourceTree = "<absolute>"; };
		060A694B42A4555240009936 /* /usr/local/Qt-5.3.2/mkspecs/modules/qt_plugin_qtga.pri */ = {isa = PBXFileReference; lastKnownFileType = text; path = "/usr/local/Qt-5.3.2/mkspecs/modules/qt_plugin_qtga.pri"; sourceTree = "<absolute>"; };
		06E379415713F34B83F99C35 /* app.cpp */ = {isa = PBXFileReference; lastKnownFileType = sourcecode.cpp.cpp; name = app.cpp; path = SourceFiles/app.cpp; sourceTree = "<absolute>"; };
		07055CC3194EE85B0008DEF6 /* libcrypto.a */ = {isa = PBXFileReference; lastKnownFileType = archive.ar; name = libcrypto.a; path = "./../../Libraries/openssl-xcode/libcrypto.a"; sourceTree = "<group>"; };
		07080BCB1A4357F300741A51 /* lang.strings */ = {isa = PBXFileReference; fileEncoding = 4; lastKnownFileType = text.plist.strings; name = lang.strings; path = Resources/lang.strings; sourceTree = SOURCE_ROOT; };
		07080BCD1A43588C00741A51 /* lang_auto.cpp */ = {isa = PBXFileReference; fileEncoding = 4; lastKnownFileType = sourcecode.cpp.cpp; name = lang_auto.cpp; path = GeneratedFiles/lang_auto.cpp; sourceTree = SOURCE_ROOT; };
		07080BCE1A43588C00741A51 /* lang_auto.h */ = {isa = PBXFileReference; fileEncoding = 4; lastKnownFileType = sourcecode.c.h; name = lang_auto.h; path = GeneratedFiles/lang_auto.h; sourceTree = SOURCE_ROOT; };
		07080BD01A436A5000741A51 /* lang.cpp */ = {isa = PBXFileReference; fileEncoding = 4; lastKnownFileType = sourcecode.cpp.cpp; name = lang.cpp; path = SourceFiles/lang.cpp; sourceTree = SOURCE_ROOT; };
		07080BD11A436A5000741A51 /* lang.h */ = {isa = PBXFileReference; fileEncoding = 4; lastKnownFileType = sourcecode.c.h; name = lang.h; path = SourceFiles/lang.h; sourceTree = SOURCE_ROOT; };
		07084684195445A600B5AE3A /* Updater.xcodeproj */ = {isa = PBXFileReference; lastKnownFileType = "wrapper.pb-project"; path = Updater.xcodeproj; sourceTree = SOURCE_ROOT; };
		0710C9FC1B0B9376001B4272 /* stickersetbox.cpp */ = {isa = PBXFileReference; fileEncoding = 4; lastKnownFileType = sourcecode.cpp.cpp; name = stickersetbox.cpp; path = SourceFiles/boxes/stickersetbox.cpp; sourceTree = SOURCE_ROOT; };
		0710C9FD1B0B9376001B4272 /* stickersetbox.h */ = {isa = PBXFileReference; fileEncoding = 4; lastKnownFileType = sourcecode.c.h; name = stickersetbox.h; path = SourceFiles/boxes/stickersetbox.h; sourceTree = SOURCE_ROOT; };
		0710CA041B0B9404001B4272 /* moc_stickersetbox.cpp */ = {isa = PBXFileReference; fileEncoding = 4; lastKnownFileType = sourcecode.cpp.cpp; name = moc_stickersetbox.cpp; path = GeneratedFiles/Debug/moc_stickersetbox.cpp; sourceTree = SOURCE_ROOT; };
		07129D691C16D230002DC495 /* mtpAuthKey.cpp */ = {isa = PBXFileReference; fileEncoding = 4; lastKnownFileType = sourcecode.cpp.cpp; name = mtpAuthKey.cpp; path = SourceFiles/mtproto/mtpAuthKey.cpp; sourceTree = SOURCE_ROOT; };
		07129D6C1C16D245002DC495 /* facades.cpp */ = {isa = PBXFileReference; fileEncoding = 4; lastKnownFileType = sourcecode.cpp.cpp; name = facades.cpp; path = SourceFiles/facades.cpp; sourceTree = SOURCE_ROOT; };
		07129D6D1C16D245002DC495 /* facades.h */ = {isa = PBXFileReference; fileEncoding = 4; lastKnownFileType = sourcecode.c.h; name = facades.h; path = SourceFiles/facades.h; sourceTree = SOURCE_ROOT; };
		071AD86B1C5E8536008C9E90 /* crypt.h */ = {isa = PBXFileReference; fileEncoding = 4; lastKnownFileType = sourcecode.c.h; name = crypt.h; path = ThirdParty/minizip/crypt.h; sourceTree = SOURCE_ROOT; };
		071AD86C1C5E8536008C9E90 /* ioapi.h */ = {isa = PBXFileReference; fileEncoding = 4; lastKnownFileType = sourcecode.c.h; name = ioapi.h; path = ThirdParty/minizip/ioapi.h; sourceTree = SOURCE_ROOT; };
		071AD86E1C5E8536008C9E90 /* zip.h */ = {isa = PBXFileReference; fileEncoding = 4; lastKnownFileType = sourcecode.c.h; name = zip.h; path = ThirdParty/minizip/zip.h; sourceTree = SOURCE_ROOT; };
		071AD8D11C5E8E6D008C9E90 /* zip.c */ = {isa = PBXFileReference; fileEncoding = 4; lastKnownFileType = sourcecode.c.c; name = zip.c; path = ThirdParty/minizip/zip.c; sourceTree = SOURCE_ROOT; };
		071AD8F71C5E99D6008C9E90 /* ioapi.c */ = {isa = PBXFileReference; fileEncoding = 4; lastKnownFileType = sourcecode.c.c; name = ioapi.c; path = ThirdParty/minizip/ioapi.c; sourceTree = SOURCE_ROOT; };
		071AD9091C5EA2A5008C9E90 /* Breakpad.framework */ = {isa = PBXFileReference; lastKnownFileType = wrapper.framework; name = Breakpad.framework; path = Users/antanubis/TBuild/Libraries/breakpad/Breakpad.framework; sourceTree = "<group>"; };
		071AD90B1C5EA37D008C9E90 /* Breakpad.framework */ = {isa = PBXFileReference; lastKnownFileType = wrapper.framework; name = Breakpad.framework; path = "Users/antanubis/Library/Developer/Xcode/DerivedData/Breakpad-ffxagkgqghkohhawycvgjexmnjhs/Build/Products/Debug/Breakpad.framework"; sourceTree = "<group>"; };
		072E117A1A56EB9400A87ACC /* lang_pt_BR.strings */ = {isa = PBXFileReference; fileEncoding = 4; lastKnownFileType = text.plist.strings; name = lang_pt_BR.strings; path = SourceFiles/langs/lang_pt_BR.strings; sourceTree = SOURCE_ROOT; };
		0732E4A7199E262300D50FE7 /* overviewwidget.cpp */ = {isa = PBXFileReference; fileEncoding = 4; lastKnownFileType = sourcecode.cpp.cpp; name = overviewwidget.cpp; path = SourceFiles/overviewwidget.cpp; sourceTree = SOURCE_ROOT; };
		0732E4A8199E262300D50FE7 /* overviewwidget.h */ = {isa = PBXFileReference; fileEncoding = 4; lastKnownFileType = sourcecode.c.h; name = overviewwidget.h; path = SourceFiles/overviewwidget.h; sourceTree = SOURCE_ROOT; };
		0732E4AB199E268A00D50FE7 /* moc_overviewwidget.cpp */ = {isa = PBXFileReference; fileEncoding = 4; lastKnownFileType = sourcecode.cpp.cpp; name = moc_overviewwidget.cpp; path = GeneratedFiles/Debug/moc_overviewwidget.cpp; sourceTree = SOURCE_ROOT; };
		074756181A1372C600CA07F7 /* moc_types.cpp */ = {isa = PBXFileReference; fileEncoding = 4; lastKnownFileType = sourcecode.cpp.cpp; name = moc_types.cpp; path = GeneratedFiles/Debug/moc_types.cpp; sourceTree = SOURCE_ROOT; };
		074968CC1A44D13400394F46 /* lang_it.strings */ = {isa = PBXFileReference; fileEncoding = 4; lastKnownFileType = text.plist.strings; name = lang_it.strings; path = SourceFiles/langs/lang_it.strings; sourceTree = SOURCE_ROOT; };
		074968CE1A44D14C00394F46 /* languagebox.cpp */ = {isa = PBXFileReference; fileEncoding = 4; lastKnownFileType = sourcecode.cpp.cpp; name = languagebox.cpp; path = SourceFiles/boxes/languagebox.cpp; sourceTree = SOURCE_ROOT; };
		074968CF1A44D14C00394F46 /* languagebox.h */ = {isa = PBXFileReference; fileEncoding = 4; lastKnownFileType = sourcecode.c.h; name = languagebox.h; path = SourceFiles/boxes/languagebox.h; sourceTree = SOURCE_ROOT; };
		074968D11A44D1DF00394F46 /* moc_languagebox.cpp */ = {isa = PBXFileReference; fileEncoding = 4; lastKnownFileType = sourcecode.cpp.cpp; name = moc_languagebox.cpp; path = GeneratedFiles/Debug/moc_languagebox.cpp; sourceTree = SOURCE_ROOT; };
		074FCB8C19D36851004C6EB2 /* popupmenu.cpp */ = {isa = PBXFileReference; fileEncoding = 4; lastKnownFileType = sourcecode.cpp.cpp; name = popupmenu.cpp; path = SourceFiles/gui/popupmenu.cpp; sourceTree = SOURCE_ROOT; };
		074FCB8D19D36851004C6EB2 /* popupmenu.h */ = {isa = PBXFileReference; fileEncoding = 4; lastKnownFileType = sourcecode.c.h; name = popupmenu.h; path = SourceFiles/gui/popupmenu.h; sourceTree = SOURCE_ROOT; };
		074FCB9019D36E60004C6EB2 /* moc_popupmenu.cpp */ = {isa = PBXFileReference; fileEncoding = 4; lastKnownFileType = sourcecode.cpp.cpp; name = moc_popupmenu.cpp; path = GeneratedFiles/Debug/moc_popupmenu.cpp; sourceTree = SOURCE_ROOT; };
		0752F86E1C2C84470026D0BC /* layout.cpp */ = {isa = PBXFileReference; fileEncoding = 4; lastKnownFileType = sourcecode.cpp.cpp; name = layout.cpp; path = SourceFiles/layout.cpp; sourceTree = SOURCE_ROOT; };
		0752F86F1C2C84470026D0BC /* layout.h */ = {isa = PBXFileReference; fileEncoding = 4; lastKnownFileType = sourcecode.c.h; name = layout.h; path = SourceFiles/layout.h; sourceTree = SOURCE_ROOT; };
		07539B1C1A1416AF00083EFC /* moc_history.cpp */ = {isa = PBXFileReference; fileEncoding = 4; lastKnownFileType = sourcecode.cpp.cpp; name = moc_history.cpp; path = GeneratedFiles/Debug/moc_history.cpp; sourceTree = SOURCE_ROOT; };
		0755AEDA1AD12A80004D738A /* moc_abstractbox.cpp */ = {isa = PBXFileReference; fileEncoding = 4; lastKnownFileType = sourcecode.cpp.cpp; name = moc_abstractbox.cpp; path = GeneratedFiles/Debug/moc_abstractbox.cpp; sourceTree = SOURCE_ROOT; };
		0755AEDB1AD12A80004D738A /* moc_intropwdcheck.cpp */ = {isa = PBXFileReference; fileEncoding = 4; lastKnownFileType = sourcecode.cpp.cpp; name = moc_intropwdcheck.cpp; path = GeneratedFiles/Debug/moc_intropwdcheck.cpp; sourceTree = SOURCE_ROOT; };
		0755AEDC1AD12A80004D738A /* moc_sessionsbox.cpp */ = {isa = PBXFileReference; fileEncoding = 4; lastKnownFileType = sourcecode.cpp.cpp; name = moc_sessionsbox.cpp; path = GeneratedFiles/Debug/moc_sessionsbox.cpp; sourceTree = SOURCE_ROOT; };
		075EB50EB07CF69FD62FB8DF /* /usr/local/Qt-5.3.2/mkspecs/modules/qt_lib_sql_private.pri */ = {isa = PBXFileReference; lastKnownFileType = text; path = "/usr/local/Qt-5.3.2/mkspecs/modules/qt_lib_sql_private.pri"; sourceTree = "<absolute>"; };
		075F99A91A45EEF200915C72 /* lang_es.strings */ = {isa = PBXFileReference; fileEncoding = 4; lastKnownFileType = text.plist.strings; name = lang_es.strings; path = SourceFiles/langs/lang_es.strings; sourceTree = SOURCE_ROOT; };
		0764D5581ABAD6F900FBFEED /* apiwrap.cpp */ = {isa = PBXFileReference; fileEncoding = 4; lastKnownFileType = sourcecode.cpp.cpp; name = apiwrap.cpp; path = SourceFiles/apiwrap.cpp; sourceTree = SOURCE_ROOT; };
		0764D5591ABAD6F900FBFEED /* apiwrap.h */ = {isa = PBXFileReference; fileEncoding = 4; lastKnownFileType = sourcecode.c.h; name = apiwrap.h; path = SourceFiles/apiwrap.h; sourceTree = SOURCE_ROOT; };
		0764D55C1ABAD71B00FBFEED /* moc_apiwrap.cpp */ = {isa = PBXFileReference; fileEncoding = 4; lastKnownFileType = sourcecode.cpp.cpp; name = moc_apiwrap.cpp; path = GeneratedFiles/Debug/moc_apiwrap.cpp; sourceTree = SOURCE_ROOT; };
		0771C4C94B623FC34BF62983 /* intro.cpp */ = {isa = PBXFileReference; lastKnownFileType = sourcecode.cpp.cpp; name = intro.cpp; path = SourceFiles/intro/intro.cpp; sourceTree = "<absolute>"; };
		078A2FC91A811C5900CCC7A0 /* moc_backgroundbox.cpp */ = {isa = PBXFileReference; fileEncoding = 4; lastKnownFileType = sourcecode.cpp.cpp; name = moc_backgroundbox.cpp; path = GeneratedFiles/Debug/moc_backgroundbox.cpp; sourceTree = SOURCE_ROOT; };
		078A2FCB1A811CA600CCC7A0 /* backgroundbox.cpp */ = {isa = PBXFileReference; fileEncoding = 4; lastKnownFileType = sourcecode.cpp.cpp; name = backgroundbox.cpp; path = SourceFiles/boxes/backgroundbox.cpp; sourceTree = SOURCE_ROOT; };
		078A2FCC1A811CA600CCC7A0 /* backgroundbox.h */ = {isa = PBXFileReference; fileEncoding = 4; lastKnownFileType = sourcecode.c.h; name = backgroundbox.h; path = SourceFiles/boxes/backgroundbox.h; sourceTree = SOURCE_ROOT; };
		078DD0241A48DD9E00DD14CC /* lang_de.strings */ = {isa = PBXFileReference; fileEncoding = 4; lastKnownFileType = text.plist.strings; name = lang_de.strings; path = SourceFiles/langs/lang_de.strings; sourceTree = SOURCE_ROOT; };
		078DD0251A48DD9E00DD14CC /* lang_nl.strings */ = {isa = PBXFileReference; fileEncoding = 4; lastKnownFileType = text.plist.strings; name = lang_nl.strings; path = SourceFiles/langs/lang_nl.strings; sourceTree = SOURCE_ROOT; };
		07A190511A723E0A004287AE /* lang_ko.strings */ = {isa = PBXFileReference; fileEncoding = 4; lastKnownFileType = text.plist.strings; name = lang_ko.strings; path = SourceFiles/langs/lang_ko.strings; sourceTree = SOURCE_ROOT; };
		07A69330199277BA0099CB9F /* mediaview.cpp */ = {isa = PBXFileReference; fileEncoding = 4; lastKnownFileType = sourcecode.cpp.cpp; name = mediaview.cpp; path = SourceFiles/mediaview.cpp; sourceTree = SOURCE_ROOT; };
		07A69331199277BA0099CB9F /* mediaview.h */ = {isa = PBXFileReference; fileEncoding = 4; lastKnownFileType = sourcecode.c.h; name = mediaview.h; path = SourceFiles/mediaview.h; sourceTree = SOURCE_ROOT; };
		07A6933419927B160099CB9F /* moc_mediaview.cpp */ = {isa = PBXFileReference; fileEncoding = 4; lastKnownFileType = sourcecode.cpp.cpp; name = moc_mediaview.cpp; path = GeneratedFiles/Debug/moc_mediaview.cpp; sourceTree = SOURCE_ROOT; };
		07AF95F21AFD03B90060B057 /* qrc_telegram_emojis.cpp */ = {isa = PBXFileReference; fileEncoding = 4; lastKnownFileType = sourcecode.cpp.cpp; name = qrc_telegram_emojis.cpp; path = GeneratedFiles/qrc_telegram_emojis.cpp; sourceTree = SOURCE_ROOT; };
		07AF95F31AFD03B90060B057 /* qrc_telegram_mac.cpp */ = {isa = PBXFileReference; fileEncoding = 4; lastKnownFileType = sourcecode.cpp.cpp; name = qrc_telegram_mac.cpp; path = GeneratedFiles/qrc_telegram_mac.cpp; sourceTree = SOURCE_ROOT; };
		07AF95F71AFD03C80060B057 /* telegram_emojis.qrc */ = {isa = PBXFileReference; fileEncoding = 4; lastKnownFileType = text; name = telegram_emojis.qrc; path = SourceFiles/telegram_emojis.qrc; sourceTree = SOURCE_ROOT; };
		07AF95F81AFD03C80060B057 /* telegram_mac.qrc */ = {isa = PBXFileReference; fileEncoding = 4; lastKnownFileType = text; name = telegram_mac.qrc; path = SourceFiles/telegram_mac.qrc; sourceTree = SOURCE_ROOT; };
		07B604301B46A0EC00CA29FE /* playerwidget.cpp */ = {isa = PBXFileReference; fileEncoding = 4; lastKnownFileType = sourcecode.cpp.cpp; name = playerwidget.cpp; path = SourceFiles/playerwidget.cpp; sourceTree = SOURCE_ROOT; };
		07B604311B46A0EC00CA29FE /* playerwidget.h */ = {isa = PBXFileReference; fileEncoding = 4; lastKnownFileType = sourcecode.c.h; name = playerwidget.h; path = SourceFiles/playerwidget.h; sourceTree = SOURCE_ROOT; };
		07B604341B46A20900CA29FE /* moc_playerwidget.cpp */ = {isa = PBXFileReference; fileEncoding = 4; lastKnownFileType = sourcecode.cpp.cpp; name = moc_playerwidget.cpp; path = GeneratedFiles/Debug/moc_playerwidget.cpp; sourceTree = SOURCE_ROOT; };
		07BE850D1A2093C9008ACB9F /* localstorage.cpp */ = {isa = PBXFileReference; fileEncoding = 4; lastKnownFileType = sourcecode.cpp.cpp; name = localstorage.cpp; path = SourceFiles/localstorage.cpp; sourceTree = SOURCE_ROOT; };
		07BE850E1A2093C9008ACB9F /* localstorage.h */ = {isa = PBXFileReference; fileEncoding = 4; lastKnownFileType = sourcecode.c.h; name = localstorage.h; path = SourceFiles/localstorage.h; sourceTree = SOURCE_ROOT; };
		07BE85111A20961F008ACB9F /* moc_localstorage.cpp */ = {isa = PBXFileReference; fileEncoding = 4; lastKnownFileType = sourcecode.cpp.cpp; name = moc_localstorage.cpp; path = GeneratedFiles/Debug/moc_localstorage.cpp; sourceTree = SOURCE_ROOT; };
		07C3AF24194335ED0016CFF1 /* Images.xcassets */ = {isa = PBXFileReference; lastKnownFileType = folder.assetcatalog; name = Images.xcassets; path = Telegram/Images.xcassets; sourceTree = SOURCE_ROOT; };
		07C3AF27194336B90016CFF1 /* pspecific_mac_p.h */ = {isa = PBXFileReference; fileEncoding = 4; lastKnownFileType = sourcecode.c.h; name = pspecific_mac_p.h; path = SourceFiles/pspecific_mac_p.h; sourceTree = SOURCE_ROOT; };
		07C3AF2919433ABF0016CFF1 /* style_classes.txt */ = {isa = PBXFileReference; fileEncoding = 4; lastKnownFileType = text; name = style_classes.txt; path = Resources/style_classes.txt; sourceTree = SOURCE_ROOT; };
		07C3AF2A19433ABF0016CFF1 /* style.txt */ = {isa = PBXFileReference; fileEncoding = 4; lastKnownFileType = text; name = style.txt; path = Resources/style.txt; sourceTree = SOURCE_ROOT; };
		07C7596D1B1F7E0000662169 /* autoupdater.cpp */ = {isa = PBXFileReference; fileEncoding = 4; lastKnownFileType = sourcecode.cpp.cpp; name = autoupdater.cpp; path = SourceFiles/autoupdater.cpp; sourceTree = SOURCE_ROOT; };
		07C7596E1B1F7E0000662169 /* autoupdater.h */ = {isa = PBXFileReference; fileEncoding = 4; lastKnownFileType = sourcecode.c.h; name = autoupdater.h; path = SourceFiles/autoupdater.h; sourceTree = SOURCE_ROOT; };
		07C759711B1F7E2800662169 /* moc_autoupdater.cpp */ = {isa = PBXFileReference; fileEncoding = 4; lastKnownFileType = sourcecode.cpp.cpp; name = moc_autoupdater.cpp; path = GeneratedFiles/Debug/moc_autoupdater.cpp; sourceTree = SOURCE_ROOT; };
		07CAACD71AEA64F00058E508 /* AudioUnit.framework */ = {isa = PBXFileReference; lastKnownFileType = wrapper.framework; name = AudioUnit.framework; path = System/Library/Frameworks/AudioUnit.framework; sourceTree = SDKROOT; };
		07D7034919B8755A00C4EED2 /* audio.cpp */ = {isa = PBXFileReference; fileEncoding = 4; lastKnownFileType = sourcecode.cpp.cpp; name = audio.cpp; path = SourceFiles/audio.cpp; sourceTree = SOURCE_ROOT; };
		07D7034A19B8755A00C4EED2 /* audio.h */ = {isa = PBXFileReference; fileEncoding = 4; lastKnownFileType = sourcecode.c.h; name = audio.h; path = SourceFiles/audio.h; sourceTree = SOURCE_ROOT; };
		07D703BA19B88FB900C4EED2 /* moc_audio.cpp */ = {isa = PBXFileReference; fileEncoding = 4; lastKnownFileType = sourcecode.cpp.cpp; name = moc_audio.cpp; path = GeneratedFiles/Debug/moc_audio.cpp; sourceTree = SOURCE_ROOT; };
		07D795491B5544B200DE9598 /* qtpcre */ = {isa = PBXFileReference; lastKnownFileType = archive.ar; name = qtpcre; path = "usr/local/Qt-5.3.2/lib/libqtpcre$(QT_LIBRARY_SUFFIX).a"; sourceTree = "<group>"; };
		07D7EABB1A597DD000838BA2 /* en */ = {isa = PBXFileReference; lastKnownFileType = text.plist.strings; name = en; path = en.lproj/Localizable.strings; sourceTree = "<group>"; };
		07D7EABD1A597DD200838BA2 /* es */ = {isa = PBXFileReference; lastKnownFileType = text.plist.strings; name = es; path = es.lproj/Localizable.strings; sourceTree = "<group>"; };
		07D7EABE1A597DD300838BA2 /* de */ = {isa = PBXFileReference; lastKnownFileType = text.plist.strings; name = de; path = de.lproj/Localizable.strings; sourceTree = "<group>"; };
		07D7EABF1A597DD400838BA2 /* nl */ = {isa = PBXFileReference; lastKnownFileType = text.plist.strings; name = nl; path = nl.lproj/Localizable.strings; sourceTree = "<group>"; };
		07D7EAC01A597DD500838BA2 /* it */ = {isa = PBXFileReference; lastKnownFileType = text.plist.strings; name = it; path = it.lproj/Localizable.strings; sourceTree = "<group>"; };
		07D7EAC11A597DD600838BA2 /* pt-BR */ = {isa = PBXFileReference; lastKnownFileType = text.plist.strings; name = "pt-BR"; path = "pt-BR.lproj/Localizable.strings"; sourceTree = "<group>"; };
		07D8509219F5C97E00623D75 /* mtpCoreTypes.cpp */ = {isa = PBXFileReference; fileEncoding = 4; lastKnownFileType = sourcecode.cpp.cpp; name = mtpCoreTypes.cpp; path = SourceFiles/mtproto/mtpCoreTypes.cpp; sourceTree = SOURCE_ROOT; };
		07D8509319F5C97E00623D75 /* mtpScheme.cpp */ = {isa = PBXFileReference; fileEncoding = 4; lastKnownFileType = sourcecode.cpp.cpp; name = mtpScheme.cpp; path = SourceFiles/mtproto/mtpScheme.cpp; sourceTree = SOURCE_ROOT; };
		07D8509719F8320900623D75 /* usernamebox.cpp */ = {isa = PBXFileReference; fileEncoding = 4; lastKnownFileType = sourcecode.cpp.cpp; name = usernamebox.cpp; path = SourceFiles/boxes/usernamebox.cpp; sourceTree = SOURCE_ROOT; };
		07D8509819F8320900623D75 /* usernamebox.h */ = {isa = PBXFileReference; fileEncoding = 4; lastKnownFileType = sourcecode.c.h; name = usernamebox.h; path = SourceFiles/boxes/usernamebox.h; sourceTree = SOURCE_ROOT; };
		07D8510719F8340A00623D75 /* moc_usernamebox.cpp */ = {isa = PBXFileReference; fileEncoding = 4; lastKnownFileType = sourcecode.cpp.cpp; name = moc_usernamebox.cpp; path = GeneratedFiles/Debug/moc_usernamebox.cpp; sourceTree = SOURCE_ROOT; };
		07DB67451AD07C4F00A51329 /* structs.cpp */ = {isa = PBXFileReference; fileEncoding = 4; lastKnownFileType = sourcecode.cpp.cpp; name = structs.cpp; path = SourceFiles/structs.cpp; sourceTree = SOURCE_ROOT; };
		07DB67461AD07C4F00A51329 /* structs.h */ = {isa = PBXFileReference; fileEncoding = 4; lastKnownFileType = sourcecode.c.h; name = structs.h; path = SourceFiles/structs.h; sourceTree = SOURCE_ROOT; };
		07DB67491AD07C9200A51329 /* abstractbox.cpp */ = {isa = PBXFileReference; fileEncoding = 4; lastKnownFileType = sourcecode.cpp.cpp; name = abstractbox.cpp; path = SourceFiles/boxes/abstractbox.cpp; sourceTree = SOURCE_ROOT; };
		07DB674A1AD07C9200A51329 /* abstractbox.h */ = {isa = PBXFileReference; fileEncoding = 4; lastKnownFileType = sourcecode.c.h; name = abstractbox.h; path = SourceFiles/boxes/abstractbox.h; sourceTree = SOURCE_ROOT; };
		07DB674B1AD07C9200A51329 /* sessionsbox.cpp */ = {isa = PBXFileReference; fileEncoding = 4; lastKnownFileType = sourcecode.cpp.cpp; name = sessionsbox.cpp; path = SourceFiles/boxes/sessionsbox.cpp; sourceTree = SOURCE_ROOT; };
		07DB674C1AD07C9200A51329 /* sessionsbox.h */ = {isa = PBXFileReference; fileEncoding = 4; lastKnownFileType = sourcecode.c.h; name = sessionsbox.h; path = SourceFiles/boxes/sessionsbox.h; sourceTree = SOURCE_ROOT; };
		07DB674F1AD07CB800A51329 /* intropwdcheck.cpp */ = {isa = PBXFileReference; fileEncoding = 4; lastKnownFileType = sourcecode.cpp.cpp; name = intropwdcheck.cpp; path = SourceFiles/intro/intropwdcheck.cpp; sourceTree = SOURCE_ROOT; };
		07DB67501AD07CB800A51329 /* intropwdcheck.h */ = {isa = PBXFileReference; fileEncoding = 4; lastKnownFileType = sourcecode.c.h; name = intropwdcheck.h; path = SourceFiles/intro/intropwdcheck.h; sourceTree = SOURCE_ROOT; };
		07DC429D1B5EA0E600B6B888 /* numbers.h */ = {isa = PBXFileReference; fileEncoding = 4; lastKnownFileType = sourcecode.c.h; name = numbers.h; path = SourceFiles/numbers.h; sourceTree = SOURCE_ROOT; };
		07DC429F1B5EA15300B6B888 /* numbers.cpp */ = {isa = PBXFileReference; fileEncoding = 4; lastKnownFileType = sourcecode.cpp.cpp; name = numbers.cpp; path = GeneratedFiles/numbers.cpp; sourceTree = SOURCE_ROOT; };
		07DE929F1AA4923200A18F6F /* passcodewidget.cpp */ = {isa = PBXFileReference; fileEncoding = 4; lastKnownFileType = sourcecode.cpp.cpp; name = passcodewidget.cpp; path = SourceFiles/passcodewidget.cpp; sourceTree = SOURCE_ROOT; };
		07DE92A21AA4924400A18F6F /* passcodewidget.h */ = {isa = PBXFileReference; fileEncoding = 4; lastKnownFileType = sourcecode.c.h; name = passcodewidget.h; path = SourceFiles/passcodewidget.h; sourceTree = SOURCE_ROOT; };
		07DE92A31AA4925B00A18F6F /* autolockbox.cpp */ = {isa = PBXFileReference; fileEncoding = 4; lastKnownFileType = sourcecode.cpp.cpp; name = autolockbox.cpp; path = SourceFiles/boxes/autolockbox.cpp; sourceTree = SOURCE_ROOT; };
		07DE92A41AA4925B00A18F6F /* autolockbox.h */ = {isa = PBXFileReference; fileEncoding = 4; lastKnownFileType = sourcecode.c.h; name = autolockbox.h; path = SourceFiles/boxes/autolockbox.h; sourceTree = SOURCE_ROOT; };
		07DE92A51AA4925B00A18F6F /* passcodebox.cpp */ = {isa = PBXFileReference; fileEncoding = 4; lastKnownFileType = sourcecode.cpp.cpp; name = passcodebox.cpp; path = SourceFiles/boxes/passcodebox.cpp; sourceTree = SOURCE_ROOT; };
		07DE92A61AA4925B00A18F6F /* passcodebox.h */ = {isa = PBXFileReference; fileEncoding = 4; lastKnownFileType = sourcecode.c.h; name = passcodebox.h; path = SourceFiles/boxes/passcodebox.h; sourceTree = SOURCE_ROOT; };
		07DE92A91AA4928200A18F6F /* moc_autolockbox.cpp */ = {isa = PBXFileReference; fileEncoding = 4; lastKnownFileType = sourcecode.cpp.cpp; name = moc_autolockbox.cpp; path = GeneratedFiles/Debug/moc_autolockbox.cpp; sourceTree = SOURCE_ROOT; };
		07DE92AB1AA4928B00A18F6F /* moc_passcodebox.cpp */ = {isa = PBXFileReference; fileEncoding = 4; lastKnownFileType = sourcecode.cpp.cpp; name = moc_passcodebox.cpp; path = GeneratedFiles/Debug/moc_passcodebox.cpp; sourceTree = SOURCE_ROOT; };
		07DE92AC1AA4928B00A18F6F /* moc_passcodewidget.cpp */ = {isa = PBXFileReference; fileEncoding = 4; lastKnownFileType = sourcecode.cpp.cpp; name = moc_passcodewidget.cpp; path = GeneratedFiles/Debug/moc_passcodewidget.cpp; sourceTree = SOURCE_ROOT; };
		08A7682548FB7E671FF03822 /* boxshadow.cpp */ = {isa = PBXFileReference; lastKnownFileType = sourcecode.cpp.cpp; name = boxshadow.cpp; path = SourceFiles/gui/boxshadow.cpp; sourceTree = "<absolute>"; };
		098EA7CE256AAFAE4A17EB77 /* introcode.h */ = {isa = PBXFileReference; lastKnownFileType = sourcecode.c.h; name = introcode.h; path = SourceFiles/intro/introcode.h; sourceTree = "<absolute>"; };
		09FD01F2BD652EB838A296D8 /* application.h */ = {isa = PBXFileReference; lastKnownFileType = sourcecode.c.h; name = application.h; path = SourceFiles/application.h; sourceTree = "<absolute>"; };
		0ABCEA8D0DD45589040B0AF2 /* /usr/local/Qt-5.3.2/mkspecs/common/unix.conf */ = {isa = PBXFileReference; lastKnownFileType = text; path = "/usr/local/Qt-5.3.2/mkspecs/common/unix.conf"; sourceTree = "<absolute>"; };
		0BDE09020E45EFA57DCB2E25 /* photosendbox.h */ = {isa = PBXFileReference; lastKnownFileType = sourcecode.c.h; name = photosendbox.h; path = SourceFiles/boxes/photosendbox.h; sourceTree = "<absolute>"; };
		0C0DC15EB416789673526AA5 /* moc_emojibox.cpp */ = {isa = PBXFileReference; lastKnownFileType = sourcecode.cpp.cpp; name = moc_emojibox.cpp; path = GeneratedFiles/Debug/moc_emojibox.cpp; sourceTree = "<absolute>"; };
		0CAA815FFFEDCD84808E11F5 /* logs.h */ = {isa = PBXFileReference; lastKnownFileType = sourcecode.c.h; name = logs.h; path = SourceFiles/logs.h; sourceTree = "<absolute>"; };
		0ECF1EB9BF3786A16731F685 /* emojibox.cpp */ = {isa = PBXFileReference; lastKnownFileType = sourcecode.cpp.cpp; name = emojibox.cpp; path = SourceFiles/boxes/emojibox.cpp; sourceTree = "<absolute>"; };
		0F8FFD87AEBAC448568570DC /* images.h */ = {isa = PBXFileReference; lastKnownFileType = sourcecode.c.h; name = images.h; path = SourceFiles/gui/images.h; sourceTree = "<absolute>"; };
		0FBED3C6654EA3753EB39831 /* mtpSession.cpp */ = {isa = PBXFileReference; lastKnownFileType = sourcecode.cpp.cpp; name = mtpSession.cpp; path = SourceFiles/mtproto/mtpSession.cpp; sourceTree = "<absolute>"; };
		0FC38EE7F29EF895925A2C49 /* style_core.h */ = {isa = PBXFileReference; lastKnownFileType = sourcecode.c.h; name = style_core.h; path = SourceFiles/gui/style_core.h; sourceTree = "<absolute>"; };
		1080B6D395843B8F76A2E45E /* moc_title.cpp */ = {isa = PBXFileReference; lastKnownFileType = sourcecode.cpp.cpp; name = moc_title.cpp; path = GeneratedFiles/Debug/moc_title.cpp; sourceTree = "<absolute>"; };
		111BBEE3D1432C3B517FD539 /* /usr/local/Qt-5.3.2/mkspecs/modules/qt_plugin_qdds.pri */ = {isa = PBXFileReference; lastKnownFileType = text; path = "/usr/local/Qt-5.3.2/mkspecs/modules/qt_plugin_qdds.pri"; sourceTree = "<absolute>"; };
		120EBCD9A37DB9A36BFE58C0 /* contactsbox.h */ = {isa = PBXFileReference; lastKnownFileType = sourcecode.c.h; name = contactsbox.h; path = SourceFiles/boxes/contactsbox.h; sourceTree = "<absolute>"; };
		1292B92B4848460640F6A391 /* telegram.qrc */ = {isa = PBXFileReference; lastKnownFileType = text; name = telegram.qrc; path = SourceFiles/telegram.qrc; sourceTree = "<absolute>"; };
		135FD3715BFDC50AD7B00E04 /* text.cpp */ = {isa = PBXFileReference; lastKnownFileType = sourcecode.cpp.cpp; name = text.cpp; path = SourceFiles/gui/text.cpp; sourceTree = "<absolute>"; };
		143405635D04698F421A12EA /* aboutbox.h */ = {isa = PBXFileReference; lastKnownFileType = sourcecode.c.h; name = aboutbox.h; path = SourceFiles/boxes/aboutbox.h; sourceTree = "<absolute>"; };
		14437BFDCD58FF1742EF1B35 /* photocropbox.h */ = {isa = PBXFileReference; lastKnownFileType = sourcecode.c.h; name = photocropbox.h; path = SourceFiles/boxes/photocropbox.h; sourceTree = "<absolute>"; };
		152B8D1BCECEB7B0C77E073C /* intro.h */ = {isa = PBXFileReference; lastKnownFileType = sourcecode.c.h; name = intro.h; path = SourceFiles/intro/intro.h; sourceTree = "<absolute>"; };
		16DD53E17C65AC8B450CC6C3 /* /usr/local/Qt-5.3.2/mkspecs/modules/qt_lib_quick.pri */ = {isa = PBXFileReference; lastKnownFileType = text; path = "/usr/local/Qt-5.3.2/mkspecs/modules/qt_lib_quick.pri"; sourceTree = "<absolute>"; };
		186D09F4CB713AD4B8BDD260 /* AudioUnit.framework */ = {isa = PBXFileReference; lastKnownFileType = wrapper.framework; name = AudioUnit.framework; path = /System/Library/Frameworks/AudioUnit.framework; sourceTree = "<absolute>"; };
		19618554524B8D928F13940D /* emoji_config.h */ = {isa = PBXFileReference; lastKnownFileType = sourcecode.c.h; name = emoji_config.h; path = SourceFiles/gui/emoji_config.h; sourceTree = "<absolute>"; };
		1A4C47331E186344291B8178 /* dropdown.h */ = {isa = PBXFileReference; lastKnownFileType = sourcecode.c.h; name = dropdown.h; path = SourceFiles/dropdown.h; sourceTree = "<absolute>"; };
		1B4A65B84270FF2FED008EB6 /* moc_introphone.cpp */ = {isa = PBXFileReference; lastKnownFileType = sourcecode.cpp.cpp; name = moc_introphone.cpp; path = GeneratedFiles/Debug/moc_introphone.cpp; sourceTree = "<absolute>"; };
		1D7899ACAA9F973CADFA34C1 /* moc_localimageloader.cpp */ = {isa = PBXFileReference; lastKnownFileType = sourcecode.cpp.cpp; name = moc_localimageloader.cpp; path = GeneratedFiles/Debug/moc_localimageloader.cpp; sourceTree = "<absolute>"; };
		1DC02F674A7192FF8BE391A7 /* types.h */ = {isa = PBXFileReference; lastKnownFileType = sourcecode.c.h; name = types.h; path = SourceFiles/types.h; sourceTree = "<absolute>"; };
		1DEFC0760BB9340529F582F7 /* confirmbox.h */ = {isa = PBXFileReference; lastKnownFileType = sourcecode.c.h; name = confirmbox.h; path = SourceFiles/boxes/confirmbox.h; sourceTree = "<absolute>"; };
		1E5EEB5782B6357057356F9E /* moc_flatinput.cpp */ = {isa = PBXFileReference; lastKnownFileType = sourcecode.cpp.cpp; name = moc_flatinput.cpp; path = GeneratedFiles/Debug/moc_flatinput.cpp; sourceTree = "<absolute>"; };
		1FAE75C970AA73F2DEDDB508 /* /usr/local/Qt-5.3.2/mkspecs/modules/qt_plugin_qavfcamera.pri */ = {isa = PBXFileReference; lastKnownFileType = text; path = "/usr/local/Qt-5.3.2/mkspecs/modules/qt_plugin_qavfcamera.pri"; sourceTree = "<absolute>"; };
		1FE45A67215BEA2434F588E8 /* moc_layerwidget.cpp */ = {isa = PBXFileReference; lastKnownFileType = sourcecode.cpp.cpp; name = moc_layerwidget.cpp; path = GeneratedFiles/Debug/moc_layerwidget.cpp; sourceTree = "<absolute>"; };
		205259EEEE2BADA5E64741E3 /* Security.framework */ = {isa = PBXFileReference; lastKnownFileType = wrapper.framework; name = Security.framework; path = /System/Library/Frameworks/Security.framework; sourceTree = "<absolute>"; };
		206B4F5CBD5354BCE19FF32F /* countries.h */ = {isa = PBXFileReference; lastKnownFileType = sourcecode.c.h; name = countries.h; path = SourceFiles/countries.h; sourceTree = "<absolute>"; };
		2181F5E34DE0A4B2F811E2E2 /* moc_flatlabel.cpp */ = {isa = PBXFileReference; lastKnownFileType = sourcecode.cpp.cpp; name = moc_flatlabel.cpp; path = GeneratedFiles/Debug/moc_flatlabel.cpp; sourceTree = "<absolute>"; };
		21F907AB8D19BD779147A085 /* AVFoundation.framework */ = {isa = PBXFileReference; lastKnownFileType = wrapper.framework; name = AVFoundation.framework; path = /System/Library/Frameworks/AVFoundation.framework; sourceTree = "<absolute>"; };
		220B97F8F62C720E6059A64B /* profilewidget.h */ = {isa = PBXFileReference; lastKnownFileType = sourcecode.c.h; name = profilewidget.h; path = SourceFiles/profilewidget.h; sourceTree = "<absolute>"; };
		23BC8B0FC3279421D41CA268 /* /usr/local/Qt-5.3.2/mkspecs/modules/qt_lib_gui.pri */ = {isa = PBXFileReference; lastKnownFileType = text; path = "/usr/local/Qt-5.3.2/mkspecs/modules/qt_lib_gui.pri"; sourceTree = "<absolute>"; };
		2440CD1D4CEF80443BCA1B8B /* /usr/local/Qt-5.3.2/mkspecs/modules/qt_plugin_qgenericbearer.pri */ = {isa = PBXFileReference; lastKnownFileType = text; path = "/usr/local/Qt-5.3.2/mkspecs/modules/qt_plugin_qgenericbearer.pri"; sourceTree = "<absolute>"; };
		247D8DF3B1DDB665B80BBA25 /* /usr/local/Qt-5.3.2/mkspecs/modules/qt_plugin_qtaccessiblequick.pri */ = {isa = PBXFileReference; lastKnownFileType = text; path = "/usr/local/Qt-5.3.2/mkspecs/modules/qt_plugin_qtaccessiblequick.pri"; sourceTree = "<absolute>"; };
		24B6929EE3952310F2DAECB1 /* /usr/local/Qt-5.3.2/mkspecs/modules/qt_plugin_qtaudio_coreaudio.pri */ = {isa = PBXFileReference; lastKnownFileType = text; path = "/usr/local/Qt-5.3.2/mkspecs/modules/qt_plugin_qtaudio_coreaudio.pri"; sourceTree = "<absolute>"; };
		24F7D3E789E91B10E422C116 /* config.h */ = {isa = PBXFileReference; lastKnownFileType = sourcecode.c.h; name = config.h; path = SourceFiles/config.h; sourceTree = "<absolute>"; };
		25CA12A22B83B0B038C5B5DE /* langloaderplain.h */ = {isa = PBXFileReference; lastKnownFileType = sourcecode.c.h; name = langloaderplain.h; path = SourceFiles/langloaderplain.h; sourceTree = "<absolute>"; };
		26083D8E535AFF927591E1A5 /* moc_contactsbox.cpp */ = {isa = PBXFileReference; lastKnownFileType = sourcecode.cpp.cpp; name = moc_contactsbox.cpp; path = GeneratedFiles/Debug/moc_contactsbox.cpp; sourceTree = "<absolute>"; };
		26B83A58EE268598E703875D /* history.cpp */ = {isa = PBXFileReference; lastKnownFileType = sourcecode.cpp.cpp; name = history.cpp; path = SourceFiles/history.cpp; sourceTree = "<absolute>"; };
		27E7471A4EC90E84353AA16F /* mtpCoreTypes.h */ = {isa = PBXFileReference; lastKnownFileType = sourcecode.c.h; name = mtpCoreTypes.h; path = SourceFiles/mtproto/mtpCoreTypes.h; sourceTree = "<absolute>"; };
		28BD0D10214709D95B161E24 /* /usr/local/Qt-5.3.2/mkspecs/modules/qt_lib_multimediawidgets.pri */ = {isa = PBXFileReference; lastKnownFileType = text; path = "/usr/local/Qt-5.3.2/mkspecs/modules/qt_lib_multimediawidgets.pri"; sourceTree = "<absolute>"; };
		293C8DEEE270847AC20E70F9 /* /usr/local/Qt-5.3.2/mkspecs/modules/qt_lib_network.pri */ = {isa = PBXFileReference; lastKnownFileType = text; path = "/usr/local/Qt-5.3.2/mkspecs/modules/qt_lib_network.pri"; sourceTree = "<absolute>"; };
		2BB2A1BB8DB0993F78F4E3C7 /* title.cpp */ = {isa = PBXFileReference; lastKnownFileType = sourcecode.cpp.cpp; name = title.cpp; path = SourceFiles/title.cpp; sourceTree = "<absolute>"; };
		2C540BAEABD7F9B5FA11008E /* moc_mtpDC.cpp */ = {isa = PBXFileReference; lastKnownFileType = sourcecode.cpp.cpp; name = moc_mtpDC.cpp; path = GeneratedFiles/Debug/moc_mtpDC.cpp; sourceTree = "<absolute>"; };
		2C99425D7670941EAF07B453 /* moc_historywidget.cpp */ = {isa = PBXFileReference; lastKnownFileType = sourcecode.cpp.cpp; name = moc_historywidget.cpp; path = GeneratedFiles/Debug/moc_historywidget.cpp; sourceTree = "<absolute>"; };
		2E48BB382B895A5ACD79AF9F /* /usr/local/Qt-5.3.2/mkspecs/modules/qt_lib_bluetooth_private.pri */ = {isa = PBXFileReference; lastKnownFileType = text; path = "/usr/local/Qt-5.3.2/mkspecs/modules/qt_lib_bluetooth_private.pri"; sourceTree = "<absolute>"; };
		2E6D9B1D2743D24E31B0B284 /* /usr/local/Qt-5.3.2/mkspecs/modules/qt_lib_xmlpatterns.pri */ = {isa = PBXFileReference; lastKnownFileType = text; path = "/usr/local/Qt-5.3.2/mkspecs/modules/qt_lib_xmlpatterns.pri"; sourceTree = "<absolute>"; };
		2EA58EF6CDF368B0132BAEB9 /* settings.h */ = {isa = PBXFileReference; lastKnownFileType = sourcecode.c.h; name = settings.h; path = SourceFiles/settings.h; sourceTree = "<absolute>"; };
		301BB513F2F5D447B3BF22DF /* window.h */ = {isa = PBXFileReference; lastKnownFileType = sourcecode.c.h; name = window.h; path = SourceFiles/window.h; sourceTree = "<absolute>"; };
		311004331A04F3D69C98643C /* /usr/local/Qt-5.3.2/mkspecs/modules/qt_lib_serialport_private.pri */ = {isa = PBXFileReference; lastKnownFileType = text; path = "/usr/local/Qt-5.3.2/mkspecs/modules/qt_lib_serialport_private.pri"; sourceTree = "<absolute>"; };
		31120EDB269DFF13E1D49847 /* qicns */ = {isa = PBXFileReference; lastKnownFileType = archive.ar; name = qicns; path = "/usr/local/Qt-5.3.2/plugins/imageformats/libqicns$(QT_LIBRARY_SUFFIX).a"; sourceTree = "<absolute>"; };
		315C7FACB4A9E18AA95486CA /* mtpDC.cpp */ = {isa = PBXFileReference; lastKnownFileType = sourcecode.cpp.cpp; name = mtpDC.cpp; path = SourceFiles/mtproto/mtpDC.cpp; sourceTree = "<absolute>"; };
		33F165B1DB8CBF182C56FAB5 /* /usr/local/Qt-5.3.2/mkspecs/modules/qt_lib_macextras_private.pri */ = {isa = PBXFileReference; lastKnownFileType = text; path = "/usr/local/Qt-5.3.2/mkspecs/modules/qt_lib_macextras_private.pri"; sourceTree = "<absolute>"; };
		346287C9E754E7C458153F03 /* /usr/local/Qt-5.3.2/mkspecs/modules/qt_plugin_qwbmp.pri */ = {isa = PBXFileReference; lastKnownFileType = text; path = "/usr/local/Qt-5.3.2/mkspecs/modules/qt_plugin_qwbmp.pri"; sourceTree = "<absolute>"; };
		34E1DF19219C52D7DB20224A /* flatlabel.h */ = {isa = PBXFileReference; lastKnownFileType = sourcecode.c.h; name = flatlabel.h; path = SourceFiles/gui/flatlabel.h; sourceTree = "<absolute>"; };
		360D4B3ED25D126430DE27D4 /* /usr/local/Qt-5.3.2/mkspecs/modules/qt_lib_enginio.pri */ = {isa = PBXFileReference; lastKnownFileType = text; path = "/usr/local/Qt-5.3.2/mkspecs/modules/qt_lib_enginio.pri"; sourceTree = "<absolute>"; };
		3685604BDB64DD6E92169B73 /* /usr/local/Qt-5.3.2/mkspecs/modules/qt_plugin_qdeclarativeview.pri */ = {isa = PBXFileReference; lastKnownFileType = text; path = "/usr/local/Qt-5.3.2/mkspecs/modules/qt_plugin_qdeclarativeview.pri"; sourceTree = "<absolute>"; };
		36BDA5D01BED543A92886669 /* Telegram.pro */ = {isa = PBXFileReference; lastKnownFileType = text; path = Telegram.pro; sourceTree = "<absolute>"; };
		36F718DC72345A84987DB0F6 /* flatbutton.h */ = {isa = PBXFileReference; lastKnownFileType = sourcecode.c.h; name = flatbutton.h; path = SourceFiles/gui/flatbutton.h; sourceTree = "<absolute>"; };
		382E89A91A34F7898C25FD0D /* /usr/local/Qt-5.3.2/mkspecs/modules/qt_lib_network_private.pri */ = {isa = PBXFileReference; lastKnownFileType = text; path = "/usr/local/Qt-5.3.2/mkspecs/modules/qt_lib_network_private.pri"; sourceTree = "<absolute>"; };
		39C1ADF085370E033CB7E7E1 /* style_classes.h */ = {isa = PBXFileReference; lastKnownFileType = sourcecode.c.h; name = style_classes.h; path = GeneratedFiles/style_classes.h; sourceTree = "<absolute>"; };
		3A220FD1AE5AD9FE3DC073A4 /* moc_mainwidget.cpp */ = {isa = PBXFileReference; lastKnownFileType = sourcecode.cpp.cpp; name = moc_mainwidget.cpp; path = GeneratedFiles/Debug/moc_mainwidget.cpp; sourceTree = "<absolute>"; };
		3B3ED09AB00290D78CF1181B /* moc_dialogswidget.cpp */ = {isa = PBXFileReference; lastKnownFileType = sourcecode.cpp.cpp; name = moc_dialogswidget.cpp; path = GeneratedFiles/Debug/moc_dialogswidget.cpp; sourceTree = "<absolute>"; };
		3BBB805F6180E363BF89151A /* qtaudio_coreaudio */ = {isa = PBXFileReference; lastKnownFileType = archive.ar; name = qtaudio_coreaudio; path = "/usr/local/Qt-5.3.2/plugins/audio/libqtaudio_coreaudio$(QT_LIBRARY_SUFFIX).a"; sourceTree = "<absolute>"; };
		3BE70E2A82DC2BF402165ED5 /* sysbuttons.h */ = {isa = PBXFileReference; lastKnownFileType = sourcecode.c.h; name = sysbuttons.h; path = SourceFiles/sysbuttons.h; sourceTree = "<absolute>"; };
		3C44131FDCFEF4396B9EA2BA /* AudioToolbox.framework */ = {isa = PBXFileReference; lastKnownFileType = wrapper.framework; name = AudioToolbox.framework; path = /System/Library/Frameworks/AudioToolbox.framework; sourceTree = "<absolute>"; };
		3D54A9F3266BB8739520E3FB /* moc_fileuploader.cpp */ = {isa = PBXFileReference; lastKnownFileType = sourcecode.cpp.cpp; name = moc_fileuploader.cpp; path = GeneratedFiles/Debug/moc_fileuploader.cpp; sourceTree = "<absolute>"; };
		3E329D4547CC23585307FA32 /* countryinput.cpp */ = {isa = PBXFileReference; lastKnownFileType = sourcecode.cpp.cpp; name = countryinput.cpp; path = SourceFiles/gui/countryinput.cpp; sourceTree = "<absolute>"; };
		3F08D430CEC8D2117735CCB4 /* /usr/local/Qt-5.3.2/mkspecs/modules/qt_plugin_qmldbg_tcp_qtdeclarative.pri */ = {isa = PBXFileReference; lastKnownFileType = text; path = "/usr/local/Qt-5.3.2/mkspecs/modules/qt_plugin_qmldbg_tcp_qtdeclarative.pri"; sourceTree = "<absolute>"; };
		420A06A32B66D250142B4B6D /* style_core.cpp */ = {isa = PBXFileReference; lastKnownFileType = sourcecode.cpp.cpp; name = style_core.cpp; path = SourceFiles/gui/style_core.cpp; sourceTree = "<absolute>"; };
		45B95DB3B70B47A910FC847B /* /usr/local/Qt-5.3.2/mkspecs/common/gcc-base.conf */ = {isa = PBXFileReference; lastKnownFileType = text; path = "/usr/local/Qt-5.3.2/mkspecs/common/gcc-base.conf"; sourceTree = "<absolute>"; };
		45DB132B756499D4DF38430E /* /usr/local/Qt-5.3.2/mkspecs/modules/qt_plugin_qjp2.pri */ = {isa = PBXFileReference; lastKnownFileType = text; path = "/usr/local/Qt-5.3.2/mkspecs/modules/qt_plugin_qjp2.pri"; sourceTree = "<absolute>"; };
		4604687EBA85611C9E8A9CDF /* button.h */ = {isa = PBXFileReference; lastKnownFileType = sourcecode.c.h; name = button.h; path = SourceFiles/gui/button.h; sourceTree = "<absolute>"; };
		46292F489228B60010794CE4 /* moc_button.cpp */ = {isa = PBXFileReference; lastKnownFileType = sourcecode.cpp.cpp; name = moc_button.cpp; path = GeneratedFiles/Debug/moc_button.cpp; sourceTree = "<absolute>"; };
		4689C06178B60B84E7F3A3B7 /* Qt5Widgets */ = {isa = PBXFileReference; lastKnownFileType = archive.ar; name = Qt5Widgets; path = "/usr/local/Qt-5.3.2/lib/libQt5Widgets$(QT_LIBRARY_SUFFIX).a"; sourceTree = "<absolute>"; };
		48003469151B9DDE82E851FB /* moc_profilewidget.cpp */ = {isa = PBXFileReference; lastKnownFileType = sourcecode.cpp.cpp; name = moc_profilewidget.cpp; path = GeneratedFiles/Debug/moc_profilewidget.cpp; sourceTree = "<absolute>"; };
		4AF15B5A0A43EB62D6DAF211 /* libexif.a */ = {isa = PBXFileReference; lastKnownFileType = archive.ar; name = libexif.a; path = "../../Libraries/libexif-0.6.20/libexif/.libs/libexif.a"; sourceTree = "<absolute>"; };
		4C6C71914B1926119120DACD /* /usr/local/Qt-5.3.2/mkspecs/modules/qt_lib_enginio_private.pri */ = {isa = PBXFileReference; lastKnownFileType = text; path = "/usr/local/Qt-5.3.2/mkspecs/modules/qt_lib_enginio_private.pri"; sourceTree = "<absolute>"; };
		4D1099F2D3696E8A0E17D37D /* mtpSession.h */ = {isa = PBXFileReference; lastKnownFileType = sourcecode.c.h; name = mtpSession.h; path = SourceFiles/mtproto/mtpSession.h; sourceTree = "<absolute>"; };
		4D504A849F15EB58E53A4E5F /* title.h */ = {isa = PBXFileReference; lastKnownFileType = sourcecode.c.h; name = title.h; path = SourceFiles/title.h; sourceTree = "<absolute>"; };
		4D55B83DFDFE3D492CDBD27A /* button.cpp */ = {isa = PBXFileReference; lastKnownFileType = sourcecode.cpp.cpp; name = button.cpp; path = SourceFiles/gui/button.cpp; sourceTree = "<absolute>"; };
		4D765E1B1EA6C757220C63E7 /* CoreFoundation.framework */ = {isa = PBXFileReference; lastKnownFileType = wrapper.framework; name = CoreFoundation.framework; path = /System/Library/Frameworks/CoreFoundation.framework; sourceTree = "<absolute>"; };
		4E4D06EC4D2C82C7D6E079A2 /* flatinput.h */ = {isa = PBXFileReference; lastKnownFileType = sourcecode.c.h; name = flatinput.h; path = SourceFiles/gui/flatinput.h; sourceTree = "<absolute>"; };
		4FB6657DA22BC68B819B64B3 /* /usr/local/Qt-5.3.2/mkspecs/modules/qt_lib_qmldevtools_private.pri */ = {isa = PBXFileReference; lastKnownFileType = text; path = "/usr/local/Qt-5.3.2/mkspecs/modules/qt_lib_qmldevtools_private.pri"; sourceTree = "<absolute>"; };
		5059175BDCEC77B7246DE1B9 /* flatcheckbox.h */ = {isa = PBXFileReference; lastKnownFileType = sourcecode.c.h; name = flatcheckbox.h; path = SourceFiles/gui/flatcheckbox.h; sourceTree = "<absolute>"; };
		507CCEEC4CBA3E3BD6EEDED1 /* twidget.h */ = {isa = PBXFileReference; lastKnownFileType = sourcecode.c.h; name = twidget.h; path = SourceFiles/gui/twidget.h; sourceTree = "<absolute>"; };
		51355181C0E6689B0B764543 /* connectionbox.cpp */ = {isa = PBXFileReference; lastKnownFileType = sourcecode.cpp.cpp; name = connectionbox.cpp; path = SourceFiles/boxes/connectionbox.cpp; sourceTree = "<absolute>"; };
		5271C394C1E7646D117CE67E /* main.cpp */ = {isa = PBXFileReference; lastKnownFileType = sourcecode.cpp.cpp; name = main.cpp; path = SourceFiles/main.cpp; sourceTree = "<absolute>"; };
		547CCADBD1CC5050167EF948 /* CoreMedia.framework */ = {isa = PBXFileReference; lastKnownFileType = wrapper.framework; name = CoreMedia.framework; path = /System/Library/Frameworks/CoreMedia.framework; sourceTree = "<absolute>"; };
		5591A965D1DC024FBDB40151 /* moc_mtpFileLoader.cpp */ = {isa = PBXFileReference; lastKnownFileType = sourcecode.cpp.cpp; name = moc_mtpFileLoader.cpp; path = GeneratedFiles/Debug/moc_mtpFileLoader.cpp; sourceTree = "<absolute>"; };
		5597304BEC94BFB9EAAEBC4B /* /usr/local/Qt-5.3.2/mkspecs/modules/qt_lib_openglextensions_private.pri */ = {isa = PBXFileReference; lastKnownFileType = text; path = "/usr/local/Qt-5.3.2/mkspecs/modules/qt_lib_openglextensions_private.pri"; sourceTree = "<absolute>"; };
		55A654A2EE8554FF062742B8 /* moc_twidget.cpp */ = {isa = PBXFileReference; lastKnownFileType = sourcecode.cpp.cpp; name = moc_twidget.cpp; path = GeneratedFiles/Debug/moc_twidget.cpp; sourceTree = "<absolute>"; };
		55B4A93DD455EED91C899A8E /* dialogswidget.h */ = {isa = PBXFileReference; lastKnownFileType = sourcecode.c.h; name = dialogswidget.h; path = SourceFiles/dialogswidget.h; sourceTree = "<absolute>"; };
		58A7114F60E7D09E73283983 /* moc_introsignup.cpp */ = {isa = PBXFileReference; lastKnownFileType = sourcecode.cpp.cpp; name = moc_introsignup.cpp; path = GeneratedFiles/Debug/moc_introsignup.cpp; sourceTree = "<absolute>"; };
		58E05D0B8B104D83F43F9859 /* moc_flatcheckbox.cpp */ = {isa = PBXFileReference; lastKnownFileType = sourcecode.cpp.cpp; name = moc_flatcheckbox.cpp; path = GeneratedFiles/Debug/moc_flatcheckbox.cpp; sourceTree = "<absolute>"; };
		59E514973BA9BF6599252DDC /* flattextarea.h */ = {isa = PBXFileReference; lastKnownFileType = sourcecode.c.h; name = flattextarea.h; path = SourceFiles/gui/flattextarea.h; sourceTree = "<absolute>"; };
		5A5431331A13AA7B07414240 /* stdafx.cpp */ = {isa = PBXFileReference; lastKnownFileType = sourcecode.cpp.cpp; name = stdafx.cpp; path = SourceFiles/stdafx.cpp; sourceTree = "<absolute>"; };
		5A7F88F9C7F08D3DDE6EEF6B /* localimageloader.cpp */ = {isa = PBXFileReference; lastKnownFileType = sourcecode.cpp.cpp; name = localimageloader.cpp; path = SourceFiles/localimageloader.cpp; sourceTree = "<absolute>"; };
		5A80A1907B6CFFB524C1E57D /* Qt5Core */ = {isa = PBXFileReference; lastKnownFileType = archive.ar; name = Qt5Core; path = "/usr/local/Qt-5.3.2/lib/libQt5Core$(QT_LIBRARY_SUFFIX).a"; sourceTree = "<absolute>"; };
		5A9B4C6C59856143F3D0DE53 /* layerwidget.cpp */ = {isa = PBXFileReference; lastKnownFileType = sourcecode.cpp.cpp; name = layerwidget.cpp; path = SourceFiles/layerwidget.cpp; sourceTree = "<absolute>"; };
		5B22E9E4EE9AAE42ABC24AB3 /* /usr/local/Qt-5.3.2/mkspecs/modules/qt_lib_qtmultimediaquicktools_private.pri */ = {isa = PBXFileReference; lastKnownFileType = text; path = "/usr/local/Qt-5.3.2/mkspecs/modules/qt_lib_qtmultimediaquicktools_private.pri"; sourceTree = "<absolute>"; };
		5C7FD422BBEDA858D7237AE9 /* flattextarea.cpp */ = {isa = PBXFileReference; lastKnownFileType = sourcecode.cpp.cpp; name = flattextarea.cpp; path = SourceFiles/gui/flattextarea.cpp; sourceTree = "<absolute>"; };
		5CEA7A2DB2136425A88D1254 /* /usr/local/Qt-5.3.2/mkspecs/modules/qt_lib_opengl.pri */ = {isa = PBXFileReference; lastKnownFileType = text; path = "/usr/local/Qt-5.3.2/mkspecs/modules/qt_lib_opengl.pri"; sourceTree = "<absolute>"; };
		5F781C7FD8422D359EA1D2FE /* /usr/local/Qt-5.3.2/mkspecs/modules/qt_lib_core_private.pri */ = {isa = PBXFileReference; lastKnownFileType = text; path = "/usr/local/Qt-5.3.2/mkspecs/modules/qt_lib_core_private.pri"; sourceTree = "<absolute>"; };
		6011DDB120E1B2D4803E129A /* stdafx.h */ = {isa = PBXFileReference; lastKnownFileType = sourcecode.c.h; name = stdafx.h; path = SourceFiles/stdafx.h; sourceTree = "<absolute>"; };
		6102C69805B6398AF6FA5BEB /* /usr/local/Qt-5.3.2/mkspecs/modules/qt_lib_qml_private.pri */ = {isa = PBXFileReference; lastKnownFileType = text; path = "/usr/local/Qt-5.3.2/mkspecs/modules/qt_lib_qml_private.pri"; sourceTree = "<absolute>"; };
		61C679D8B4B332026BD34200 /* introphone.cpp */ = {isa = PBXFileReference; lastKnownFileType = sourcecode.cpp.cpp; name = introphone.cpp; path = SourceFiles/intro/introphone.cpp; sourceTree = "<absolute>"; };
		62807F13DBD204D0716143AD /* Telegram.app */ = {isa = PBXFileReference; explicitFileType = wrapper.application; includeInIndex = 0; path = Telegram.app; sourceTree = BUILT_PRODUCTS_DIR; };
		63AF8520023B4EA40306CB03 /* moc_mtpSession.cpp */ = {isa = PBXFileReference; lastKnownFileType = sourcecode.cpp.cpp; name = moc_mtpSession.cpp; path = GeneratedFiles/Debug/moc_mtpSession.cpp; sourceTree = "<absolute>"; };
		63E722139886C87BC82DBDF5 /* /usr/local/Qt-5.3.2/mkspecs/macx-clang/qmake.conf */ = {isa = PBXFileReference; lastKnownFileType = text; path = "/usr/local/Qt-5.3.2/mkspecs/macx-clang/qmake.conf"; sourceTree = "<absolute>"; };
		6532A0DC7EFE446967682E83 /* moc_downloadpathbox.cpp */ = {isa = PBXFileReference; lastKnownFileType = sourcecode.cpp.cpp; name = moc_downloadpathbox.cpp; path = GeneratedFiles/Debug/moc_downloadpathbox.cpp; sourceTree = "<absolute>"; };
		6610564B876E47D289A596DB /* confirmbox.cpp */ = {isa = PBXFileReference; lastKnownFileType = sourcecode.cpp.cpp; name = confirmbox.cpp; path = SourceFiles/boxes/confirmbox.cpp; sourceTree = "<absolute>"; };
		669FB007C4A3D58424D85EC8 /* /usr/local/Qt-5.3.2/mkspecs/common/shell-unix.conf */ = {isa = PBXFileReference; lastKnownFileType = text; path = "/usr/local/Qt-5.3.2/mkspecs/common/shell-unix.conf"; sourceTree = "<absolute>"; };
		6700DD555BF1C0FC338FB959 /* Qt5Network */ = {isa = PBXFileReference; lastKnownFileType = archive.ar; name = Qt5Network; path = "/usr/local/Qt-5.3.2/lib/libQt5Network$(QT_LIBRARY_SUFFIX).a"; sourceTree = "<absolute>"; };
		6868ADA9E9A9801B2BA92B97 /* countryinput.h */ = {isa = PBXFileReference; lastKnownFileType = sourcecode.c.h; name = countryinput.h; path = SourceFiles/gui/countryinput.h; sourceTree = "<absolute>"; };
		69347C39E4D922E94D0860BF /* /usr/local/Qt-5.3.2/mkspecs/modules/qt_lib_designercomponents_private.pri */ = {isa = PBXFileReference; lastKnownFileType = text; path = "/usr/local/Qt-5.3.2/mkspecs/modules/qt_lib_designercomponents_private.pri"; sourceTree = "<absolute>"; };
		6A510365F9F6367ECB0DB065 /* images.cpp */ = {isa = PBXFileReference; lastKnownFileType = sourcecode.cpp.cpp; name = images.cpp; path = SourceFiles/gui/images.cpp; sourceTree = "<absolute>"; };
		6B46A0EE3C3B9D3B5A24946E /* moc_window.cpp */ = {isa = PBXFileReference; lastKnownFileType = sourcecode.cpp.cpp; name = moc_window.cpp; path = GeneratedFiles/Debug/moc_window.cpp; sourceTree = "<absolute>"; };
		6B90F69947805586A6FAE80E /* sysbuttons.cpp */ = {isa = PBXFileReference; lastKnownFileType = sourcecode.cpp.cpp; name = sysbuttons.cpp; path = SourceFiles/sysbuttons.cpp; sourceTree = "<absolute>"; };
		6C08BFC27C4C303A3A5181DB /* /usr/local/Qt-5.3.2/mkspecs/modules/qt_lib_printsupport.pri */ = {isa = PBXFileReference; lastKnownFileType = text; path = "/usr/local/Qt-5.3.2/mkspecs/modules/qt_lib_printsupport.pri"; sourceTree = "<absolute>"; };
		6C86B6E6AB1857B735B720D6 /* layerwidget.h */ = {isa = PBXFileReference; lastKnownFileType = sourcecode.c.h; name = layerwidget.h; path = SourceFiles/layerwidget.h; sourceTree = "<absolute>"; };
		6D50D70712776D7ED3B00E5C /* mtp.cpp */ = {isa = PBXFileReference; lastKnownFileType = sourcecode.cpp.cpp; name = mtp.cpp; path = SourceFiles/mtproto/mtp.cpp; sourceTree = "<absolute>"; };
		6E1859D714E4471E053D90C9 /* scrollarea.cpp */ = {isa = PBXFileReference; lastKnownFileType = sourcecode.cpp.cpp; name = scrollarea.cpp; path = SourceFiles/gui/scrollarea.cpp; sourceTree = "<absolute>"; };
		6E67D23B15FC4B628DB2E0B2 /* /usr/local/Qt-5.3.2/mkspecs/qdevice.pri */ = {isa = PBXFileReference; lastKnownFileType = text; path = "/usr/local/Qt-5.3.2/mkspecs/qdevice.pri"; sourceTree = "<absolute>"; };
		6E8FD0ED1B60D43929944CD2 /* text.h */ = {isa = PBXFileReference; lastKnownFileType = sourcecode.c.h; name = text.h; path = SourceFiles/gui/text.h; sourceTree = "<absolute>"; };
		710C982FC773400941B3AFBC /* dropdown.cpp */ = {isa = PBXFileReference; lastKnownFileType = sourcecode.cpp.cpp; name = dropdown.cpp; path = SourceFiles/dropdown.cpp; sourceTree = "<absolute>"; };
		723F90793B2C195E2CCB2233 /* AppKit.framework */ = {isa = PBXFileReference; lastKnownFileType = wrapper.framework; name = AppKit.framework; path = /System/Library/Frameworks/AppKit.framework; sourceTree = "<absolute>"; };
		73737DC91E390C4AB18FB595 /* pspecific_mac_p.mm */ = {isa = PBXFileReference; lastKnownFileType = sourcecode.cpp.objcpp; name = pspecific_mac_p.mm; path = SourceFiles/pspecific_mac_p.mm; sourceTree = "<absolute>"; };
		74772222DA764BE4623EAC5D /* moc_pspecific_mac.cpp */ = {isa = PBXFileReference; lastKnownFileType = sourcecode.cpp.cpp; name = moc_pspecific_mac.cpp; path = GeneratedFiles/Debug/moc_pspecific_mac.cpp; sourceTree = "<absolute>"; };
		748F1BCCBEEB3675768960FB /* mtpAuthKey.h */ = {isa = PBXFileReference; lastKnownFileType = sourcecode.c.h; name = mtpAuthKey.h; path = SourceFiles/mtproto/mtpAuthKey.h; sourceTree = "<absolute>"; };
		763ED3C6815ED6C89E352652 /* flatlabel.cpp */ = {isa = PBXFileReference; lastKnownFileType = sourcecode.cpp.cpp; name = flatlabel.cpp; path = SourceFiles/gui/flatlabel.cpp; sourceTree = "<absolute>"; };
		77FF486B1F9BCD55A8A3F35D /* /usr/local/Qt-5.3.2/mkspecs/modules/qt_lib_concurrent.pri */ = {isa = PBXFileReference; lastKnownFileType = text; path = "/usr/local/Qt-5.3.2/mkspecs/modules/qt_lib_concurrent.pri"; sourceTree = "<absolute>"; };
		7A94C7168B3FCBE5F04A013B /* /usr/local/Qt-5.3.2/mkspecs/modules/qt_lib_declarative.pri */ = {isa = PBXFileReference; lastKnownFileType = text; path = "/usr/local/Qt-5.3.2/mkspecs/modules/qt_lib_declarative.pri"; sourceTree = "<absolute>"; };
		7C2F42B222EE88E26A6FED62 /* /usr/local/Qt-5.3.2/mkspecs/modules/qt_lib_designer_private.pri */ = {isa = PBXFileReference; lastKnownFileType = text; path = "/usr/local/Qt-5.3.2/mkspecs/modules/qt_lib_designer_private.pri"; sourceTree = "<absolute>"; };
		7C8F9CA4FCE8AF8FCCCB961E /* phoneinput.cpp */ = {isa = PBXFileReference; lastKnownFileType = sourcecode.cpp.cpp; name = phoneinput.cpp; path = SourceFiles/gui/phoneinput.cpp; sourceTree = "<absolute>"; };
		7CA6945B22800A0F30B75DA5 /* addcontactbox.cpp */ = {isa = PBXFileReference; lastKnownFileType = sourcecode.cpp.cpp; name = addcontactbox.cpp; path = SourceFiles/boxes/addcontactbox.cpp; sourceTree = "<absolute>"; };
		7CDE9D7CB2C729BC3612372B /* addcontactbox.h */ = {isa = PBXFileReference; lastKnownFileType = sourcecode.c.h; name = addcontactbox.h; path = SourceFiles/boxes/addcontactbox.h; sourceTree = "<absolute>"; };
		7D075A915E8739C1B6BC5F43 /* types.cpp */ = {isa = PBXFileReference; lastKnownFileType = sourcecode.cpp.cpp; name = types.cpp; path = SourceFiles/types.cpp; sourceTree = "<absolute>"; };
		7D28E9003CE64D8A7F2E292E /* /usr/local/Qt-5.3.2/mkspecs/modules/qt_lib_concurrent_private.pri */ = {isa = PBXFileReference; lastKnownFileType = text; path = "/usr/local/Qt-5.3.2/mkspecs/modules/qt_lib_concurrent_private.pri"; sourceTree = "<absolute>"; };
		7DBFC0B5EAF874BA10E3D603 /* mtpScheme.h */ = {isa = PBXFileReference; lastKnownFileType = sourcecode.c.h; name = mtpScheme.h; path = SourceFiles/mtproto/mtpScheme.h; sourceTree = "<absolute>"; };
		7DE30A90667C03C4F91A2A91 /* /usr/local/Qt-5.3.2/mkspecs/modules/qt_lib_sql.pri */ = {isa = PBXFileReference; lastKnownFileType = text; path = "/usr/local/Qt-5.3.2/mkspecs/modules/qt_lib_sql.pri"; sourceTree = "<absolute>"; };
		7EC00404ACD5AB0E97726B0E /* QuartzCore.framework */ = {isa = PBXFileReference; lastKnownFileType = wrapper.framework; name = QuartzCore.framework; path = /System/Library/Frameworks/QuartzCore.framework; sourceTree = "<absolute>"; };
		7ECCC1F9442988B4F2707CC1 /* /usr/local/Qt-5.3.2/mkspecs/modules/qt_lib_core.pri */ = {isa = PBXFileReference; lastKnownFileType = text; path = "/usr/local/Qt-5.3.2/mkspecs/modules/qt_lib_core.pri"; sourceTree = "<absolute>"; };
		81780025807318AEA3B8A6FF /* moc_addcontactbox.cpp */ = {isa = PBXFileReference; lastKnownFileType = sourcecode.cpp.cpp; name = moc_addcontactbox.cpp; path = GeneratedFiles/Debug/moc_addcontactbox.cpp; sourceTree = "<absolute>"; };
		817A0F5A41B553A6DE67FDEB /* /usr/local/Qt-5.3.2/mkspecs/common/macx.conf */ = {isa = PBXFileReference; lastKnownFileType = text; path = "/usr/local/Qt-5.3.2/mkspecs/common/macx.conf"; sourceTree = "<absolute>"; };
		82E7DCFD95559532D8FC6CDD /* /usr/local/Qt-5.3.2/mkspecs/modules/qt_lib_quickparticles_private.pri */ = {isa = PBXFileReference; lastKnownFileType = text; path = "/usr/local/Qt-5.3.2/mkspecs/modules/qt_lib_quickparticles_private.pri"; sourceTree = "<absolute>"; };
		83728F60A64483E0AA933D76 /* pspecific.h */ = {isa = PBXFileReference; lastKnownFileType = sourcecode.c.h; name = pspecific.h; path = SourceFiles/pspecific.h; sourceTree = "<absolute>"; };
		83A36F229E897566E011B79E /* scrollarea.h */ = {isa = PBXFileReference; lastKnownFileType = sourcecode.c.h; name = scrollarea.h; path = SourceFiles/gui/scrollarea.h; sourceTree = "<absolute>"; };
		83D37373949868693FB7816D /* qmng */ = {isa = PBXFileReference; lastKnownFileType = archive.ar; name = qmng; path = "/usr/local/Qt-5.3.2/plugins/imageformats/libqmng$(QT_LIBRARY_SUFFIX).a"; sourceTree = "<absolute>"; };
		85061B1DA49D125991117950 /* /usr/local/Qt-5.3.2/mkspecs/macx-xcode/qmake.conf */ = {isa = PBXFileReference; lastKnownFileType = text; path = "/usr/local/Qt-5.3.2/mkspecs/macx-xcode/qmake.conf"; sourceTree = "<absolute>"; };
		85B6936EDBE61D9BB8F8B33B /* /usr/local/Qt-5.3.2/mkspecs/modules/qt_lib_sensors.pri */ = {isa = PBXFileReference; lastKnownFileType = text; path = "/usr/local/Qt-5.3.2/mkspecs/modules/qt_lib_sensors.pri"; sourceTree = "<absolute>"; };
		85FABD67716E36CD8B3CA4FA /* animation.h */ = {isa = PBXFileReference; lastKnownFileType = sourcecode.c.h; name = animation.h; path = SourceFiles/gui/animation.h; sourceTree = "<absolute>"; };
		87A4C1983FD641360BF80A02 /* /usr/local/Qt-5.3.2/mkspecs/modules/qt_plugin_qtaccessiblewidgets.pri */ = {isa = PBXFileReference; lastKnownFileType = text; path = "/usr/local/Qt-5.3.2/mkspecs/modules/qt_plugin_qtaccessiblewidgets.pri"; sourceTree = "<absolute>"; };
		87EEF25EE25CF21572D1438C /* /usr/local/Qt-5.3.2/mkspecs/modules/qt_lib_websockets_private.pri */ = {isa = PBXFileReference; lastKnownFileType = text; path = "/usr/local/Qt-5.3.2/mkspecs/modules/qt_lib_websockets_private.pri"; sourceTree = "<absolute>"; };
		8849E60AEC7DB97A475C17EA /* /usr/local/Qt-5.3.2/mkspecs/modules/qt_lib_testlib_private.pri */ = {isa = PBXFileReference; lastKnownFileType = text; path = "/usr/local/Qt-5.3.2/mkspecs/modules/qt_lib_testlib_private.pri"; sourceTree = "<absolute>"; };
		8880067F9BFD46108777E134 /* mtp.h */ = {isa = PBXFileReference; lastKnownFileType = sourcecode.c.h; name = mtp.h; path = SourceFiles/mtproto/mtp.h; sourceTree = "<absolute>"; };
		8918F4B71ED5FC138AFD3F70 /* moc_scrollarea.cpp */ = {isa = PBXFileReference; lastKnownFileType = sourcecode.cpp.cpp; name = moc_scrollarea.cpp; path = GeneratedFiles/Debug/moc_scrollarea.cpp; sourceTree = "<absolute>"; };
		892D36BEF797BA4AF48D378A /* /usr/local/Qt-5.3.2/mkspecs/modules/qt_plugin_qtsensors_dummy.pri */ = {isa = PBXFileReference; lastKnownFileType = text; path = "/usr/local/Qt-5.3.2/mkspecs/modules/qt_plugin_qtsensors_dummy.pri"; sourceTree = "<absolute>"; };
		89863CCAF1D29037AE95755D /* /usr/local/Qt-5.3.2/mkspecs/modules/qt_lib_declarative_private.pri */ = {isa = PBXFileReference; lastKnownFileType = text; path = "/usr/local/Qt-5.3.2/mkspecs/modules/qt_lib_declarative_private.pri"; sourceTree = "<absolute>"; };
		89F92B278CA31C393E245056 /* mtpRPC.cpp */ = {isa = PBXFileReference; lastKnownFileType = sourcecode.cpp.cpp; name = mtpRPC.cpp; path = SourceFiles/mtproto/mtpRPC.cpp; sourceTree = "<absolute>"; };
		8A04A4A3625204D12A1207F6 /* /usr/local/Qt-5.3.2/mkspecs/modules/qt_lib_nfc.pri */ = {isa = PBXFileReference; lastKnownFileType = text; path = "/usr/local/Qt-5.3.2/mkspecs/modules/qt_lib_nfc.pri"; sourceTree = "<absolute>"; };
		8A28F7789408AA839F48A5F2 /* settings.cpp */ = {isa = PBXFileReference; lastKnownFileType = sourcecode.cpp.cpp; name = settings.cpp; path = SourceFiles/settings.cpp; sourceTree = "<absolute>"; };
		8A9D926C08392F7A9BC83B0C /* fileuploader.h */ = {isa = PBXFileReference; lastKnownFileType = sourcecode.c.h; name = fileuploader.h; path = SourceFiles/fileuploader.h; sourceTree = "<absolute>"; };
		8B4BB4E74F8A4442EF563D7D /* /usr/local/Qt-5.3.2/mkspecs/modules/qt_plugin_qtsensorgestures_shakeplugin.pri */ = {isa = PBXFileReference; lastKnownFileType = text; path = "/usr/local/Qt-5.3.2/mkspecs/modules/qt_plugin_qtsensorgestures_shakeplugin.pri"; sourceTree = "<absolute>"; };
		8B98A212C068D6CC7CE73CAA /* moc_introcode.cpp */ = {isa = PBXFileReference; lastKnownFileType = sourcecode.cpp.cpp; name = moc_introcode.cpp; path = GeneratedFiles/Debug/moc_introcode.cpp; sourceTree = "<absolute>"; };
		8C31D89BDFCDF466DAED19A0 /* /usr/local/Qt-5.3.2/mkspecs/modules/qt_lib_quick_private.pri */ = {isa = PBXFileReference; lastKnownFileType = text; path = "/usr/local/Qt-5.3.2/mkspecs/modules/qt_lib_quick_private.pri"; sourceTree = "<absolute>"; };
		8C5164D4E37556D40C5E6AA2 /* /usr/local/Qt-5.3.2/mkspecs/common/clang.conf */ = {isa = PBXFileReference; lastKnownFileType = text; path = "/usr/local/Qt-5.3.2/mkspecs/common/clang.conf"; sourceTree = "<absolute>"; };
		8C800AAC9549E6E9E7046BED /* contactsbox.cpp */ = {isa = PBXFileReference; lastKnownFileType = sourcecode.cpp.cpp; name = contactsbox.cpp; path = SourceFiles/boxes/contactsbox.cpp; sourceTree = "<absolute>"; };
		8CCCACE96535180FEB557712 /* settingswidget.cpp */ = {isa = PBXFileReference; lastKnownFileType = sourcecode.cpp.cpp; name = settingswidget.cpp; path = SourceFiles/settingswidget.cpp; sourceTree = "<absolute>"; };
		8CF51323544B886B8F4A2232 /* qwbmp */ = {isa = PBXFileReference; lastKnownFileType = archive.ar; name = qwbmp; path = "/usr/local/Qt-5.3.2/plugins/imageformats/libqwbmp$(QT_LIBRARY_SUFFIX).a"; sourceTree = "<absolute>"; };
		8D9815BDB5BD9F90D2BC05C5 /* AGL.framework */ = {isa = PBXFileReference; lastKnownFileType = wrapper.framework; name = AGL.framework; path = /System/Library/Frameworks/AGL.framework; sourceTree = "<absolute>"; };
		8DDE1D26B3206CDB8B57FABE /* /usr/local/Qt-5.3.2/mkspecs/modules/qt_lib_svg_private.pri */ = {isa = PBXFileReference; lastKnownFileType = text; path = "/usr/local/Qt-5.3.2/mkspecs/modules/qt_lib_svg_private.pri"; sourceTree = "<absolute>"; };
		8DF456E9A416E4C3C2D6946C /* downloadpathbox.cpp */ = {isa = PBXFileReference; lastKnownFileType = sourcecode.cpp.cpp; name = downloadpathbox.cpp; path = SourceFiles/boxes/downloadpathbox.cpp; sourceTree = "<absolute>"; };
		8E9136256AFFBA6EF048AA55 /* /usr/local/Qt-5.3.2/mkspecs/modules/qt_lib_widgets_private.pri */ = {isa = PBXFileReference; lastKnownFileType = text; path = "/usr/local/Qt-5.3.2/mkspecs/modules/qt_lib_widgets_private.pri"; sourceTree = "<absolute>"; };
		8EB83A4D34226609E79A613A /* connectionbox.h */ = {isa = PBXFileReference; lastKnownFileType = sourcecode.c.h; name = connectionbox.h; path = SourceFiles/boxes/connectionbox.h; sourceTree = "<absolute>"; };
		8F500B5166907B6D9A7C3E3D /* qico */ = {isa = PBXFileReference; lastKnownFileType = archive.ar; name = qico; path = "/usr/local/Qt-5.3.2/plugins/imageformats/libqico$(QT_LIBRARY_SUFFIX).a"; sourceTree = "<absolute>"; };
		8F572030CE9AB8CC5F672201 /* /usr/local/Qt-5.3.2/mkspecs/modules/qt_lib_platformsupport_private.pri */ = {isa = PBXFileReference; lastKnownFileType = text; path = "/usr/local/Qt-5.3.2/mkspecs/modules/qt_lib_platformsupport_private.pri"; sourceTree = "<absolute>"; };
		8F97C9CAE38CA3AFAC0B3953 /* /usr/local/Qt-5.3.2/mkspecs/modules/qt_lib_websockets.pri */ = {isa = PBXFileReference; lastKnownFileType = text; path = "/usr/local/Qt-5.3.2/mkspecs/modules/qt_lib_websockets.pri"; sourceTree = "<absolute>"; };
		924D4939FD169BB4B8AEB1C9 /* moc_mtp.cpp */ = {isa = PBXFileReference; lastKnownFileType = sourcecode.cpp.cpp; name = moc_mtp.cpp; path = GeneratedFiles/Debug/moc_mtp.cpp; sourceTree = "<absolute>"; };
		93AFE74928551FC3D7E8390B /* moc_settingswidget.cpp */ = {isa = PBXFileReference; lastKnownFileType = sourcecode.cpp.cpp; name = moc_settingswidget.cpp; path = GeneratedFiles/Debug/moc_settingswidget.cpp; sourceTree = "<absolute>"; };
		946BEA667170DC1A7A8F9DB0 /* /usr/local/Qt-5.3.2/mkspecs/modules/qt_plugin_qmng.pri */ = {isa = PBXFileReference; lastKnownFileType = text; path = "/usr/local/Qt-5.3.2/mkspecs/modules/qt_plugin_qmng.pri"; sourceTree = "<absolute>"; };
		963123025C466CB8DD9CF4AF /* mtpConnection.h */ = {isa = PBXFileReference; lastKnownFileType = sourcecode.c.h; name = mtpConnection.h; path = SourceFiles/mtproto/mtpConnection.h; sourceTree = "<absolute>"; };
		96ACDDE3DCB798B97F9EA2F4 /* mtpFileLoader.h */ = {isa = PBXFileReference; lastKnownFileType = sourcecode.c.h; name = mtpFileLoader.h; path = SourceFiles/mtproto/mtpFileLoader.h; sourceTree = "<absolute>"; };
		9742F24EE18EA44D52824F1E /* CoreServices.framework */ = {isa = PBXFileReference; lastKnownFileType = wrapper.framework; name = CoreServices.framework; path = /System/Library/Frameworks/CoreServices.framework; sourceTree = "<absolute>"; };
		974DB34EEB8F83B91614C0B0 /* logs.cpp */ = {isa = PBXFileReference; lastKnownFileType = sourcecode.cpp.cpp; name = logs.cpp; path = SourceFiles/logs.cpp; sourceTree = "<absolute>"; };
		99B8D38F7F5858601230911E /* style_auto.cpp */ = {isa = PBXFileReference; lastKnownFileType = sourcecode.cpp.cpp; name = style_auto.cpp; path = GeneratedFiles/style_auto.cpp; sourceTree = "<absolute>"; };
		9A0BDF67E013BB4FFB8685B0 /* /usr/local/Qt-5.3.2/mkspecs/modules/qt_plugin_qqt7engine.pri */ = {isa = PBXFileReference; lastKnownFileType = text; path = "/usr/local/Qt-5.3.2/mkspecs/modules/qt_plugin_qqt7engine.pri"; sourceTree = "<absolute>"; };
		9A55B8F7C143D66AD9EAE304 /* qgenericbearer */ = {isa = PBXFileReference; lastKnownFileType = archive.ar; name = qgenericbearer; path = "/usr/local/Qt-5.3.2/plugins/bearer/libqgenericbearer$(QT_LIBRARY_SUFFIX).a"; sourceTree = "<absolute>"; };
		9A69B711DE4B9C89BA803750 /* moc_aboutbox.cpp */ = {isa = PBXFileReference; lastKnownFileType = sourcecode.cpp.cpp; name = moc_aboutbox.cpp; path = GeneratedFiles/Debug/moc_aboutbox.cpp; sourceTree = "<absolute>"; };
		9AB1479D7D63386FD2046620 /* flatinput.cpp */ = {isa = PBXFileReference; lastKnownFileType = sourcecode.cpp.cpp; name = flatinput.cpp; path = SourceFiles/gui/flatinput.cpp; sourceTree = "<absolute>"; };
		9B36BB8C5B8CA7B07F3F35F0 /* fileuploader.cpp */ = {isa = PBXFileReference; lastKnownFileType = sourcecode.cpp.cpp; name = fileuploader.cpp; path = SourceFiles/fileuploader.cpp; sourceTree = "<absolute>"; };
		9BD0BE66E93ACE27D00D6D75 /* filedialog.h */ = {isa = PBXFileReference; lastKnownFileType = sourcecode.c.h; name = filedialog.h; path = SourceFiles/gui/filedialog.h; sourceTree = "<absolute>"; };
		9D9F4744B2F9FF22569D4535 /* moc_countryinput.cpp */ = {isa = PBXFileReference; lastKnownFileType = sourcecode.cpp.cpp; name = moc_countryinput.cpp; path = GeneratedFiles/Debug/moc_countryinput.cpp; sourceTree = "<absolute>"; };
		9DFF62A901D70814B8A323D4 /* Carbon.framework */ = {isa = PBXFileReference; lastKnownFileType = wrapper.framework; name = Carbon.framework; path = /System/Library/Frameworks/Carbon.framework; sourceTree = "<absolute>"; };
		9E0704DE8650D7952DC6B7AE /* moc_photosendbox.cpp */ = {isa = PBXFileReference; lastKnownFileType = sourcecode.cpp.cpp; name = moc_photosendbox.cpp; path = GeneratedFiles/Debug/moc_photosendbox.cpp; sourceTree = "<absolute>"; };
		9EFD7CB36012BFC00CC79434 /* style_auto.h */ = {isa = PBXFileReference; lastKnownFileType = sourcecode.c.h; name = style_auto.h; path = GeneratedFiles/style_auto.h; sourceTree = "<absolute>"; };
		A0090709DE1B155085362C36 /* introcode.cpp */ = {isa = PBXFileReference; lastKnownFileType = sourcecode.cpp.cpp; name = introcode.cpp; path = SourceFiles/intro/introcode.cpp; sourceTree = "<absolute>"; };
		A022AF919D1977534CA66BB8 /* /usr/local/Qt-5.3.2/mkspecs/modules/qt_lib_widgets.pri */ = {isa = PBXFileReference; lastKnownFileType = text; path = "/usr/local/Qt-5.3.2/mkspecs/modules/qt_lib_widgets.pri"; sourceTree = "<absolute>"; };
		A1479F94376F9732B57C69DB /* moc_animation.cpp */ = {isa = PBXFileReference; lastKnownFileType = sourcecode.cpp.cpp; name = moc_animation.cpp; path = GeneratedFiles/Debug/moc_animation.cpp; sourceTree = "<absolute>"; };
		A1A67BEAA744704B29168D39 /* IOKit.framework */ = {isa = PBXFileReference; lastKnownFileType = wrapper.framework; name = IOKit.framework; path = /System/Library/Frameworks/IOKit.framework; sourceTree = "<absolute>"; };
		A3622760CEC6D6827A25E710 /* mtpPublicRSA.h */ = {isa = PBXFileReference; lastKnownFileType = sourcecode.c.h; name = mtpPublicRSA.h; path = SourceFiles/mtproto/mtpPublicRSA.h; sourceTree = "<absolute>"; };
		A37C7E516201B0264A4CDA38 /* moc_intro.cpp */ = {isa = PBXFileReference; lastKnownFileType = sourcecode.cpp.cpp; name = moc_intro.cpp; path = GeneratedFiles/Debug/moc_intro.cpp; sourceTree = "<absolute>"; };
		A4D8AC60897F435C1C3B9D02 /* /usr/local/Qt-5.3.2/mkspecs/modules/qt_plugin_qtsensors_generic.pri */ = {isa = PBXFileReference; lastKnownFileType = text; path = "/usr/local/Qt-5.3.2/mkspecs/modules/qt_plugin_qtsensors_generic.pri"; sourceTree = "<absolute>"; };
		A59F74CD76FDC2B4B9910E18 /* /usr/local/Qt-5.3.2/mkspecs/modules/qt_lib_scripttools_private.pri */ = {isa = PBXFileReference; lastKnownFileType = text; path = "/usr/local/Qt-5.3.2/mkspecs/modules/qt_lib_scripttools_private.pri"; sourceTree = "<absolute>"; };
		A5B17ABEFBA1C2F43443D644 /* /usr/local/Qt-5.3.2/mkspecs/modules/qt_lib_macextras.pri */ = {isa = PBXFileReference; lastKnownFileType = text; path = "/usr/local/Qt-5.3.2/mkspecs/modules/qt_lib_macextras.pri"; sourceTree = "<absolute>"; };
		A7782E2B07CB2D1D14F431B0 /* qtaccessiblewidgets */ = {isa = PBXFileReference; lastKnownFileType = archive.ar; name = qtaccessiblewidgets; path = "/usr/local/Qt-5.3.2/plugins/accessible/libqtaccessiblewidgets$(QT_LIBRARY_SUFFIX).a"; sourceTree = "<absolute>"; };
		A83D2C19F756D3371E5999A8 /* historywidget.cpp */ = {isa = PBXFileReference; lastKnownFileType = sourcecode.cpp.cpp; name = historywidget.cpp; path = SourceFiles/historywidget.cpp; sourceTree = "<absolute>"; };
		A9E30FA27827990C5F182223 /* /usr/local/Qt-5.3.2/mkspecs/common/gcc-base-mac.conf */ = {isa = PBXFileReference; lastKnownFileType = text; path = "/usr/local/Qt-5.3.2/mkspecs/common/gcc-base-mac.conf"; sourceTree = "<absolute>"; };
		A9FF4818C6775109B3DBFA18 /* introsignup.cpp */ = {isa = PBXFileReference; lastKnownFileType = sourcecode.cpp.cpp; name = introsignup.cpp; path = SourceFiles/intro/introsignup.cpp; sourceTree = "<absolute>"; };
		AA5379CB06E908AC80BE7B82 /* Qt5OpenGL */ = {isa = PBXFileReference; lastKnownFileType = archive.ar; name = Qt5OpenGL; path = "/usr/local/Qt-5.3.2/lib/libQt5OpenGL$(QT_LIBRARY_SUFFIX).a"; sourceTree = "<absolute>"; };
		AA73DC3C2901E2979FE8AD5B /* /usr/local/Qt-5.3.2/mkspecs/modules/qt_lib_xml.pri */ = {isa = PBXFileReference; lastKnownFileType = text; path = "/usr/local/Qt-5.3.2/mkspecs/modules/qt_lib_xml.pri"; sourceTree = "<absolute>"; };
		AB1C02DDBD8E88DD9A9AFDDD /* /usr/local/Qt-5.3.2/mkspecs/modules/qt_plugin_qtsensorgestures_plugin.pri */ = {isa = PBXFileReference; lastKnownFileType = text; path = "/usr/local/Qt-5.3.2/mkspecs/modules/qt_plugin_qtsensorgestures_plugin.pri"; sourceTree = "<absolute>"; };
		AB745978DF0F41D1801ABDA6 /* .qmake.stash */ = {isa = PBXFileReference; lastKnownFileType = file; path = .qmake.stash; sourceTree = "<absolute>"; };
		ABA9AB4619F09DCFD2D4A27F /* /usr/local/Qt-5.3.2/mkspecs/modules/qt_lib_qmltest_private.pri */ = {isa = PBXFileReference; lastKnownFileType = text; path = "/usr/local/Qt-5.3.2/mkspecs/modules/qt_lib_qmltest_private.pri"; sourceTree = "<absolute>"; };
		AC9B5F6FB4B984C8D76F7AE2 /* moc_dropdown.cpp */ = {isa = PBXFileReference; lastKnownFileType = sourcecode.cpp.cpp; name = moc_dropdown.cpp; path = GeneratedFiles/Debug/moc_dropdown.cpp; sourceTree = "<absolute>"; };
		ACC8A73268E5D9AF64E97AF4 /* /usr/local/Qt-5.3.2/mkspecs/modules/qt_lib_bluetooth.pri */ = {isa = PBXFileReference; lastKnownFileType = text; path = "/usr/local/Qt-5.3.2/mkspecs/modules/qt_lib_bluetooth.pri"; sourceTree = "<absolute>"; };
		AD0C395D671BC024083A5FC7 /* localimageloader.h */ = {isa = PBXFileReference; lastKnownFileType = sourcecode.c.h; name = localimageloader.h; path = SourceFiles/localimageloader.h; sourceTree = "<absolute>"; };
		AD90723EF02EAD016FD49CC9 /* introsteps.h */ = {isa = PBXFileReference; lastKnownFileType = sourcecode.c.h; name = introsteps.h; path = SourceFiles/intro/introsteps.h; sourceTree = "<absolute>"; };
		ADC6308023253CEA51F86E21 /* qwebp */ = {isa = PBXFileReference; lastKnownFileType = archive.ar; name = qwebp; path = "/usr/local/Qt-5.3.2/plugins/imageformats/libqwebp$(QT_LIBRARY_SUFFIX).a"; sourceTree = "<absolute>"; };
		ADFC79902C14A612AE93A89A /* /usr/local/Qt-5.3.2/mkspecs/modules/qt_lib_svg.pri */ = {isa = PBXFileReference; lastKnownFileType = text; path = "/usr/local/Qt-5.3.2/mkspecs/modules/qt_lib_svg.pri"; sourceTree = "<absolute>"; };
		AEA456A2F75ED9F5CDA7BCBE /* Cocoa.framework */ = {isa = PBXFileReference; lastKnownFileType = wrapper.framework; name = Cocoa.framework; path = /System/Library/Frameworks/Cocoa.framework; sourceTree = "<absolute>"; };
		AF4585F593B1C9D0D4FD061C /* flatcheckbox.cpp */ = {isa = PBXFileReference; lastKnownFileType = sourcecode.cpp.cpp; name = flatcheckbox.cpp; path = SourceFiles/gui/flatcheckbox.cpp; sourceTree = "<absolute>"; };
		AF5776B0652744978B7DF6D3 /* langloaderplain.cpp */ = {isa = PBXFileReference; lastKnownFileType = sourcecode.cpp.cpp; name = langloaderplain.cpp; path = SourceFiles/langloaderplain.cpp; sourceTree = "<absolute>"; };
		AF61D864B8C444ADD4E1B391 /* moc_photocropbox.cpp */ = {isa = PBXFileReference; lastKnownFileType = sourcecode.cpp.cpp; name = moc_photocropbox.cpp; path = GeneratedFiles/Debug/moc_photocropbox.cpp; sourceTree = "<absolute>"; };
		AFD721AA33A2F785E77B1698 /* /usr/local/Qt-5.3.2/mkspecs/modules/qt_plugin_qcocoa.pri */ = {isa = PBXFileReference; lastKnownFileType = text; path = "/usr/local/Qt-5.3.2/mkspecs/modules/qt_plugin_qcocoa.pri"; sourceTree = "<absolute>"; };
		B064BF3B496A7BF7A449CA1E /* /usr/local/Qt-5.3.2/mkspecs/modules/qt_plugin_qsqlite.pri */ = {isa = PBXFileReference; lastKnownFileType = text; path = "/usr/local/Qt-5.3.2/mkspecs/modules/qt_plugin_qsqlite.pri"; sourceTree = "<absolute>"; };
		B2246267D4C0D789259A86B0 /* /usr/local/Qt-5.3.2/mkspecs/modules/qt_lib_quickwidgets_private.pri */ = {isa = PBXFileReference; lastKnownFileType = text; path = "/usr/local/Qt-5.3.2/mkspecs/modules/qt_lib_quickwidgets_private.pri"; sourceTree = "<absolute>"; };
		B26239063A068F800A2C95F4 /* /usr/local/Qt-5.3.2/mkspecs/modules/qt_plugin_qwebp.pri */ = {isa = PBXFileReference; lastKnownFileType = text; path = "/usr/local/Qt-5.3.2/mkspecs/modules/qt_plugin_qwebp.pri"; sourceTree = "<absolute>"; };
		B3062303CE8F4EB9325CB3DC /* emoji_config.cpp */ = {isa = PBXFileReference; lastKnownFileType = sourcecode.cpp.cpp; name = emoji_config.cpp; path = SourceFiles/gui/emoji_config.cpp; sourceTree = "<absolute>"; };
		B382B645B34234E451AE5D94 /* /usr/local/Qt-5.3.2/mkspecs/modules/qt_lib_qml.pri */ = {isa = PBXFileReference; lastKnownFileType = text; path = "/usr/local/Qt-5.3.2/mkspecs/modules/qt_lib_qml.pri"; sourceTree = "<absolute>"; };
		B3D42654F18B1FE49512C404 /* mtpDC.h */ = {isa = PBXFileReference; lastKnownFileType = sourcecode.c.h; name = mtpDC.h; path = SourceFiles/mtproto/mtpDC.h; sourceTree = "<absolute>"; };
		B518DA4EE7376002AFC71FD5 /* /usr/local/Qt-5.3.2/mkspecs/modules/qt_lib_uitools_private.pri */ = {isa = PBXFileReference; lastKnownFileType = text; path = "/usr/local/Qt-5.3.2/mkspecs/modules/qt_lib_uitools_private.pri"; sourceTree = "<absolute>"; };
		B51B01657BFE9EAEF5590561 /* /usr/local/Qt-5.3.2/mkspecs/modules/qt_lib_nfc_private.pri */ = {isa = PBXFileReference; lastKnownFileType = text; path = "/usr/local/Qt-5.3.2/mkspecs/modules/qt_lib_nfc_private.pri"; sourceTree = "<absolute>"; };
		B678DA730B4ECE863AD631AE /* /usr/local/Qt-5.3.2/mkspecs/modules/qt_plugin_qminimal.pri */ = {isa = PBXFileReference; lastKnownFileType = text; path = "/usr/local/Qt-5.3.2/mkspecs/modules/qt_plugin_qminimal.pri"; sourceTree = "<absolute>"; };
		B714EA71A09A832FAA846A0A /* moc_mtpConnection.cpp */ = {isa = PBXFileReference; lastKnownFileType = sourcecode.cpp.cpp; name = moc_mtpConnection.cpp; path = GeneratedFiles/Debug/moc_mtpConnection.cpp; sourceTree = "<absolute>"; };
		B8525798C5AA7D7C6D68E1B3 /* /usr/local/Qt-5.3.2/mkspecs/modules/qt_plugin_qmldbg_qtquick2.pri */ = {isa = PBXFileReference; lastKnownFileType = text; path = "/usr/local/Qt-5.3.2/mkspecs/modules/qt_plugin_qmldbg_qtquick2.pri"; sourceTree = "<absolute>"; };
		B88236FC554B694F618D848C /* moc_sysbuttons.cpp */ = {isa = PBXFileReference; lastKnownFileType = sourcecode.cpp.cpp; name = moc_sysbuttons.cpp; path = GeneratedFiles/Debug/moc_sysbuttons.cpp; sourceTree = "<absolute>"; };
		B8C1F6C965A7A14FBA8D4518 /* /usr/local/Qt-5.3.2/mkspecs/modules/qt_plugin_qtmedia_audioengine.pri */ = {isa = PBXFileReference; lastKnownFileType = text; path = "/usr/local/Qt-5.3.2/mkspecs/modules/qt_plugin_qtmedia_audioengine.pri"; sourceTree = "<absolute>"; };
		B8D9AFA42E8633154A9817A2 /* mtpConnection.cpp */ = {isa = PBXFileReference; lastKnownFileType = sourcecode.cpp.cpp; name = mtpConnection.cpp; path = SourceFiles/mtproto/mtpConnection.cpp; sourceTree = "<absolute>"; };
		B97D4DB97FE881648644211A /* downloadpathbox.h */ = {isa = PBXFileReference; lastKnownFileType = sourcecode.c.h; name = downloadpathbox.h; path = SourceFiles/boxes/downloadpathbox.h; sourceTree = "<absolute>"; };
		BB1602EA641643DE565005B1 /* twidget.cpp */ = {isa = PBXFileReference; lastKnownFileType = sourcecode.cpp.cpp; name = twidget.cpp; path = SourceFiles/gui/twidget.cpp; sourceTree = "<absolute>"; };
		BD22EFEFCC02644B1883CE19 /* /usr/local/Qt-5.3.2/mkspecs/modules/qt_plugin_qtiff.pri */ = {isa = PBXFileReference; lastKnownFileType = text; path = "/usr/local/Qt-5.3.2/mkspecs/modules/qt_plugin_qtiff.pri"; sourceTree = "<absolute>"; };
		BD4D97801B547471B37A4CDC /* /usr/local/Qt-5.3.2/mkspecs/modules/qt_lib_bootstrap_private.pri */ = {isa = PBXFileReference; lastKnownFileType = text; path = "/usr/local/Qt-5.3.2/mkspecs/modules/qt_lib_bootstrap_private.pri"; sourceTree = "<absolute>"; };
		BDAB6725B830DEE896DC0F55 /* boxshadow.h */ = {isa = PBXFileReference; lastKnownFileType = sourcecode.c.h; name = boxshadow.h; path = SourceFiles/gui/boxshadow.h; sourceTree = "<absolute>"; };
		BDC9ECADEE40D11E3C2EA93F /* /usr/local/Qt-5.3.2/mkspecs/modules/qt_lib_sensors_private.pri */ = {isa = PBXFileReference; lastKnownFileType = text; path = "/usr/local/Qt-5.3.2/mkspecs/modules/qt_lib_sensors_private.pri"; sourceTree = "<absolute>"; };
		BEF9DFDA6822604126A7E233 /* CoreAudio.framework */ = {isa = PBXFileReference; lastKnownFileType = wrapper.framework; name = CoreAudio.framework; path = /System/Library/Frameworks/CoreAudio.framework; sourceTree = "<absolute>"; };
		BFF0C38FB0EC140C5F0304AE /* /usr/local/Qt-5.3.2/mkspecs/modules/qt_lib_serialport.pri */ = {isa = PBXFileReference; lastKnownFileType = text; path = "/usr/local/Qt-5.3.2/mkspecs/modules/qt_lib_serialport.pri"; sourceTree = "<absolute>"; };
		C194EDD00F76216057D48A5C /* aboutbox.cpp */ = {isa = PBXFileReference; lastKnownFileType = sourcecode.cpp.cpp; name = aboutbox.cpp; path = SourceFiles/boxes/aboutbox.cpp; sourceTree = "<absolute>"; };
		C19DF71B273A4843553518F2 /* app.h */ = {isa = PBXFileReference; lastKnownFileType = sourcecode.c.h; name = app.h; path = SourceFiles/app.h; sourceTree = "<absolute>"; };
		C20F9DD8C7B031B8E20D5653 /* application.cpp */ = {isa = PBXFileReference; lastKnownFileType = sourcecode.cpp.cpp; name = application.cpp; path = SourceFiles/application.cpp; sourceTree = "<absolute>"; };
		C34459FA465B57DF4DB80D12 /* introsteps.cpp */ = {isa = PBXFileReference; lastKnownFileType = sourcecode.cpp.cpp; name = introsteps.cpp; path = SourceFiles/intro/introsteps.cpp; sourceTree = "<absolute>"; };
		C4295BE59CCEBCDD16268349 /* /usr/local/Qt-5.3.2/mkspecs/modules/qt_plugin_qico.pri */ = {isa = PBXFileReference; lastKnownFileType = text; path = "/usr/local/Qt-5.3.2/mkspecs/modules/qt_plugin_qico.pri"; sourceTree = "<absolute>"; };
		C505A18319B9B63C63877858 /* /usr/local/Qt-5.3.2/mkspecs/modules/qt_lib_script_private.pri */ = {isa = PBXFileReference; lastKnownFileType = text; path = "/usr/local/Qt-5.3.2/mkspecs/modules/qt_lib_script_private.pri"; sourceTree = "<absolute>"; };
		C63C6D083EBEB13A60256DF3 /* historywidget.h */ = {isa = PBXFileReference; lastKnownFileType = sourcecode.c.h; name = historywidget.h; path = SourceFiles/historywidget.h; sourceTree = "<absolute>"; };
		C84546C18DCBB04166195DCF /* /usr/local/Qt-5.3.2/mkspecs/modules/qt_plugin_qtposition_positionpoll.pri */ = {isa = PBXFileReference; lastKnownFileType = text; path = "/usr/local/Qt-5.3.2/mkspecs/modules/qt_plugin_qtposition_positionpoll.pri"; sourceTree = "<absolute>"; };
		C913E6A1001E07EE7C13CE93 /* style.h */ = {isa = PBXFileReference; lastKnownFileType = sourcecode.c.h; name = style.h; path = SourceFiles/style.h; sourceTree = "<absolute>"; };
		C9FFCCE4FCB845744636795F /* moc_flatbutton.cpp */ = {isa = PBXFileReference; lastKnownFileType = sourcecode.cpp.cpp; name = moc_flatbutton.cpp; path = GeneratedFiles/Debug/moc_flatbutton.cpp; sourceTree = "<absolute>"; };
		CA56ACFB53D87637192CC9B2 /* window.cpp */ = {isa = PBXFileReference; lastKnownFileType = sourcecode.cpp.cpp; name = window.cpp; path = SourceFiles/window.cpp; sourceTree = "<absolute>"; };
		CCF75CFFB857487FB18F99F9 /* /usr/local/Qt-5.3.2/mkspecs/modules/qt_plugin_qoffscreen.pri */ = {isa = PBXFileReference; lastKnownFileType = text; path = "/usr/local/Qt-5.3.2/mkspecs/modules/qt_plugin_qoffscreen.pri"; sourceTree = "<absolute>"; };
		CE0D5EFE401BF9815FACE579 /* pspecific_mac.h */ = {isa = PBXFileReference; lastKnownFileType = sourcecode.c.h; name = pspecific_mac.h; path = SourceFiles/pspecific_mac.h; sourceTree = "<absolute>"; };
		CE7FFE194127BD789A2C877A /* moc_confirmbox.cpp */ = {isa = PBXFileReference; lastKnownFileType = sourcecode.cpp.cpp; name = moc_confirmbox.cpp; path = GeneratedFiles/Debug/moc_confirmbox.cpp; sourceTree = "<absolute>"; };
		CE829DD126DD2B97E8D70A7A /* /usr/local/Qt-5.3.2/mkspecs/modules/qt_lib_scripttools.pri */ = {isa = PBXFileReference; lastKnownFileType = text; path = "/usr/local/Qt-5.3.2/mkspecs/modules/qt_lib_scripttools.pri"; sourceTree = "<absolute>"; };
		CF1690B68F3B278E78823DB9 /* history.h */ = {isa = PBXFileReference; lastKnownFileType = sourcecode.c.h; name = history.h; path = SourceFiles/history.h; sourceTree = "<absolute>"; };
		CF32DF59C7823E4F3397EF3C /* profilewidget.cpp */ = {isa = PBXFileReference; lastKnownFileType = sourcecode.cpp.cpp; name = profilewidget.cpp; path = SourceFiles/profilewidget.cpp; sourceTree = "<absolute>"; };
		CF86CD5BB01B9011E6B6FD3E /* /usr/local/Qt-5.3.2/mkspecs/modules/qt_lib_clucene_private.pri */ = {isa = PBXFileReference; lastKnownFileType = text; path = "/usr/local/Qt-5.3.2/mkspecs/modules/qt_lib_clucene_private.pri"; sourceTree = "<absolute>"; };
		CFCB992BEC24B71BFB8A2F30 /* /usr/local/Qt-5.3.2/mkspecs/modules/qt_lib_script.pri */ = {isa = PBXFileReference; lastKnownFileType = text; path = "/usr/local/Qt-5.3.2/mkspecs/modules/qt_lib_script.pri"; sourceTree = "<absolute>"; };
		CFFBE05DB004895080314289 /* /usr/local/Qt-5.3.2/mkspecs/modules/qt_plugin_qsvgicon.pri */ = {isa = PBXFileReference; lastKnownFileType = text; path = "/usr/local/Qt-5.3.2/mkspecs/modules/qt_plugin_qsvgicon.pri"; sourceTree = "<absolute>"; };
		D0CDC87DAFDA7F18A7AF450F /* /usr/local/Qt-5.3.2/mkspecs/modules/qt_lib_printsupport_private.pri */ = {isa = PBXFileReference; lastKnownFileType = text; path = "/usr/local/Qt-5.3.2/mkspecs/modules/qt_lib_printsupport_private.pri"; sourceTree = "<absolute>"; };
		D12A6BD8EE80B8B308E481AD /* moc_flattextarea.cpp */ = {isa = PBXFileReference; lastKnownFileType = sourcecode.cpp.cpp; name = moc_flattextarea.cpp; path = GeneratedFiles/Debug/moc_flattextarea.cpp; sourceTree = "<absolute>"; };
		D1C9C77F1318F5A55C9BF289 /* photosendbox.cpp */ = {isa = PBXFileReference; lastKnownFileType = sourcecode.cpp.cpp; name = photosendbox.cpp; path = SourceFiles/boxes/photosendbox.cpp; sourceTree = "<absolute>"; };
		D1FA7CAB5ACC09D563AE569F /* /usr/local/Qt-5.3.2/mkspecs/modules/qt_lib_multimediawidgets_private.pri */ = {isa = PBXFileReference; lastKnownFileType = text; path = "/usr/local/Qt-5.3.2/mkspecs/modules/qt_lib_multimediawidgets_private.pri"; sourceTree = "<absolute>"; };
		D2FE4D909926A0D1656068C4 /* /usr/local/Qt-5.3.2/mkspecs/modules/qt_lib_multimedia.pri */ = {isa = PBXFileReference; lastKnownFileType = text; path = "/usr/local/Qt-5.3.2/mkspecs/modules/qt_lib_multimedia.pri"; sourceTree = "<absolute>"; };
		D3D1BE0BEA3AEE0551AD39AC /* qdds */ = {isa = PBXFileReference; lastKnownFileType = archive.ar; name = qdds; path = "/usr/local/Qt-5.3.2/plugins/imageformats/libqdds$(QT_LIBRARY_SUFFIX).a"; sourceTree = "<absolute>"; };
		D3FE9C29B6A61D7C3C4B731B /* animation.cpp */ = {isa = PBXFileReference; lastKnownFileType = sourcecode.cpp.cpp; name = animation.cpp; path = SourceFiles/gui/animation.cpp; sourceTree = "<absolute>"; };
		D4B32C2222F82AC56BADEB21 /* OpenGL.framework */ = {isa = PBXFileReference; lastKnownFileType = wrapper.framework; name = OpenGL.framework; path = /System/Library/Frameworks/OpenGL.framework; sourceTree = "<absolute>"; };
		D4DE537C1FBBD48BD989FAD1 /* /usr/local/Qt-5.3.2/mkspecs/qconfig.pri */ = {isa = PBXFileReference; lastKnownFileType = text; path = "/usr/local/Qt-5.3.2/mkspecs/qconfig.pri"; sourceTree = "<absolute>"; };
		D5141F795670589C8CC41CBC /* /usr/local/Qt-5.3.2/mkspecs/modules/qt_plugin_cocoaprintersupport.pri */ = {isa = PBXFileReference; lastKnownFileType = text; path = "/usr/local/Qt-5.3.2/mkspecs/modules/qt_plugin_cocoaprintersupport.pri"; sourceTree = "<absolute>"; };
		D53D8E6A188E05078A114294 /* qcocoa */ = {isa = PBXFileReference; lastKnownFileType = archive.ar; name = qcocoa; path = "/usr/local/Qt-5.3.2/plugins/platforms/libqcocoa$(QT_LIBRARY_SUFFIX).a"; sourceTree = "<absolute>"; };
		D6193B79CECC9DD0142D1200 /* qtharfbuzzng */ = {isa = PBXFileReference; lastKnownFileType = archive.ar; name = qtharfbuzzng; path = "/usr/local/Qt-5.3.2/lib/libqtharfbuzzng$(QT_LIBRARY_SUFFIX).a"; sourceTree = "<absolute>"; };
		D6FF6676816C4E374D374060 /* qrc_telegram.cpp */ = {isa = PBXFileReference; lastKnownFileType = sourcecode.cpp.cpp; name = qrc_telegram.cpp; path = GeneratedFiles/qrc_telegram.cpp; sourceTree = "<absolute>"; };
		D7A0618DE39A427EBF41940E /* /usr/local/Qt-5.3.2/mkspecs/modules/qt_lib_help_private.pri */ = {isa = PBXFileReference; lastKnownFileType = text; path = "/usr/local/Qt-5.3.2/mkspecs/modules/qt_lib_help_private.pri"; sourceTree = "<absolute>"; };
		D81E3D9A18202BE8EC3D0E2C /* /usr/local/Qt-5.3.2/mkspecs/modules/qt_lib_gui_private.pri */ = {isa = PBXFileReference; lastKnownFileType = text; path = "/usr/local/Qt-5.3.2/mkspecs/modules/qt_lib_gui_private.pri"; sourceTree = "<absolute>"; };
		D948D4D8F949D45158F8DE35 /* /usr/local/Qt-5.3.2/mkspecs/modules/qt_lib_quickwidgets.pri */ = {isa = PBXFileReference; lastKnownFileType = text; path = "/usr/local/Qt-5.3.2/mkspecs/modules/qt_lib_quickwidgets.pri"; sourceTree = "<absolute>"; };
		DB0A26DDC377B2004F61BFE3 /* /usr/local/Qt-5.3.2/mkspecs/modules/qt_lib_testlib.pri */ = {isa = PBXFileReference; lastKnownFileType = text; path = "/usr/local/Qt-5.3.2/mkspecs/modules/qt_lib_testlib.pri"; sourceTree = "<absolute>"; };
		DBF506D10449BFABD45B82DA /* Qt5PrintSupport */ = {isa = PBXFileReference; lastKnownFileType = archive.ar; name = Qt5PrintSupport; path = "/usr/local/Qt-5.3.2/lib/libQt5PrintSupport$(QT_LIBRARY_SUFFIX).a"; sourceTree = "<absolute>"; };
		DC23E0B79FF53F35BA8F76A1 /* introsignup.h */ = {isa = PBXFileReference; lastKnownFileType = sourcecode.c.h; name = introsignup.h; path = SourceFiles/intro/introsignup.h; sourceTree = "<absolute>"; };
		DCEFD9167C239650120B0145 /* qtga */ = {isa = PBXFileReference; lastKnownFileType = archive.ar; name = qtga; path = "/usr/local/Qt-5.3.2/plugins/imageformats/libqtga$(QT_LIBRARY_SUFFIX).a"; sourceTree = "<absolute>"; };
		DE4C0E3685DDAE58F9397B13 /* filedialog.cpp */ = {isa = PBXFileReference; lastKnownFileType = sourcecode.cpp.cpp; name = filedialog.cpp; path = SourceFiles/gui/filedialog.cpp; sourceTree = "<absolute>"; };
		DF8188E30892A4654B984221 /* /usr/local/Qt-5.3.2/mkspecs/modules/qt_lib_qmltest.pri */ = {isa = PBXFileReference; lastKnownFileType = text; path = "/usr/local/Qt-5.3.2/mkspecs/modules/qt_lib_qmltest.pri"; sourceTree = "<absolute>"; };
		DFD7912080BC557230093752 /* ApplicationServices.framework */ = {isa = PBXFileReference; lastKnownFileType = wrapper.framework; name = ApplicationServices.framework; path = /System/Library/Frameworks/ApplicationServices.framework; sourceTree = "<absolute>"; };
		E0F4563EA350EB65112A0EF4 /* /usr/local/Qt-5.3.2/mkspecs/modules/qt_lib_opengl_private.pri */ = {isa = PBXFileReference; lastKnownFileType = text; path = "/usr/local/Qt-5.3.2/mkspecs/modules/qt_lib_opengl_private.pri"; sourceTree = "<absolute>"; };
		E181C525E21A16F2D4396CA7 /* moc_application.cpp */ = {isa = PBXFileReference; lastKnownFileType = sourcecode.cpp.cpp; name = moc_application.cpp; path = GeneratedFiles/Debug/moc_application.cpp; sourceTree = "<absolute>"; };
		E37365B4489B4918BEBB707D /* /usr/local/Qt-5.3.2/mkspecs/modules/qt_lib_xml_private.pri */ = {isa = PBXFileReference; lastKnownFileType = text; path = "/usr/local/Qt-5.3.2/mkspecs/modules/qt_lib_xml_private.pri"; sourceTree = "<absolute>"; };
		E432DA897A5F027987342E8F /* /usr/local/Qt-5.3.2/mkspecs/modules/qt_lib_openglextensions.pri */ = {isa = PBXFileReference; lastKnownFileType = text; path = "/usr/local/Qt-5.3.2/mkspecs/modules/qt_lib_openglextensions.pri"; sourceTree = "<absolute>"; };
		E466873F01ABA1E55E914489 /* dialogswidget.cpp */ = {isa = PBXFileReference; lastKnownFileType = sourcecode.cpp.cpp; name = dialogswidget.cpp; path = SourceFiles/dialogswidget.cpp; sourceTree = "<absolute>"; };
		E50FA73B8A23BC179A642B27 /* /usr/local/Qt-5.3.2/mkspecs/modules/qt_lib_uitools.pri */ = {isa = PBXFileReference; lastKnownFileType = text; path = "/usr/local/Qt-5.3.2/mkspecs/modules/qt_lib_uitools.pri"; sourceTree = "<absolute>"; };
		E66B9EC81C285CA9A7FB6A2E /* /usr/local/Qt-5.3.2/mkspecs/modules/qt_lib_positioning_private.pri */ = {isa = PBXFileReference; lastKnownFileType = text; path = "/usr/local/Qt-5.3.2/mkspecs/modules/qt_lib_positioning_private.pri"; sourceTree = "<absolute>"; };
		E7B2F248E3F7970788F35BF5 /* Qt5PlatformSupport */ = {isa = PBXFileReference; lastKnownFileType = archive.ar; name = Qt5PlatformSupport; path = "/usr/local/Qt-5.3.2/lib/libQt5PlatformSupport$(QT_LIBRARY_SUFFIX).a"; sourceTree = "<absolute>"; };
		E7D67CB158408BB7DEA74764 /* /usr/local/Qt-5.3.2/mkspecs/modules/qt_lib_multimedia_private.pri */ = {isa = PBXFileReference; lastKnownFileType = text; path = "/usr/local/Qt-5.3.2/mkspecs/modules/qt_lib_multimedia_private.pri"; sourceTree = "<absolute>"; };
		E908A6C86F93FA27DF70866C /* photocropbox.cpp */ = {isa = PBXFileReference; lastKnownFileType = sourcecode.cpp.cpp; name = photocropbox.cpp; path = SourceFiles/boxes/photocropbox.cpp; sourceTree = "<absolute>"; };
		EA5D4FF9DE4AC4215D7DCE0D /* /usr/local/Qt-5.3.2/mkspecs/modules/qt_plugin_qcorewlanbearer.pri */ = {isa = PBXFileReference; lastKnownFileType = text; path = "/usr/local/Qt-5.3.2/mkspecs/modules/qt_plugin_qcorewlanbearer.pri"; sourceTree = "<absolute>"; };
		EB1F99FD112917157F3C3F6E /* /usr/local/Qt-5.3.2/mkspecs/modules/qt_plugin_qicns.pri */ = {isa = PBXFileReference; lastKnownFileType = text; path = "/usr/local/Qt-5.3.2/mkspecs/modules/qt_plugin_qicns.pri"; sourceTree = "<absolute>"; };
		EB29AC635054C09EFA749AE1 /* /usr/local/Qt-5.3.2/mkspecs/modules/qt_plugin_qmldbg_tcp.pri */ = {isa = PBXFileReference; lastKnownFileType = text; path = "/usr/local/Qt-5.3.2/mkspecs/modules/qt_plugin_qmldbg_tcp.pri"; sourceTree = "<absolute>"; };
		EBD39B69F368CEEAC360A16D /* /usr/local/Qt-5.3.2/mkspecs/common/mac.conf */ = {isa = PBXFileReference; lastKnownFileType = text; path = "/usr/local/Qt-5.3.2/mkspecs/common/mac.conf"; sourceTree = "<absolute>"; };
		EC4D4A7398CAAD47386D9CA0 /* mtpSessionImpl.h */ = {isa = PBXFileReference; lastKnownFileType = sourcecode.c.h; name = mtpSessionImpl.h; path = SourceFiles/mtproto/mtpSessionImpl.h; sourceTree = "<absolute>"; };
		EE03BC5CA4628A6D6BEB0122 /* qcorewlanbearer */ = {isa = PBXFileReference; lastKnownFileType = archive.ar; name = qcorewlanbearer; path = "/usr/local/Qt-5.3.2/plugins/bearer/libqcorewlanbearer$(QT_LIBRARY_SUFFIX).a"; sourceTree = "<absolute>"; };
		EF1AD6A66D0C28A6A15E2C30 /* introphone.h */ = {isa = PBXFileReference; lastKnownFileType = sourcecode.c.h; name = introphone.h; path = SourceFiles/intro/introphone.h; sourceTree = "<absolute>"; };
		F0681BC551FC8A2B132FC646 /* qjp2 */ = {isa = PBXFileReference; lastKnownFileType = archive.ar; name = qjp2; path = "/usr/local/Qt-5.3.2/plugins/imageformats/libqjp2$(QT_LIBRARY_SUFFIX).a"; sourceTree = "<absolute>"; };
		F0A58515945747E36783CC21 /* /usr/local/Qt-5.3.2/mkspecs/modules/qt_plugin_qmldbg_inspector.pri */ = {isa = PBXFileReference; lastKnownFileType = text; path = "/usr/local/Qt-5.3.2/mkspecs/modules/qt_plugin_qmldbg_inspector.pri"; sourceTree = "<absolute>"; };
		F1A04BDB750C2AE652797B04 /* flatbutton.cpp */ = {isa = PBXFileReference; lastKnownFileType = sourcecode.cpp.cpp; name = flatbutton.cpp; path = SourceFiles/gui/flatbutton.cpp; sourceTree = "<absolute>"; };
		F2453BA07315EB9F34F1CD57 /* qtiff */ = {isa = PBXFileReference; lastKnownFileType = archive.ar; name = qtiff; path = "/usr/local/Qt-5.3.2/plugins/imageformats/libqtiff$(QT_LIBRARY_SUFFIX).a"; sourceTree = "<absolute>"; };
		F26998DF735BCE5F975508ED /* CoreWLAN.framework */ = {isa = PBXFileReference; lastKnownFileType = wrapper.framework; name = CoreWLAN.framework; path = /System/Library/Frameworks/CoreWLAN.framework; sourceTree = "<absolute>"; };
		F2F823087EA182CCBD5748B8 /* /usr/local/Qt-5.3.2/mkspecs/modules/qt_lib_designer.pri */ = {isa = PBXFileReference; lastKnownFileType = text; path = "/usr/local/Qt-5.3.2/mkspecs/modules/qt_lib_designer.pri"; sourceTree = "<absolute>"; };
		F33BE16353DD1557A9AB3558 /* /usr/local/Qt-5.3.2/mkspecs/common/clang-mac.conf */ = {isa = PBXFileReference; lastKnownFileType = text; path = "/usr/local/Qt-5.3.2/mkspecs/common/clang-mac.conf"; sourceTree = "<absolute>"; };
		F4EB01857048DCFCFFAAC4D0 /* /usr/local/Qt-5.3.2/mkspecs/modules/qt_plugin_qavfmediaplayer.pri */ = {isa = PBXFileReference; lastKnownFileType = text; path = "/usr/local/Qt-5.3.2/mkspecs/modules/qt_plugin_qavfmediaplayer.pri"; sourceTree = "<absolute>"; };
		F4EECA1187A744AEF5165243 /* pspecific_mac.cpp */ = {isa = PBXFileReference; lastKnownFileType = sourcecode.cpp.cpp; name = pspecific_mac.cpp; path = SourceFiles/pspecific_mac.cpp; sourceTree = "<absolute>"; };
		F7ADBF552F6B9A5982915164 /* /usr/local/Qt-5.3.2/mkspecs/modules/qt_lib_positioning.pri */ = {isa = PBXFileReference; lastKnownFileType = text; path = "/usr/local/Qt-5.3.2/mkspecs/modules/qt_lib_positioning.pri"; sourceTree = "<absolute>"; };
		F80095A026AF9453E9C2B8BD /* settingswidget.h */ = {isa = PBXFileReference; lastKnownFileType = sourcecode.c.h; name = settingswidget.h; path = SourceFiles/settingswidget.h; sourceTree = "<absolute>"; };
		F83F87F8A60C9DF666911D42 /* /usr/local/Qt-5.3.2/mkspecs/modules/qt_plugin_qsvg.pri */ = {isa = PBXFileReference; lastKnownFileType = text; path = "/usr/local/Qt-5.3.2/mkspecs/modules/qt_plugin_qsvg.pri"; sourceTree = "<absolute>"; };
		F9BEAA743A908603687DA204 /* /usr/local/Qt-5.3.2/mkspecs/modules/qt_lib_xmlpatterns_private.pri */ = {isa = PBXFileReference; lastKnownFileType = text; path = "/usr/local/Qt-5.3.2/mkspecs/modules/qt_lib_xmlpatterns_private.pri"; sourceTree = "<absolute>"; };
		FB61F72601D91BF3AC730D20 /* mtpRPC.h */ = {isa = PBXFileReference; lastKnownFileType = sourcecode.c.h; name = mtpRPC.h; path = SourceFiles/mtproto/mtpRPC.h; sourceTree = "<absolute>"; };
		FCC237CA5AD60B9BA4447615 /* Foundation.framework */ = {isa = PBXFileReference; lastKnownFileType = wrapper.framework; name = Foundation.framework; path = /System/Library/Frameworks/Foundation.framework; sourceTree = "<absolute>"; };
		FD944B80F033DFE737D401A2 /* /usr/local/Qt-5.3.2/mkspecs/modules/qt_lib_help.pri */ = {isa = PBXFileReference; lastKnownFileType = text; path = "/usr/local/Qt-5.3.2/mkspecs/modules/qt_lib_help.pri"; sourceTree = "<absolute>"; };
		FE8FD20832B4C226E345CFBA /* mainwidget.h */ = {isa = PBXFileReference; lastKnownFileType = sourcecode.c.h; name = mainwidget.h; path = SourceFiles/mainwidget.h; sourceTree = "<absolute>"; };
		FEC58F9D8A0963E5A9D4BE6F /* moc_connectionbox.cpp */ = {isa = PBXFileReference; lastKnownFileType = sourcecode.cpp.cpp; name = moc_connectionbox.cpp; path = GeneratedFiles/Debug/moc_connectionbox.cpp; sourceTree = "<absolute>"; };
		FF5BDAB0076F3391B219EA52 /* SystemConfiguration.framework */ = {isa = PBXFileReference; lastKnownFileType = wrapper.framework; name = SystemConfiguration.framework; path = /System/Library/Frameworks/SystemConfiguration.framework; sourceTree = "<absolute>"; };
/* End PBXFileReference section */

/* Begin PBXFrameworksBuildPhase section */
		D1C883685E82D5676953459A /* Link Binary With Libraries */ = {
			isa = PBXFrameworksBuildPhase;
			buildActionMask = 2147483647;
			files = (
<<<<<<< HEAD
=======
				071AD90A1C5EA2A5008C9E90 /* Breakpad.framework in Link Binary With Libraries */,
				0752F8751C2C89F40026D0BC /* VideoToolbox.framework in Link Binary With Libraries */,
				0752F8731C2C89220026D0BC /* VideoDecodeAcceleration.framework in Link Binary With Libraries */,
>>>>>>> 3e136262
				07CAACD81AEA64F00058E508 /* AudioUnit.framework in Link Binary With Libraries */,
				1BB705CDB741E2B7450201A5 /* Cocoa.framework in Link Binary With Libraries */,
				328FD74542F6E2C873EE4D4B /* ApplicationServices.framework in Link Binary With Libraries */,
				668DDDA0C55405E7FCFD6CA5 /* CoreServices.framework in Link Binary With Libraries */,
				F8B465CE34D8DF87AAE95913 /* CoreFoundation.framework in Link Binary With Libraries */,
				F26454630C80841CBDCFE1CA /* Foundation.framework in Link Binary With Libraries */,
				8771A8C96E9C391044035D99 /* OpenGL.framework in Link Binary With Libraries */,
				E45E51A644D5FC9F942ECE55 /* AGL.framework in Link Binary With Libraries */,
				15364689D2AB5A30E87A689F /* Security.framework in Link Binary With Libraries */,
				D4639595C3BCF2A39D88DF6E /* SystemConfiguration.framework in Link Binary With Libraries */,
				F8ED42CF8679BF83227DAFC4 /* Carbon.framework in Link Binary With Libraries */,
				4EB68D0C8182BCE33529C421 /* AudioToolbox.framework in Link Binary With Libraries */,
				35A1A39F8EAB37889EB3D397 /* CoreAudio.framework in Link Binary With Libraries */,
				B460F624007324313696BE86 /* QuartzCore.framework in Link Binary With Libraries */,
				F2A75ACAC9DF6A3F4E5711E7 /* AppKit.framework in Link Binary With Libraries */,
				D0EECF370C58DDCACBC71BAD /* CoreWLAN.framework in Link Binary With Libraries */,
				8883FF366F2623E89D90A9E6 /* qgenericbearer in Link Binary With Libraries */,
				5058CB9D7BFFCE9F404A3700 /* Qt5Network in Link Binary With Libraries */,
				D1FA8AF31837B51C762A9D4D /* qcocoa in Link Binary With Libraries */,
				8D267F2E4776F0ECA2F49DC8 /* IOKit.framework in Link Binary With Libraries */,
				1A681B886F50EE30FBE62B4B /* Qt5PrintSupport in Link Binary With Libraries */,
				D22929A2B8C5281567FCACDC /* Qt5PlatformSupport in Link Binary With Libraries */,
				BE6AB9DF1C4880624131C669 /* Qt5Widgets in Link Binary With Libraries */,
				A9563D9C9FD0D76FAAF1CA96 /* qdds in Link Binary With Libraries */,
				7CA5405B8503BFFC60932D2B /* qicns in Link Binary With Libraries */,
				496FD9CEEB508016AFB9F928 /* qico in Link Binary With Libraries */,
				59789101736112A570B8EFE6 /* qjp2 in Link Binary With Libraries */,
				FBD56E2AC34F76BFFDB68619 /* qmng in Link Binary With Libraries */,
				7F76437B577F737145996DC3 /* qtga in Link Binary With Libraries */,
				C06DDE378A7AC1FA9E6FF69A /* qtiff in Link Binary With Libraries */,
				A3F8F2284013928A02AE5C38 /* qwbmp in Link Binary With Libraries */,
				F4D3747C3A03B25EDC9057BB /* qwebp in Link Binary With Libraries */,
				9F33AC0693BC81B27D8F518D /* Qt5Gui in Link Binary With Libraries */,
				8D33FE22B9BBADC7FA46C15B /* qtharfbuzzng in Link Binary With Libraries */,
				B9ADD90C014EA3FBE351DF03 /* Qt5Core in Link Binary With Libraries */,
			);
			name = "Link Binary With Libraries";
			runOnlyForDeploymentPostprocessing = 0;
		};
/* End PBXFrameworksBuildPhase section */

/* Begin PBXGroup section */
		07084685195445A600B5AE3A /* Products */ = {
			isa = PBXGroup;
			children = (
				07084689195445A700B5AE3A /* Updater */,
			);
			name = Products;
			sourceTree = "<group>";
		};
		071AD8691C5E8504008C9E90 /* ThirdParty */ = {
			isa = PBXGroup;
			children = (
				071AD86A1C5E8522008C9E90 /* minizip */,
			);
			name = ThirdParty;
			sourceTree = "<group>";
		};
		071AD86A1C5E8522008C9E90 /* minizip */ = {
			isa = PBXGroup;
			children = (
				071AD86B1C5E8536008C9E90 /* crypt.h */,
				071AD86C1C5E8536008C9E90 /* ioapi.h */,
				071AD8F71C5E99D6008C9E90 /* ioapi.c */,
				071AD86E1C5E8536008C9E90 /* zip.h */,
				071AD8D11C5E8E6D008C9E90 /* zip.c */,
			);
			name = minizip;
			sourceTree = "<group>";
		};
		074968CB1A44D0B800394F46 /* langs */ = {
			isa = PBXGroup;
			children = (
				07A190511A723E0A004287AE /* lang_ko.strings */,
				072E117A1A56EB9400A87ACC /* lang_pt_BR.strings */,
				078DD0241A48DD9E00DD14CC /* lang_de.strings */,
				078DD0251A48DD9E00DD14CC /* lang_nl.strings */,
				075F99A91A45EEF200915C72 /* lang_es.strings */,
				074968CC1A44D13400394F46 /* lang_it.strings */,
			);
			name = langs;
			sourceTree = "<group>";
		};
		130BDDB6FC4D60CF394D95AF /* GeneratedFiles */ = {
			isa = PBXGroup;
			children = (
				07DC429F1B5EA15300B6B888 /* numbers.cpp */,
				07080BCD1A43588C00741A51 /* lang_auto.cpp */,
				07080BCE1A43588C00741A51 /* lang_auto.h */,
				99B8D38F7F5858601230911E /* style_auto.cpp */,
				9EFD7CB36012BFC00CC79434 /* style_auto.h */,
				39C1ADF085370E033CB7E7E1 /* style_classes.h */,
			);
			name = GeneratedFiles;
			sourceTree = "<Group>";
		};
		1A6AA22F4A758C4B5F5138FB /* mtproto */ = {
			isa = PBXGroup;
			children = (
				6D50D70712776D7ED3B00E5C /* mtp.cpp */,
				07129D691C16D230002DC495 /* mtpAuthKey.cpp */,
				B8D9AFA42E8633154A9817A2 /* mtpConnection.cpp */,
				07D8509219F5C97E00623D75 /* mtpCoreTypes.cpp */,
				315C7FACB4A9E18AA95486CA /* mtpDC.cpp */,
				01D6341DC31FE5997F7BB159 /* mtpFileLoader.cpp */,
				89F92B278CA31C393E245056 /* mtpRPC.cpp */,
				07D8509319F5C97E00623D75 /* mtpScheme.cpp */,
				0FBED3C6654EA3753EB39831 /* mtpSession.cpp */,
				EC4D4A7398CAAD47386D9CA0 /* mtpSessionImpl.h */,
				8880067F9BFD46108777E134 /* mtp.h */,
				748F1BCCBEEB3675768960FB /* mtpAuthKey.h */,
				963123025C466CB8DD9CF4AF /* mtpConnection.h */,
				27E7471A4EC90E84353AA16F /* mtpCoreTypes.h */,
				B3D42654F18B1FE49512C404 /* mtpDC.h */,
				96ACDDE3DCB798B97F9EA2F4 /* mtpFileLoader.h */,
				A3622760CEC6D6827A25E710 /* mtpPublicRSA.h */,
				FB61F72601D91BF3AC730D20 /* mtpRPC.h */,
				7DBFC0B5EAF874BA10E3D603 /* mtpScheme.h */,
				4D1099F2D3696E8A0E17D37D /* mtpSession.h */,
			);
			name = mtproto;
			sourceTree = "<Group>";
		};
		25B08E2869634E9BCBA333A2 /* Generated Sources */ = {
			isa = PBXGroup;
			children = (
				D0B536A85E53302E4F66CE23 /* GeneratedFiles */,
			);
			name = "Generated Sources";
			sourceTree = "<Group>";
		};
		2EB56BE3C2D93CDAB0C52E67 /* Sources */ = {
			isa = PBXGroup;
			children = (
				73F2E45FDEB381A085D37A49 /* SourceFiles */,
				130BDDB6FC4D60CF394D95AF /* GeneratedFiles */,
			);
			name = Sources;
			sourceTree = "<Group>";
		};
		370997172D3BAEED157B8E70 /* SourceFiles */ = {
			isa = PBXGroup;
			children = (
			);
			name = SourceFiles;
			sourceTree = "<Group>";
		};
		579DA7AEF5751DF4988869A0 /* gui */ = {
			isa = PBXGroup;
			children = (
				D3FE9C29B6A61D7C3C4B731B /* animation.cpp */,
				08A7682548FB7E671FF03822 /* boxshadow.cpp */,
				4D55B83DFDFE3D492CDBD27A /* button.cpp */,
				074FCB8C19D36851004C6EB2 /* popupmenu.cpp */,
				3E329D4547CC23585307FA32 /* countryinput.cpp */,
				B3062303CE8F4EB9325CB3DC /* emoji_config.cpp */,
				DE4C0E3685DDAE58F9397B13 /* filedialog.cpp */,
				F1A04BDB750C2AE652797B04 /* flatbutton.cpp */,
				AF4585F593B1C9D0D4FD061C /* flatcheckbox.cpp */,
				9AB1479D7D63386FD2046620 /* flatinput.cpp */,
				763ED3C6815ED6C89E352652 /* flatlabel.cpp */,
				5C7FD422BBEDA858D7237AE9 /* flattextarea.cpp */,
				6A510365F9F6367ECB0DB065 /* images.cpp */,
				6E1859D714E4471E053D90C9 /* scrollarea.cpp */,
				420A06A32B66D250142B4B6D /* style_core.cpp */,
				135FD3715BFDC50AD7B00E04 /* text.cpp */,
				BB1602EA641643DE565005B1 /* twidget.cpp */,
				85FABD67716E36CD8B3CA4FA /* animation.h */,
				BDAB6725B830DEE896DC0F55 /* boxshadow.h */,
				4604687EBA85611C9E8A9CDF /* button.h */,
				074FCB8D19D36851004C6EB2 /* popupmenu.h */,
				6868ADA9E9A9801B2BA92B97 /* countryinput.h */,
				19618554524B8D928F13940D /* emoji_config.h */,
				9BD0BE66E93ACE27D00D6D75 /* filedialog.h */,
				36F718DC72345A84987DB0F6 /* flatbutton.h */,
				5059175BDCEC77B7246DE1B9 /* flatcheckbox.h */,
				4E4D06EC4D2C82C7D6E079A2 /* flatinput.h */,
				34E1DF19219C52D7DB20224A /* flatlabel.h */,
				59E514973BA9BF6599252DDC /* flattextarea.h */,
				0F8FFD87AEBAC448568570DC /* images.h */,
				83A36F229E897566E011B79E /* scrollarea.h */,
				0FC38EE7F29EF895925A2C49 /* style_core.h */,
				6E8FD0ED1B60D43929944CD2 /* text.h */,
				507CCEEC4CBA3E3BD6EEDED1 /* twidget.h */,
			);
			name = gui;
			sourceTree = "<Group>";
		};
		5E35A03E5F2C51353EBCBF00 /* intro */ = {
			isa = PBXGroup;
			children = (
				0771C4C94B623FC34BF62983 /* intro.cpp */,
				A0090709DE1B155085362C36 /* introcode.cpp */,
				61C679D8B4B332026BD34200 /* introphone.cpp */,
				07DB674F1AD07CB800A51329 /* intropwdcheck.cpp */,
				A9FF4818C6775109B3DBFA18 /* introsignup.cpp */,
				C34459FA465B57DF4DB80D12 /* introsteps.cpp */,
				152B8D1BCECEB7B0C77E073C /* intro.h */,
				098EA7CE256AAFAE4A17EB77 /* introcode.h */,
				EF1AD6A66D0C28A6A15E2C30 /* introphone.h */,
				07DB67501AD07CB800A51329 /* intropwdcheck.h */,
				DC23E0B79FF53F35BA8F76A1 /* introsignup.h */,
				AD90723EF02EAD016FD49CC9 /* introsteps.h */,
			);
			name = intro;
			sourceTree = "<Group>";
		};
		73F2E45FDEB381A085D37A49 /* SourceFiles */ = {
			isa = PBXGroup;
			children = (
				5271C394C1E7646D117CE67E /* main.cpp */,
				5A5431331A13AA7B07414240 /* stdafx.cpp */,
				0764D5581ABAD6F900FBFEED /* apiwrap.cpp */,
				06E379415713F34B83F99C35 /* app.cpp */,
				C20F9DD8C7B031B8E20D5653 /* application.cpp */,
				07D7034919B8755A00C4EED2 /* audio.cpp */,
				07C7596D1B1F7E0000662169 /* autoupdater.cpp */,
				E466873F01ABA1E55E914489 /* dialogswidget.cpp */,
				710C982FC773400941B3AFBC /* dropdown.cpp */,
				07129D6C1C16D245002DC495 /* facades.cpp */,
				9B36BB8C5B8CA7B07F3F35F0 /* fileuploader.cpp */,
				26B83A58EE268598E703875D /* history.cpp */,
				A83D2C19F756D3371E5999A8 /* historywidget.cpp */,
				07080BD01A436A5000741A51 /* lang.cpp */,
				AF5776B0652744978B7DF6D3 /* langloaderplain.cpp */,
				5A9B4C6C59856143F3D0DE53 /* layerwidget.cpp */,
				0752F86E1C2C84470026D0BC /* layout.cpp */,
				07A69330199277BA0099CB9F /* mediaview.cpp */,
				0732E4A7199E262300D50FE7 /* overviewwidget.cpp */,
				07DE929F1AA4923200A18F6F /* passcodewidget.cpp */,
				07B604301B46A0EC00CA29FE /* playerwidget.cpp */,
				CF32DF59C7823E4F3397EF3C /* profilewidget.cpp */,
				5A7F88F9C7F08D3DDE6EEF6B /* localimageloader.cpp */,
				07BE850D1A2093C9008ACB9F /* localstorage.cpp */,
				974DB34EEB8F83B91614C0B0 /* logs.cpp */,
				047DAFB0A7DE92C63033A43C /* mainwidget.cpp */,
				8A28F7789408AA839F48A5F2 /* settings.cpp */,
				8CCCACE96535180FEB557712 /* settingswidget.cpp */,
				07DB67451AD07C4F00A51329 /* structs.cpp */,
				6B90F69947805586A6FAE80E /* sysbuttons.cpp */,
				2BB2A1BB8DB0993F78F4E3C7 /* title.cpp */,
				7D075A915E8739C1B6BC5F43 /* types.cpp */,
				CA56ACFB53D87637192CC9B2 /* window.cpp */,
				F4EECA1187A744AEF5165243 /* pspecific_mac.cpp */,
				73737DC91E390C4AB18FB595 /* pspecific_mac_p.mm */,
				1A6AA22F4A758C4B5F5138FB /* mtproto */,
				579DA7AEF5751DF4988869A0 /* gui */,
				ADC8DBF4C6F26E14C77F68B4 /* boxes */,
				5E35A03E5F2C51353EBCBF00 /* intro */,
				074968CB1A44D0B800394F46 /* langs */,
				6011DDB120E1B2D4803E129A /* stdafx.h */,
				0764D5591ABAD6F900FBFEED /* apiwrap.h */,
				C19DF71B273A4843553518F2 /* app.h */,
				09FD01F2BD652EB838A296D8 /* application.h */,
				07D7034A19B8755A00C4EED2 /* audio.h */,
				07C7596E1B1F7E0000662169 /* autoupdater.h */,
				24F7D3E789E91B10E422C116 /* config.h */,
				206B4F5CBD5354BCE19FF32F /* countries.h */,
				55B4A93DD455EED91C899A8E /* dialogswidget.h */,
				1A4C47331E186344291B8178 /* dropdown.h */,
				07129D6D1C16D245002DC495 /* facades.h */,
				8A9D926C08392F7A9BC83B0C /* fileuploader.h */,
				CF1690B68F3B278E78823DB9 /* history.h */,
				C63C6D083EBEB13A60256DF3 /* historywidget.h */,
				07080BD11A436A5000741A51 /* lang.h */,
				25CA12A22B83B0B038C5B5DE /* langloaderplain.h */,
				6C86B6E6AB1857B735B720D6 /* layerwidget.h */,
				0752F86F1C2C84470026D0BC /* layout.h */,
				07A69331199277BA0099CB9F /* mediaview.h */,
				07DC429D1B5EA0E600B6B888 /* numbers.h */,
				0732E4A8199E262300D50FE7 /* overviewwidget.h */,
				07DE92A21AA4924400A18F6F /* passcodewidget.h */,
				07B604311B46A0EC00CA29FE /* playerwidget.h */,
				220B97F8F62C720E6059A64B /* profilewidget.h */,
				AD0C395D671BC024083A5FC7 /* localimageloader.h */,
				07BE850E1A2093C9008ACB9F /* localstorage.h */,
				0CAA815FFFEDCD84808E11F5 /* logs.h */,
				FE8FD20832B4C226E345CFBA /* mainwidget.h */,
				2EA58EF6CDF368B0132BAEB9 /* settings.h */,
				F80095A026AF9453E9C2B8BD /* settingswidget.h */,
				07DB67461AD07C4F00A51329 /* structs.h */,
				C913E6A1001E07EE7C13CE93 /* style.h */,
				3BE70E2A82DC2BF402165ED5 /* sysbuttons.h */,
				4D504A849F15EB58E53A4E5F /* title.h */,
				1DC02F674A7192FF8BE391A7 /* types.h */,
				301BB513F2F5D447B3BF22DF /* window.h */,
				83728F60A64483E0AA933D76 /* pspecific.h */,
				CE0D5EFE401BF9815FACE579 /* pspecific_mac.h */,
				07C3AF27194336B90016CFF1 /* pspecific_mac_p.h */,
			);
			name = SourceFiles;
			sourceTree = "<Group>";
		};
		74B182DB50CB5611B5C1C297 /* Supporting Files */ = {
			isa = PBXGroup;
			children = (
				36BDA5D01BED543A92886669 /* Telegram.pro */,
				6E67D23B15FC4B628DB2E0B2 /* /usr/local/Qt-5.3.2/mkspecs/qdevice.pri */,
				669FB007C4A3D58424D85EC8 /* /usr/local/Qt-5.3.2/mkspecs/common/shell-unix.conf */,
				0ABCEA8D0DD45589040B0AF2 /* /usr/local/Qt-5.3.2/mkspecs/common/unix.conf */,
				EBD39B69F368CEEAC360A16D /* /usr/local/Qt-5.3.2/mkspecs/common/mac.conf */,
				817A0F5A41B553A6DE67FDEB /* /usr/local/Qt-5.3.2/mkspecs/common/macx.conf */,
				45B95DB3B70B47A910FC847B /* /usr/local/Qt-5.3.2/mkspecs/common/gcc-base.conf */,
				A9E30FA27827990C5F182223 /* /usr/local/Qt-5.3.2/mkspecs/common/gcc-base-mac.conf */,
				8C5164D4E37556D40C5E6AA2 /* /usr/local/Qt-5.3.2/mkspecs/common/clang.conf */,
				F33BE16353DD1557A9AB3558 /* /usr/local/Qt-5.3.2/mkspecs/common/clang-mac.conf */,
				D4DE537C1FBBD48BD989FAD1 /* /usr/local/Qt-5.3.2/mkspecs/qconfig.pri */,
				ACC8A73268E5D9AF64E97AF4 /* /usr/local/Qt-5.3.2/mkspecs/modules/qt_lib_bluetooth.pri */,
				2E48BB382B895A5ACD79AF9F /* /usr/local/Qt-5.3.2/mkspecs/modules/qt_lib_bluetooth_private.pri */,
				BD4D97801B547471B37A4CDC /* /usr/local/Qt-5.3.2/mkspecs/modules/qt_lib_bootstrap_private.pri */,
				CF86CD5BB01B9011E6B6FD3E /* /usr/local/Qt-5.3.2/mkspecs/modules/qt_lib_clucene_private.pri */,
				77FF486B1F9BCD55A8A3F35D /* /usr/local/Qt-5.3.2/mkspecs/modules/qt_lib_concurrent.pri */,
				7D28E9003CE64D8A7F2E292E /* /usr/local/Qt-5.3.2/mkspecs/modules/qt_lib_concurrent_private.pri */,
				7ECCC1F9442988B4F2707CC1 /* /usr/local/Qt-5.3.2/mkspecs/modules/qt_lib_core.pri */,
				5F781C7FD8422D359EA1D2FE /* /usr/local/Qt-5.3.2/mkspecs/modules/qt_lib_core_private.pri */,
				7A94C7168B3FCBE5F04A013B /* /usr/local/Qt-5.3.2/mkspecs/modules/qt_lib_declarative.pri */,
				89863CCAF1D29037AE95755D /* /usr/local/Qt-5.3.2/mkspecs/modules/qt_lib_declarative_private.pri */,
				F2F823087EA182CCBD5748B8 /* /usr/local/Qt-5.3.2/mkspecs/modules/qt_lib_designer.pri */,
				7C2F42B222EE88E26A6FED62 /* /usr/local/Qt-5.3.2/mkspecs/modules/qt_lib_designer_private.pri */,
				69347C39E4D922E94D0860BF /* /usr/local/Qt-5.3.2/mkspecs/modules/qt_lib_designercomponents_private.pri */,
				360D4B3ED25D126430DE27D4 /* /usr/local/Qt-5.3.2/mkspecs/modules/qt_lib_enginio.pri */,
				4C6C71914B1926119120DACD /* /usr/local/Qt-5.3.2/mkspecs/modules/qt_lib_enginio_private.pri */,
				23BC8B0FC3279421D41CA268 /* /usr/local/Qt-5.3.2/mkspecs/modules/qt_lib_gui.pri */,
				D81E3D9A18202BE8EC3D0E2C /* /usr/local/Qt-5.3.2/mkspecs/modules/qt_lib_gui_private.pri */,
				FD944B80F033DFE737D401A2 /* /usr/local/Qt-5.3.2/mkspecs/modules/qt_lib_help.pri */,
				D7A0618DE39A427EBF41940E /* /usr/local/Qt-5.3.2/mkspecs/modules/qt_lib_help_private.pri */,
				A5B17ABEFBA1C2F43443D644 /* /usr/local/Qt-5.3.2/mkspecs/modules/qt_lib_macextras.pri */,
				33F165B1DB8CBF182C56FAB5 /* /usr/local/Qt-5.3.2/mkspecs/modules/qt_lib_macextras_private.pri */,
				D2FE4D909926A0D1656068C4 /* /usr/local/Qt-5.3.2/mkspecs/modules/qt_lib_multimedia.pri */,
				E7D67CB158408BB7DEA74764 /* /usr/local/Qt-5.3.2/mkspecs/modules/qt_lib_multimedia_private.pri */,
				28BD0D10214709D95B161E24 /* /usr/local/Qt-5.3.2/mkspecs/modules/qt_lib_multimediawidgets.pri */,
				D1FA7CAB5ACC09D563AE569F /* /usr/local/Qt-5.3.2/mkspecs/modules/qt_lib_multimediawidgets_private.pri */,
				293C8DEEE270847AC20E70F9 /* /usr/local/Qt-5.3.2/mkspecs/modules/qt_lib_network.pri */,
				382E89A91A34F7898C25FD0D /* /usr/local/Qt-5.3.2/mkspecs/modules/qt_lib_network_private.pri */,
				8A04A4A3625204D12A1207F6 /* /usr/local/Qt-5.3.2/mkspecs/modules/qt_lib_nfc.pri */,
				B51B01657BFE9EAEF5590561 /* /usr/local/Qt-5.3.2/mkspecs/modules/qt_lib_nfc_private.pri */,
				5CEA7A2DB2136425A88D1254 /* /usr/local/Qt-5.3.2/mkspecs/modules/qt_lib_opengl.pri */,
				E0F4563EA350EB65112A0EF4 /* /usr/local/Qt-5.3.2/mkspecs/modules/qt_lib_opengl_private.pri */,
				E432DA897A5F027987342E8F /* /usr/local/Qt-5.3.2/mkspecs/modules/qt_lib_openglextensions.pri */,
				5597304BEC94BFB9EAAEBC4B /* /usr/local/Qt-5.3.2/mkspecs/modules/qt_lib_openglextensions_private.pri */,
				8F572030CE9AB8CC5F672201 /* /usr/local/Qt-5.3.2/mkspecs/modules/qt_lib_platformsupport_private.pri */,
				F7ADBF552F6B9A5982915164 /* /usr/local/Qt-5.3.2/mkspecs/modules/qt_lib_positioning.pri */,
				E66B9EC81C285CA9A7FB6A2E /* /usr/local/Qt-5.3.2/mkspecs/modules/qt_lib_positioning_private.pri */,
				6C08BFC27C4C303A3A5181DB /* /usr/local/Qt-5.3.2/mkspecs/modules/qt_lib_printsupport.pri */,
				D0CDC87DAFDA7F18A7AF450F /* /usr/local/Qt-5.3.2/mkspecs/modules/qt_lib_printsupport_private.pri */,
				B382B645B34234E451AE5D94 /* /usr/local/Qt-5.3.2/mkspecs/modules/qt_lib_qml.pri */,
				6102C69805B6398AF6FA5BEB /* /usr/local/Qt-5.3.2/mkspecs/modules/qt_lib_qml_private.pri */,
				4FB6657DA22BC68B819B64B3 /* /usr/local/Qt-5.3.2/mkspecs/modules/qt_lib_qmldevtools_private.pri */,
				DF8188E30892A4654B984221 /* /usr/local/Qt-5.3.2/mkspecs/modules/qt_lib_qmltest.pri */,
				ABA9AB4619F09DCFD2D4A27F /* /usr/local/Qt-5.3.2/mkspecs/modules/qt_lib_qmltest_private.pri */,
				5B22E9E4EE9AAE42ABC24AB3 /* /usr/local/Qt-5.3.2/mkspecs/modules/qt_lib_qtmultimediaquicktools_private.pri */,
				16DD53E17C65AC8B450CC6C3 /* /usr/local/Qt-5.3.2/mkspecs/modules/qt_lib_quick.pri */,
				8C31D89BDFCDF466DAED19A0 /* /usr/local/Qt-5.3.2/mkspecs/modules/qt_lib_quick_private.pri */,
				82E7DCFD95559532D8FC6CDD /* /usr/local/Qt-5.3.2/mkspecs/modules/qt_lib_quickparticles_private.pri */,
				D948D4D8F949D45158F8DE35 /* /usr/local/Qt-5.3.2/mkspecs/modules/qt_lib_quickwidgets.pri */,
				B2246267D4C0D789259A86B0 /* /usr/local/Qt-5.3.2/mkspecs/modules/qt_lib_quickwidgets_private.pri */,
				CFCB992BEC24B71BFB8A2F30 /* /usr/local/Qt-5.3.2/mkspecs/modules/qt_lib_script.pri */,
				C505A18319B9B63C63877858 /* /usr/local/Qt-5.3.2/mkspecs/modules/qt_lib_script_private.pri */,
				CE829DD126DD2B97E8D70A7A /* /usr/local/Qt-5.3.2/mkspecs/modules/qt_lib_scripttools.pri */,
				A59F74CD76FDC2B4B9910E18 /* /usr/local/Qt-5.3.2/mkspecs/modules/qt_lib_scripttools_private.pri */,
				85B6936EDBE61D9BB8F8B33B /* /usr/local/Qt-5.3.2/mkspecs/modules/qt_lib_sensors.pri */,
				BDC9ECADEE40D11E3C2EA93F /* /usr/local/Qt-5.3.2/mkspecs/modules/qt_lib_sensors_private.pri */,
				BFF0C38FB0EC140C5F0304AE /* /usr/local/Qt-5.3.2/mkspecs/modules/qt_lib_serialport.pri */,
				311004331A04F3D69C98643C /* /usr/local/Qt-5.3.2/mkspecs/modules/qt_lib_serialport_private.pri */,
				7DE30A90667C03C4F91A2A91 /* /usr/local/Qt-5.3.2/mkspecs/modules/qt_lib_sql.pri */,
				075EB50EB07CF69FD62FB8DF /* /usr/local/Qt-5.3.2/mkspecs/modules/qt_lib_sql_private.pri */,
				ADFC79902C14A612AE93A89A /* /usr/local/Qt-5.3.2/mkspecs/modules/qt_lib_svg.pri */,
				8DDE1D26B3206CDB8B57FABE /* /usr/local/Qt-5.3.2/mkspecs/modules/qt_lib_svg_private.pri */,
				DB0A26DDC377B2004F61BFE3 /* /usr/local/Qt-5.3.2/mkspecs/modules/qt_lib_testlib.pri */,
				8849E60AEC7DB97A475C17EA /* /usr/local/Qt-5.3.2/mkspecs/modules/qt_lib_testlib_private.pri */,
				E50FA73B8A23BC179A642B27 /* /usr/local/Qt-5.3.2/mkspecs/modules/qt_lib_uitools.pri */,
				B518DA4EE7376002AFC71FD5 /* /usr/local/Qt-5.3.2/mkspecs/modules/qt_lib_uitools_private.pri */,
				8F97C9CAE38CA3AFAC0B3953 /* /usr/local/Qt-5.3.2/mkspecs/modules/qt_lib_websockets.pri */,
				87EEF25EE25CF21572D1438C /* /usr/local/Qt-5.3.2/mkspecs/modules/qt_lib_websockets_private.pri */,
				A022AF919D1977534CA66BB8 /* /usr/local/Qt-5.3.2/mkspecs/modules/qt_lib_widgets.pri */,
				8E9136256AFFBA6EF048AA55 /* /usr/local/Qt-5.3.2/mkspecs/modules/qt_lib_widgets_private.pri */,
				AA73DC3C2901E2979FE8AD5B /* /usr/local/Qt-5.3.2/mkspecs/modules/qt_lib_xml.pri */,
				E37365B4489B4918BEBB707D /* /usr/local/Qt-5.3.2/mkspecs/modules/qt_lib_xml_private.pri */,
				2E6D9B1D2743D24E31B0B284 /* /usr/local/Qt-5.3.2/mkspecs/modules/qt_lib_xmlpatterns.pri */,
				F9BEAA743A908603687DA204 /* /usr/local/Qt-5.3.2/mkspecs/modules/qt_lib_xmlpatterns_private.pri */,
				D5141F795670589C8CC41CBC /* /usr/local/Qt-5.3.2/mkspecs/modules/qt_plugin_cocoaprintersupport.pri */,
				1FAE75C970AA73F2DEDDB508 /* /usr/local/Qt-5.3.2/mkspecs/modules/qt_plugin_qavfcamera.pri */,
				F4EB01857048DCFCFFAAC4D0 /* /usr/local/Qt-5.3.2/mkspecs/modules/qt_plugin_qavfmediaplayer.pri */,
				AFD721AA33A2F785E77B1698 /* /usr/local/Qt-5.3.2/mkspecs/modules/qt_plugin_qcocoa.pri */,
				EA5D4FF9DE4AC4215D7DCE0D /* /usr/local/Qt-5.3.2/mkspecs/modules/qt_plugin_qcorewlanbearer.pri */,
				111BBEE3D1432C3B517FD539 /* /usr/local/Qt-5.3.2/mkspecs/modules/qt_plugin_qdds.pri */,
				3685604BDB64DD6E92169B73 /* /usr/local/Qt-5.3.2/mkspecs/modules/qt_plugin_qdeclarativeview.pri */,
				2440CD1D4CEF80443BCA1B8B /* /usr/local/Qt-5.3.2/mkspecs/modules/qt_plugin_qgenericbearer.pri */,
				EB1F99FD112917157F3C3F6E /* /usr/local/Qt-5.3.2/mkspecs/modules/qt_plugin_qicns.pri */,
				C4295BE59CCEBCDD16268349 /* /usr/local/Qt-5.3.2/mkspecs/modules/qt_plugin_qico.pri */,
				45DB132B756499D4DF38430E /* /usr/local/Qt-5.3.2/mkspecs/modules/qt_plugin_qjp2.pri */,
				B678DA730B4ECE863AD631AE /* /usr/local/Qt-5.3.2/mkspecs/modules/qt_plugin_qminimal.pri */,
				F0A58515945747E36783CC21 /* /usr/local/Qt-5.3.2/mkspecs/modules/qt_plugin_qmldbg_inspector.pri */,
				B8525798C5AA7D7C6D68E1B3 /* /usr/local/Qt-5.3.2/mkspecs/modules/qt_plugin_qmldbg_qtquick2.pri */,
				EB29AC635054C09EFA749AE1 /* /usr/local/Qt-5.3.2/mkspecs/modules/qt_plugin_qmldbg_tcp.pri */,
				3F08D430CEC8D2117735CCB4 /* /usr/local/Qt-5.3.2/mkspecs/modules/qt_plugin_qmldbg_tcp_qtdeclarative.pri */,
				946BEA667170DC1A7A8F9DB0 /* /usr/local/Qt-5.3.2/mkspecs/modules/qt_plugin_qmng.pri */,
				CCF75CFFB857487FB18F99F9 /* /usr/local/Qt-5.3.2/mkspecs/modules/qt_plugin_qoffscreen.pri */,
				9A0BDF67E013BB4FFB8685B0 /* /usr/local/Qt-5.3.2/mkspecs/modules/qt_plugin_qqt7engine.pri */,
				B064BF3B496A7BF7A449CA1E /* /usr/local/Qt-5.3.2/mkspecs/modules/qt_plugin_qsqlite.pri */,
				F83F87F8A60C9DF666911D42 /* /usr/local/Qt-5.3.2/mkspecs/modules/qt_plugin_qsvg.pri */,
				CFFBE05DB004895080314289 /* /usr/local/Qt-5.3.2/mkspecs/modules/qt_plugin_qsvgicon.pri */,
				247D8DF3B1DDB665B80BBA25 /* /usr/local/Qt-5.3.2/mkspecs/modules/qt_plugin_qtaccessiblequick.pri */,
				87A4C1983FD641360BF80A02 /* /usr/local/Qt-5.3.2/mkspecs/modules/qt_plugin_qtaccessiblewidgets.pri */,
				24B6929EE3952310F2DAECB1 /* /usr/local/Qt-5.3.2/mkspecs/modules/qt_plugin_qtaudio_coreaudio.pri */,
				060A694B42A4555240009936 /* /usr/local/Qt-5.3.2/mkspecs/modules/qt_plugin_qtga.pri */,
				BD22EFEFCC02644B1883CE19 /* /usr/local/Qt-5.3.2/mkspecs/modules/qt_plugin_qtiff.pri */,
				B8C1F6C965A7A14FBA8D4518 /* /usr/local/Qt-5.3.2/mkspecs/modules/qt_plugin_qtmedia_audioengine.pri */,
				74C1C232DFAA71028A0412CA /* /usr/local/Qt-5.3.2/mkspecs/modules/qt_plugin_qtmultimedia_m3u.pri */,
				C84546C18DCBB04166195DCF /* /usr/local/Qt-5.3.2/mkspecs/modules/qt_plugin_qtposition_positionpoll.pri */,
				AB1C02DDBD8E88DD9A9AFDDD /* /usr/local/Qt-5.3.2/mkspecs/modules/qt_plugin_qtsensorgestures_plugin.pri */,
				8B4BB4E74F8A4442EF563D7D /* /usr/local/Qt-5.3.2/mkspecs/modules/qt_plugin_qtsensorgestures_shakeplugin.pri */,
				892D36BEF797BA4AF48D378A /* /usr/local/Qt-5.3.2/mkspecs/modules/qt_plugin_qtsensors_dummy.pri */,
				A4D8AC60897F435C1C3B9D02 /* /usr/local/Qt-5.3.2/mkspecs/modules/qt_plugin_qtsensors_generic.pri */,
				346287C9E754E7C458153F03 /* /usr/local/Qt-5.3.2/mkspecs/modules/qt_plugin_qwbmp.pri */,
				B26239063A068F800A2C95F4 /* /usr/local/Qt-5.3.2/mkspecs/modules/qt_plugin_qwebp.pri */,
				63E722139886C87BC82DBDF5 /* /usr/local/Qt-5.3.2/mkspecs/macx-clang/qmake.conf */,
				85061B1DA49D125991117950 /* /usr/local/Qt-5.3.2/mkspecs/macx-xcode/qmake.conf */,
				AB745978DF0F41D1801ABDA6 /* .qmake.stash */,
				370997172D3BAEED157B8E70 /* SourceFiles */,
			);
			name = "Supporting Files";
			sourceTree = "<Group>";
		};
		801973D3334D0FCA849CF485 /* Debug */ = {
			isa = PBXGroup;
			children = (
				07B604341B46A20900CA29FE /* moc_playerwidget.cpp */,
				07C759711B1F7E2800662169 /* moc_autoupdater.cpp */,
				0710CA041B0B9404001B4272 /* moc_stickersetbox.cpp */,
				0755AEDA1AD12A80004D738A /* moc_abstractbox.cpp */,
				0755AEDB1AD12A80004D738A /* moc_intropwdcheck.cpp */,
				0755AEDC1AD12A80004D738A /* moc_sessionsbox.cpp */,
				0764D55C1ABAD71B00FBFEED /* moc_apiwrap.cpp */,
				07DE92AB1AA4928B00A18F6F /* moc_passcodebox.cpp */,
				07DE92AC1AA4928B00A18F6F /* moc_passcodewidget.cpp */,
				07DE92A91AA4928200A18F6F /* moc_autolockbox.cpp */,
				078A2FC91A811C5900CCC7A0 /* moc_backgroundbox.cpp */,
				074968D11A44D1DF00394F46 /* moc_languagebox.cpp */,
				07BE85111A20961F008ACB9F /* moc_localstorage.cpp */,
				07539B1C1A1416AF00083EFC /* moc_history.cpp */,
				074756181A1372C600CA07F7 /* moc_types.cpp */,
				07D8510719F8340A00623D75 /* moc_usernamebox.cpp */,
				074FCB9019D36E60004C6EB2 /* moc_popupmenu.cpp */,
				07D703BA19B88FB900C4EED2 /* moc_audio.cpp */,
				0732E4AB199E268A00D50FE7 /* moc_overviewwidget.cpp */,
				E181C525E21A16F2D4396CA7 /* moc_application.cpp */,
				3B3ED09AB00290D78CF1181B /* moc_dialogswidget.cpp */,
				AC9B5F6FB4B984C8D76F7AE2 /* moc_dropdown.cpp */,
				3D54A9F3266BB8739520E3FB /* moc_fileuploader.cpp */,
				2C99425D7670941EAF07B453 /* moc_historywidget.cpp */,
				1FE45A67215BEA2434F588E8 /* moc_layerwidget.cpp */,
				07A6933419927B160099CB9F /* moc_mediaview.cpp */,
				48003469151B9DDE82E851FB /* moc_profilewidget.cpp */,
				1D7899ACAA9F973CADFA34C1 /* moc_localimageloader.cpp */,
				3A220FD1AE5AD9FE3DC073A4 /* moc_mainwidget.cpp */,
				93AFE74928551FC3D7E8390B /* moc_settingswidget.cpp */,
				B88236FC554B694F618D848C /* moc_sysbuttons.cpp */,
				1080B6D395843B8F76A2E45E /* moc_title.cpp */,
				6B46A0EE3C3B9D3B5A24946E /* moc_window.cpp */,
				924D4939FD169BB4B8AEB1C9 /* moc_mtp.cpp */,
				B714EA71A09A832FAA846A0A /* moc_mtpConnection.cpp */,
				2C540BAEABD7F9B5FA11008E /* moc_mtpDC.cpp */,
				5591A965D1DC024FBDB40151 /* moc_mtpFileLoader.cpp */,
				63AF8520023B4EA40306CB03 /* moc_mtpSession.cpp */,
				A1479F94376F9732B57C69DB /* moc_animation.cpp */,
				46292F489228B60010794CE4 /* moc_button.cpp */,
				9D9F4744B2F9FF22569D4535 /* moc_countryinput.cpp */,
				C9FFCCE4FCB845744636795F /* moc_flatbutton.cpp */,
				58E05D0B8B104D83F43F9859 /* moc_flatcheckbox.cpp */,
				1E5EEB5782B6357057356F9E /* moc_flatinput.cpp */,
				2181F5E34DE0A4B2F811E2E2 /* moc_flatlabel.cpp */,
				D12A6BD8EE80B8B308E481AD /* moc_flattextarea.cpp */,
				8918F4B71ED5FC138AFD3F70 /* moc_scrollarea.cpp */,
				55A654A2EE8554FF062742B8 /* moc_twidget.cpp */,
				9A69B711DE4B9C89BA803750 /* moc_aboutbox.cpp */,
				81780025807318AEA3B8A6FF /* moc_addcontactbox.cpp */,
				CE7FFE194127BD789A2C877A /* moc_confirmbox.cpp */,
				FEC58F9D8A0963E5A9D4BE6F /* moc_connectionbox.cpp */,
				26083D8E535AFF927591E1A5 /* moc_contactsbox.cpp */,
				6532A0DC7EFE446967682E83 /* moc_downloadpathbox.cpp */,
				0C0DC15EB416789673526AA5 /* moc_emojibox.cpp */,
				AF61D864B8C444ADD4E1B391 /* moc_photocropbox.cpp */,
				9E0704DE8650D7952DC6B7AE /* moc_photosendbox.cpp */,
				A37C7E516201B0264A4CDA38 /* moc_intro.cpp */,
				8B98A212C068D6CC7CE73CAA /* moc_introcode.cpp */,
				1B4A65B84270FF2FED008EB6 /* moc_introphone.cpp */,
				58A7114F60E7D09E73283983 /* moc_introsignup.cpp */,
				74772222DA764BE4623EAC5D /* moc_pspecific_mac.cpp */,
			);
			name = Debug;
			sourceTree = "<Group>";
		};
		ADC8DBF4C6F26E14C77F68B4 /* boxes */ = {
			isa = PBXGroup;
			children = (
				C194EDD00F76216057D48A5C /* aboutbox.cpp */,
				07DB67491AD07C9200A51329 /* abstractbox.cpp */,
				7CA6945B22800A0F30B75DA5 /* addcontactbox.cpp */,
				07DE92A31AA4925B00A18F6F /* autolockbox.cpp */,
				078A2FCB1A811CA600CCC7A0 /* backgroundbox.cpp */,
				6610564B876E47D289A596DB /* confirmbox.cpp */,
				51355181C0E6689B0B764543 /* connectionbox.cpp */,
				8C800AAC9549E6E9E7046BED /* contactsbox.cpp */,
				8DF456E9A416E4C3C2D6946C /* downloadpathbox.cpp */,
				0ECF1EB9BF3786A16731F685 /* emojibox.cpp */,
				074968CE1A44D14C00394F46 /* languagebox.cpp */,
				07DE92A51AA4925B00A18F6F /* passcodebox.cpp */,
				E908A6C86F93FA27DF70866C /* photocropbox.cpp */,
				D1C9C77F1318F5A55C9BF289 /* photosendbox.cpp */,
				07DB674B1AD07C9200A51329 /* sessionsbox.cpp */,
				0710C9FC1B0B9376001B4272 /* stickersetbox.cpp */,
				07D8509719F8320900623D75 /* usernamebox.cpp */,
				143405635D04698F421A12EA /* aboutbox.h */,
				07DB674A1AD07C9200A51329 /* abstractbox.h */,
				7CDE9D7CB2C729BC3612372B /* addcontactbox.h */,
				07DE92A41AA4925B00A18F6F /* autolockbox.h */,
				078A2FCC1A811CA600CCC7A0 /* backgroundbox.h */,
				1DEFC0760BB9340529F582F7 /* confirmbox.h */,
				8EB83A4D34226609E79A613A /* connectionbox.h */,
				120EBCD9A37DB9A36BFE58C0 /* contactsbox.h */,
				B97D4DB97FE881648644211A /* downloadpathbox.h */,
				032C1BF3E727B450A4851D48 /* emojibox.h */,
				074968CF1A44D14C00394F46 /* languagebox.h */,
				07DE92A61AA4925B00A18F6F /* passcodebox.h */,
				14437BFDCD58FF1742EF1B35 /* photocropbox.h */,
				0BDE09020E45EFA57DCB2E25 /* photosendbox.h */,
				07DB674C1AD07C9200A51329 /* sessionsbox.h */,
				0710C9FD1B0B9376001B4272 /* stickersetbox.h */,
				07D8509819F8320900623D75 /* usernamebox.h */,
			);
			name = boxes;
			sourceTree = "<Group>";
		};
		AF39DD055C3EF8226FBE929D /* Frameworks */ = {
			isa = PBXGroup;
			children = (
<<<<<<< HEAD
=======
				071AD90B1C5EA37D008C9E90 /* Breakpad.framework */,
				071AD9091C5EA2A5008C9E90 /* Breakpad.framework */,
				0752F8741C2C89F40026D0BC /* VideoToolbox.framework */,
				0752F8721C2C89220026D0BC /* VideoDecodeAcceleration.framework */,
>>>>>>> 3e136262
				07CAACD71AEA64F00058E508 /* AudioUnit.framework */,
				07055CC3194EE85B0008DEF6 /* libcrypto.a */,
				07D795491B5544B200DE9598 /* qtpcre */,
				AEA456A2F75ED9F5CDA7BCBE /* Cocoa.framework */,
				4AF15B5A0A43EB62D6DAF211 /* libexif.a */,
				DFD7912080BC557230093752 /* ApplicationServices.framework */,
				9742F24EE18EA44D52824F1E /* CoreServices.framework */,
				4D765E1B1EA6C757220C63E7 /* CoreFoundation.framework */,
				FCC237CA5AD60B9BA4447615 /* Foundation.framework */,
				D4B32C2222F82AC56BADEB21 /* OpenGL.framework */,
				8D9815BDB5BD9F90D2BC05C5 /* AGL.framework */,
				205259EEEE2BADA5E64741E3 /* Security.framework */,
				FF5BDAB0076F3391B219EA52 /* SystemConfiguration.framework */,
				9DFF62A901D70814B8A323D4 /* Carbon.framework */,
				3C44131FDCFEF4396B9EA2BA /* AudioToolbox.framework */,
				BEF9DFDA6822604126A7E233 /* CoreAudio.framework */,
				7EC00404ACD5AB0E97726B0E /* QuartzCore.framework */,
				21F907AB8D19BD779147A085 /* AVFoundation.framework */,
				547CCADBD1CC5050167EF948 /* CoreMedia.framework */,
				723F90793B2C195E2CCB2233 /* AppKit.framework */,
				186D09F4CB713AD4B8BDD260 /* AudioUnit.framework */,
				AA5379CB06E908AC80BE7B82 /* Qt5OpenGL */,
				3BBB805F6180E363BF89151A /* qtaudio_coreaudio */,
				A7782E2B07CB2D1D14F431B0 /* qtaccessiblewidgets */,
				EE03BC5CA4628A6D6BEB0122 /* qcorewlanbearer */,
				F26998DF735BCE5F975508ED /* CoreWLAN.framework */,
				9A55B8F7C143D66AD9EAE304 /* qgenericbearer */,
				6700DD555BF1C0FC338FB959 /* Qt5Network */,
				D53D8E6A188E05078A114294 /* qcocoa */,
				A1A67BEAA744704B29168D39 /* IOKit.framework */,
				DBF506D10449BFABD45B82DA /* Qt5PrintSupport */,
				E7B2F248E3F7970788F35BF5 /* Qt5PlatformSupport */,
				4689C06178B60B84E7F3A3B7 /* Qt5Widgets */,
				D3D1BE0BEA3AEE0551AD39AC /* qdds */,
				31120EDB269DFF13E1D49847 /* qicns */,
				8F500B5166907B6D9A7C3E3D /* qico */,
				F0681BC551FC8A2B132FC646 /* qjp2 */,
				83D37373949868693FB7816D /* qmng */,
				DCEFD9167C239650120B0145 /* qtga */,
				F2453BA07315EB9F34F1CD57 /* qtiff */,
				8CF51323544B886B8F4A2232 /* qwbmp */,
				ADC6308023253CEA51F86E21 /* qwebp */,
				04391BE7A8B9D811E255100A /* Qt5Gui */,
				D6193B79CECC9DD0142D1200 /* qtharfbuzzng */,
				5A80A1907B6CFFB524C1E57D /* Qt5Core */,
			);
			name = Frameworks;
			sourceTree = "<Group>";
		};
		D0B536A85E53302E4F66CE23 /* GeneratedFiles */ = {
			isa = PBXGroup;
			children = (
				07AF95F21AFD03B90060B057 /* qrc_telegram_emojis.cpp */,
				07AF95F31AFD03B90060B057 /* qrc_telegram_mac.cpp */,
				D6FF6676816C4E374D374060 /* qrc_telegram.cpp */,
				801973D3334D0FCA849CF485 /* Debug */,
			);
			name = GeneratedFiles;
			sourceTree = "<Group>";
		};
		E8C543AB96796ECAA2E65C57 /* Telegram */ = {
			isa = PBXGroup;
			children = (
				07D7EABC1A597DD000838BA2 /* Localizable.strings */,
				07084684195445A600B5AE3A /* Updater.xcodeproj */,
				2EB56BE3C2D93CDAB0C52E67 /* Sources */,
				25B08E2869634E9BCBA333A2 /* Generated Sources */,
				071AD8691C5E8504008C9E90 /* ThirdParty */,
				74B182DB50CB5611B5C1C297 /* Supporting Files */,
				AF39DD055C3EF8226FBE929D /* Frameworks */,
				FE0A091FDBFB3E9C31B7A1BD /* Products */,
				07C3AF24194335ED0016CFF1 /* Images.xcassets */,
				07080BCB1A4357F300741A51 /* lang.strings */,
				07C3AF2919433ABF0016CFF1 /* style_classes.txt */,
				07C3AF2A19433ABF0016CFF1 /* style.txt */,
				07AF95F71AFD03C80060B057 /* telegram_emojis.qrc */,
				07AF95F81AFD03C80060B057 /* telegram_mac.qrc */,
				1292B92B4848460640F6A391 /* telegram.qrc */,
			);
			name = Telegram;
			sourceTree = "<Group>";
		};
		FE0A091FDBFB3E9C31B7A1BD /* Products */ = {
			isa = PBXGroup;
			children = (
				62807F13DBD204D0716143AD /* Telegram.app */,
			);
			name = Products;
			sourceTree = "<Group>";
		};
/* End PBXGroup section */

/* Begin PBXNativeTarget section */
		7CCA95B9FCAD34D929431AD6 /* Telegram */ = {
			isa = PBXNativeTarget;
			buildConfigurationList = 6CC3B5D2136C7CD6A5CF5A59 /* Build configuration list for PBXNativeTarget "Telegram" */;
			buildPhases = (
				F7E50F631C51CD5B5DC0BC43 /* Compile Sources */,
				D1C883685E82D5676953459A /* Link Binary With Libraries */,
				07C3AF341948FC3B0016CFF1 /* Force Resources Directory */,
				07C3AF25194336160016CFF1 /* Resources */,
				07489B6B1A28949600348CD9 /* Build Updater */,
				0746AC8F1A28D4140040AE26 /* Clean Updater */,
				071AD90E1C60AA74008C9E90 /* Copy crashpad_handler */,
				07489B6D1A28972E00348CD9 /* Sign Application */,
			);
			buildRules = (
			);
			dependencies = (
				69BB0D15D494AAF597C8D2CF /* PBXTargetDependency */,
			);
			name = Telegram;
			productInstallPath = ../Mac/Debug/;
			productName = Telegram;
			productReference = 62807F13DBD204D0716143AD /* Telegram.app */;
			productType = "com.apple.product-type.application";
		};
/* End PBXNativeTarget section */

/* Begin PBXProject section */
		6DB9C3763D02B1415CD9D565 /* Project object */ = {
			isa = PBXProject;
			attributes = {
				LastUpgradeCheck = 0700;
				TargetAttributes = {
					7CCA95B9FCAD34D929431AD6 = {
						DevelopmentTeam = 63FLR8MQA9;
					};
				};
			};
			buildConfigurationList = DAC4C1AA5EDEA1C85E9CA5E6 /* Build configuration list for PBXProject "Telegram" */;
			compatibilityVersion = "Xcode 3.2";
			developmentRegion = English;
			hasScannedForEncodings = 1;
			knownRegions = (
				en,
				es,
				de,
				nl,
				it,
				"pt-BR",
			);
			mainGroup = E8C543AB96796ECAA2E65C57 /* Telegram */;
			productRefGroup = FE0A091FDBFB3E9C31B7A1BD /* Products */;
			projectDirPath = "";
			projectReferences = (
				{
					ProductGroup = 07084685195445A600B5AE3A /* Products */;
					ProjectRef = 07084684195445A600B5AE3A /* Updater.xcodeproj */;
				},
			);
			projectRoot = "";
			targets = (
				7CCA95B9FCAD34D929431AD6 /* Telegram */,
				07AA07135D01069052F55A12 /* Preprocess */,
				07C3AF39194CCC310016CFF1 /* Meta Compile */,
			);
		};
/* End PBXProject section */

/* Begin PBXReferenceProxy section */
		07084689195445A700B5AE3A /* Updater */ = {
			isa = PBXReferenceProxy;
			fileType = "compiled.mach-o.executable";
			path = Updater;
			remoteRef = 07084688195445A700B5AE3A /* PBXContainerItemProxy */;
			sourceTree = BUILT_PRODUCTS_DIR;
		};
/* End PBXReferenceProxy section */

/* Begin PBXResourcesBuildPhase section */
		07C3AF25194336160016CFF1 /* Resources */ = {
			isa = PBXResourcesBuildPhase;
			buildActionMask = 2147483647;
			files = (
				0749CE69194D723400345D61 /* Images.xcassets in Resources */,
				07AF95FA1AFD03C80060B057 /* telegram_mac.qrc in Resources */,
				07D7EABA1A597DD000838BA2 /* Localizable.strings in Resources */,
				07AF95F91AFD03C80060B057 /* telegram_emojis.qrc in Resources */,
			);
			runOnlyForDeploymentPostprocessing = 0;
		};
/* End PBXResourcesBuildPhase section */

/* Begin PBXShellScriptBuildPhase section */
		071AD90E1C60AA74008C9E90 /* Copy crashpad_handler */ = {
			isa = PBXShellScriptBuildPhase;
			buildActionMask = 2147483647;
			files = (
			);
			inputPaths = (
			);
			name = "Copy crashpad_handler";
			outputPaths = (
			);
			runOnlyForDeploymentPostprocessing = 0;
			shellPath = /bin/sh;
			shellScript = "mkdir -p \"$CONFIGURATION_BUILD_DIR/$PRODUCT_NAME.app/Contents/Helpers\" && cp \"./../../Libraries/crashpad/crashpad/out/Release/crashpad_handler\" \"$CONFIGURATION_BUILD_DIR/$PRODUCT_NAME.app/Contents/Helpers/\"";
		};
		0746AC8F1A28D4140040AE26 /* Clean Updater */ = {
			isa = PBXShellScriptBuildPhase;
			buildActionMask = 2147483647;
			files = (
			);
			inputPaths = (
			);
			name = "Clean Updater";
			outputPaths = (
			);
			runOnlyForDeploymentPostprocessing = 0;
			shellPath = /bin/sh;
			shellScript = "rm -rf \"$CONFIGURATION_BUILD_DIR/$PRODUCT_NAME.app/Contents/Frameworks/Updater.dSYM\"";
		};
		07489B6B1A28949600348CD9 /* Build Updater */ = {
			isa = PBXShellScriptBuildPhase;
			buildActionMask = 2147483647;
			files = (
			);
			inputPaths = (
			);
			name = "Build Updater";
			outputPaths = (
			);
			runOnlyForDeploymentPostprocessing = 0;
			shellPath = /bin/sh;
			shellScript = "xcodebuild -project Updater.xcodeproj -configuration $CONFIGURATION";
		};
		07489B6D1A28972E00348CD9 /* Sign Application */ = {
			isa = PBXShellScriptBuildPhase;
			buildActionMask = 2147483647;
			files = (
			);
			inputPaths = (
			);
			name = "Sign Application";
			outputPaths = (
			);
			runOnlyForDeploymentPostprocessing = 0;
			shellPath = /bin/sh;
			shellScript = "codesign --force --deep --sign \"Developer ID Application: John Preston\" \"$CONFIGURATION_BUILD_DIR/$PRODUCT_NAME.app\"";
		};
		07C3AF341948FC3B0016CFF1 /* Force Resources Directory */ = {
			isa = PBXShellScriptBuildPhase;
			buildActionMask = 2147483647;
			files = (
			);
			inputPaths = (
			);
			name = "Force Resources Directory";
			outputPaths = (
			);
			runOnlyForDeploymentPostprocessing = 0;
			shellPath = /bin/sh;
			shellScript = "mkdir -p \"$CONFIGURATION_BUILD_DIR/$PRODUCT_NAME.app/Contents/Resources\"";
		};
		07C3AF3A194CCC310016CFF1 /* Meta Style */ = {
			isa = PBXShellScriptBuildPhase;
			buildActionMask = 2147483647;
			files = (
			);
			inputPaths = (
			);
			name = "Meta Style";
			outputPaths = (
			);
			runOnlyForDeploymentPostprocessing = 0;
			shellPath = /bin/sh;
			shellScript = "open ../Mac/DebugStyle/MetaStyle.app --args -classes_in \"../../Telegram/Resources/style_classes.txt\" -classes_out \"../../Telegram/GeneratedFiles/style_classes.h\" -styles_in \"../../Telegram/Resources/style.txt\" -styles_out \"../../Telegram/GeneratedFiles/style_auto.h\" -path_to_sprites \"../../Telegram/SourceFiles/art/\"";
		};
		07C3AF3B194CCC310016CFF1 /* Meta Lang */ = {
			isa = PBXShellScriptBuildPhase;
			buildActionMask = 2147483647;
			files = (
			);
			inputPaths = (
			);
			name = "Meta Lang";
			outputPaths = (
			);
			runOnlyForDeploymentPostprocessing = 0;
			shellPath = /bin/sh;
			shellScript = "open ../Mac/DebugLang/MetaLang.app --args -lang_in \"../../Telegram/Resources/lang.strings\" -lang_out \"../../Telegram/GeneratedFiles/lang_auto\"";
		};
		7EF0942E79C014DCEC8976BC /* Qt Preprocessors */ = {
			isa = PBXShellScriptBuildPhase;
			buildActionMask = 2147483647;
			files = (
			);
			name = "Qt Preprocessors";
			runOnlyForDeploymentPostprocessing = 0;
			shellPath = /bin/sh;
			shellScript = "make -C . -f Telegram.xcodeproj/qt_preprocess.mak";
		};
/* End PBXShellScriptBuildPhase section */

/* Begin PBXSourcesBuildPhase section */
		F7E50F631C51CD5B5DC0BC43 /* Compile Sources */ = {
			isa = PBXSourcesBuildPhase;
			buildActionMask = 2147483647;
			files = (
				1299DDAE203A7EDFED9F5D6B /* main.cpp in Compile Sources */,
				D87463318C8E5211C8C8670A /* stdafx.cpp in Compile Sources */,
				7BEFA1D273AD62772AA33D73 /* app.cpp in Compile Sources */,
				8E26A0653012B8E8C3E865EC /* application.cpp in Compile Sources */,
				07DB67471AD07C4F00A51329 /* structs.cpp in Compile Sources */,
				02F93BF511880983D3C57B84 /* dialogswidget.cpp in Compile Sources */,
				07DE92A81AA4925B00A18F6F /* passcodebox.cpp in Compile Sources */,
				074968D21A44D1DF00394F46 /* moc_languagebox.cpp in Compile Sources */,
				6EF5A4ECC0EF19EA016EBA3E /* dropdown.cpp in Compile Sources */,
				6E4DB0CBEF415196AFD4149F /* fileuploader.cpp in Compile Sources */,
				700925F3B2C6163D38140CEA /* history.cpp in Compile Sources */,
				0732E4A9199E262300D50FE7 /* overviewwidget.cpp in Compile Sources */,
				1DF53374E3B6A31661548D08 /* historywidget.cpp in Compile Sources */,
				078A2FCD1A811CA600CCC7A0 /* backgroundbox.cpp in Compile Sources */,
				37A3C6C782A0E4BC7B09536B /* langloaderplain.cpp in Compile Sources */,
				19A66ECD6EE2F8356F27D32D /* layerwidget.cpp in Compile Sources */,
				89ADB41E48A3B5E24ABB626C /* profilewidget.cpp in Compile Sources */,
				48D8FC93AA8FF5D184649F49 /* localimageloader.cpp in Compile Sources */,
				113AA97DEE7847C7D2DCFF71 /* logs.cpp in Compile Sources */,
				E3194392BD6D0726F75FA72E /* mainwidget.cpp in Compile Sources */,
				DF36EA42D67ED39E58CB7DF9 /* settings.cpp in Compile Sources */,
				B99CCE43EEFCD3E18F6D16D1 /* settingswidget.cpp in Compile Sources */,
				B8DA82DA1B195A933A0805E7 /* sysbuttons.cpp in Compile Sources */,
				5CE57D44510AB2A11886AB52 /* title.cpp in Compile Sources */,
				4078D5D614EB3ECF7F1848C7 /* types.cpp in Compile Sources */,
				68FFEB7CA30BF0149161B809 /* window.cpp in Compile Sources */,
				0CB7DE9A54CC9BF86FB7B5CA /* mtp.cpp in Compile Sources */,
				DF259E9677CC63AF8754032B /* mtpConnection.cpp in Compile Sources */,
				074FCB9119D36E60004C6EB2 /* moc_popupmenu.cpp in Compile Sources */,
				B6346B66B0A2228A91D8A5D9 /* mtpDC.cpp in Compile Sources */,
				0755AEDF1AD12A80004D738A /* moc_sessionsbox.cpp in Compile Sources */,
				07129D6E1C16D245002DC495 /* facades.cpp in Compile Sources */,
				B8CA3E1E11A7E0E7DF9E1CDE /* mtpFileLoader.cpp in Compile Sources */,
				0755AEDD1AD12A80004D738A /* moc_abstractbox.cpp in Compile Sources */,
				99F0A9B2AFE5ABDCBFC04510 /* mtpRPC.cpp in Compile Sources */,
				A297B1E3CE33CC501DFEDB6E /* mtpSession.cpp in Compile Sources */,
				D1FC601FC2F9F3E33F3A14E9 /* animation.cpp in Compile Sources */,
				8F65F0D95B1F0CEB859F2FB3 /* boxshadow.cpp in Compile Sources */,
				D7EF8F129FCCE9AB3F3F081F /* button.cpp in Compile Sources */,
				07DC42A01B5EA15300B6B888 /* numbers.cpp in Compile Sources */,
				C03447C9A7D9FF73463B8BB5 /* countryinput.cpp in Compile Sources */,
				07BE850F1A2093C9008ACB9F /* localstorage.cpp in Compile Sources */,
				CDB0266A8B7CB20A95266BCD /* emoji_config.cpp in Compile Sources */,
				0732E4AC199E268A00D50FE7 /* moc_overviewwidget.cpp in Compile Sources */,
				7C2B2DEE467A4C4679F1C3C9 /* filedialog.cpp in Compile Sources */,
				832C50BFD7D09AF042A51D4F /* flatbutton.cpp in Compile Sources */,
				B91D13BCC3963CB9C12D24A4 /* flatcheckbox.cpp in Compile Sources */,
				77DA1217B595B799FB72CDDA /* flatinput.cpp in Compile Sources */,
				DE6A34CA3A5561888FA01AF1 /* flatlabel.cpp in Compile Sources */,
				03270F718426CFE84729079E /* flattextarea.cpp in Compile Sources */,
				E3D7A5CA24541D5DB69D6606 /* images.cpp in Compile Sources */,
				ADE99904299B99EB6135E8D9 /* scrollarea.cpp in Compile Sources */,
				07129D6A1C16D230002DC495 /* mtpAuthKey.cpp in Compile Sources */,
				90085DF442550A0845D5AF37 /* style_core.cpp in Compile Sources */,
				074FCB8E19D36851004C6EB2 /* popupmenu.cpp in Compile Sources */,
				3AA6E7264581F82856FB37F7 /* text.cpp in Compile Sources */,
				FCE6518C548DF7BC82228A4A /* twidget.cpp in Compile Sources */,
				071AD8D21C5E8E6D008C9E90 /* zip.c in Compile Sources */,
				E9F1CE7F9B18C7C85A50E62D /* style_auto.cpp in Compile Sources */,
				EBE29731916DB43BF49FE7A4 /* aboutbox.cpp in Compile Sources */,
				4426AF526AAD86D6F73CE36F /* addcontactbox.cpp in Compile Sources */,
				07D7034B19B8755A00C4EED2 /* audio.cpp in Compile Sources */,
				A0A6B97F7DBEC81004EC9461 /* confirmbox.cpp in Compile Sources */,
				4FEA8F51B7BC7CAC71347A1A /* connectionbox.cpp in Compile Sources */,
				07C7596F1B1F7E0000662169 /* autoupdater.cpp in Compile Sources */,
				078A2FCA1A811C5900CCC7A0 /* moc_backgroundbox.cpp in Compile Sources */,
				298BFAB73BF182297584F96F /* contactsbox.cpp in Compile Sources */,
				BA41D511A9BBCA09365DF88C /* downloadpathbox.cpp in Compile Sources */,
				07DB67511AD07CB800A51329 /* intropwdcheck.cpp in Compile Sources */,
				3ABE4F9B2264F770D944106D /* emojibox.cpp in Compile Sources */,
				07D703BB19B88FB900C4EED2 /* moc_audio.cpp in Compile Sources */,
				77B998AC22A13EF3DDEE07AC /* photocropbox.cpp in Compile Sources */,
				F278C423357CA99797EA30AB /* photosendbox.cpp in Compile Sources */,
				E8D95529CED88F18818C9A8B /* intro.cpp in Compile Sources */,
				9357E7B12AD6D88B157ACA05 /* introcode.cpp in Compile Sources */,
				4BF3F8D0797BC8A0C1FAD13C /* introphone.cpp in Compile Sources */,
				4978DE680549639AE9AA9CA6 /* introsignup.cpp in Compile Sources */,
				8B22E794EFF0EAFF964A3043 /* introsteps.cpp in Compile Sources */,
				74343521EECC740F777DAFE6 /* pspecific_mac.cpp in Compile Sources */,
				26A81090DC8B5BCF7278FDFF /* qrc_telegram.cpp in Compile Sources */,
				07AF95F51AFD03B90060B057 /* qrc_telegram_mac.cpp in Compile Sources */,
				C1F9D5CA8AF3AD8EBC9D7310 /* moc_application.cpp in Compile Sources */,
				D846C6F212B438DC2FD5FF71 /* moc_dialogswidget.cpp in Compile Sources */,
				6C79FBC5CFA36AC3EA6ABBD4 /* moc_dropdown.cpp in Compile Sources */,
				822C2860FBFAF3EAE42C5A3F /* moc_fileuploader.cpp in Compile Sources */,
				352349751855EF76DECA4D60 /* moc_historywidget.cpp in Compile Sources */,
				4B0036C794BEA27AF9419768 /* moc_layerwidget.cpp in Compile Sources */,
				C14E6C902F6435B3149ECD64 /* moc_profilewidget.cpp in Compile Sources */,
				071AD8F81C5E99D6008C9E90 /* ioapi.c in Compile Sources */,
				074756191A1372C600CA07F7 /* moc_types.cpp in Compile Sources */,
				98E4F55DB5D8E64AB9F08C83 /* moc_localimageloader.cpp in Compile Sources */,
				A24E4B5B683764E07683ECEC /* moc_mainwidget.cpp in Compile Sources */,
				0710CA051B0B9404001B4272 /* moc_stickersetbox.cpp in Compile Sources */,
				07DE92A71AA4925B00A18F6F /* autolockbox.cpp in Compile Sources */,
				07D8509919F8320900623D75 /* usernamebox.cpp in Compile Sources */,
				A469EC9C4C367E0B773A9BB7 /* moc_settingswidget.cpp in Compile Sources */,
				FD2FE0C564A7389A2E609EC7 /* moc_sysbuttons.cpp in Compile Sources */,
				E97B3CFAB59B49BACFFC5F7C /* moc_title.cpp in Compile Sources */,
				07D8510819F8340A00623D75 /* moc_usernamebox.cpp in Compile Sources */,
				9A0D5DDC7816FC2538EB6A96 /* moc_window.cpp in Compile Sources */,
				06EABCC49D2EEE4076322BE7 /* moc_mtp.cpp in Compile Sources */,
				0755AEDE1AD12A80004D738A /* moc_intropwdcheck.cpp in Compile Sources */,
				07DE92AA1AA4928200A18F6F /* moc_autolockbox.cpp in Compile Sources */,
				07B604351B46A20900CA29FE /* moc_playerwidget.cpp in Compile Sources */,
				8F6F5D7F82036331E8C6DAE6 /* moc_mtpConnection.cpp in Compile Sources */,
				B780F9E21269259B90A1F32A /* moc_mtpDC.cpp in Compile Sources */,
				07080BCF1A43588C00741A51 /* lang_auto.cpp in Compile Sources */,
				07539B1D1A1416AF00083EFC /* moc_history.cpp in Compile Sources */,
				2A500B102B7CE80F3EB6E13E /* moc_mtpFileLoader.cpp in Compile Sources */,
				07A6933519927B160099CB9F /* moc_mediaview.cpp in Compile Sources */,
				07A69332199277BA0099CB9F /* mediaview.cpp in Compile Sources */,
				9A523F51135FD4E2464673A6 /* moc_mtpSession.cpp in Compile Sources */,
				C329997D36D34D568CE16C9A /* moc_animation.cpp in Compile Sources */,
				B2F5B08BFFBBE7E37D3863BB /* moc_button.cpp in Compile Sources */,
				6A8BC88AB464B92706EFE6FF /* moc_countryinput.cpp in Compile Sources */,
				0764D55A1ABAD6F900FBFEED /* apiwrap.cpp in Compile Sources */,
				07DE92A01AA4923300A18F6F /* passcodewidget.cpp in Compile Sources */,
				B0B88EFE444C0DE673389418 /* moc_flatbutton.cpp in Compile Sources */,
				1BD711B4C358EA7D727BF358 /* moc_flatcheckbox.cpp in Compile Sources */,
				565F748438E6CE0148C54AFE /* moc_flatinput.cpp in Compile Sources */,
				8B71D1C7BB9DCEE6511219C2 /* moc_flatlabel.cpp in Compile Sources */,
				0710C9FE1B0B9376001B4272 /* stickersetbox.cpp in Compile Sources */,
				0764D55D1ABAD71B00FBFEED /* moc_apiwrap.cpp in Compile Sources */,
				0752F8701C2C84470026D0BC /* layout.cpp in Compile Sources */,
				07DE92AD1AA4928B00A18F6F /* moc_passcodebox.cpp in Compile Sources */,
				FCC949FEA178F9F5D7478027 /* moc_flattextarea.cpp in Compile Sources */,
				07DB674D1AD07C9200A51329 /* abstractbox.cpp in Compile Sources */,
				3F6EB1F5B98E704960FEA686 /* moc_scrollarea.cpp in Compile Sources */,
				60CB4898955209B665E7B07D /* moc_twidget.cpp in Compile Sources */,
				7062978F12EEA525893A5E6F /* moc_aboutbox.cpp in Compile Sources */,
				E8B28580819B882A5964561A /* moc_addcontactbox.cpp in Compile Sources */,
				07B604321B46A0EC00CA29FE /* playerwidget.cpp in Compile Sources */,
				D6874C00733283846ACA9AB2 /* moc_confirmbox.cpp in Compile Sources */,
				ED2557A57C6782721DC494AF /* moc_connectionbox.cpp in Compile Sources */,
				5FC914F652D1B16FDA8F0634 /* moc_contactsbox.cpp in Compile Sources */,
				074968D01A44D14C00394F46 /* languagebox.cpp in Compile Sources */,
				07BE85121A20961F008ACB9F /* moc_localstorage.cpp in Compile Sources */,
				07AF95F41AFD03B90060B057 /* qrc_telegram_emojis.cpp in Compile Sources */,
				07C759721B1F7E2800662169 /* moc_autoupdater.cpp in Compile Sources */,
				07DB674E1AD07C9200A51329 /* sessionsbox.cpp in Compile Sources */,
				49C3C1BF153F7FC078A25CE4 /* moc_downloadpathbox.cpp in Compile Sources */,
				9D294F23E02CFDF22C288382 /* moc_emojibox.cpp in Compile Sources */,
				9809A3AF1946D51ACB41D716 /* moc_photocropbox.cpp in Compile Sources */,
				AC6C131416AEC557C854BA70 /* moc_photosendbox.cpp in Compile Sources */,
				0F7872E39EA570249D420912 /* moc_intro.cpp in Compile Sources */,
				4F27F5F76AA3F78C8CA27339 /* moc_introcode.cpp in Compile Sources */,
				07D8509519F5C97E00623D75 /* mtpScheme.cpp in Compile Sources */,
				0250AB6761AC71A2E3155EEA /* moc_introphone.cpp in Compile Sources */,
				07D8509419F5C97E00623D75 /* mtpCoreTypes.cpp in Compile Sources */,
				2EF5D0AC9A18F9FE9B8A1ACA /* moc_introsignup.cpp in Compile Sources */,
				8C4BA0DB55E2C40DE5F5E990 /* moc_pspecific_mac.cpp in Compile Sources */,
				07DE92AE1AA4928B00A18F6F /* moc_passcodewidget.cpp in Compile Sources */,
				FA603B17F803E8D6B55C2F2B /* pspecific_mac_p.mm in Compile Sources */,
				07080BD21A436A5000741A51 /* lang.cpp in Compile Sources */,
			);
			name = "Compile Sources";
			runOnlyForDeploymentPostprocessing = 0;
		};
/* End PBXSourcesBuildPhase section */

/* Begin PBXTargetDependency section */
		07C3AF42194CCC510016CFF1 /* PBXTargetDependency */ = {
			isa = PBXTargetDependency;
			target = 07C3AF39194CCC310016CFF1 /* Meta Compile */;
			targetProxy = 07C3AF41194CCC510016CFF1 /* PBXContainerItemProxy */;
		};
		69BB0D15D494AAF597C8D2CF /* PBXTargetDependency */ = {
			isa = PBXTargetDependency;
			target = 07AA07135D01069052F55A12 /* Preprocess */;
			targetProxy = 07C3AF22194335970016CFF1 /* PBXContainerItemProxy */;
		};
/* End PBXTargetDependency section */

/* Begin PBXVariantGroup section */
		07D7EABC1A597DD000838BA2 /* Localizable.strings */ = {
			isa = PBXVariantGroup;
			children = (
				07D7EABB1A597DD000838BA2 /* en */,
				07D7EABD1A597DD200838BA2 /* es */,
				07D7EABE1A597DD300838BA2 /* de */,
				07D7EABF1A597DD400838BA2 /* nl */,
				07D7EAC01A597DD500838BA2 /* it */,
				07D7EAC11A597DD600838BA2 /* pt-BR */,
			);
			name = Localizable.strings;
			sourceTree = SOURCE_ROOT;
		};
/* End PBXVariantGroup section */

/* Begin XCBuildConfiguration section */
		07C3AF3E194CCC310016CFF1 /* Debug */ = {
			isa = XCBuildConfiguration;
			buildSettings = {
				ASSETCATALOG_COMPILER_APPICON_NAME = AppIcon;
				COPY_PHASE_STRIP = NO;
				CURRENT_PROJECT_VERSION = 0.9.19;
				DEBUG_INFORMATION_FORMAT = dwarf;
				GCC_GENERATE_DEBUGGING_SYMBOLS = YES;
				GCC_OPTIMIZATION_LEVEL = 0;
				GCC_PREFIX_HEADER = ./SourceFiles/stdafx.h;
				OBJROOT = ./../Mac/DebugIntermediate;
				PRODUCT_BUNDLE_IDENTIFIER = "com.tdesktop.$(PRODUCT_NAME:rfc1034identifier)";
				PRODUCT_NAME = "Meta Compile";
				QT_LIBRARY_SUFFIX = _debug;
				SDKROOT = macosx;
				SYMROOT = ./../Mac;
			};
			name = Debug;
		};
		07C3AF3F194CCC310016CFF1 /* Release */ = {
			isa = XCBuildConfiguration;
			buildSettings = {
				ASSETCATALOG_COMPILER_APPICON_NAME = AppIcon;
				COPY_PHASE_STRIP = YES;
				CURRENT_PROJECT_VERSION = 0.9.19;
				GCC_GENERATE_DEBUGGING_SYMBOLS = NO;
				GCC_OPTIMIZATION_LEVEL = fast;
				GCC_PREFIX_HEADER = ./SourceFiles/stdafx.h;
				LLVM_LTO = YES;
				OBJROOT = ./../Mac/ReleaseIntermediate;
				PRODUCT_BUNDLE_IDENTIFIER = "com.tdesktop.$(PRODUCT_NAME:rfc1034identifier)";
				PRODUCT_NAME = "Meta Compile";
				QT_LIBRARY_SUFFIX = "";
				SDKROOT = macosx;
				SYMROOT = ./../Mac;
			};
			name = Release;
		};
		339EE1B2CC4FC24589A0EA95 /* Release */ = {
			isa = XCBuildConfiguration;
			buildSettings = {
				CC = /Applications/Xcode.app/Contents/Developer/Toolchains/XcodeDefault.xctoolchain/usr/bin/clang;
				CLANG_CXX_LANGUAGE_STANDARD = "c++0x";
				CLANG_CXX_LIBRARY = "libc++";
				CLANG_WARN_BOOL_CONVERSION = NO;
				CLANG_WARN_CONSTANT_CONVERSION = NO;
				CLANG_WARN_EMPTY_BODY = YES;
				CLANG_WARN_ENUM_CONVERSION = NO;
				CLANG_WARN_INT_CONVERSION = NO;
				CLANG_WARN_UNREACHABLE_CODE = NO;
				CLANG_WARN__DUPLICATE_METHOD_MATCH = YES;
				CODE_SIGN_IDENTITY = "";
				COPY_PHASE_STRIP = NO;
				CURRENT_PROJECT_VERSION = 0.9.19;
				DEBUG_INFORMATION_FORMAT = "dwarf-with-dsym";
				DYLIB_COMPATIBILITY_VERSION = 0.9;
				DYLIB_CURRENT_VERSION = 0.9.19;
				ENABLE_STRICT_OBJC_MSGSEND = YES;
				FRAMEWORK_SEARCH_PATHS = ./../../Libraries/breakpad;
				GCC_GENERATE_DEBUGGING_SYMBOLS = YES;
				GCC_LINK_WITH_DYNAMIC_LIBRARIES = NO;
				GCC_NO_COMMON_BLOCKS = YES;
				GCC_OPTIMIZATION_LEVEL = fast;
				GCC_PRECOMPILE_PREFIX_HEADER = YES;
				GCC_PREFIX_HEADER = SourceFiles/stdafx.h;
				GCC_STRICT_ALIASING = NO;
				GCC_VERSION = com.apple.compilers.llvm.clang.1_0;
				GCC_WARN_64_TO_32_BIT_CONVERSION = NO;
				GCC_WARN_ABOUT_RETURN_TYPE = YES;
				GCC_WARN_UNDECLARED_SELECTOR = YES;
				GCC_WARN_UNINITIALIZED_AUTOS = YES;
				GCC_WARN_UNUSED_FUNCTION = NO;
				GCC_WARN_UNUSED_VARIABLE = NO;
				HEADER_SEARCH_PATHS = (
					./../../Libraries/QtStatic/qtbase/include/QtGui/5.3.2/QtGui,
					./../../Libraries/QtStatic/qtbase/include/QtCore/5.3.2/QtCore,
					./../../Libraries/QtStatic/qtbase/include,
					./SourceFiles,
					./GeneratedFiles,
					/usr/local/include,
					./../../Libraries/opus/include,
					"./../../Libraries/openal-soft/include",
					"./../../Libraries/libexif-0.6.20",
					"/usr/local/Qt-5.3.2/include",
					"/usr/local/Qt-5.3.2/include/QtWidgets",
					"/usr/local/Qt-5.3.2/include/QtNetwork",
					"/usr/local/Qt-5.3.2/include/QtGui",
					"/usr/local/Qt-5.3.2/include/QtCore",
					/Applications/Xcode.app/Contents/Developer/Platforms/MacOSX.platform/Developer/SDKs/MacOSX10.9.sdk/System/Library/Frameworks/OpenGL.framework/Versions/A/Headers,
					/Applications/Xcode.app/Contents/Developer/Platforms/MacOSX.platform/Developer/SDKs/MacOSX10.9.sdk/System/Library/Frameworks/AGL.framework/Headers,
<<<<<<< HEAD
					"/usr/local/Qt-5.3.2/mkspecs/macx-clang",
=======
					"/usr/local/Qt-5.5.1/mkspecs/macx-clang",
					./ThirdParty/breakpad,
					./ThirdParty/minizip,
					./../../Libraries/crashpad/crashpad,
					./../../Libraries/crashpad/crashpad/third_party/mini_chromium/mini_chromium,
>>>>>>> 3e136262
				);
				INFOPLIST_FILE = Telegram.plist;
				INSTALL_DIR = ./../Mac/Release/;
				LDPLUSPLUS = "/Applications/Xcode.app/Contents/Developer/Toolchains/XcodeDefault.xctoolchain/usr/bin/clang++";
				LIBRARY_SEARCH_PATHS = (
					/System/Library/Frameworks/,
					"./../../Libraries/libexif-0.6.20/libexif/.libs",
					"/usr/local/Qt-5.3.2/lib",
					"/usr/local/Qt-5.3.2/plugins/bearer",
					"/usr/local/Qt-5.3.2/plugins/platforms",
					"/usr/local/Qt-5.3.2/plugins/imageformats",
					"./../../Libraries/openssl-xcode",
				);
				MACOSX_DEPLOYMENT_TARGET = 10.6;
				OBJROOT = "./../Mac/$(CONFIGURATION)Intermediate";
				OTHER_CFLAGS = (
					"-pipe",
					"-g",
					"-Wall",
					"-W",
					"-fPIE",
					"-DQT_WIDGETS_LIB",
					"-DQT_NETWORK_LIB",
					"-DQT_GUI_LIB",
					"-DQT_CORE_LIB",
					"-Wno-unused-variable",
					"-Wno-unused-parameter",
					"-Wno-unused-function",
					"-Wno-switch",
					"-Wno-comment",
					"-DCUSTOM_API_ID",
					"-I./../../Libraries/openssl-xcode/include",
				);
				OTHER_CPLUSPLUSFLAGS = (
					"-pipe",
					"-g",
					"-Wall",
					"-W",
					"-fPIE",
					"-DQT_WIDGETS_LIB",
					"-DQT_NETWORK_LIB",
					"-DQT_GUI_LIB",
					"-DQT_CORE_LIB",
					"-Wno-unused-variable",
					"-Wno-unused-parameter",
					"-Wno-unused-function",
					"-Wno-switch",
					"-Wno-comment",
					"-DCUSTOM_API_ID",
					"-I./../../Libraries/openssl-xcode/include",
				);
				OTHER_LDFLAGS = (
					"-headerpad_max_install_names",
<<<<<<< HEAD
					"-L/usr/local/Qt-5.3.2/lib",
					"-L/usr/local/Qt-5.3.2/plugins/bearer",
					"-L/usr/local/Qt-5.3.2/plugins/platforms",
					"-lcups",
					"-L/usr/local/Qt-5.3.2/plugins/imageformats",
					"-lz",
=======
					"-L/usr/local/Qt-5.5.1/lib",
					"-L/usr/local/Qt-5.5.1/plugins/bearer",
					"-L/usr/local/Qt-5.5.1/plugins/platforms",
					"-lcups",
					"-lbsm",
					"-L/usr/local/Qt-5.5.1/plugins/imageformats",
					/usr/local/lib/libz.a,
>>>>>>> 3e136262
					"-lm",
					/usr/local/lib/libopenal.a,
					/usr/local/lib/libopus.a,
					/usr/local/lib/liblzma.a,
					/usr/local/lib/libexif.a,
					/usr/local/ffmpeg_old/lib/libavcodec.a,
					/usr/local/ffmpeg_old/lib/libavformat.a,
					/usr/local/ffmpeg_old/lib/libswscale.a,
					/usr/local/ffmpeg_old/lib/libswresample.a,
					/usr/local/ffmpeg_old/lib/libavutil.a,
					/usr/local/lib/libiconv.a,
					"./../../Libraries/openssl-xcode/libcrypto.a",
					./../../Libraries/crashpad/crashpad/out/Release/libbase.a,
					./../../Libraries/crashpad/crashpad/out/Release/libcrashpad_client.a,
					./../../Libraries/crashpad/crashpad/out/Release/libcrashpad_util.a,
					"-g",
				);
				PRODUCT_NAME = Telegram;
				QT_LIBRARY_SUFFIX = "";
				SDKROOT = macosx;
				SYMROOT = ./../Mac;
			};
			name = Release;
		};
		3AA6C32AC930069E80220CF1 /* Debug */ = {
			isa = XCBuildConfiguration;
			buildSettings = {
				CC = /Applications/Xcode.app/Contents/Developer/Toolchains/XcodeDefault.xctoolchain/usr/bin/clang;
				CLANG_CXX_LANGUAGE_STANDARD = "c++0x";
				CLANG_CXX_LIBRARY = "libc++";
				CLANG_WARN_BOOL_CONVERSION = NO;
				CLANG_WARN_CONSTANT_CONVERSION = NO;
				CLANG_WARN_EMPTY_BODY = YES;
				CLANG_WARN_ENUM_CONVERSION = NO;
				CLANG_WARN_INT_CONVERSION = NO;
				CLANG_WARN_UNREACHABLE_CODE = NO;
				CLANG_WARN__DUPLICATE_METHOD_MATCH = YES;
				CODE_SIGN_IDENTITY = "";
				COPY_PHASE_STRIP = NO;
				CURRENT_PROJECT_VERSION = 0.9.19;
				DEBUG_INFORMATION_FORMAT = dwarf;
				DYLIB_COMPATIBILITY_VERSION = 0.9;
				DYLIB_CURRENT_VERSION = 0.9.19;
				ENABLE_STRICT_OBJC_MSGSEND = YES;
				ENABLE_TESTABILITY = YES;
				FRAMEWORK_SEARCH_PATHS = ./../../Libraries/breakpad;
				GCC_GENERATE_DEBUGGING_SYMBOLS = YES;
				GCC_LINK_WITH_DYNAMIC_LIBRARIES = NO;
				GCC_NO_COMMON_BLOCKS = YES;
				GCC_OPTIMIZATION_LEVEL = 0;
				GCC_PRECOMPILE_PREFIX_HEADER = YES;
				GCC_PREFIX_HEADER = SourceFiles/stdafx.h;
				GCC_STRICT_ALIASING = NO;
				GCC_VERSION = com.apple.compilers.llvm.clang.1_0;
				GCC_WARN_64_TO_32_BIT_CONVERSION = NO;
				GCC_WARN_ABOUT_RETURN_TYPE = YES;
				GCC_WARN_UNDECLARED_SELECTOR = YES;
				GCC_WARN_UNINITIALIZED_AUTOS = YES;
				GCC_WARN_UNUSED_FUNCTION = NO;
				GCC_WARN_UNUSED_VARIABLE = NO;
				HEADER_SEARCH_PATHS = (
					./../../Libraries/QtStatic/qtbase/include/QtGui/5.3.2/QtGui,
					./../../Libraries/QtStatic/qtbase/include/QtCore/5.3.2/QtCore,
					./../../Libraries/QtStatic/qtbase/include,
					./SourceFiles,
					./GeneratedFiles,
					/usr/local/include,
					./../../Libraries/opus/include,
					"./../../Libraries/openal-soft/include",
					"./../../Libraries/libexif-0.6.20",
					"/usr/local/Qt-5.3.2/include",
					"/usr/local/Qt-5.3.2/include/QtWidgets",
					"/usr/local/Qt-5.3.2/include/QtNetwork",
					"/usr/local/Qt-5.3.2/include/QtGui",
					"/usr/local/Qt-5.3.2/include/QtCore",
					/Applications/Xcode.app/Contents/Developer/Platforms/MacOSX.platform/Developer/SDKs/MacOSX10.9.sdk/System/Library/Frameworks/OpenGL.framework/Versions/A/Headers,
					/Applications/Xcode.app/Contents/Developer/Platforms/MacOSX.platform/Developer/SDKs/MacOSX10.9.sdk/System/Library/Frameworks/AGL.framework/Headers,
<<<<<<< HEAD
					"/usr/local/Qt-5.3.2/mkspecs/macx-clang",
=======
					"/usr/local/Qt-5.5.1/mkspecs/macx-clang",
					./ThirdParty/breakpad,
					./ThirdParty/minizip,
					./../../Libraries/crashpad/crashpad,
					./../../Libraries/crashpad/crashpad/third_party/mini_chromium/mini_chromium,
>>>>>>> 3e136262
				);
				INFOPLIST_FILE = Telegram.plist;
				INSTALL_DIR = ./../Mac/Debug/;
				LDPLUSPLUS = "/Applications/Xcode.app/Contents/Developer/Toolchains/XcodeDefault.xctoolchain/usr/bin/clang++";
				LIBRARY_SEARCH_PATHS = (
					/System/Library/Frameworks/,
					"./../../Libraries/libexif-0.6.20/libexif/.libs",
					"/usr/local/Qt-5.3.2/lib",
					"/usr/local/Qt-5.3.2/plugins/bearer",
					"/usr/local/Qt-5.3.2/plugins/platforms",
					"/usr/local/Qt-5.3.2/plugins/imageformats",
					"./../../Libraries/openssl-xcode",
				);
				MACOSX_DEPLOYMENT_TARGET = 10.6;
				OBJROOT = "./../Mac/$(CONFIGURATION)Intermediate";
				ONLY_ACTIVE_ARCH = YES;
				OTHER_CFLAGS = (
					"-pipe",
					"-g",
					"-Wall",
					"-W",
					"-fPIE",
					"-D_DEBUG",
					"-DQT_WIDGETS_LIB",
					"-DQT_NETWORK_LIB",
					"-DQT_GUI_LIB",
					"-DQT_CORE_LIB",
					"-Wno-unused-variable",
					"-Wno-unused-parameter",
					"-Wno-unused-function",
					"-Wno-switch",
					"-Wno-comment",
					"-I./../../Libraries/openssl-xcode/include",
				);
				OTHER_CPLUSPLUSFLAGS = (
					"-pipe",
					"-g",
					"-Wall",
					"-W",
					"-fPIE",
					"-D_DEBUG",
					"-DQT_WIDGETS_LIB",
					"-DQT_NETWORK_LIB",
					"-DQT_GUI_LIB",
					"-DQT_CORE_LIB",
					"-Wno-unused-variable",
					"-Wno-unused-parameter",
					"-Wno-unused-function",
					"-Wno-switch",
					"-Wno-comment",
					"-I./../../Libraries/openssl-xcode/include",
				);
				OTHER_LDFLAGS = (
					"-headerpad_max_install_names",
<<<<<<< HEAD
					"-L/usr/local/Qt-5.3.2/lib",
					"-L/usr/local/Qt-5.3.2/plugins/bearer",
					"-L/usr/local/Qt-5.3.2/plugins/platforms",
					"-lcups",
					"-L/usr/local/Qt-5.3.2/plugins/imageformats",
					"-lz",
=======
					"-L/usr/local/Qt-5.5.1/lib",
					"-L/usr/local/Qt-5.5.1/plugins/bearer",
					"-L/usr/local/Qt-5.5.1/plugins/platforms",
					"-lcups",
					"-lbsm",
					"-L/usr/local/Qt-5.5.1/plugins/imageformats",
					/usr/local/lib/libz.a,
>>>>>>> 3e136262
					"-lm",
					/usr/local/lib/libopenal.a,
					/usr/local/lib/libopus.a,
					/usr/local/lib/liblzma.a,
					/usr/local/lib/libexif.a,
					/usr/local/ffmpeg_old/lib/libavcodec.a,
					/usr/local/ffmpeg_old/lib/libavformat.a,
					/usr/local/ffmpeg_old/lib/libswscale.a,
					/usr/local/ffmpeg_old/lib/libswresample.a,
					/usr/local/ffmpeg_old/lib/libavutil.a,
					/usr/local/lib/libiconv.a,
					"./../../Libraries/openssl-xcode/libcrypto.a",
					./../../Libraries/crashpad/crashpad/out/Release/libbase.a,
					./../../Libraries/crashpad/crashpad/out/Release/libcrashpad_client.a,
					./../../Libraries/crashpad/crashpad/out/Release/libcrashpad_util.a,
					"-g",
				);
				PRODUCT_NAME = Telegram;
				QT_LIBRARY_SUFFIX = _debug;
				SDKROOT = macosx;
				SYMROOT = ./../Mac;
			};
			name = Debug;
		};
		6666AA5E688052234F6758D8 /* Release */ = {
			isa = XCBuildConfiguration;
			buildSettings = {
				ASSETCATALOG_COMPILER_APPICON_NAME = AppIcon;
				CODE_SIGN_IDENTITY = "";
				COMBINE_HIDPI_IMAGES = YES;
				GCC_PREFIX_HEADER = ./SourceFiles/stdafx.h;
				LLVM_LTO = YES;
				MACOSX_DEPLOYMENT_TARGET = 10.6;
				OBJROOT = ./../Mac/ReleaseIntermediate;
				PRODUCT_BUNDLE_IDENTIFIER = "com.tdesktop.$(PRODUCT_NAME:rfc1034identifier)";
				QT_LIBRARY_SUFFIX = "";
				SDKROOT = macosx;
				SYMROOT = ./../Mac;
			};
			name = Release;
		};
		77418F46922677BB04ED38DD /* Debug */ = {
			isa = XCBuildConfiguration;
			buildSettings = {
				ASSETCATALOG_COMPILER_APPICON_NAME = AppIcon;
				CODE_SIGN_IDENTITY = "";
				COMBINE_HIDPI_IMAGES = YES;
				GCC_PREFIX_HEADER = ./SourceFiles/stdafx.h;
				MACOSX_DEPLOYMENT_TARGET = 10.6;
				OBJROOT = ./../Mac/DebugIntermediate;
				PRODUCT_BUNDLE_IDENTIFIER = "com.tdesktop.$(PRODUCT_NAME:rfc1034identifier)";
				QT_LIBRARY_SUFFIX = _debug;
				SDKROOT = macosx;
				SYMROOT = ./../Mac;
			};
			name = Debug;
		};
/* End XCBuildConfiguration section */

/* Begin XCConfigurationList section */
		07C3AF3D194CCC310016CFF1 /* Build configuration list for PBXAggregateTarget "Meta Compile" */ = {
			isa = XCConfigurationList;
			buildConfigurations = (
				07C3AF3E194CCC310016CFF1 /* Debug */,
				07C3AF3F194CCC310016CFF1 /* Release */,
			);
			defaultConfigurationIsVisible = 0;
			defaultConfigurationName = Release;
		};
		6CC3B5D2136C7CD6A5CF5A59 /* Build configuration list for PBXNativeTarget "Telegram" */ = {
			isa = XCConfigurationList;
			buildConfigurations = (
				77418F46922677BB04ED38DD /* Debug */,
				6666AA5E688052234F6758D8 /* Release */,
			);
			defaultConfigurationIsVisible = 0;
			defaultConfigurationName = Release;
		};
		DAC4C1AA5EDEA1C85E9CA5E6 /* Build configuration list for PBXProject "Telegram" */ = {
			isa = XCConfigurationList;
			buildConfigurations = (
				3AA6C32AC930069E80220CF1 /* Debug */,
				339EE1B2CC4FC24589A0EA95 /* Release */,
			);
			defaultConfigurationIsVisible = 0;
			defaultConfigurationName = Release;
		};
/* End XCConfigurationList section */
	};
	rootObject = 6DB9C3763D02B1415CD9D565 /* Project object */;
}<|MERGE_RESOLUTION|>--- conflicted
+++ resolved
@@ -703,12 +703,6 @@
 			isa = PBXFrameworksBuildPhase;
 			buildActionMask = 2147483647;
 			files = (
-<<<<<<< HEAD
-=======
-				071AD90A1C5EA2A5008C9E90 /* Breakpad.framework in Link Binary With Libraries */,
-				0752F8751C2C89F40026D0BC /* VideoToolbox.framework in Link Binary With Libraries */,
-				0752F8731C2C89220026D0BC /* VideoDecodeAcceleration.framework in Link Binary With Libraries */,
->>>>>>> 3e136262
 				07CAACD81AEA64F00058E508 /* AudioUnit.framework in Link Binary With Libraries */,
 				1BB705CDB741E2B7450201A5 /* Cocoa.framework in Link Binary With Libraries */,
 				328FD74542F6E2C873EE4D4B /* ApplicationServices.framework in Link Binary With Libraries */,
@@ -1246,13 +1240,6 @@
 		AF39DD055C3EF8226FBE929D /* Frameworks */ = {
 			isa = PBXGroup;
 			children = (
-<<<<<<< HEAD
-=======
-				071AD90B1C5EA37D008C9E90 /* Breakpad.framework */,
-				071AD9091C5EA2A5008C9E90 /* Breakpad.framework */,
-				0752F8741C2C89F40026D0BC /* VideoToolbox.framework */,
-				0752F8721C2C89220026D0BC /* VideoDecodeAcceleration.framework */,
->>>>>>> 3e136262
 				07CAACD71AEA64F00058E508 /* AudioUnit.framework */,
 				07055CC3194EE85B0008DEF6 /* libcrypto.a */,
 				07D795491B5544B200DE9598 /* qtpcre */,
@@ -1833,15 +1820,11 @@
 					"/usr/local/Qt-5.3.2/include/QtCore",
 					/Applications/Xcode.app/Contents/Developer/Platforms/MacOSX.platform/Developer/SDKs/MacOSX10.9.sdk/System/Library/Frameworks/OpenGL.framework/Versions/A/Headers,
 					/Applications/Xcode.app/Contents/Developer/Platforms/MacOSX.platform/Developer/SDKs/MacOSX10.9.sdk/System/Library/Frameworks/AGL.framework/Headers,
-<<<<<<< HEAD
 					"/usr/local/Qt-5.3.2/mkspecs/macx-clang",
-=======
-					"/usr/local/Qt-5.5.1/mkspecs/macx-clang",
 					./ThirdParty/breakpad,
 					./ThirdParty/minizip,
 					./../../Libraries/crashpad/crashpad,
 					./../../Libraries/crashpad/crashpad/third_party/mini_chromium/mini_chromium,
->>>>>>> 3e136262
 				);
 				INFOPLIST_FILE = Telegram.plist;
 				INSTALL_DIR = ./../Mac/Release/;
@@ -1895,22 +1878,12 @@
 				);
 				OTHER_LDFLAGS = (
 					"-headerpad_max_install_names",
-<<<<<<< HEAD
 					"-L/usr/local/Qt-5.3.2/lib",
 					"-L/usr/local/Qt-5.3.2/plugins/bearer",
 					"-L/usr/local/Qt-5.3.2/plugins/platforms",
 					"-lcups",
 					"-L/usr/local/Qt-5.3.2/plugins/imageformats",
-					"-lz",
-=======
-					"-L/usr/local/Qt-5.5.1/lib",
-					"-L/usr/local/Qt-5.5.1/plugins/bearer",
-					"-L/usr/local/Qt-5.5.1/plugins/platforms",
-					"-lcups",
-					"-lbsm",
-					"-L/usr/local/Qt-5.5.1/plugins/imageformats",
 					/usr/local/lib/libz.a,
->>>>>>> 3e136262
 					"-lm",
 					/usr/local/lib/libopenal.a,
 					/usr/local/lib/libopus.a,
@@ -1988,15 +1961,11 @@
 					"/usr/local/Qt-5.3.2/include/QtCore",
 					/Applications/Xcode.app/Contents/Developer/Platforms/MacOSX.platform/Developer/SDKs/MacOSX10.9.sdk/System/Library/Frameworks/OpenGL.framework/Versions/A/Headers,
 					/Applications/Xcode.app/Contents/Developer/Platforms/MacOSX.platform/Developer/SDKs/MacOSX10.9.sdk/System/Library/Frameworks/AGL.framework/Headers,
-<<<<<<< HEAD
 					"/usr/local/Qt-5.3.2/mkspecs/macx-clang",
-=======
-					"/usr/local/Qt-5.5.1/mkspecs/macx-clang",
 					./ThirdParty/breakpad,
 					./ThirdParty/minizip,
 					./../../Libraries/crashpad/crashpad,
 					./../../Libraries/crashpad/crashpad/third_party/mini_chromium/mini_chromium,
->>>>>>> 3e136262
 				);
 				INFOPLIST_FILE = Telegram.plist;
 				INSTALL_DIR = ./../Mac/Debug/;
@@ -2051,22 +2020,12 @@
 				);
 				OTHER_LDFLAGS = (
 					"-headerpad_max_install_names",
-<<<<<<< HEAD
 					"-L/usr/local/Qt-5.3.2/lib",
 					"-L/usr/local/Qt-5.3.2/plugins/bearer",
 					"-L/usr/local/Qt-5.3.2/plugins/platforms",
 					"-lcups",
 					"-L/usr/local/Qt-5.3.2/plugins/imageformats",
-					"-lz",
-=======
-					"-L/usr/local/Qt-5.5.1/lib",
-					"-L/usr/local/Qt-5.5.1/plugins/bearer",
-					"-L/usr/local/Qt-5.5.1/plugins/platforms",
-					"-lcups",
-					"-lbsm",
-					"-L/usr/local/Qt-5.5.1/plugins/imageformats",
 					/usr/local/lib/libz.a,
->>>>>>> 3e136262
 					"-lm",
 					/usr/local/lib/libopenal.a,
 					/usr/local/lib/libopus.a,
