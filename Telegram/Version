--- conflicted
+++ resolved
@@ -1,13 +1,6 @@
 AppVersion         9024
 AppVersionStrMajor 0.9
-<<<<<<< HEAD
-AppVersionStrSmall 0.9.19
-AppVersionStr      0.9.19
-DevChannel         0
-BetaVersion        0 9019001
-=======
 AppVersionStrSmall 0.9.24
 AppVersionStr      0.9.24
 DevChannel         0
-BetaVersion        0 9019002
->>>>>>> 80455492
+BetaVersion        0 9019002