name: Linux.

on:
  push:
    branches:
      - master
    paths-ignore:
      - 'docs/**'
      - '**.md'
      - 'changelog.txt'
      - 'LEGAL'
      - 'LICENSE'
      - '.github/**'
<<<<<<< HEAD
=======
      - '!.github/workflows/linux.yml'
      - 'snap/**'
      - 'Telegram/build/**'
      - 'Telegram/Resources/uwp/**'
      - 'Telegram/Resources/winrc/**'
      - 'Telegram/SourceFiles/platform/win/**'
      - 'Telegram/SourceFiles/platform/mac/**'
      - 'Telegram/Telegram/**'
      - 'Telegram/configure.bat'
      - 'Telegram/Telegram.plist'
  pull_request:
    paths-ignore:
      - 'docs/**'
      - '**.md'
      - 'changelog.txt'
      - 'LEGAL'
      - 'LICENSE'
      - '.github/**'
      - '!.github/workflows/linux.yml'
>>>>>>> c793537d
      - 'snap/**'
      - 'Telegram/build/**'
      - 'Telegram/Resources/uwp/**'
      - 'Telegram/Resources/winrc/**'
      - 'Telegram/SourceFiles/platform/win/**'
      - 'Telegram/SourceFiles/platform/mac/**'
      - 'Telegram/Telegram/**'
      - 'Telegram/configure.bat'
      - 'Telegram/Telegram.plist'
  workflow_dispatch:
    inputs:
      buildCommit:
        description: 'Commit for building. Default it latest on branch'
        required: false
        type: string
        default: ''

jobs:

  linux:
    name: CentOS 7
    runs-on: ubuntu-latest
    continue-on-error: ${{ matrix.experimental }}
    container:
      image: ghcr.io/${{ github.repository }}/centos_env
      credentials:
        username: ${{ github.actor }}
        password: ${{ secrets.GITHUB_TOKEN }}

    defaults:
      run:
        shell: scl enable llvm-toolset-7.0 -- scl enable devtoolset-10 -- bash --noprofile --norc -eo pipefail {0}

    strategy:
      matrix:
        defines: [""]
        experimental: [false]
        include:
          - defines: "DESKTOP_APP_DISABLE_DBUS_INTEGRATION"
            experimental: true
          - defines: "DESKTOP_APP_DISABLE_X11_INTEGRATION"
            experimental: true
          - defines: "DESKTOP_APP_DISABLE_WAYLAND_INTEGRATION"
            experimental: true

    env:
      UPLOAD_ARTIFACT: "true"

    steps:
      - name: Get repository name.
        run: echo "REPO_NAME=${GITHUB_REPOSITORY##*/}" >> $GITHUB_ENV

      - name: Clone.
        uses: actions/checkout@v2
        if: github.event.inputs.buildCommit == ''
        with:
          submodules: recursive
          path: ${{ env.REPO_NAME }}

      - name: Clone with checkout.
        uses: actions/checkout@v2
        if: github.event.inputs.buildCommit != ''
        with:
          submodules: recursive
          path: ${{ env.REPO_NAME }}
          ref: ${{ github.event.inputs.buildCommit }}

      - name: First set up.
        run: |
          gcc --version
          ln -s /usr/src/Libraries

      - name: Telegram Desktop build.
        run: |
          cd $REPO_NAME/Telegram

          DEFINE=""
          if [ -n "${{ matrix.defines }}" ]; then
            DEFINE="-D ${{ matrix.defines }}=ON"
            echo Define from matrix: $DEFINE
            echo "ARTIFACT_NAME=Telegram_${{ matrix.defines }}" >> $GITHUB_ENV
          else
            echo "ARTIFACT_NAME=Telegram" >> $GITHUB_ENV
          fi

          ./configure.sh \
          -D CMAKE_EXE_LINKER_FLAGS="-s" \
<<<<<<< HEAD
          -D TDESKTOP_API_TEST=OFF \
          -D TDESKTOP_API_ID=${{ secrets.API_ID }} \
          -D TDESKTOP_API_HASH=${{ secrets.API_HASH }} \
          -D DESKTOP_APP_USE_PACKAGED=OFF \
=======
          -D TDESKTOP_API_TEST=ON \
>>>>>>> c793537d
          -D DESKTOP_APP_DISABLE_CRASH_REPORTS=OFF \
          $DEFINE

          cmake --build ../out --config Release --parallel

      - name: Check.
        run: |
          filePath="$REPO_NAME/out/Release/Telegram"
          if test -f "$filePath"; then
            echo "Build successfully done! :)"

            size=$(stat -c %s "$filePath")
            echo "File size of ${filePath}: ${size} Bytes."
          else
            echo "Build error, output file does not exist."
            exit 1
          fi

      - name: SHA256 calculation
        run: |
          sha256sum $REPO_NAME/out/Release/Telegram | awk -F " " 'END {print $1}' > $REPO_NAME/out/Release/Telegram_sha256.txt

      - name: Move artifact.
        if: env.UPLOAD_ARTIFACT == 'true'
        run: |
          cd $REPO_NAME/out/Release
          mkdir artifact
          mkdir "artifact/Telegram"
          strip -s "Telegram"
          mv Telegram artifact/Telegram/
          mv Telegram_sha256.txt artifact/
          cd artifact
          tar -cJvf "${{ env.ARTIFACT_NAME }}_linux.tar.xz" "Telegram/"
          rm -rf Telegram/
      - uses: actions/upload-artifact@master
        if: env.UPLOAD_ARTIFACT == 'true'
        name: Upload artifact.
        with:
          name: ${{ env.ARTIFACT_NAME }}
          path: ${{ env.REPO_NAME }}/out/Release/artifact/<|MERGE_RESOLUTION|>--- conflicted
+++ resolved
@@ -11,28 +11,6 @@
       - 'LEGAL'
       - 'LICENSE'
       - '.github/**'
-<<<<<<< HEAD
-=======
-      - '!.github/workflows/linux.yml'
-      - 'snap/**'
-      - 'Telegram/build/**'
-      - 'Telegram/Resources/uwp/**'
-      - 'Telegram/Resources/winrc/**'
-      - 'Telegram/SourceFiles/platform/win/**'
-      - 'Telegram/SourceFiles/platform/mac/**'
-      - 'Telegram/Telegram/**'
-      - 'Telegram/configure.bat'
-      - 'Telegram/Telegram.plist'
-  pull_request:
-    paths-ignore:
-      - 'docs/**'
-      - '**.md'
-      - 'changelog.txt'
-      - 'LEGAL'
-      - 'LICENSE'
-      - '.github/**'
-      - '!.github/workflows/linux.yml'
->>>>>>> c793537d
       - 'snap/**'
       - 'Telegram/build/**'
       - 'Telegram/Resources/uwp/**'
@@ -120,14 +98,9 @@
 
           ./configure.sh \
           -D CMAKE_EXE_LINKER_FLAGS="-s" \
-<<<<<<< HEAD
           -D TDESKTOP_API_TEST=OFF \
           -D TDESKTOP_API_ID=${{ secrets.API_ID }} \
           -D TDESKTOP_API_HASH=${{ secrets.API_HASH }} \
-          -D DESKTOP_APP_USE_PACKAGED=OFF \
-=======
-          -D TDESKTOP_API_TEST=ON \
->>>>>>> c793537d
           -D DESKTOP_APP_DISABLE_CRASH_REPORTS=OFF \
           $DEFINE
 
