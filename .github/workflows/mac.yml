--- conflicted
+++ resolved
@@ -11,27 +11,6 @@
       - 'LEGAL'
       - 'LICENSE'
       - '.github/**'
-<<<<<<< HEAD
-=======
-      - '!.github/workflows/mac.yml'
-      - 'lib/xdg/**'
-      - 'snap/**'
-      - 'Telegram/build/docker/**'
-      - 'Telegram/Resources/uwp/**'
-      - 'Telegram/Resources/winrc/**'
-      - 'Telegram/SourceFiles/platform/win/**'
-      - 'Telegram/SourceFiles/platform/linux/**'
-      - 'Telegram/configure.bat'
-  pull_request:
-    paths-ignore:
-      - 'docs/**'
-      - '**.md'
-      - 'changelog.txt'
-      - 'LEGAL'
-      - 'LICENSE'
-      - '.github/**'
-      - '!.github/workflows/mac.yml'
->>>>>>> c793537d
       - 'lib/xdg/**'
       - 'snap/**'
       - 'Telegram/build/docker/**'
@@ -133,16 +112,9 @@
           fi
 
           ./configure.sh \
-<<<<<<< HEAD
           -D TDESKTOP_API_TEST=OFF \
           -D TDESKTOP_API_ID=${{ secrets.API_ID }} \
           -D TDESKTOP_API_HASH=${{ secrets.API_HASH }} \
-          -D DESKTOP_APP_USE_PACKAGED=OFF \
-=======
-          -D CMAKE_C_FLAGS="-Werror" \
-          -D CMAKE_CXX_FLAGS="-Werror" \
-          -D TDESKTOP_API_TEST=ON \
->>>>>>> c793537d
           -D DESKTOP_APP_DISABLE_CRASH_REPORTS=OFF \
           $DEFINE
 
