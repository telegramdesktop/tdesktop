--- conflicted
+++ resolved
@@ -48,19 +48,15 @@
         run: echo "REPO_NAME=${GITHUB_REPOSITORY##*/}" >> $GITHUB_ENV
 
       - name: Clone.
-<<<<<<< HEAD
-        uses: actions/checkout@v2
+        uses: actions/checkout@v3.1.0
         if: github.event.inputs.buildCommit == ''
         with:
           submodules: recursive
           path: ${{ env.REPO_NAME }}
 
       - name: Clone with checkout.
-        uses: actions/checkout@v2
+        uses: actions/checkout@v3.1.0
         if: github.event.inputs.buildCommit != ''
-=======
-        uses: actions/checkout@v3.1.0
->>>>>>> b474db21
         with:
           submodules: recursive
           path: ${{ env.REPO_NAME }}
