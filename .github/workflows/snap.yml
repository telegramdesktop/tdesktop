--- conflicted
+++ resolved
@@ -39,18 +39,14 @@
 
     steps:
       - name: Clone.
-<<<<<<< HEAD
-        uses: actions/checkout@v2
+        uses: actions/checkout@v3.1.0
         if: github.event.inputs.buildCommit == ''
-=======
-        uses: actions/checkout@v3.1.0
->>>>>>> b474db21
         with:
           fetch-depth: 0
           submodules: recursive
 
       - name: Clone with checkout.
-        uses: actions/checkout@v2
+        uses: actions/checkout@v3.1.0
         if: github.event.inputs.buildCommit != ''
         with:
           fetch-depth: 0
