--- conflicted
+++ resolved
@@ -41,20 +41,9 @@
       - name: Clone.
         uses: actions/checkout@v3.1.0
         if: github.event.inputs.buildCommit == ''
-<<<<<<< HEAD
-=======
         with:
           fetch-depth: 0
           submodules: recursive
-
-      - name: Clone with checkout.
-        uses: actions/checkout@v2
-        if: github.event.inputs.buildCommit != ''
->>>>>>> 8826df02
-        with:
-          fetch-depth: 0
-          submodules: recursive
-          ref: ${{ github.event.inputs.buildCommit }}
 
       - name: Clone with checkout.
         uses: actions/checkout@v3.1.0
