name: Windows.

on:
  push:
    branches:
      - master
    paths-ignore:
      - 'docs/**'
      - '**.md'
      - 'changelog.txt'
      - 'LEGAL'
      - 'LICENSE'
      - '.github/**'
      - 'lib/xdg/**'
      - 'snap/**'
      - 'Telegram/build/docker/**'
      - 'Telegram/Resources/uwp/**'
      - 'Telegram/SourceFiles/platform/linux/**'
      - 'Telegram/SourceFiles/platform/mac/**'
      - 'Telegram/Telegram/**'
      - 'Telegram/configure.sh'
      - 'Telegram/Telegram.plist'
  workflow_dispatch:
    inputs:
      buildCommit:
        description: 'Commit for building. Default it latest on branch'
        required: false
        type: string
        default: ''

jobs:

  windows:
    name: Windows
    runs-on: windows-2022
    continue-on-error: true

    strategy:
      matrix:
        arch: [Win32, x64]

    env:
      UPLOAD_ARTIFACT: "true"
      ONLY_CACHE: "false"
      PREPARE_PATH: "Telegram/build/prepare/prepare.py"
      PreferredToolArchitecture: "x64"

    defaults:
      run:
        shell: cmd

    steps:
      - name: Prepare directories.
        run: |
          mkdir %userprofile%\TBuild
          mklink /d %GITHUB_WORKSPACE%\TBuild %userprofile%\TBuild
          echo TBUILD=%GITHUB_WORKSPACE%\TBuild>>%GITHUB_ENV%

          mkdir %userprofile%\TBuild Libraries
          mklink /d %userprofile%\TBuild\Libraries %GITHUB_WORKSPACE%\Libraries
<<<<<<< HEAD
          echo TBUILD=%userprofile%\TBuild>>%GITHUB_ENV%
=======

>>>>>>> b474db21
      - name: Get repository name.
        shell: bash
        run: echo "REPO_NAME=${GITHUB_REPOSITORY##*/}" >> $GITHUB_ENV

      - uses: ilammy/msvc-dev-cmd@v1.12.0
        name: Native Tools Command Prompt.
        with:
          arch: ${{ matrix.arch }}

      - name: Clone.
<<<<<<< HEAD
        uses: LebedevRI/checkout@issue197
        if: github.event.inputs.buildCommit == ''
=======
        uses: actions/checkout@v3.1.0
>>>>>>> b474db21
        with:
          submodules: recursive
          path: ${{ env.TBUILD }}\${{ env.REPO_NAME }}

      - name: Clone with checkout.
        uses: LebedevRI/checkout@issue197
        if: github.event.inputs.buildCommit != ''
        with:
          submodules: recursive
          path: ${{ env.TBUILD }}\${{ env.REPO_NAME }}
          ref: ${{ github.event.inputs.buildCommit }}

      - name: Python installs.
        run: pip3 install --upgrade pywin32 six

      - name: Set up environment paths.
        shell: bash
        run: |
          echo "CACHE_KEY=$(sha256sum $TBUILD/$REPO_NAME/$PREPARE_PATH | awk '{ print $1 }')" >> $GITHUB_ENV

          echo "Configurate git for cherry-picks."
          git config --global user.email "you@example.com"
          git config --global user.name "Sample"
      - name: NuGet sources.
        run: |
          nuget sources Disable -Name "Microsoft Visual Studio Offline Packages"
          nuget sources Add -Source https://api.nuget.org/v3/index.json & exit 0
      - name: Libraries cache.
        id: cache-libs
        uses: actions/cache@v3.0.11
        with:
          path: Libraries
          key: ${{ runner.OS }}-${{ matrix.arch }}-libs-${{ env.CACHE_KEY }}
          restore-keys: ${{ runner.OS }}-${{ matrix.arch }}-libs-

      - name: Setup NASM.
        uses: ilammy/setup-nasm@v1

      - name: Libraries.
        env:
          GYP_MSVS_OVERRIDE_PATH: 'C:\Program Files\Microsoft Visual Studio\2022\Enterprise\'
          GYP_MSVS_VERSION: 2022
        run: |
          C:
          cd %TBUILD%
          %REPO_NAME%/Telegram/build/prepare/win.bat silent skip-qt6
      - name: Read defines.
        shell: bash
        run: |
          DEFINE=""
          if [ -n "${{ matrix.defines }}" ]; then
            DEFINE="-D ${{ matrix.defines }}=ON"
            echo Define from matrix: $DEFINE
            echo "ARTIFACT_NAME=Telegram_${{ matrix.arch }}_${{ matrix.defines }}" >> $GITHUB_ENV
          else
            echo "ARTIFACT_NAME=Telegram_${{ matrix.arch }}" >> $GITHUB_ENV
          fi
          echo "TDESKTOP_BUILD_DEFINE=$DEFINE" >> $GITHUB_ENV
      - name: Free up some disk space.
        run: |
          del /S Libraries\*.pdb
          del /S Libraries\*.pch
          del /S Libraries\*.obj
      - name: Telegram Desktop build.
        if: env.ONLY_CACHE == 'false'
        run: |
          cd %TBUILD%\%REPO_NAME%\Telegram
          SET CXXFLAGS="-bigobj"
          call configure.bat ^
          ${{ matrix.arch }} ^
          -D TDESKTOP_API_TEST=OFF ^
          -D TDESKTOP_API_ID=${{ secrets.API_ID }} ^
          -D TDESKTOP_API_HASH=${{ secrets.API_HASH }} ^
          -D DESKTOP_APP_DISABLE_CRASH_REPORTS=OFF ^
          -D DESKTOP_APP_NO_PDB=ON ^
          %TDESKTOP_BUILD_DEFINE% ^
          -DCMAKE_SYSTEM_VERSION=%SDK%
          cd ..\out
          msbuild -m Telegram.sln /p:Configuration=Release,Platform=${{ matrix.arch }}
      - name: Move and hash artifact.
        if: env.UPLOAD_ARTIFACT == 'true'
        run: |
          mkdir artifact
          move %TBUILD%\%REPO_NAME%\out\Release\Telegram.exe artifact/Telegram_${{ matrix.arch }}.exe
          certutil -hashfile artifact/Telegram_${{ matrix.arch }}.exe SHA256 | find /i /v "SHA256" | find /i /v "CertUtil" > artifact/Telegram_${{ matrix.arch }}_sha256.txt
      - uses: actions/upload-artifact@master
        name: Upload artifact.
        if: env.UPLOAD_ARTIFACT == 'true'
        with:
          name: ${{ env.ARTIFACT_NAME }}
          path: artifact\<|MERGE_RESOLUTION|>--- conflicted
+++ resolved
@@ -58,11 +58,6 @@
 
           mkdir %userprofile%\TBuild Libraries
           mklink /d %userprofile%\TBuild\Libraries %GITHUB_WORKSPACE%\Libraries
-<<<<<<< HEAD
-          echo TBUILD=%userprofile%\TBuild>>%GITHUB_ENV%
-=======
-
->>>>>>> b474db21
       - name: Get repository name.
         shell: bash
         run: echo "REPO_NAME=${GITHUB_REPOSITORY##*/}" >> $GITHUB_ENV
@@ -73,18 +68,14 @@
           arch: ${{ matrix.arch }}
 
       - name: Clone.
-<<<<<<< HEAD
-        uses: LebedevRI/checkout@issue197
+        uses: actions/checkout@v3.1.0
         if: github.event.inputs.buildCommit == ''
-=======
-        uses: actions/checkout@v3.1.0
->>>>>>> b474db21
         with:
           submodules: recursive
           path: ${{ env.TBUILD }}\${{ env.REPO_NAME }}
 
       - name: Clone with checkout.
-        uses: LebedevRI/checkout@issue197
+        uses: LebedevRI/checkout@v3.1.0
         if: github.event.inputs.buildCommit != ''
         with:
           submodules: recursive
