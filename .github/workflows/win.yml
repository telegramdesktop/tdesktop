name: Windows.

on:
  push:
    paths-ignore:
      - 'docs/**'
      - '**.md'
      - 'changelog.txt'
      - 'LEGAL'
      - 'LICENSE'
      - '.github/**'
      - '!.github/workflows/win.yml'
      - 'lib/xdg/**'
      - 'snap/**'
      - 'Telegram/build/docker/**'
      - 'Telegram/Resources/uwp/**'
      - 'Telegram/SourceFiles/platform/linux/**'
      - 'Telegram/SourceFiles/platform/mac/**'
      - 'Telegram/Telegram/**'
      - 'Telegram/configure.sh'
      - 'Telegram/Telegram.plist'
    branches-ignore:
      - 'compare/**'
  pull_request:
    branches-ignore:
      - 'compare/**'
  workflow_dispatch:
    inputs:
      buildCommit:
        description: 'Commit for building. Default it latest on branch'
        required: false
        type: string
        default: ''

jobs:

  windows:
    name: Windows
    runs-on: self-hosted

    strategy:
      matrix:
        arch: [Win32, x64]
        generator: ["", "Ninja Multi-Config"]

    env:
      UPLOAD_ARTIFACT: "true"
      ONLY_CACHE: "false"
      PREPARE_PATH: "Telegram/build/prepare/prepare.py"
      PreferredToolArchitecture: "x64"
      ARTIFACT_NAME: "PTelegram_Win"

    defaults:
      run:
        shell: cmd

    steps:
      - name: Prepare directories.
        run: |
          echo TBUILD=%GITHUB_WORKSPACE%\TBuild>>%GITHUB_ENV%
          echo REPO_NAME=tdesktop>>%GITHUB_ENV%

      - name: Clone.
        uses: actions/checkout@v3.1.0
        if: github.event.inputs.buildCommit == ''
        with:
          submodules: recursive
          path: ${{ env.TBUILD }}\${{ env.REPO_NAME }}

      - uses: ilammy/msvc-dev-cmd@v1.12.0
        name: Native Tools Command Prompt.
        with:
          arch: ${{ matrix.arch }}

      - name: Clone with checkout.
        uses: actions/checkout@v3.1.0
        if: github.event.inputs.buildCommit != ''
        with:
          submodules: recursive
          path: ${{ env.TBUILD }}\${{ env.REPO_NAME }}
          ref: ${{ github.event.inputs.buildCommit }}

      - name: Setup NASM.
        uses: ilammy/setup-nasm@v1

      - name: Libraries.
        env:
          GYP_MSVS_OVERRIDE_PATH: 'C:\Program Files\Microsoft Visual Studio\2022\Community\'
          GYP_MSVS_VERSION: 2022
        run: |
          cd %TBUILD%
<<<<<<< HEAD
          %REPO_NAME%\Telegram\build\prepare\win.bat silent
=======
          %REPO_NAME%\Telegram\build\prepare\win.bat skip-release silent

      - name: Read configuration matrix.
        shell: bash
        run: |
          ARTIFACT_NAME="Telegram"

          ARCH=""
          if [ -n "${{ matrix.arch }}" ]; then
            case "${{ matrix.arch }}" in
              Win32) ARCH="x86";;
              *) ARCH="${{ matrix.arch }}";;
            esac
            echo "Architecture from matrix: $ARCH"
            ARTIFACT_NAME="${ARTIFACT_NAME}_${{ matrix.arch }}"
          fi

          GENERATOR=""
          if [ -n "${{ matrix.generator }}" ]; then
            GENERATOR="-G \"${{ matrix.generator }}\""
            echo "Generator from matrix: $GENERATOR"
            ARTIFACT_NAME="${ARTIFACT_NAME}_${{ matrix.generator }}"
          fi
          echo "TDESKTOP_BUILD_GENERATOR=$GENERATOR" >> $GITHUB_ENV

          [ -n "$GENERATOR" ] && ARCH=""
          echo "TDESKTOP_BUILD_ARCH=$ARCH" >> $GITHUB_ENV

          DEFINE=""
          if [ -n "${{ matrix.defines }}" ]; then
            DEFINE="-D ${{ matrix.defines }}=ON"
            echo "Define from matrix: $DEFINE"
            ARTIFACT_NAME="${ARTIFACT_NAME}_${{ matrix.defines }}"
          fi
          echo "TDESKTOP_BUILD_DEFINE=$DEFINE" >> $GITHUB_ENV

          echo "ARTIFACT_NAME=$ARTIFACT_NAME" >> $GITHUB_ENV

          API="-D TDESKTOP_API_TEST=ON"
          if [ $GITHUB_REF == 'refs/heads/nightly' ]; then
            echo "Use the open credentials."
            API="-D TDESKTOP_API_ID=611335 -D TDESKTOP_API_HASH=d524b414d21f4d37f08684c1df41ac9c"
          fi
          echo "TDESKTOP_BUILD_API=$API" >> $GITHUB_ENV

      - name: Free up some disk space.
        run: |
          cd %TBUILD%
          del /S Libraries\*.pdb
          del /S Libraries\*.pch
          del /S Libraries\*.obj
>>>>>>> cb3dece4

      - name: Telegram Desktop build.
        if: env.ONLY_CACHE == 'false'
        run: |
          cd %TBUILD%\%REPO_NAME%\Telegram
          SET CXXFLAGS="-bigobj"
          call configure.bat ^
<<<<<<< HEAD
          ${{ matrix.arch }} ^
          -D TDESKTOP_API_TEST=OFF ^
          -D TDESKTOP_API_ID=${{ secrets.API_ID }} ^
          -D TDESKTOP_API_HASH=${{ secrets.API_HASH }} ^
          -D DESKTOP_APP_DISABLE_CRASH_REPORTS=OFF ^
          -D DESKTOP_APP_NO_PDB=ON ^
          %TDESKTOP_BUILD_DEFINE% ^
          -DCMAKE_SYSTEM_VERSION=%SDK%
          cd ..\out
          msbuild -m Telegram.sln /p:Configuration=Release,Platform=${{ matrix.arch }}

      - name: Move and hash artifact.
        if: env.UPLOAD_ARTIFACT == 'true'
=======
          %TDESKTOP_BUILD_GENERATOR% ^
          %TDESKTOP_BUILD_ARCH% ^
          %TDESKTOP_BUILD_API% ^
          -D DESKTOP_APP_DISABLE_CRASH_REPORTS=OFF ^
          -D DESKTOP_APP_NO_PDB=ON ^
          %TDESKTOP_BUILD_DEFINE%

          cmake --build ..\out --config Debug --parallel

      - name: Move artifact.
        if: (env.UPLOAD_ARTIFACT == 'true') || (github.ref == 'refs/heads/nightly')
>>>>>>> cb3dece4
        run: |
          mkdir artifact
          move %TBUILD%\tdesktop\out\Release\Telegram.exe artifact/Telegram_${{ matrix.arch }}.exe
          certutil -hashfile artifact/Telegram_${{ matrix.arch }}.exe SHA256 | find /i /v "SHA256" | find /i /v "CertUtil" > artifact/Telegram_${{ matrix.arch }}_sha256.txt

      - uses: actions/upload-artifact@master
        name: Upload artifact.
<<<<<<< HEAD
        if: env.UPLOAD_ARTIFACT == 'true'
=======
        if: (env.UPLOAD_ARTIFACT == 'true') || (github.ref == 'refs/heads/nightly')
>>>>>>> cb3dece4
        with:
          name: ${{ env.ARTIFACT_NAME }}
          path: artifact\<|MERGE_RESOLUTION|>--- conflicted
+++ resolved
@@ -41,7 +41,8 @@
     strategy:
       matrix:
         arch: [Win32, x64]
-        generator: ["", "Ninja Multi-Config"]
+#        generator: ["", "Ninja Multi-Config"]
+        generator: [""]
 
     env:
       UPLOAD_ARTIFACT: "true"
@@ -89,10 +90,7 @@
           GYP_MSVS_VERSION: 2022
         run: |
           cd %TBUILD%
-<<<<<<< HEAD
           %REPO_NAME%\Telegram\build\prepare\win.bat silent
-=======
-          %REPO_NAME%\Telegram\build\prepare\win.bat skip-release silent
 
       - name: Read configuration matrix.
         shell: bash
@@ -143,7 +141,6 @@
           del /S Libraries\*.pdb
           del /S Libraries\*.pch
           del /S Libraries\*.obj
->>>>>>> cb3dece4
 
       - name: Telegram Desktop build.
         if: env.ONLY_CACHE == 'false'
@@ -151,33 +148,19 @@
           cd %TBUILD%\%REPO_NAME%\Telegram
           SET CXXFLAGS="-bigobj"
           call configure.bat ^
-<<<<<<< HEAD
-          ${{ matrix.arch }} ^
+          %TDESKTOP_BUILD_ARCH% ^
+          %TDESKTOP_BUILD_API% ^
           -D TDESKTOP_API_TEST=OFF ^
           -D TDESKTOP_API_ID=${{ secrets.API_ID }} ^
           -D TDESKTOP_API_HASH=${{ secrets.API_HASH }} ^
           -D DESKTOP_APP_DISABLE_CRASH_REPORTS=OFF ^
           -D DESKTOP_APP_NO_PDB=ON ^
-          %TDESKTOP_BUILD_DEFINE% ^
-          -DCMAKE_SYSTEM_VERSION=%SDK%
-          cd ..\out
-          msbuild -m Telegram.sln /p:Configuration=Release,Platform=${{ matrix.arch }}
+          %TDESKTOP_BUILD_DEFINE%
+          
+          cmake --build ..\out --config Release --parallel
 
       - name: Move and hash artifact.
         if: env.UPLOAD_ARTIFACT == 'true'
-=======
-          %TDESKTOP_BUILD_GENERATOR% ^
-          %TDESKTOP_BUILD_ARCH% ^
-          %TDESKTOP_BUILD_API% ^
-          -D DESKTOP_APP_DISABLE_CRASH_REPORTS=OFF ^
-          -D DESKTOP_APP_NO_PDB=ON ^
-          %TDESKTOP_BUILD_DEFINE%
-
-          cmake --build ..\out --config Debug --parallel
-
-      - name: Move artifact.
-        if: (env.UPLOAD_ARTIFACT == 'true') || (github.ref == 'refs/heads/nightly')
->>>>>>> cb3dece4
         run: |
           mkdir artifact
           move %TBUILD%\tdesktop\out\Release\Telegram.exe artifact/Telegram_${{ matrix.arch }}.exe
@@ -185,11 +168,7 @@
 
       - uses: actions/upload-artifact@master
         name: Upload artifact.
-<<<<<<< HEAD
         if: env.UPLOAD_ARTIFACT == 'true'
-=======
-        if: (env.UPLOAD_ARTIFACT == 'true') || (github.ref == 'refs/heads/nightly')
->>>>>>> cb3dece4
         with:
           name: ${{ env.ARTIFACT_NAME }}
           path: artifact\