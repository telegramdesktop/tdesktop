--- conflicted
+++ resolved
@@ -64,13 +64,8 @@
         uses: hugoalh/disk-space-optimizer-ghaction@v0.5.0
     
       - name: Prepare directories.
-<<<<<<< HEAD
-        run:
-          mkdir %userprofile%\TBuild
-=======
         run: |
           mkdir %userprofile%\TBuild\Libraries
->>>>>>> a479fcd5
           mklink /d %GITHUB_WORKSPACE%\TBuild %userprofile%\TBuild
           echo TBUILD=%GITHUB_WORKSPACE%\TBuild>>%GITHUB_ENV%
 
