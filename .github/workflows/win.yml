--- conflicted
+++ resolved
@@ -11,28 +11,6 @@
       - 'LEGAL'
       - 'LICENSE'
       - '.github/**'
-<<<<<<< HEAD
-=======
-      - '!.github/workflows/win.yml'
-      - 'lib/xdg/**'
-      - 'snap/**'
-      - 'Telegram/build/docker/**'
-      - 'Telegram/Resources/uwp/**'
-      - 'Telegram/SourceFiles/platform/linux/**'
-      - 'Telegram/SourceFiles/platform/mac/**'
-      - 'Telegram/Telegram/**'
-      - 'Telegram/configure.sh'
-      - 'Telegram/Telegram.plist'
-  pull_request:
-    paths-ignore:
-      - 'docs/**'
-      - '**.md'
-      - 'changelog.txt'
-      - 'LEGAL'
-      - 'LICENSE'
-      - '.github/**'
-      - '!.github/workflows/win.yml'
->>>>>>> c793537d
       - 'lib/xdg/**'
       - 'snap/**'
       - 'Telegram/build/docker/**'
@@ -167,14 +145,9 @@
           SET CXXFLAGS="-bigobj"
           call configure.bat ^
           ${{ matrix.arch }} ^
-<<<<<<< HEAD
           -D TDESKTOP_API_TEST=OFF ^
           -D TDESKTOP_API_ID=${{ secrets.API_ID }} ^
           -D TDESKTOP_API_HASH=${{ secrets.API_HASH }} ^
-          -D DESKTOP_APP_USE_PACKAGED=OFF ^
-=======
-          -D TDESKTOP_API_TEST=ON ^
->>>>>>> c793537d
           -D DESKTOP_APP_DISABLE_CRASH_REPORTS=OFF ^
           -D DESKTOP_APP_NO_PDB=ON ^
           %TDESKTOP_BUILD_DEFINE% ^
